##2016.06.01 version 1.5.0
* Azure Resource Manager
  - (Get/Set/New/Remove)-AzureRmResourceGroup cmdlets will now use the new autorest generated ARM assembly
  - (Get/New/Remove)-AzureRmResourceGroupDeployment cmdlets will now use the new autorest generated ARM assembly
  - (Get/Register)-AzureRmProviderFeature cmdlets will now use the new autorest generated ARM assembly
  - (Get/Register/Unregister)-AzureRmResourceProvider cmdlets will now use the new autorest generated ARM assembly
  - Use a constant backoff interval when polling for deployment progress in New-AzureRmResourceGroupDeployment cmdlet
  - Add support to specify file share paths for cmdlets that take input file as parameter
  - Improve error message when Move-AzureRmResource cmdlet fails
  - Improve error message when New-AzureRmResourceGroupDeployment cmdlet fails
  - Enable object and array type parameters for template deployment
  - Preserve casing for resource properties in New/Set-AzureRmResource cmdlet
  - PropertyObject parameter is now optional in New-AzureRmResource cmdlet
* Azure Compute (CRP)
  - Add additional validation for fixed vhd in Add-AzureRmVhd cmdlet
  - Add -ForceRerun parameter to Set-AzureRmVMCustomExtension, Set-AzureRmVMBginfoExtension, and Set-AzureRmAccessExtension
  - Update -VhdUri parameter from optional to mandatory (bug fix)
  - Remove GeoReplicationEnabled deprecation warning message for Get-AzureStorageAccount cmdlet
  - Fix piping issue for Remove-AzureRmExtension
  - Create one storage account for Boot diagnostics (one for each location, instead of one for each resource group)
  - Add -DiskSizeInGB paramter to Set-AzureRmVMOSDisk cmdlet
  - Show operation id and status for POST Async cmdlets.
  - Fix Remove-AzureRmNetworkInterface issue for not throwing error when all NICs are removed.
  - Fix 'Type' output for List cmdlet
  - Remove xmlCfg contents from output format.
  - Show warning message for upcoming breaking update of Tag fix.
  - Change Set-AzureBootDiagnostics cmdlets name to Set-AzureVMBootDiagnostics (and set alias)
* Azure Compute (ASM)
  - Storage Migration cmdlet (Move-AzureStorageAccount)
  - Fix Add-AzureCertificate issue
* Azure Storage
  * Fix get Storage Account throttling failures when run it on subscription with many accounts 
    - Get-AzureRmStorageAccount
    - Get-AzureStorageAccount
* Azure Batch
  * Added Batch account usage cmdlets
    - Get-BatchPoolUsageMetrics
    - Get-BatchPoolStatistics
    - Get-BatchJobStatistics
  * Added application packages and task dependencies cmdlets
    - Get-AzureRmBatchApplication
    - Get-AzureRmBatchApplicationPackage
    - New-AzureRmBatchApplication
    - New-AzureRmBatchApplicationPackage
    - Set-AzureRmBatchApplication
    - Remove-AzureRmBatchApplicationPackage
    - Remove-AzureRmBatchApplication
  * Added bulk task option to New-AzureBatchTask cmdlet
<<<<<<< HEAD
* Azure API Management
  * Added Tenant Access cmdlets to get keys for Tenant Access via REST API
    - Get-AzureRmApiManagementTenantAccess
    - Set-AzureRmApiManagementTenantAccess
   * Added OpenId Connect Provider cmdlets to Manage OpenID Connect Providers
    - Get-AzureRmApiManagementOpenIdConnectProvider
    - New-AzureRmApiManagementOpenIdConnectProvider
    - Remove-AzureRmApiManagementOpenIdConnectProvider
    - Set-AzureRmApiManagementOpenIdConnectProvider
=======
* Azure Automation
  * (New/Import)-AzureRmAutomationRunbook now supports the new values of 'GraphicalPowerShell' and 'GraphicalPowerShellWorkflow' with the Type parameter.  The use of 'Graph' value is discouraged.
  * Start-AzureRmAutomationRunbook now supports the Wait and MaxWaitSeconds parameters.
  * (New/Get)-AzureRmAutomationSchedule now supports weekly and monthly schedules.
  * New-AzureRmAutomationSchedule now takes a TimeZone parameter to adjust for daylight savings.
>>>>>>> 5d6404b7

##2016.05.04 version 1.4.0
* Azure Resource Manager
  - Get-AzureRmLocation cmdlet: New cmdlet Lists all public Azure locatiosn with available provider namespaces
  - Get-AzureRMResourceGroupDeploymentOperations: Improved output format
  - Get-AzureRMDeployment: Responses contain all error details
  - Added cmdlet help anbd examples
  - Normalized cmdlet parameter defaults and position
* Azure Storage
  * Add Encryption and Hot/Cool features support to resource mode storage account cmdlets
    - New-AzureRmStorageAccount
    - Set-AzureRmStorageAccount
  * Add "Add" and "Create" permission to Blob SAS cmdlets
    - New-AzureStorageBlobSASToken
    - New-AzureStorageContainerSASToken
    - New-AzureStorageContainerStoredAccessPolicy
    - Set-AzureStorageContainerStoredAccessPolicy
  * Add "Create" permission to File SAS cmdlets
    - New-AzureStorageFileSASToken
    - New-AzureStorageShareSASToken
    - New-AzureStorageShareStoredAccessPolicy
    - Set-AzureStorageShareStoredAccessPolicy
* Azure Compute
  * Added cmdlets for Contaner Service support
  * Bug and help fixes
* Azure Profile
  * Added support for German national cloud (AzureGermanCloud)
* Azure APIManagement
  *  Added Tenant Git Configuration cmdlets
    - Get-AzureRmApiManagementTenantGitAccess
    - Set-AzureRmApiManagementTenantGitAccess
    - Get-AzureRmApiManagementTenantSyncState
    - Publish-AzureRmApiManagementTenantGitConfiguration
    - Save-AzureRmApiManagementTenantGitConfiguration
  * Added ApiManagement Properties cmdlets
    - Get-AzureRmApiManagementProperty
    - New-AzureRmApiManagementProperty
    - Remove-AzureRmApiManagementProperty
    - Set-AzureRmApiManagementProperty
  * Added Logger cmdlets
    - Get-AzureRmApiManagementLogger
    - Remove-AzureRmApiManagementLogger
    - Set-AzureRmApiManagementLogger
    - New-AzureRmApiManagementLogger
  * Fixed cmdlet bugs
    - NewAzureRMApiManagementAPI: changed Path to optional
    - NewAzureRMApiManagementProduct: fixed issue with creating products without Subscriptions
* Azure Recovery Services Backup
  * Added Recovery Services Backup cmdlets
    - Set-AzureRmRecoveryServicesVaultContext
    - Set-AzureRmRecoveryServicesBackupProperties
    - Get-AzureRmRecoveryServicesBackupProperties
    - Get-AzureRmRecoveryServicesVaultSettingsFile
    - Backup-AzureRmRecoveryServicesBackupItem
    - Get-AzureRmRecoveryServicesBackupContainer
    - Get-AzureRmRecoveryServicesBackupManagementServer
    - Unregister-AzureRmRecoveryServicesBackupContainer
    - Unregister-AzureRmRecoveryServicesBackupManagementServer
    - Disable-AzureRmRecoveryServicesBackupProtection
    - Enable-AzureRmRecoveryServicesBackupProtection
    - Get-AzureRmRecoveryServicesBackupItem
    - Get-AzureRmRecoveryServicesBackupJob
    - Get-AzureRmRecoveryServicesBackupJobDetails
    - Stop-AzureRmRecoveryServicesBackupJob
    - Wait-AzureRmRecoveryServicesBackupJob
    - Get-AzureRmRecoveryServicesBackupRetentionPolicyObject
    - Get-AzureRmRecoveryServicesBackupProtectionPolicy
    - Get-AzureRmRecoveryServicesBackupSchedulePolicyObject
    - New-AzureRmRecoveryServicesBackupProtectionPolicy
    - Remove-AzureRmRecoveryServicesBackupProtectionPolicy
    - Set-AzureRmRecoveryServicesBackupProtectionPolicy
    - Get-AzureRmRecoveryServicesBackupRecoveryPoint
    - Restore-AzureRmRecoveryServicesBackupItem

##2016.04.19 version 1.3.2
* Add support for specifying NIC/VMSS as application gateway backend address
* Fix HDI ADL cluster creation and live test
* Fix WAPack cmdlet Proxy issue for WAP
* Fix Dynamic Memory Issue while setting VM
* Update Azure Gov STS and Traffic Manager
* Compute
  - Upgrade to Microsoft.Azure.Management.Compute nuget package v13.0 
* HDInsignt
  - Upgrade to Microsoft.Azure.Management.HDInsight nuget package v1.0.14
* Resource Manager 
  - Change api-version for Policy and Locks operations
  - Change api version for Deployments operations
* Web Apps
  - Add backup and restore cmdlets
    - Restore-AzureWebApp
    - Edit-AzureRmWebAppBackupConfiguration
    - Get-AzureRmWebAppBackupConfiguration
    - Get-AzureRmWebAppBackup
    - New-AzureRmWebAppBackup
    - Remove-AzureRmWebAppBackup
    - Restore-AzureRmWebAppBackup
    - Get-AzureRmWebAppBackupList
    - New-AzureRmWebAppDatabaseBackupSetting
  - Upgrade to Microsoft.WindowsAzure.Management.WebSite nuget package v5.0

##2016.03.30 version 1.3.0
* AzureRM module
  - Installation performance fix
* New Azure CDN cmdlets
* Azure Storage
  * Made Protocol parameter in following cmdlets to be nullable and optional
    - New-AzureStorageBlobSASToken
    - New-AzureStorageContainerSASToken
    - New-AzureStorageFileSASToken
    - New-AzureStorageShareSASToken
    - New-AzureStorageQueueSASToken
    - New-AzureStorageTableSASToken
    - New-AzureStorageAccountSASToken
* Add Export-AzureRmResourceGroupTemplate cmdlet
* Add VirtualMachineScaleSet cmdlet
* Add "EA" value for permission parameter of Set-AzurePlatformVMImage
* Documentation improvements in cmdlets 

##2016.03.03 version 1.2.2
* Azure Compute (ARM):
  * Add -LicenseType parameter to New-AzureRmVM for bring your own license (BYOL)
  * Add -SecureExecution parameter to Set-AzureRmVMCustomScriptExtension
  * Add -DisableAutoUpgradeMinorVersion and -ForceRerun parameters to Set-AzureRmVMExtension
  * Add Set-AzureRmVMPlan cmdlet
  * Add -Redeploy parameter to Set-AzureRmVM
  * Add AutoUpgradeMinorVersion and ForceUpdateTag parameters for Get-AzureRmVMExtension
  * Update positions of parameters for New-AzureRmVM
* Azure Compute (Service Management):
  * Add Set-AzureBootDiagnostics cmdlets
  * Enable boot diagnostics by default for New-AzureVM and New-AzureQuickVM
* Azure LogicApp: New cmdlets for managing LogicApps  
  * Get-AzureLogicAppAccessKey
  * Get-AzureLogicApp
  * Get-AzureLogicAppRunAction
  * Get-AzureLogicAppRunHistory
  * Get-AzureLogicAppTrigger
  * Get-AzureLogicAppTriggerHistory
  * New-AzureLogicApp
  * Remove-AzureLogicApp
  * Start-AzureLogicApp
  * Set-AzureLogicAppAccessKey
  * Set-AzureLogicApp
  * Stop-AzureLogicAppRun
 * Azure Storage
  * Added cmdlet to generate SAS token against storage account
    - New-AzureStorageAccountSASToken
  * Added IPAddressOrRange/Protocol support in cmdlets to generate SAS token against blob, container, file, share, table, queue
    - New-AzureStorageBlobSASToken
    - New-AzureStorageContainerSASToken
    - New-AzureStorageFileSASToken
    - New-AzureStorageShareSASToken
    - New-AzureStorageQueueSASToken
    - New-AzureStorageTableSASToken
* Azure SQL DB Backup/restore
  * Get-AzureRmSqlDatabaseGeoBackup
  * Get-AzureRmSqlDeletedDatabaseBackup
  * Restore-AzureRmSqlDatabase
    * This cmdlet accepts as pipelined input the result of one of the first two cmdlets (or Get-AzureRmSqlDatabase if restoring a live DB to a point-in-time)

## 2016.02.04 version 1.2.1
* Fix installer issue - remove PSGallery modules on install

## 2016.02.03 version 1.2.0
* Azure RemoteApp: 
  * Organizational Unit in Azure RemoteApp RDFE cmdlets now accepts Unicode characters.
* Azure Stack Admin: 
  * New module for the management of azure stack administrative resources such as plan, offer, subscription, resource provider and
    gallery items.
* Azure Stack Storage Admin: 
  * New module for the management of azure stack storage administrative resources such as configuration, infrastructure and health.
* Azure Operational Insights new cmdlets:
  *  Get-AzureRmOperationalInsightsSavedSearch
  *  Get-AzureRmOperationalInsightsSavedSeearchResults
  *  Get-AzureRmOperationalInsightsSavedSearches
  *  Get-AzureRmOperationalInsightsSchema
  *  Get-AzureRmOperationalInsightsSearchResult
  *  Get-AzureRmOperationalInsightsSearchResultUpdate
  *  Remove-AzureRmOperationalInsightsSavedSearch
  *  Remove-AzureRmOperationalInsightsSavedSearch
  *  Set-AzureRmOperationalInsightsSavedSearch
* Add-AzureRmAccount fixed issue with wrong credential message
* Get-AzureRmSubscription cmdlet now returns paginated results
* Update-AzureRM now only updates when need unless -Force is used
* Added telemetry to ARM and ASM cmdlets

## 2016.01.12 version 1.1.0
* Azure SQL Database: Threat Detection policies:
  * Using new Threat Detection Types
* Azure Redis Cache: new cmdlets for enabling and disabling diagnostics
  * Set-AzureRmRedisCacheDiagnostics
  * Remove-AzureRmRedisCacheDiagnostics
* Azure Websites: New cmdlets for managing SSL binding
  * Get-AzureRmWebAppCertificate
  * New-AzureRmWebAppSSLBinding
  * Get-AzureRmWebAppSSLBinding
  * Remove-AzureRmWebAppSSLBinding
  * Added AseName and AseResourceGroupName parameters in New-AzureRmWebApp and New-AzureRmAppServicePlan cmdlet
  * Added support for cloning all deployment slots associated with source website
* Azure Stream Analytics: Added new cmdlet support for Functions.
  * New-AzureRmStreamAnalyticsFunction
  * Get-AzureRmStreamAnalyticsFunction
  * Test-AzureRmStreamAnalyticsFunction
  * Get-AzureRmStreamAnalyticsDefaultFunctionDefinition
  * Remove-AzureRmStreamAnalyticsFunction
* Azure Batch
  * New-AzureBatchTask now accepts a MultiInstanceSettings parameter
  * Get-AzureBatchSubtask cmdlet added
  * Enable-AzureBatchComputeNodeScheduling / Disable-AzureBatchComputeNodeScheduling cmdlets added
  * Enable-AzureBatchAutoScale and New-AzureBatchPool now accept an AutoScaleEvaluationInterval parameter.
  
## 2015.12.14 version 1.0.2
* Azure Compute (ARM):
  * Enable BGInfo extension by default
  * Fix the issue when an OS disk is in a different resource group: Now New-AzureRmVM does not create a new storage account for boot diagnostics.
  * Add Set-AzureRmBginfoExtension cmdlet
  * Make WinRMCertificateUrl parameter mandatory when Set-AzureRmVMOperatingSystem cmdlet is performed with WinRMHttps switch
* Azure Compute (Service Management):
  * Fix the issue when adding a new VM without a data disk
  * Add ExtensionId parameter for all extension cmdlets
  * Expose RemoteAccessCertificateThumbprint property for Get-AzureVM cmdlet
* Azure SQL Database: new cmdlets for managing database threat detection policies:
  * Get-AzureRmSqlDatabaseThreatDetectionPolicy
  * Set-AzureRmSqlDatabaseThreatDetectionPolicy
  * Remove-AzureRmSqlDatabaseThreatDetectionPolicy
* Azure RemoteApp: New cmdlets for managing stale machine accounts in AD:
  * Get-AzureRemoteAppVmStaleAdObject
  * Clear-AzureRemoteAppVmStaleAdObject
* ARM Storage:
  * Fix alias missing issue


## 2015.11.09 version 1.0.1
* Azure Compute
  * Added cmdlets for managing VM DiskEncryption extension
* Azure KeyVault
  * Added EnabledForDiskEncryption and EnabledForTemplateDeployment flags to Azure Key Vault access policy
* Azure Websites 
  * Fixed issues with website management client creation

## 2015.11.05 version 1.0
* Azure Compute
  * AzureRmVM cmdlet bug fixes
  * Fixes for DSC Extension cmdlets
* Azure DataLake
  * First release of Azure DataLake Store and Azure DataLake Analytics cmdlets
* Azure Network
  * Fixes to ExpressRoute cmdlets in Azure Resource Manager
  * Changes to BGP cmdlets
* Azure Notification Hubs
  * First release of Azure Notification Hubs cmdlets
* Azure Profile
  * Enable Certificate login for AD Applications
  * Get-AzureRmSubscription, Set-AzureRmContext search all tenants by default when no tenant is specified
* Azure Redis Cache
  * Set-AzureRedisCache - Premium and vNet support for redis cache
  * New-AzureRedisCache - Premium and vNet support for redis cache
* Azure Resource Manager
  * Automatic RP Registration
  * Updates for Find-Resource, Authorization cmdlets, and AzureAD cmdlets
* Azure Sql
  * Changes to Data Masking cmdlets
* Azure Storage
  * Added support for storage file and usage metrics in Azure Resource Manager cmdlets
* Azure Websites
  * New and rewritten cmdlets for Azure Web Application management
  
## 2015.10.09 version 1.0 preview
* Azure Resource Manager Management Cmdlets
  * New-AzureRmResourceGroup - Removed the template deployment parameters from this cmdlet. Template deployment will now be 
  handled only through the New-AzureRmResourceGroupDeployment
  * Get-AzureRmResource - Will query directly against the Resource Provider. Removed parameters for tags from here. New cmdlets added for querying against the cache as listed below.
  * Get-AzureRmResourceGroup - Removed parameters for finding resources through tags. New cmdlet added for handling this   
  functionality as mentioned below.
  * Find-AzureRmResource - Query against the cache. 
  * Find-AzureRmResourceGroup - Tag parameter added for querying resource group containing specific tags.
  * Test-AzureResource - Cmdlet removed. Will be adding a better and reliable way to achieve this scenario which will be guaranteed to work against all Resource providers.
  * Test-AzureResourceGroup - Cmdlet removed. Will be adding a better and reliable way to achieve this scenario.
  * Get-AzureRmResourceProvider - This cmdlet has been renamed. Earlier it was called Get-AzureProvider. We have changed the output to include locations. Now you can use this to find out which providers and types are available for certain location.
  * Cmdlets added for policy
    * New-AzureRmPolicyDefinition, Get-AzureRmPolicyDefinition, Set-AzureRMPolicyDefinition, Remove-AzureRmPolicyDefinition
    * New-AzureRmPolicyAssignment, Get-AzureRmPolicyAssignment, Set-AzureRmPolicyAssignment, Remove-AzureRmPolicyAssignment
  * Consolidated Log cmdlets
    * Removed Get-AzureResourceLog, Get-AzureResourceGroupLog, Get-AzureProviderLog
    * Added new cmdlet Get-AzureLog which you can use to obtain logs at different scopes like resource group, resource, provider.
  * Removed Get-AzureLocation - the functionality is now provided through the Get-AzureRmResourceProvider
  
## 2015.09.03 version 0.9.8
* Azure Redis Cache cmdlets 
  * New-AzureRMRedisCache - 'RedisVersion' parameter is deprecated.
* Azure Compute (ARM) Cmdlets
  * Added -Launch parameter for Get-AzureRemoteDesktopFile cmdlet
  * Added Id parameter for VM cmdlets to support piping scenario without ResourceGroupName parameter
  * Added Set-AzureVMDataDisk cmdlet
  * Added Add-AzureVhd cmdlet
  * Changed the output format of Get image cmdlets as a table
  * Fixed Set-AzureVMAccessExtension cmdlet
* Azure Compute (Service Management) cmdlets
  * Exposed ComputeImageConfig in Get-AzurePlatformVMImage cmdlet
  * Fixed Publish-AzurePlatformExtension and Set-AzurePlatformExtension cmdlets
* Azure Backup - added the following cmdlets
  * Backup-AzureRMBackupItem
  * Register-AzureRMBackupContainer
  * Disable-AzureRMBackupProtection
  * Enable-AzureRMBackupProtection
  * Get-AzureRMBackupItem
  * Get-AzureRMBackupJob
  * Get-AzureRMBackupJobDetails
  * Stop-AzureRMBackupJob
  * Wait-AzureRMBackupJob
  * Get-AzureRMBackupProtectionPolicy
  * New-AzureRMBackupProtectionPolicy
  * New-AzureRMBackupRetentionPolicyObject
  * Remove-AzureRMBackupProtectionPolicy
  * Set-AzureRMBackupProtectionPolicy
  * Get-AzureRMBackupRecoveryPoint
  * Restore-AzureRMBackupItem
* Azure Batch - added the following cmdlets
  * Enable-AzureBatchJob
  * Disable-AzureBatchJob
  * Enable-AzureBatchJobSchedule
  * Disable-AzureBatchJobSchedule
  * Stop-AzureBatchJob
  * Stop-AzureBatchJobSchedule
  * Stop-AzureBatchTask
* Azure Data Factory
  * Update SDK reference to 3.0.0 to use API version 2015-09-01
    * Imposes message size limits for all authoring types. Pipelines must be 200 KB or less in size and all others must be 30 KB or less. 
    * TeradataLinkedService no longer accepts the obsolete properties "database" and "schema". 
    * Obsolete copy-related properties are no longer returned from the service. 
* Azure Sql (ARM) Cmdlets - added the following cmdlets
  * Get-AzureSqlServerActiveDirectoryAdministrator
  * Set-AzureSqlServerActiveDirectoryAdministrator
  * Remove-AzureSqlServerActiveDirectoryAdministrator
* SQL Server VM cmdlets (ARM)
  * New-AzureVMSqlServerAutoPatchingConfig
  * New-AzureVMSqlServerAutoBackupConfig
  * Set-AzureVMSqlServerExtension
  * Get-AzureVMSqlServerExtension
  * Remove-AzureVMSqlServerExtension
* Azure SQL Database Index Recommendation Cmdlets
  * Get-AzureSqlDatabaseIndexRecommendations
  * Start-AzureSqlDatabaseExecuteIndexRecommendation
  * Stop-AzureSqlDatabaseExecuteIndexRecommendation
* Azure SQL Database and Server Upgrade Hints Cmdlets
  * Get-AzureSqlDatabaseUpgradeHint
  * Get-AzureSqlServerUpgradeHint
	
## 2015.08.17 version 0.9.7
* Azure Profile cmdlets
  * New-AzureProfile
    * Added parameter set for empty profile
    * Fixed issues with AAD aithentication when constructing profile
    * Enabled passing results of Add-AzureEnvironment to New-AzureProfile -Environment parameter
* Azure ResourceManager cmdlets
  * New-AzureResourceGroupDeployment: Added Mode (deployment mode) and Force parameters 
  * Get-AzureProviderOperation: API changes to improve performance
* Azure Compute (ARM) Cmdlets
  * Fixes for Set-AzureDeployment with -ExtensionConfiguration
  * Fixes for Set-AzureVMCustomExtension cmdlets
  * Deprecated cmdlets Get-AzureVMImageDetail and Get-AzureVMExtentionImageDetail
* Azure Compute (Service Management) cmdlets
  * Publish-AzureVMDSCConfiguration: Added additional configuration parameters
* Azure Network (ARM) cmdlets
  * Added help for Route Table cmdlets
* Azure Storage cmdlets
  * Added support for downloading, uploading, and copying append blob
  * Added support for asynchronous copying to and from cloud file
  * Added azure service CORS management
* Azure Sql (ARM) Cmdlets
  * Fixed issues with ElascitPool cmdlets
* AzureBatch cmdlets
  * Added Batch autoscale cmdlets Enable-AzureBatchAutoScale, Disable-AzureBatchAutoScale
* RemoteApp cmdlets
  * Added Restart-AzureRemoteAppVm cmdlet
* Azure HDInsight cmdlets
  * Added cmdlet help

## 2015.08.07 version 0.9.6
* Azure Batch cmdlets
    * Cmdlets updated to use the general availability API. See http://blogs.technet.com/b/windowshpc/archive/2015/07/10/what-39-s-new-in-azure-batch-july-release-general-availability.aspx
    * Breaking changes to cmdlets resulting from API update:
        * Workitems have been removed. 
            * If you were adding all tasks to a single job, use the New-AzureBatchJob cmdlet to directly create your job.
            * If you were managing workitems with a recurring schedule defined, use the AzureBatchJobSchedule cmdlets instead.
        * If you were using the AzureBatchVM cmdlets, use the AzureBatchComputeNode cmdlets instead.
        * The AzureBatchTaskFile and AzureBatchVMFile cmdlets have been consolidated into the AzureBatchNodeFile cmdlets.
        * The Name property on most entities has been replaced by an Id property.
* Azure Network
    * Cert and SET cmdlet bugfix
* Azure Compute
    * Update VMAcces extension to use Json configs.
    * Fix Publish Extension cmdlets.
    * Update CustomScript cmdlet for SAS Uri.
    * Update help file.
* Azure Data Factory
    * Rename Table to Dataset.
* Azure SQL
    * changed the structure of the security namespace to align to the rest of the namespaces in the Azure SQL namespace.
    * Added Schema to data masking rule.
    * Updated underlying sql nuget version.
    * Add the parameter for elastic pool in Start-AzureSqlServerUpgrade.
    * Return the schedule time of the upgrade (in case of forced upgrade) to customer in Get-AzureSqlServerUpgrade.
* Azure Hdinsight Resoruce Management cmdlets
* Azure Site Recovery
    * Add Valult, Server, Protection Container, protection Entity, Protection Profile, Job cmdlets.
* Azure Stream Analytics 
    * Use Stream Analytics SDK reference to 1.6.0 version.
* Azure Backup
    * Get-AzureBackupContainer cmdlet
    * Enable-AzureBackupContainerReregistration cmdlet
    * Unregister-AzureBackupContainer cmdlet
* Azure UsageAggregates cmdlet

## 2015.07.17 version 0.9.5
* Azure SQL cmdlets
  * Allowing to use of Storage V2 accounts in Auditing policies
* Azure RedisCache cmdlets 
  * Set-AzureRedisCache - Bug fix done in management API that fixes bug here as well, Make return type public
  * New-AzureRedisCache - Make return type public
  * Get-AzureRedisCache - Make return type public
  * Azure Network Resource Provider cmdlets
  * Added Application Gateway cmdlets
    * New-AzureApplicationGateway
    * Start-AzureApplicationGateway
    * Stop-AzureApplicationGateway
    * SetAzureApplicationGateway
    * GetAzureApplicationGateway
    * RemoveAzureApplicationGateway
  * Added Application Gateway Backend Address Pool cmdlets
    * New-AzureApplicationGatewayBackendAddressPool
    * Add-AzureApplicationGatewayBackendAddressPool
    * Set-AzureApplicationGatewayBackendAddressPool
    * Get-AzureApplicationGatewayBackendAddressPool
    * Remove-AzureApplicationGatewayBackendAddressPool
  * Added Application Gateway Backend HTTP Settings cmdlets
    * New-AzureApplicationGatewayBackendHttpSettings
    * Add-AzureApplicationGatewayBackendHttpSettings
    * Set-AzureApplicationGatewayBackendHttpSettings
    * Get-AzureApplicationGatewayBackendHttpSettings
    * Remove-AzureApplicationGatewayBackendHttpSettings
  * Added Application Gateway Frontend IP Configuration cmdlets
    * New-AzureApplicationGatewayFrontendIPConfiguration
    * Add-AzureApplicationGatewayFrontendIPConfiguration
    * Set-AzureApplicationGatewayFrontendIPConfiguration
    * Get-AzureApplicationGatewayFrontendIPConfiguration
    * Remove-AzureApplicationGatewayFrontendIPConfiguration
  * Added Application Gateway Frontend Port cmdlets
    * New-AzureApplicationGatewayFrontendPort
    * Add-AzureApplicationGatewayFrontendPort
    * Set-AzureApplicationGatewayFrontendPort
    * Get-AzureApplicationGatewayFrontendPort
    * Remove-AzureApplicationGatewayFrontendPort
  * Added Application Gateway IP Configuration cmdlets
    * New-AzureApplicationGatewayGatewayIPConfiguration
    * Add-AzureApplicationGatewayGatewayIPConfiguration
    * Set-AzureApplicationGatewayGatewayIPConfiguration
    * Get-AzureApplicationGatewayGatewayIPConfiguration
    * Remove-AzureApplicationGatewayGatewayIPConfiguration
  * Added Application Gateway HTTP Listener cmdlets
    * New-AzureApplicationGatewayHttpListener
    * Add-AzureApplicationGatewayHttpListener
    * Set-AzureApplicationGatewayHttpListener
    * Get-AzureApplicationGatewayHttpListener
    * Remove-AzureApplicationGatewayHttpListener
  * Added Application Gateway Request Routing Rule cmdlets
    * New-AzureApplicationGatewayRequestRoutingRule
    * Add-AzureApplicationGatewayRequestRoutingRule
    * Set-AzureApplicationGatewayRequestRoutingRule
    * Get-AzureApplicationGatewayRequestRoutingRule
    * Remove-AzureApplicationGatewayRequestRoutingRule
  * Added Application Gateway SKU cmdlets
    * New-AzureApplicationGatewaySku
    * Set-AzureApplicationGatewaySku
    * Get-AzureApplicationGatewaySku
  * Added Application Gateway SSL Certificate cmdlets
    * New-AzureApplicationGatewaySslCertificate
    * Add-AzureApplicationGatewaySslCertificate
    * Set-AzureApplicationGatewaySslCertificate
    * Get-AzureApplicationGatewaySslCertificate
    * Remove-AzureApplicationGatewaySslCertificate
  * Fixed minor bugs AzureLoadbalancer 
  * Renamed Get-AzureCheckDnsAvailablity to Test-AzureDnsAvailability
  * Added cmdlets to RouteTables and Routes
    * New-AzureRouteTable
    * Get-AzureRouteTable
    * Set-AzureRouteTable
    * Remove-AzureRouteTable
    * New-AzureRouteConfig
    * Add-AzureRouteConfig
    * Set-AzureRouteConfig
    * Get-AzureRouteConfig
    * Remove-AzureRouteConfig
* Azure Network cmdlets
  * Reserved IP cmdlets (New-AzureReservedIP, Get-AzureReservedIP, Set-AzureReservedIPAssociation, Remove-AzureReservedIPAssociation) fixed to support -VirtualIPName parameter
  * Multivip Cmdlets (Add-AzureVirtualIP, Remove-AzureVirtualIP) fixed to support -VirtualIPName parameter
* Azure Backup cmdlets
  *Added New-AzureBackupVault cmdlets
  *Added Get-AzureBackupVault cmdlets
  *Added Set-AzureBackupVault cmdlets
  *Added Remove-AzureBackupVault cmdlets
  *Added Get-AzureBackupVaultCredential cmdlets
* Azure Resource Manager cmdlets
  * Fixed formatting of output for Get-UsageAggregates
  * Fixed executing Get-UsageAggregates when first cmdlet being called.
* Added TrafficManager cmdlets
  * Enable-AzureTrafficManagerProfile
  * Disable-AzureTrafficManagerProfile
  * New-AzureTrafficManagerEndpoint
  * Get-AzureTrafficManagerEndpoint
  * Set-AzureTrafficManagerEndpoint
  * Remove-AzureTrafficManagerEndpoint
  * Enable-AzureTrafficManagerEndpoint
  * Disable-AzureTrafficManagerEndpoint
* Upgraded TrafficManager cmdlets
  * Get-AzureTrafficManagerProfile
    * Name is now optional (it will list all profiles in resource group)
    * Resource group is now optional (it will list all profiles in subscription)
* Azure Data Factory cmdlets
    * Upgraded management library to 1.0.0 with breaking JSON format change.
    * Updated list operation paging support in cmdlets.

## 2015.06.26 version 0.9.4
* Azure Compute cmdlets
    * Warning message for deprecation Name parameter in New-AzureVM. The guidance is to use –Name parameter in New-AzureVMConfig cmdlet.
    * Save-AzureVMImgage has new paramter -Path to save the JSON template returned from the server.
    * Add-AzureVMNetworkInterface has new paramter -NetworkInterface which accepts a list of NIC object returned by Get-AzureNetworkInterface cmdlet. 
    * Deprecated “-Name” parameter in Set-AzureVMSourceImage. The guidance is to use the Pub, Offer, SKU, Version method to specify the VM Images for the VM.
    * Fixed the formatting of the output of VM Image cmdlets.
    * Fixed issues in New/Set-AzureDeployment & other service extension related cmdlets.
* Azure Batch cmdlets
    * Added Start-AzureBatchPoolResize
    * Added Stop-AzureBatchPoolResize
* Azure Key Vault cmdlets
    * Updated Key Vault package versions
    * Fixed bugs related to secrets
* Azure Network Resource Provider cmdlets
    * New-AzureLocalNetworkGateway parameter name change
    * Reset-AzureLocalNetworkGateway renamed to Set-AzureLocalNetworkGateway, added new parameter
    * VirtualNetworkGateway parameter changes
        * New-AzureVirtualNetworkGateway parameter changes
        * Removed command Resize-AzureVirtualNetworkGateway
        * Reset-AzureVirtualNetworkGatewayConnection renamed to Set-AzureVirtualNetworkGatewayConnection8
* Azure Storage changes
    * Fix the bug on aliases Get-AzureStorageContainerAcl, Start-CopyAzureStorageBlob and Stop-CopyAzureStorageBlob
* Azure RedisCache cmdlets 
    * Set-AzureRedisCache - Added support for scaling, using RedisConfiguration instead of MaxMemoryPolicy #513
    * New-AzureRedisCache - Using RedisConfiguration instead of MaxMemoryPolicy #513
* Azure Resource Manager cmdlets
    * Added Get-UsageAggregates
    * Added Get-AzureProviderOperation cmdlet
    * Added Test-AzureResourceGroup and Test-AzureResource cmdlets
    * Refactored Resource Lock cmdlets
    * Removed unnecessary code when getting a resource
* Azure SQL Database
    * Added cmdlets for pause/resume functionality and retrieving restore points for restoring backups:
        * Suspend-AzureSqlDatabase
        * Resume-AzureSqlDatabase
        * Get-AzureSqlDatabaseRestorePoints
    * Changed cmdlets:
        * New-AzureSqlDatabase - Can now create Azure Sql Data Warehouse databases

## 2015.06.05 version 0.9.3
* Fixed bug in Websites cmdlets related to slots #454
* Fix bug in Set-AzureResource cmdlet #456
* Fix for new azure resource of Microsoft.Storage #457

## 2015.05.29 version 0.9.2
* Deprecated Switch-AzureMode
* Profile
    * Fixed bug in Get-AzureSubscription and Select-AzureSubscription cmdlets 
* Added Automation cmdlets
    * Get-AzureAutomationWebhook
    * New-AzureAutomationWebhook
    * Remove-AzureAutomationWebhook
    * Set-AzureAutomationWebhook    
* Azure Compute
    * Get-AzureVMImage and Get-AzureVMImageDetail are combined (Get-AzureVMImageDetail gives a warning message for future deprecation)
    * Get-AzureVMExtensionImage and Get-AzureVMExtensionImageDetail are combined (Get-AzureVMExtensionImageDetail gives a warning message for future deprecation)
    * Tags are added in VM resources
    * Get-AzureVM now gets resource group name from piping
    * -All switch is removed from Get-AzureVM
    * Get-AzureVM -Status output is updated
    * -Force parameter is added for Remove-AzureAvailabilitySet
    * Outputs of New-AzureAvailabilitySet, Get-AzureAvailabilitySet, and Remove-AzureAvailabilitySet are updated
* Azure Key Vault 
    * Update Set-AzureKeyVaultAccessPolicy and Remove-AzureKeyVaultAccessPolicy cmdlets
    * Fixed bugs  
* Azure Data Factories
    * Base cmdlet type switch to use Profile
    * New-AzureDataFactoryEncryptedValue cmdlet supporting M data sources
* Azure Resource Manager 
    * Fixed bug in Move-AzureResource cmdlet
    * Fixed bug in Set-AzureResource cmdlet

## 2015.05.04 version 0.9.1
* Azure SQL Database: new support for configuring audit retention.
* Azure Automation
    * Added Automation cmdlets support in AzureResourceManager mode
      * Export-AzureAutomationDscConfiguration
      * Export-AzureAutomationDscNodeReportContent
      * Get-AzureAutomationAccount
      * Get-AzureAutomationDscCompilationJob
      * Get-AzureAutomationDscCompilationJobOutput
      * Get-AzureAutomationDscConfiguration
      * Get-AzureAutomationDscNode
      * Get-AzureAutomationDscNodeConfiguration
      * Get-AzureAutomationDscNodeReport
      * Get-AzureAutomationDscOnboardingMetaconfig
      * Get-AzureAutomationModule
      * Get-AzureAutomationRegistrationInfo
      * Import-AzureAutomationDscConfiguration
      * New-AzureAutomationAccount
      * New-AzureAutomationKey
      * New-AzureAutomationModule
      * Register-AzureAutomationDscNode
      * Remove-AzureAutomationAccount
      * Remove-AzureAutomationModule
      * Set-AzureAutomationAccount
      * Set-AzureAutomationDscNode
      * Set-AzureAutomationModule
      * Start-AzureAutomationDscCompilationJob
      * Unregister-AzureAutomationDscNode
* Azure Key Vault 
    * Added new cmdlets for key vault management in AzureResourceManager mode
      * New-AzureKeyVault
      * Get-AzureKeyVault
      * Remove-AzureKeyVault
      * Set-AzureKeyVaultAccessPolicy
      * Remove-AzureKeyVaultAccessPolicy
    * Added new cmdlet for secret management in AzureResourceManager mode
      * Set-AzureKeyVaultSecretAttribute

## 2015.04.29 version 0.9.0
* Azure Compute
    * Added Compute cmdlets support in AzureResourceManager mode
      * Add-AzureVMSshPublicKey
      * Add-AzureVMSecret
      * Add-AzureVMNetworkInterface
      * Add-AzureVMDataDisk
      * Add-AzureVMAdditionalUnattendContent
      * Get-AzureVM
      * Get-AzureVMUsage
      * Get-AzureVMSize
      * Get-AzureVMImageSku
      * Get-AzureVMImagePublisher
      * Get-AzureVMImageOffer
      * Get-AzureVMImageDetail
      * Get-AzureVMImage
      * Get-AzureVMExtensionImageType
      * Get-AzureVMExtensionImageDetail
      * Get-AzureVMExtensionImage
      * Get-AzureVMExtension
      * Get-AzureVMCustomScriptExtension
      * Get-AzureVMAccessExtension
      * Get-AzureVMImagePublisher
      * Get-AzureVMImageOffer
      * Get-AzureVMImageDetail
      * Get-AzureVMImage
      * Get-AzureVMExtensionImageType
      * Get-AzureVMExtensionImageDetail
      * Get-AzureVMExtensionImage
      * Get-AzureVMExtension
      * Get-AzureVMCustomScriptExtension
      * Get-AzureVMAccessExtension
      * New-AzureVM
      * New-AzureVMConfig
      * Update-AzureVM
      * Stop-AzureVM
      * Start-AzureVM
      * Set-AzureVMSourceImage
      * Set-AzureVMOSDisk
      * Set-AzureVMOperatingSystem
      * Set-AzureVMExtension
      * Set-AzureVMCustomScriptExtension
      * Set-AzureVMAccessExtension
      * Set-AzureVM
      * Save-AzureVMImage
      * Restart-AzureVM
      * Remove-AzureVMNetworkInterface
      * Remove-AzureVMExtension
      * Remove-AzureVMDataDisk
      * Remove-AzureVMCustomScriptExtension
      * Remove-AzureVMAccessExtension
      * Remove-AzureVM
* Azure Network
  * Added Network Cmdlets support in AzureResourceManager mode
    * Get-AzureVirtualNetwork
    * New-AzureVirtualNetwork
    * Remove-AzureVirtualNetwork
    * Set-AzureVirtualNetwork
    * Get-AzureVirtualNetworkSubnetConfig
    * New-AzureVirtualNetworkSubnetConfig
    * Add-AzureVirtualNetworkSubnetConfig
    * Set-AzureVirtualNetworkSubnetConfig
    * Remove-AzureVirtualNetworkSubnetConfig
    * Get-AzureNetworkInterface
    * New-AzureNetworkInterface
    * Remove-AzureNetworkInterface
    * Set-AzureNetworkInterface
    * Get-AzurePublicIpAddress
    * New-AzurePublicIpAddress
    * Remove-AzurePublicIpAddress
    * Set-AzurePublicIpAddress
    * Add-AzureLoadBalancerBackendAddressPoolConfig
    * Add-AzureLoadBalancerFrontendIpConfig
    * Add-AzureLoadBalancerInboundNatRuleConfig
    * Add-AzureLoadBalancerProbeConfig
    * Add-AzureLoadBalancerRuleConfig
    * Get-AzureLoadBalancer
    * Get-AzureLoadBalancerBackendAddressPoolConfig
    * Get-AzureLoadBalancerFrontendIpConfig
    * Get-AzureLoadBalancerInboundNatRuleConfig
    * Get-AzureLoadBalancerProbeConfig
    * Get-AzureLoadBalancerRuleConfig
    * New-AzureLoadBalancer
    * New-AzureLoadBalancerBackendAddressPoolConfig
    * New-AzureLoadBalancerFrontendIpConfig
    * New-AzureLoadBalancerInboundNatRuleConfig
    * New-AzureLoadBalancerProbeConfig
    * New-AzureLoadBalancerRuleConfig
    * Remove-AzureLoadBalancer
    * Remove-AzureLoadBalancerBackendAddressPoolConfig
    * Remove-AzureLoadBalancerFrontendIpConfig
    * Remove-AzureLoadBalancerInboundNatRuleConfig
    * Remove-AzureLoadBalancerProbeConfig
    * Remove-AzureLoadBalancerRuleConfig
    * Set-AzureLoadBalancer
    * Set-AzureLoadBalancerFrontendIpConfig
    * Set-AzureLoadBalancerInboundNatRuleConfig
    * Set-AzureLoadBalancerProbeConfig
    * Set-AzureLoadBalancerRuleConfig
    * Get-AzureNetworkSecurityGroup
    * New-AzureNetworkSecurityGroup
    * Remove-AzureNetworkSecurityGroup
    * Set-AzureNetworkSecurityGroup
    * Get-AzureNetworkSecurityRuleConfig
    * New-AzureNetworkSecurityRuleConfig
    * Remove-AzureNetworkSecurityRuleConfig
    * Add-AzureNetworkSecurityRuleConfig
    * Set-AzureNetworkSecurityRuleConfig
    * Get-AzureRemoteDesktopFile
* Azure Storage
  * Added cmdlets in AzureResourceManager Mode
    * New-AzureStorageAccount
    * Get-AzureStorageAccount
    * Set-AzureStorageAccount
    * Remove-AzureStorageAccount
    * New-AzureStorageAccountKey
    * Get-AzureStorageAccountKey
  * Made Azure Storage data cmdlets work in AzureResourceManager Mode
* Azure HDInsight:
  * Added support for creating WindowsPaas cluster with RDP Access Enabled by default
  * Added cmdlets
	* Grant-AzureHdinsightRdpAccess
	* Revoke-AzureHdinsightRdpAccess
* Azure Batch
  * Added cmdlets
    * New-AzureBatchVMUser
    * Remove-AzureBatchVMUser
    * Get-AzureBatchRDPFile
    * Get-AzureBatchVMFileContents
* StorSimple: New StorSimple commands in AzureServiceManagement mode
  * Added cmdlets
    * Confirm-AzureStorSimpleLegacyVolumeContainerStatus
    * Get-AzureStorSimpleLegacyVolumeContainerConfirmStatus
    * Get-AzureStorSimpleLegacyVolumeContainerMigrationPlan
    * Get-AzureStorSimpleLegacyVolumeContainerStatus
    * Import-AzureStorSimpleLegacyApplianceConfig
    * Import-AzureStorSimpleLegacyVolumeContainer
    * Start-AzureStorSimpleLegacyVolumeContainerMigrationPlan
    * New-AzureStorSimpleVirtualDeviceCommand
    * Get-AzureStorSimpleJob
    * Stop-AzureStorSimpleJob
    * Start-AzureStorSimpleBackupCloneJob
    * Get-AzureStorSimpleFailoverVolumeContainers
    * Start-AzureStorSimpleDeviceFailoverJob
    * New-AzureStorSimpleNetworkConfig
    * Set-AzureStorSimpleDevice
    * Set-AzureStorSimpleVirtualDevice

## 2015.03.31 version 0.8.16
* Azure Data Factory:
  * Fixes for clean install and subscription registration issues
* Azure HDInsight:
  * Support for creating, deleting, listing, and submitting jobs to HDInsight clusters with Linux Operating System.
* Azure Compute
  * Fix pipeline issues with Get-AzureVM (#3047)
  * Fixed DateTime Overflow issue
* Azure Batch
  * Added cmdlets
    * Add/Remove Batch Pools
    * Get-BatchTaskFileContent
    * Get-BatchTaskFile
* Azure Insights
  * Added cmdlets
   * Add-AutoscaleSetting
   * Get-AutoscaleHistory
   * Get-AutoscaleSetting
   * New-AutoscaleProfile
   * New-AutoscaleRule
   * Remove-AutoscaleSetting
   * Get-Metrics
   * Get-MetricDefinitions
   * Format-MetricsAsTable
* Azure Websites
  * Added cmdlet Get-AzureWebhostingPlanMetrics
  * Added Premium support
  * Renamed WebSites to WebApp
* AzureProfile
  * Made AzureProfile serializable to support workflow scenarios

## 2015.03.11 version 0.8.15.1
* Fixes for clean install and subscription registration issues

## 2015.03.09 version 0.8.15
* Azure RemoteApp: New RemoteApp cmdlets:
  * Add-AzureRemoteAppUser
  * Disconnect-AzureRemoteAppSession
  * Get-AzureRemoteAppCollection
  * Get-AzureRemoteAppCollectionUsageDetails
  * Get-AzureRemoteAppCollectionUsageSummary
  * Get-AzureRemoteAppLocation
  * Get-AzureRemoteAppOperationResult
  * Get-AzureRemoteAppPlan
  * Get-AzureRemoteAppProgram
  * Get-AzureRemoteAppSession
  * Get-AzureRemoteAppStartMenuProgram
  * Get-AzureRemoteAppTemplateImage
  * Get-AzureRemoteAppUser
  * Get-AzureRemoteAppVNet
  * Get-AzureRemoteAppVpnDevice
  * Get-AzureRemoteAppVpnDeviceConfigScript
  * Get-AzureRemoteAppWorkspace
  * Invoke-AzureRemoteAppSessionLogoff
  * New-AzureRemoteAppCollection
  * New-AzureRemoteAppTemplateImage
  * New-AzureRemoteAppVNet
  * Publish-AzureRemoteAppProgram
  * Remove-AzureRemoteAppCollection
  * Remove-AzureRemoteAppTemplateImage
  * Remove-AzureRemoteAppUser
  * Remove-AzureRemoteAppVNet
  * Rename-AzureRemoteAppTemplateImage
  * Reset-AzureRemoteAppVpnSharedKey
  * Send-AzureRemoteAppSessionMessage
  * Set-AzureRemoteAppCollection
  * Set-AzureRemoteAppVNet
  * Set-AzureRemoteAppWorkspace
  * Unpublish-AzureRemoteAppProgram
  * Update-AzureRemoteAppCollection

* Storage: new cmdlets
  * Get-AzureStorageContainerStoredAccessPolicy
  * Get-AzureStorageQueueStoredAccessPolicy
  * Get-AzureStorageTableStoredAccessPolicy
  * New-AzureStorageContainerStoredAccessPolicy
  * New-AzureStorageQueueStoredAccessPolicy
  * New-AzureStorageTableStoredAccessPolicy
  * Remove-AzureStorageContainerStoredAccessPolicy
  * Remove-AzureStorageQueueStoredAccessPolicy
  * Remove-AzureStorageTableStoredAccessPolicy
  * Set-AzureStorageContainerStoredAccessPolicy
  * Set-AzureStorageQueueStoredAccessPolicy
  * Set-AzureStorageTableStoredAccessPolicy

* Azure Recovery Services
  * New cmdlets:
    * Create and enumerate Vaults & Sites, download Vault Settings file
      * New- AzureSiteRecoveryVault
      * Get-AzureSiteRecoveryVault
      * New- AzureSiteRecoverySite
      * Get- AzureSiteRecoverySite
      * Get-AzureSiteRecoveryVaultSettingsFile
    * Enumerate Networks and manage Network Mappings
      * Get- AzureSiteRecoveryNetwork
      * New- AzureSiteRecoveryNetworkMapping
      * Get- AzureSiteRecoveryNetworkMapping
      * Remove- AzureSiteRecoveryNetworkMapping
    * Enumerate Storages and manage Storage Mappings
      * Get-AzureSiteRecoveryStorage
      * New- AzureSiteRecoveryStorageMapping
      * Get-AzureSiteRecoveryStorageMapping
      * Remove- AzureSiteRecoveryStorageMapping
    * Create, associated, and dissociate protection profile object
      * New- AzureSiteRecoveryProtectionProfileObject
      * Start-AzureSiteRecoveryProtectionProfileAssociationJob
      * Start-AzureSiteRecoveryProtectionProfileDissociationJob
    * Update VM properties and sync owner information
      * Set-AzureSiteRecoveryVM
      * Update-AzureSiteRecoveryProtectionEntity
  * Changed cmdlets:
    * Get-AzureSiteRecoveryJob
    * Set-AzureSiteRecoveryProtectionEntity – protection profile is introduced
    * Start-AzureSiteRecoveryCommitFailoverJob
    * Start-AzureSiteRecoveryPlannedFailoverJob
    * Start-AzureSiteRecoveryTestFailoverJob

* Azure ExpressRoute cmdlet updates
  * Fixed bugs in:
    * New-AzureDedicatedCircuit
    * New-AzureDedicatedCircuitLink
    * New-AzureBGPPeering
    * Remove-AzureDedicatedCircuit
    * Remove-AzureDedicatedCircuitLink
    * Remove-AzureBGPPeering
  * Added new cmdlet:
    * Update-AzureDedicatedCircuitBandwidth

* Azure SQL Database: new cmdlets for managing database dynamic data masking policies:
  * Get-AzureSqlDatabaseDataMaskingPolicy
  * Set-AzureSqlDatabaseDataMaskingPolicy
  * New-AzureSqlDatabaseDataMaskingRule
  * Get-AzureSqlDatabaseDataMaskingRule
  * Set-AzureSqlDatabaseDataMaskingRule
  * Remove-AzureSqlDatabaseDataMaskingRule

* Azure Batch: new cmdlets:
  * Get-AzureBatchPool
  * Get-AzureBatchWorkItem
  * Get-AzureBatchJob
  * Get-AzureBatchTask

* Azure Compute: new features
  * Added ForceUpdate parameter for the following cmdlets:
    * Set-AzureVMExtension
    * Set-AzureVMCustomScriptExtension
    * Set-AzureVMAccessExtension
  * Show 'Regions' property for Get-AzureVMAvailableExtensions cmdlet
  * Add 'ResizedSizeInGB' parameter for the following cmdlets
    * Update-AzureDisk
    * Set-AzureOSDisk
    * Set-AzureDataDisk (DiskName parameter is also added along with ResizedSizeInGB)

* AzureProfile:
  * New cmdlets to manage in-memory profiles
    * New-AzureProfile: Create a new in-memory Profile
    * Select-AzureProfile: Select the profile to be used in the current session
  * Added -Profile parameter to every cmdlet - the cmdlet will use the passed-in profile to authenticate with Azure

## 2015.02.12 version 0.8.14
* StorSimple: New StorSimple commands in AzureServiceManagement mode:
  * GetAzureStorSimpleAccessControlRecord
  * GetAzureStorSimpleStorageAccountCredential
  * RemoveAzureStorSimpleAccessControlRecord
  * RemoveAzureStorSimpleStorageAccountCredential
  * SetAzureStorSimpleAccessControlRecord
  * GetAzureStorSimpleDeviceVolume
  * RemoveAzureStorSimpleDeviceVolume
  * GetAzureStorSimpleDeviceVolumeContainer
  * RemoveAzureStorSimpleDeviceVolumeContainer
  * GetAzureStorSimpleDevice
  * GetAzureStorSimpleDeviceConnectedInitiator
  * GetAzureStorSimpleResource
  * GetAzureStorSimpleResourceContext
  * SetAzureStorSimpleDeviceBackupPolicy
  * NewAzureStorSimpleDeviceBackupPolicy
  * GetAzureStorSimpleDeviceBackup
  * RemoveAzureStorSimpleDeviceBackup
  * StartAzureStorSimpleDeviceBackupJob
  * StartAzureStorSimpleDeviceBackupRestoreJob
  * RemoveAzureStorSimpleDeviceBackupPolicy
  * NewAzureStorSimpleDeviceVolume
  * SetAzureStorSimpleDeviceVolume
  * NewAzureStorSimpleDeviceVolumeContainer
  * SelectAzureStorSimpleResource
  * GetAzureStorSimpleDeviceBackupPolicy
  * NewAzureStorSimpleStorageAccountCredential
  * GetAzureStorSimpleTask
  * SetAzureStorSimpleStorageAccountCredential
  * NewAzureStorSimpleInlineStorageAccountCredential
  * NewAzureStorSimpleAccessControlRecord

* HDInsight:
  * HeadNodeVMSize (update): the parameter is now a string that can now accept various sizes (specifications here: https://msdn.microsoft.com/en-us/library/azure/dn197896.aspx -> Sizes for Web and Worker Role Instances)
  * DataNodeVMSize (new)  :  use to specify size of data nodes (where applicable)
  * ZookeeperNodeVMSize (new): use to specify Zookeeper node sizes (where applicable)
  * ClusterType (update): New value (Spark) can be specified as cluster type
  * Add-AzureHDInsightConfigValues cmdlet:
    * Spark (new): collection of configuration properties can be passed in to customize the Spark service

 * Azure Insights cmdlets in AzureResourceManager Mode:
   * Get-AzureCrrelationLogId
   * Get-AzureResourceGroupLog
   * Get-AzureResourceLog
   * Get-AzureResourceProviderLog
   * Get-AzureSubscriptionIdLog

* Azure VM cmdlets
  * Get-AzureVMDscExtentionStatus: Get the DSC Extension status for a cloud service or VM

 * Updates and bug fixes for AzureAutomation and AzureDataFactory cmdlets

2015.01.08 version 0.8.13
* Key Vault Service - new cmdlets in AzureResourceManager mode:
  * Keys:
    * Add-AzureKeyVaultKey
    * Get-AzureKeyVaultKey
    * Set-AzureKeyVaultKey
    * Backup-AzureKeyVaultKey
    * Restore-AzureKeyVaultKey
    * Remove-AzureKeyVaultKey
  * Secrets:
    * Get-AzureKeyVaultSecret
    * Set-AzureKeyVaultSecret
    * Remove-AzureKeyVaultSecret

## 2014.12.12 version 0.8.12
* StreamAnalytics
  * New cmdlets in AzureResourceManager mode
    * New-AzureStreamAnalyticsJob
    * New-AzureStreamAnalyticsInput
    * New-AzureStreamAnalyticsOutput
    * New-AzureStreamAnalyticsTransformation
    * Get-AzureStreamAnalyticsJob
    * Get-AzureStreamAnalyticsInput
    * Get-AzureStreamAnalyticsOutput
    * Get-AzureStreamAnalyticsTransformation
    * Get-AzureStreamAnalyticsQuota
    * Remove-AzureStreamAnalyticsJob
    * Remove-AzureStreamAnalyticsInput
    * Remove-AzureStreamAnalyticsOutput
    * Test-AzureStreamAnalyticsInput
    * Test-AzureStreamAnalyticsOutput
    * Start-AzureStreamAnalyticsJob
    * Stop-AzureStreamAnalyticsJob
* Batch
  * Fixed issue with Delete-AzureBatchAccount
* Profile
  * Fixed issues with Select-AzureSubscription to allow selecting subscriptions by Id
  * Deprecated SubscriptionDataFile parameter
* Compute
  * Set-AzureVMImage cmdlets - added IconUri, SmallIconUri, and ShowInGui parameters
* Sql
  *  Added Sql Server v12 support to SQL authentication context for SqlAzure cmdlets

## 2014.11.14 Version 0.8.11
* Profile
  * Clear-AzureProfile: remove all subscription and credential data from the user store
  * Select-AzureSubscription: fixed output types in default and PassThru mode
* Compute
  * Get-AzureVMSqlServerExtension
  * Set-AzureVMSqlServerExtension
  * Remove-AzureVMSqlServerExtension
* HDInsight
  * New cmdlets
    * Add-AzureHDInisghtScriptAction
    * Set-AzureHDInsightClusterSize
  * Changed cmdlets
  	*Added ConfigActions parameter
* Managed Cache
  * Get-AzureManagedCacheNamedCache
  * New-AzureManagedCacheNamedCache
  * Set-AzureManagedCacheNamedCache
  * Remove-AzureManagedCacheNamedCache
* Websites
  * Fixes for webjobs and site creation
  * Additional settings for Publish-AzureWebsiteProject cmdlet
  * Enable use of SAS URLs in ApplicationDiagnostics storage
* Sql Database (AzureResourceManager)
  * New cmdlets to manage direct access to Sql databases:
    * Enable-AzureSqlDatabaseDirectAccess
    * Disable-AzureSqlDatabaseDirectAccess
    * Enable-AzureSqlDatabaseServerDirectAccess
    * Enable-AzureSqlDatabaseServerDirectAccess
  * Rename previous cmdlets to use the term audit policy instead of audit setting
    * Get-AzureSqlDatabaseAuditingPolicy
    * Set-AzureSqlDatabaseAuditingPolicy
    * Get-AzureSqlDatabaseServerAuditingPolicy
    * Set-AzureSqlDatabaseServerAuditingPolicy
    * Remove-AzureSqlDatabaseAuditing
    * Remove-AzureSqlDatabaseServerAuditing
    * Use-AzureSqlDatabaseServerAuditingPolicy
  * Allow users to define which storage account key (Primary or Secondary) to use when defining audit policy, using the “StorageKeyType” parameter.

## 2014.10.27 Version 0.8.10
* Azure Data Factory cmdlets in AzureResourceManager mode
    * New-AzureDataFactory
    * New-AzureDataFactoryGateway
    * New-AzureDataFactoryGatewayKey
    * New-AzureDataFactoryHub
    * New-AzureDataFactoryLinkedService
    * New-AzureDataFactoryPipeline
    * New-AzureDataFactoryTable
    * New-AzureDataFactoryEncryptValue
    * Get-AzureDataFactory
    * Get-AzureDataFactoryGateway
    * Get-AzureDataFactoryHub
    * Get-AzureDataFactoryLinkedService
    * Get-AzureDataFactoryPipeline
    * Get-AzureDataFactoryRun
    * Get-AzureDataFactorySlice
    * Get-AzureDataFactoryTable
    * Remove-AzureDataFactory
    * Remove-AzureDataFactoryGateway
    * Remove-AzureDataFactoryHub
    * Remove-AzureDataFactoryLinkedService
    * Remove-AzureDataFactoryPipeline
    * Remove-AzureDataFactoryTable
    * Resume-AzureDataFactoryPipeline
    * Save-AzureDataFactoryLog
    * Set-AzureDataFactoryGateway
    * Set-AzureDataFactoryPipelineActivePeriod
    * Set-AzureDataFactorySliceStatus
    * Suspend-AzureDataFactoryPipeline
* Azure Batch cmdlets in AzureResourceManager mode
    * Set-AzureBatchAccount
    * Remove-AzureBatchAccount
    * New-AzureBatchAccountKey
    * New-AzureBatchAccount
    * Get-AzureBatchAccountKeys
    * Get-AzureBatchAccount
* Azure Network
    * Multi NIC support
        * Add-AzureNetworkInterfaceConfig
        * Get-AzureNetworkInterfaceConfig
        * Remove-AzureNetworkInterfaceConfig
        * Set-AzureNetworkInterfaceConfig
    * Security group support
        * Set-AzureNetworkSecurityGroupToSubnet
        * Set-AzureNetworkSecurityGroupConfig
        * Remove-AzureNetworkSecurityGroupFromSubnet
        * Remove-AzureNetworkSecurityGroupConfig
        * Remove-AzureNetworkSecurityGroup
        * New-AzureNetworkSecurityGroup
        * Get-AzureNetworkSecurityGroupForSubnet
        * Get-AzureNetworkSecurityGroupConfig
        * Get-AzureNetworkSecurityGroup
	* VipMobility Support
		*Set-AzureReservedIPAssociation
		*Remove-AzureReservedIPAssociation
	* MultiVip Support
		* Add-AzureVirtualIP
		* Remove-AzureVirtualIP
* Azure Virtual Machine
    * Added Add PublicConfigKey and PrivateConfigKey parameters to SetAzureVMExtension
* Azure Website
    * Set-AzureWebsite exposes new parameters and Get-AzureWebsite returns them
        * SlotStickyConnectionStringNames – connection string names not to be moved during swap operation
        * SlotStickyAppSettingNames – application settings names not to be moved during swap operation
        * AutoSwapSlotName – slot name to swap automatically with after successful deployment
* Recovery Services
    * Import & view vault settings
        * Import-AzureSiteRecoveryVaultSettingsFile
        * Get-AzureSiteRecoveryVaultSettings
    * Enumerate Servers, Protection Containers, Protection Entities
        * Get-AzureSiteRecoveryServer
        * Get-AzureSiteRecoveryProtectionContainer
        * Get-AzureSiteRecoveryProtectionEntity
        * Get-AzureSiteRecoveryVM
    * Manage Azure Site Recovery Operations
        * Get-AzureSiteRecoveryJob
        * Restart-AzureSiteRecoveryJob
        * Resume-AzureSiteRecoveryJob
        * Stop-AzureSiteRecoveryJob
    * Manage Recovery Plan
        * New-AzureSiteRecoveryRecoveryPlan
        * Get-AzureSiteRecoveryRecoveryPlanFile
        * Get-AzureSiteRecoveryRecoveryPlan
        * Remove-AzureSiteRecoveryRecoveryPlan
        * Update-AzureSiteRecoveryRecoveryPlan
    * Protection and Failover Operations
        * Set-AzureSiteRecoveryProtectionEntity
        * Start-AzureSiteRecoveryCommitFailoverJob
        * Start-AzureSiteRecoveryPlannedFailoverJob
        * Start-AzureSiteRecoveryTestFailoverJob
        * Start-AzureSiteRecoveryUnplannedFailoverJob
        * Update-AzureSiteRecoveryProtectionDirection

2014.10.03 Version 0.8.9
* Redis Cache cmdlets in AzureResourceManager mode
    * New-AzureRedisCache
    * Get-AzureRedisCache
    * Set-AzureRedisCache
    * Remove-AzureRedisCache
    * New-AzureRedisCacheKey
    * Get-AzureRedisCacheKey
* Fixed Remove-AzureDataDisk regression
* Fixed cloud service cmdlets to work with the latest Azure authoring tools
* Fixed Get-AzureSubscription -ExtendedDetails regression
* Added -CreateACSNamespace parameter to New-AzureSBNamespace cmdlet

## 2014.09.10 Version 0.8.8
* Role-based access control support
    * Query role definition
        * Get-AzureRoleDefinition
        * Manage role assignment
        * New-AzureRoleAssignment
        * Get-AzureRoleAssignment
        * Remove-AzureRoleAssignment
    * Query Active Directory object
        * Get-AzureADUser
        * Get-AzureADGroup
        * Get-AzureADGroupMember
        * Get-AzureADServicePrincipal
    * Show user's permissions on
        * Get-AzureResourceGroup
        * Get-AzureResource
* Active Directory service principal login support in Azure Resource Manager mode
    * Add-AzureAccount -Credential -ServicePrincipal -Tenant
* SQL Database auditing support in Azure Resource Manager mode
    * Use-AzureSqlServerAuditingSetting
    * Set-AzureSqlServerAuditingSetting
    * Set-AzureSqlDatabaseAuditingSetting
    * Get-AzureSqlServerAuditingSetting
    * Get-AzureSqlDatabaseAuditingSetting
    * Disable-AzureSqlServerAuditing
    * Disable-AzureSqlDatabaseAuditing
* Other improvements
    * Virtual Machine DSC extension supports PSCredential as configuration argument
    * Virtual Machine Antimalware extension supports native JSON configuration
    * Storage supports creating storage account with different geo-redundant options
    * Traffic Manager supports nesting of profiles
    * Website supports configuring x32/x64 worker process
    * -Detail parameter on Get-AzureResourceGroup to improve performance
    * Major refactoring around account and subscription management

## 2014.08.22 Version 0.8.7.1
* AzureResourceManager
    * Update Gallery and Monitoring management clients to fix Gallery commands
*HDInsight
    * Update Microsoft.Net API for Hadoop

## 2014.08.18 Version 0.8.7
* Update Newtonsoft.Json dependency to 6.0.4
* Compute
    * Windows Azure Diagnostics (WAD) Version 1.2: extension cmdlets for Iaas And PaaS
        * Set-AzureVMDiagnosticsExtension
        * Get-AzureVMDiagnosticsExtension
        * Set-AzureServiceDiagnosticsExtension
        * Get-AzureServiceDiagnosticsExtension
    * Get-AzureDeployment: added CreatedTime and LastModifiedTime to output
    * Get-AzureVM: added Hostname property
    * Implemented CustomData support for Azure VMs
* Websites
    * Added RoutingRules parameter to Set-AzureWebsite to expose Testing in Production (TiP) and returned from Get-AzureWebsite
    * Get-AzureWebsiteMetric to return web site metrics
    * Get-AzureWebHostingPlan
    * Get-AzureWebHostingPlanMetric to return metrics for the servers in the web hosting plan
* SQL Database
    * Get-AzureSqlRecoverableDatabase parameter simplification and return type changes
    * Set-AzureSqlDatabaseRecovery parameter and return type changes
* HDInsight
    * Added support for provisioning of HBase clusters into Virtual Networks.

2014.08.04 Version 0.8.6
* Non-interactive login support for Microsoft Organizational account with ``Add-AzureAccount -Credential``
* Upgrade cloud service cmdlets dependencies to Azure SDK 2.4
* Compute
    * PowerShell DSC VM extension
        * Get-AzureVMDscExtension
        * Remove-AzureVMDscExtension
        * Set-AzureVMDscExtension
        * Publish-AzureVMDscConfiguration
    * Added CompanyName and SupportedOS parameters to Publish-AzurePlatformExtension
    * New-AzureVM will display a warning instead of an error when the service already exists in the same subscription
    * Added Version parameter to generic service extension cmdlets
    * Changed the ShowInGUI parameter to DoNotShowInGUI in Update-AzureVMImage
* SQL Database
    * Added OfflineSecondary parameter to Start-AzureSqlDatabaseCopy
    * Database copy cmdlets will return 2 more properties: IsOfflineSecondary and IsTerminationAllowed
* Windows Azure Pack
    * New-WAPackCloudService
    * Get-WAPackCloudService
    * Remove-WAPackCloudService
    * New-WAPackVMRole
    * Get-WAPackVMRole
    * Set-WAPackVMRole
    * Remove-WAPackVMRole
    * New-WAPackVNet
    * Remove-WAPackVNet
    * New-WAPackVMSubnet
    * Get-WAPackVMSubnet
    * Remove-WAPackVMSubnet
    * New-WAPackStaticIPAddressPool
    * Get-WAPackStaticIPAddressPool
    * Remove-WAPackStaticIPAddressPool
    * Get-WAPackLogicalNetwork

2014.07.16 Version 0.8.5
* Upgrade .NET dependency to .NET 4.5
* Azure File Service
    * Get-AzureStorageFile
    * Remove-AzureStorageFile
    * Get-AzureStorageFileContent
    * Set-AzureStorageFileContent
* Azure Resource Manager tags in AzureResourceManager mode
    * New-AzureTag
    * Get-AzureTag
    * Remove-AzureTag
    * Tag parameter in New-AzureResourceGroup, Set-AzureResourceGroup, New-AzureResource and Set-AzureResource
    * Tag parameter in Get-AzureResourceGroup and Get-AzureResource
* Compute
    * ReverseDnsFqdn parameter in New-AzureService, Set-AzureService, New-AzureVM and New-AzureQuickVM
	* Added VirtualIPName parameter to Set-AzureEndpoint, Add-AzureEndpoint, Set-AzureLoadBalancedEndpoint for Multivip support
* Network
    * Set-AzureInternalLoadBalancer
    * Add-AzureDns
    * Set-AzureDns
    * Remove-AzureDns
    * Added IdealTimeoutInMinutes parameter to Set-AzurePublicIP, Add-AzureEndpoint and Set-AzureLoadBalancedEndpoint
	
## 2014.06.30 Version 0.8.4
* Compute
    * New-AzurePlatformExtensionCertificateConfig
    * New-AzurePlatformExtensionEndpointConfigSet
    * New-AzurePlatformExtensionLocalResourceConfigSet
    * Publish-AzurePlatformExtension
    * Remove-AzurePlatformExtensionEndpoint
    * Remove-AzurePlatformExtensionLocalResource
    * Set-AzurePlatformExtension
    * Set-AzurePlatformExtensionEndpoint
    * Set-AzurePlatformExtensionLocalResource
    * Unpublish-AzurePlatformExtension
* Antimalware
    * Get-AzureVMMicrosoftAntimalwareExtension
    * Set-AzureVMMicrosoftAntimalwareExtension
    * Improve the cmdlets to use AzureStorageContext instead of flat storage parameters
* Networking
    * Enabling New-AzureVnetGateway to create dynamic gateways
    * Added alias New-AzureDns to New-AzureDnsConfig
* Scheduler
    * New-AzureSchedulerJobCollection
    * Set-AzureSchedulerJobCollection

## 2014.05.29 Version 0.8.3
* Restructured source code and installation folder
* Web Site
    * Return instances info from Get-AzureWebsite
    * Added "Slot1" and "Slot2" parameters to enable swap between any 2 slots
* Traffic Manager
    * Support for Weighted Round Robin policies
    * Support for Performance policies with external endpoints
* Update Get-AzureRoleSize, Get-AzureAffinityGroup, Get-AzureService, Get-AzureLocation cmdlets with role sizes info
* New "ClusterType" parameter for HDInsight

## 2014.05.12 Version 0.8.2
* Compute and Network improvements
    * Public IP support
        * Set-AzurePublicIP
        * Get-AzurePublicIP
        * Remove-AzurePublicIP
    * Reserved IP support
        * New-AzureReservedIP
        * Get-AzureReservedIP
        * Remove-AzureReservedIP
    * Internal load balancer support
        * New-AzureInternalLoadBalancerConfig
        * Add-AzureInternalLoadBalancer
        * Get-AzureInternalLoadBalancer
        * Remove-AzureInternalLoadBalancer
    * VM image disk improvements
        * New-AzureVMImageDiskConfigSet
        * Set-AzureVMImageOSDiskConfig
        * Remove-AzureVMImageOSDiskConfig
        * Set-AzureVMImageDataDiskConfig
        * Remove-AzureVMImageDataDiskConfig
    * Virtual network improvements
        * Set-AzureVnetGatewayKey
* Azure Automation cmdlets
    * Get-AzureAutomationAccount
    * Get-AzureAutomationJob
    * Get-AzureAutomationJobOutput
    * Get-AzureAutomationRunbook
    * Get-AzureAutomationRunbookDefinition
    * Get-AzureAutomationSchedule
    * New-AzureAutomationRunbook
    * New-AzureAutomationSchedule
    * Publish-AzureAutomationRunbook
    * Register-AzureAutomationScheduledRunbook
    * Remove-AzureAutomationRunbook
    * Remove-AzureAutomationSchedule
    * Resume-AzureAutomationJob
    * Set-AzureAutomationRunbook
    * Set-AzureAutomationRunbookDefinition
    * Set-AzureAutomationSchedule
    * Start-AzureAutomationRunbook
    * Stop-AzureAutomationJob
    * Suspend-AzureAutomationJob
    * Unregister-AzureAutomationScheduledRunbook
* Traffic Manager cmdlets
    * Add-AzureTrafficManagerEndpoint
    * Disable-AzureTrafficManagerProfile
    * Enable-AzureTrafficManagerProfile
    * Get-AzureTrafficManagerProfile
    * New-AzureTrafficManagerProfile
    * Remove-AzureTrafficManagerEndpoint
    * Remove-AzureTrafficManagerProfile
    * Set-AzureTrafficManagerEndpoint
    * Set-AzureTrafficManagerProfile
    * Test-AzureTrafficManagerDomainName
* Anti-Malware Cloud Service extension cmdlets
    * Get-AzureServiceAntimalwareConfig
    * Remove-AzureServiceAntimalwareExtension
    * Set-AzureServiceAntimalwareExtension

## 2014.05.07 Version 0.8.1
* Managed cache cmdlets
    * New-AzureManagedCache
    * Set-AzureManagedCache
    * Get-AzureManagedCache
    * Remove-AzureManagedCache
    * New-AzureManagedCacheAccessKey
    * Get-AzureManagedCacheAccessKey
* Fixed installer to support Windows PowerShell 5.0 Preview
* Fixed a bunch of module loading issues
* Documentation improvements
* Engineering and infrastructure improvements

## 2014.04.03 Version 0.8.0
* Azure Resource Manager cmdlets (preview)
  * Switch-AzureMode to switch the PowerShell module between service management and resource manager.
  * Resource groups
    * New-AzureResourceGroup
    * Get-AzureResourceGroup
    * Remove-AzureResourceGroup
    * Get-AzureResourceGroupLog
  * Templates
    * Get-AzureResourceGroupGalleryTemplate
    * Save-AzureResourceGroupGalleryTemplate
    * Test-AzureResourceGroupTemplate
  * Deployments
    * New-AzureResourceGroupDeployment
    * Get-AzureResourceGroupDeployment
  * Resources
    * New-AzureResource
    * Get-AzureResource
    * Set-AzureResource
    * Remove-AzureResource
* Azure Scheduler cmdlets
  * Get-AzureSchedulerLocation
  * Job collection
    * Get-AzureSchedulerJobCollection
    * Remove-AzureSchedulerJobCollection
  * HTTP job and storage queue job
    * New-AzureSchedulerHttpJob
    * Set-AzureSchedulerHttpJob
    * New-AzureSchedulerStorageQueueJob
    * Set-AzureSchedulerStorageQueueJob
    * Get-AzureSchedulerJob
    * Remove-AzureSchedulerJob
    * Get-AzureSchedulerJobHistory
* Virtual Machine improvements
  * Puppet extension
    * Get-AzureVMPuppetExtension
    * Set-AzureVMPuppetExtension
    * Remove-AzureVMPuppetExtension
  * Custom script extension
    * Get-AzureVMCustomScriptExtension
    * Set-AzureVMCustomScriptExtension
    * Remove-AzureVMCustomScriptExtension
  * VM Image support in the following cmdlets
    * Get-AzureVMImage
    * Save-AzureVMImage
    * Remove-AzureVMImage
    * New-AzureVM
    * New-AzureQuickVM
* Upgrade cloud service cmdlets dependencies to Azure SDK 2.3

## 2014.03.11 Version 0.7.4
* VM extension cmdlets
  * Set-AzureVMExtension
  * Get-AzureVMExtension
  * Remove-AzureVMExtension
  * Set-AzureVMAccessExtension
  * Get-AzureVMAccessExtension
  * Remove-AzureVMAccessExtension
* Multi-thread support in storage cmdlets
* Add YARN support via -Yarn parameter on Add-AzureHDInsightConfigValues

## 2014.02.25 Version 0.7.3.1
* Hotfix for https://github.com/WindowsAzure/azure-sdk-tools/issues/2350

## 2014.02.12 Version 0.7.3
* Web Site cmdlets
  * Slot
    * All Web Site cmdlets takes a new -Slot parameter
    * Switch-AzureWebsiteSlot to swap slots
  * WebJob
    * Get-AzureWebsiteJob
    * New-AzureWebsiteJob
    * Remove-AzureWebsiteJob
    * Start-AzureWebsiteJob
    * Stop-AzureWebsiteJob
    * Get-AzureWebsiteJobHistory
  * Publish project to Web Site via WebDeploy
    * Publish-AzureWebsiteProject
  * Test Web Site name availability
    * Test-AzureName -Website
* Virtual Machine cmdlets
  * Generic extension
    * Get-AzureVMAvailableExtension
    * Get-AzureServiceAvailableExtension
  * BGInfo extension
    * Get-AzureVMBGInfoExtension
    * Set-AzureVMBGInfoExtension
    * Remove-AzureBMBGInfoExtension
  * VM role size
    * Get-AzureRoleSize
    * New-AzureQuickVM -InstanceSize takes a string instead of enum
  * Other improvements
    * Add-AzureProvisioningConfig will enable guest agent by default. Use -DisableGuestAgent to disable it
* Cloud Service cmdlets
  * Generic extension
    * Get-AzureServiceExtension
    * Set-AzureServiceExtension
    * Remove-AzureServiceExtension
  * Active directory domain extension
    * Get-AzureServiceADDomainExtension
    * Set-AzureServiceADDomainExtension
    * Remove-AzureServiceADDomainExtension
    * New-AzureServiceADDomainExtensionConfig
Virtual Network cmdlets
  * Get-AzureStaticVNetIP
  * Set-AzureStaticVNetIP
  * Remove-AzureStaticVNetIP
  * Test-AzureStaticVNetIP
* Storage cmdlets
  * Metrics and logging
    * Get-AzureStorageServiceLoggingProperty
    * Set-AzureStorageServiceLoggingProperty
    * Get-AzureStorageServiceMetricsProperty
    * Set-AzureStorageServiceMetricsProperty
  * Timeout configuration via -ServerTimeoutRequest and -ClientTimeoutRequest parameters
  * Paging support via -MaxCount and -ContinuationToken parameters
    * Get-AzureStorageBlob
    * Get-AzureStorageContainer
* ExpressRoute cmdlets (in ExpressRoute module)
  * Get-AzureDedicatedCircuit
  * Get-AzureDedicatedCircuitLink
  * Get-AzureDedicatedCircuitServiceProvider
  * New-AzureDedicatedCircuit
  * New-AzureDedicatedCircuitLink
  * Remove-AzureDedicatedCircuit
  * Remove-AzureDedicatedCircuitLink
  * Get-AzureBGPPeering
  * New-AzureBGPPeering
  * Remove-AzureBGPPeering
  * Set-AzureBGPPeering


## 2013.12.19 Version 0.7.2.1
* Hotfix for some encoding issue with Hive query which contain "%".

## 2013.12.10 Version 0.7.2
* HDInsight cmdlets
  * Add-AzureHDInsightConfigValues
  * Add-AzureHDInsightMetastore
  * Add-AzureHDInsightStorage
  * Get-AzureHDInsightCluster
  * Get-AzureHDInsightJob
  * Get-AzureHDInsightJobOutput
  * Get-AzureHDInsightProperties
  * New-AzureHDInsightCluster
  * New-AzureHDInsightClusterConfig
  * New-AzureHDInsightHiveJobDefinition
  * New-AzureHDInsightMapReduceJobDefinition
  * New-AzureHDInsightPigJobDefinition
  * New-AzureHDInsightSqoopJobDefinition
  * New-AzureHDInsightStreamingMapReduceJobDefinition
  * Remove-AzureHDInsightCluster
  * Revoke-AzureHDInsightHttpServicesAccess
  * Set-AzureHDInsightDefaultStorage
  * Start-AzureHDInsightJob
  * Stop-AzureHDInsightJob
  * Use-AzureHDInsightCluster
  * Wait-AzureHDInsightJob
  * Grant-AzureHDInsightHttpServicesAccess
  * Invoke-AzureHDInsightHiveJob
* Configure Web Site WebSocket and managed pipe mode
  * Set-AzureWebsite -WebSocketEnabled -ManagedPipelineMode
* Configure Web Site remote debugging
  * Enable-AzureWebsiteDebug -Version
  * Disable-AzureWebsiteDebug
* Options for cleaning up VHD when deleting VMs
  * Remove-AzureVM -DeleteVHD
  * Remove-AzureService -DeleteAll
  * Remove-AzureDeployment -DeleteVHD
* Virtual IP reservation preview feature (in AzurePreview module)
  * Get-AzureDeployment
  * Get-AzureReservedIP
  * New-AzureReservedIP
  * New-AzureVM
  * Remove-AzureReservedIP
* Support these cmdlets for Visual Studio Cloud Service projects:
  * Start-AzureEmulator
  * Publish-AzureServiceProject
  * Save-AzureServiceProjectPackage


## 2013.11.07 Version 0.7.1
* Regression fixes
    * Get-AzureWinRMUri cannot return the correct port number (https://github.com/WindowsAzure/azure-sdk-tools/issues/2056)
    * New-AzureVM fails when creating a VM with a domain join provisioning (https://github.com/WindowsAzure/azure-sdk-tools/issues/2055)
    * ACL for endpoints broken (https://github.com/WindowsAzure/azure-sdk-tools/issues/2054)
    * Restarting web site will clean the host names (https://github.com/WindowsAzure/azure-sdk-tools/issues/2101)
    * Creating a new Linux VM with an SSH certificate fails (https://github.com/WindowsAzure/azure-sdk-tools/issues/2057)
    * Debug stream only prints out at the end of processing (https://github.com/WindowsAzure/azure-sdk-tools/issues/2033)
* Cmdlets for creating Storage SAS token
    * New-AzureStorageBlobSASToken
    * New-AzureStorageContainerSASToken
    * New-AzureStorageQueueSASToken
    * New-AzureStorageTableSASToken
* VM cmdlets for Windows Azure Pack
    * Get-WAPackVM
    * Get-WAPackVMOSDisk
    * Get-WAPackVMSizeProfile
    * Get-WAPackVMTemplate
    * New-WAPackVM
    * Remove-WAPackVM
    * Restart-WAPackVM
    * Resume-WAPackVM
    * Set-WAPackVM
    * Start-WAPackVM
    * Stop-WAPackVM
    * Suspend-WAPackVM

## 2013.10.21 Version 0.7.0
* Windows Azure Active Directory authentication support!
    * Now you can use your Microsoft account or Organizational account to login from PowerShell without the need of any management certificate or publish settings file!
    * Use Add-AzureAccount to get started
    * Checkout Add-AzureAccount, Get-AzureAcccount and Remove-AzureAccount for details
* Changed the file format which is used to store the subscription information. Information in the original file will be added to the new file automatically. If you downgrade from 0.7.0 to a lower version, you can still see the subscriptions you imported before the 0.7.0 upgrade. But anything added after the 0.7.0 upgrade won't show up in the downgrade.
* BREAKING CHANGE
    * Changed the assembly name and namespace from Microsoft.WindowsAzure.Management.* to Microsoft.WindowsAzure.Commands.*
    * Select-AzureSubscription
        * Now you can use it to select or clear either the current subscription or the default subscription
        * Replaced the -Clear parameter with -NoCurrent parameter
    * Set-AzureSubscription
        * Removed -DefaultSubscription and -NoDefaultSubscription parameters. Go to Select-AzureSubscription with -Default and -NoDefault parameters.
    * New-AzureSqlDatabaseServerContext
        * Replaced the -SubscriptionData parameter with -SubscriptionName parameter
* Upgraded Windows Azure SDK dependency from 1.8 to 2.2
* Added support for a new virtual machine high memory SKU (A5)

2013.08.22 Version 0.6.19
* Media Services cmdlets
  * Get-AzureMediaServicesAccount
  * New-AzureMediaServicesAccount
  * Remove-AzureMediaServicesAccount
  * New-AzureMediaServicesKey
* SQL Database Import/Export cmdlets
  * Start-AzureSqlDatabaseImport
  * Start-AzureSqlDatabaseExport
  * Get-AzureSqlDatabaseImportExportStatus
* Platform VM Image cmdlets (need to import the PIR module manually)
  * Get-AzurePlatformVMImage
  * Set-AzurePlatformVMImage
  * Remove-AzurePlatformVMImage

## 2013.07.31 Version 0.6.18
* Service Bus authorization rule cmdlets
  * New-AzureSBAuthorizationRule
  * Get-AzureSBAuthorizationRule
  * Set-AzureSBAuthorizationRule
  * Remove-AzureSBAuthorizationRule
* Some Windows Azure Pack fixes.

## 2013.07.18 Version 0.6.17
* Upgraded Windows Azure SDK dependency from 1.8 to 2.0.
* SQL Azure database CRUD cmdlets don't require SQL auth anymore if the user owns the belonging subscription.
* Get-AzureSqlDatabaseServerQuota cmdlet to get the quota information for a specified Windows Azure SQL Database Server.
* SQL Azure service objective support
  * Get-AzureSqlDatabaseServiceObjective cmdlet to a service objective for the specified Windows Azure SQL Database Server.
  * Added -ServiceObjective parameter to Set-AzureSqlDatabase to set the service objective of the specified Windows Azure SQL database.
* Fixed a Get-AzureWebsite local caching issue. Now Get-AzureWebsite will always return the up-to-date web site information.

## 2013.06.24 Version 0.6.16
* Add-AzureEnvironment to add customized environment like Windows Azure Pack
* Set-AzureEnvironment to set customized environment like Windows Azure Pack
* Remove-AzureEnvironment to remove customized environment like Windows Azure Pack
* Web Site cmdlets now support Windows Azure Pack
* Service Bus cmdlets now support Windows Azure Pack
* Added "WAPack" prefix to all the cmdlets which support Windows Azure Pack. Use "help WAPack" to see all the supported cmdlets
* Added -NoWinRMEndpoint parameter to New-AzureQuickVM and Add-AzureProvisioningConfig
* Added -AllowAllAzureSerivces parameter to New-AzureSqlDatabaseServerFirewallRule
* Many bug fixes around VM, Cloud Services and Web Site diagnostics

## 2013.06.03 Version 0.6.15
* Introduced the environment concept to support different Windows Azure environments
  * Get-AzureEnvironment cmdlet to return all the out-of-box Windows Azure environments
  * -Environment parameter in the following cmdlets to specify which environment to target
    * Get-AzurePublishSettingsFile
    * Show-AzurePortal
* Windows Azure Web Site application diagnostics cmdlets
  * Enable-AzureWebsiteApplicationDiagnostic
  * Disable-AzureWebsiteApplicationDiagnostic
* Stop-AzureVM
  * Changed the behavior to deprovision the VM after stopping it
  * -StayProvisioned parameter to keep the VM provisioned after stopping it
* Windows Azure Cloud Services remote desktop extension cmdlets
  * New-AzureServiceRemoteDesktopExtensionConfig
  * Get-AzureServiceRemoteDesktopExtension
  * Set-AzureServiceRemoteDesktopExtension
  * Remove-AzureServiceRemoteDesktopExtension
* Windows Azure Cloud Services diagnostics extension cmdlets
  * New-AzureServiceDiagnosticsExtensionConfig
  * Get-AzureServiceDiagnosticsExtension
  * Set-AzureServiceDiagnosticsExtension
  * Remove-AzureServiceDiagnosticsExtension
* Windows Azure Virtual Machine endpoint enhancements
  * Cmdlets to create ACL configuration objects
    * New-AzureVMAclConfig
    * Get-AzureVMAclConfig
    * Set-AzureVMAclConfig
    * Remove-AzureVMAclConfig
  * -ACL parameter to support ACL in
    * Add-AzureEndpoint
    * Set-AzureEndpoint
  * -DirectServerReturn parameter in
    * Add-AzureEndpoint
    * Set-AzureEndpoint
  * Set-AzureLoadBalancedEndpoint cmdlet to modify load balanced endpoints
* Bug fixes
  * Fixed New-AzureSqlDatabaseServerContext model mismatch warning

## 2013.05.08 Version 0.6.14
* Windows Azure Storage Table cmdlets
  * Get-AzureStorageTable
  * New-AzureStorageTable
  * Remove-AzureStorageTable
* Windows Azure Storage Queue cmdlets
  * Get-AzureStorageQueue
  * New-AzureStorageQueue
  * Remove-AzureStorageQueue
* Fix an issue in Publish-AzureServiceProject when swapping between staging and production slot

## 2013.04.23 Version 0.6.13.1
* Hotfix to make Set-AzureStorageAccount behave correctly with the -GeoReplicationEnabled parameter

## 2013.04.16 Version 0.6.13
* Completely fixed issues with first website creation on a new account. Now you can use PowerShell with a new account directly without the need to go to the Azure portal.
* BREAKING CHANGE: New-AzureVM and New-AzureQuickVM now require an –AdminUserName parameter when creating Windows based VMs.
* Added support for virtual machine high memory SKUs (A6 and A7).
* Remote PowerShell is now enabled by default on Windows based VMs using https. To disable: specify the –DisableWinRMHttps parameter on New-AzureQuickVM or Add-AzureProvisioningConfig. To enable using http: specify –EnableWinRMHttp parameter (Note: http is intended for VM to VM communication and a public endpoint is not created by default).
* Added Get-AzureWinRMUri new cmdlet to get the connection string URI for Windows Remote Management.
* Added Set-AzureAvailabilitySet new cmdlet to group similar virtual machines into an availability set after deployment.
* New-AzureVM and New-AzureQuickVM now support a parameter named –X509Certificates. When a certificate is added to this array it is automatically uploaded and deployed to the virtual machine.
* Improved *-AzureEndpoint cmdlets:
  * Allows a simple endpoint to be created.
  * Allows a load balanced endpoint to be created.
  * Allows a load balanced endpoint to be created with a health probe and you can now specify the Probe Interval and Timeout periods.
* Removed subscription check requirement when using Add-AzureVHD with a shared access signature.
* Added Simultaneous Upgrade option to New-AzureDeployment for Cloud Services deployment. This option can save a significant amount of time during deployments to staging. This option can cause downtime and should only be used in non-production deployments.
* Upgraded to the latest service management library.
* Made New-AzureDeployment to use SSL during the deployment.
* Added Get-AzureWebsiteLog -ListPath to get all the available log paths of the website.
* Fixed the issue of removing custom DNS names in Start/Stop/Restart-AzureWebsite.
* Fixed several GB18030 encoding issues.
* Renamed Start/Stop-CopyAzureStorageBlob to Start/Stop-AzureStorageBlobCopy. Kept old names as aliases for backward compatibility.

## 2013.03.26 Version 0.6.12.1
 * Hotfix to fix issues with first website creation on a new account.

## 2013.03.20 Version 0.6.12
 * Windows Azure Storage entity level cmdlets
   * New-AzureStorageContext
   * New-AzureStorageContainer
   * Get-AzureStorageContainer
   * Remove-AzureStorageContainer
   * Get-AzureStorageContainerAcl
   * Set-AzureStorageContainerAcl
   * Get-AzureStorageBlob
   * Get-AzureStorageBlobContent
   * Set-AzureStorageBlobContent
   * Remove-AzureStorageBlob
   * Start-CopyAzureStorageBlob
   * Stop-CopyAzureStorageBlob
   * Get-AzureStorageBlobCopyState
 * Windows Azure Web Sites diagnostics log streaming cmdlet
   * Get-AzureWebsitLog -Tail

## 2013.03.06 Version 0.6.11
 * Windows Azure Store cmdlets
 * Upgraded to the latest service management library and update service management version header to 2012-12-01
 * Added Save-AzureVhd cmdlet
 * Updated Add-AzureVMImage, Get-AzureVMImage and Set-AzureVMImage cmdlets to support new attributes in service management version header 2012-12-01

## 2013.02.11 Version 0.6.10
 * Upgrade to use PowerShell 3.0
 * Released source code for VM and Cloud Services cmdlets
 * Added a few new cmdlets for Cloud Services (Add-AzureWebRole, Add-AzureWorkerRole, NewAzureRoleTemplate, Save-AzureServiceProjectPackage, Set-AzureServiceProjectRole -VMSize), See Web Camps TV (http://channel9.msdn.com/Shows/Web+Camps+TV/Whats-Coming-in-the-Command-Line-Tools-for-Windows-Azure-with-Glenn-Block) for more on these new cmdlets.
 * Added Support for SAS in destination Uri for Add-AzureVhd
 * Added -Confirm and -WhatIf support for Remove-Azure* cmdlets
 * Added configurable startup task for Node.js and generic roles
 * Enabled emulator support when running roles with memcache
 * Role based cmdlets don't require role name if run in a role folder
 * Added scenario test framework and started adding automated scenario tests
 * Multiple bug fixes

## 2012.12.12 Version 0.6.9
 * Added Service Bus namespace management cmdlets 'help azuresb'
 * Added -ServiceBusNamespace parameter to 'Test-AzureName' to verify namespace availability
 * Added VHD uploader cmdlet 'Add-AzureVHD' for uploading VM images to blob storage.
 * Improved message reporting and piping for couple scaffolding cmdlets
 * Fixed PHP customization functionality for modifying php.ini and installing custom extensions
 * Verbose option is enabled by default when using Windows Azure PowerShell shortcut

## 2012.11.21 Version 0.6.8
 * Multiple bug fixes
 * Added dedicated cache role support
 * Added GitHub support

## 2012.10.08 Version 0.6.5
 * Adding websites cmdlets

## 2012.06.06 Version 0.6.0
 * Adding PowerShell management cmdlets
 * Adding PHP Cmdlets
 * Renaming existing cmdlets to remove duplication
 * Node.exe is no longer embedded

## 2012.05.11 Version 0.5.4
 * node 0.6.17
 * iisnode 0.1.19

## 2012.02.17 Version 0.5.3
 * Bug fixes

## 2012.02.10 Version 0.5.2
 * Bug fixes

## 2011.12.23 Version 0.5.1
 * Added Remote Desktop support
 * Added SSL support
 * node 0.6.6
 * iisnode 0.1.13

2011.12.09 Version 0.5.0
 * Initial Release<|MERGE_RESOLUTION|>--- conflicted
+++ resolved
@@ -46,7 +46,6 @@
     - Remove-AzureRmBatchApplicationPackage
     - Remove-AzureRmBatchApplication
   * Added bulk task option to New-AzureBatchTask cmdlet
-<<<<<<< HEAD
 * Azure API Management
   * Added Tenant Access cmdlets to get keys for Tenant Access via REST API
     - Get-AzureRmApiManagementTenantAccess
@@ -56,13 +55,11 @@
     - New-AzureRmApiManagementOpenIdConnectProvider
     - Remove-AzureRmApiManagementOpenIdConnectProvider
     - Set-AzureRmApiManagementOpenIdConnectProvider
-=======
 * Azure Automation
   * (New/Import)-AzureRmAutomationRunbook now supports the new values of 'GraphicalPowerShell' and 'GraphicalPowerShellWorkflow' with the Type parameter.  The use of 'Graph' value is discouraged.
   * Start-AzureRmAutomationRunbook now supports the Wait and MaxWaitSeconds parameters.
   * (New/Get)-AzureRmAutomationSchedule now supports weekly and monthly schedules.
   * New-AzureRmAutomationSchedule now takes a TimeZone parameter to adjust for daylight savings.
->>>>>>> 5d6404b7
 
 ##2016.05.04 version 1.4.0
 * Azure Resource Manager
