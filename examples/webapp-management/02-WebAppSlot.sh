--- conflicted
+++ resolved
@@ -20,13 +20,8 @@
 
 az resourcemanager group create --name "$groupName" --location "$location"
 
-<<<<<<< HEAD
-printf "\n1. Create a new app service plan %s " "$planName"
-az appservice plan create -n "$planName" -g "$groupName" -l "$location" --tier "$tier"
-=======
 printf "\n1. Create a new app service plan %s " "$planName1"
-az app service plan create -n "$planName1" -g "$groupName" -l "$location" --tier "$tier1"
->>>>>>> 9922ce32
+az appservice plan create -n "$planName1" -g "$groupName" -l "$location" --tier "$tier1"
 
 printf "\n2. Create a new web app %s " "$appName1"
 webappInfo1=`az webapp create -g "$groupName" -n "$appName1" -l "$location" --plan "$planName1"`
@@ -42,30 +37,18 @@
 [ $(echo $slot1 | jq '.name' --raw-output) == "$appWithSlotName1" ]
 
 printf "\nValidating web app slot get for %s " "$slotname1"
-<<<<<<< HEAD
-slot1=`az webapp slot ls -g "$groupName" -n "$appName" --slot "$slotname1"`
+slot1=`az webapp slot ls -g "$groupName" -n "$appName1" --slot "$slotname1"`
 [ $(echo $slot1 | jq '.name' --raw-output) == "$appWithSlotName1" ]
 
 printf "\nValidating web app slot via pipline obj for %s " "$slotname1"
-slot1=`echo "$webappInfo" | az webapp slot ls --slot "$slotname1"`
-=======
-slot1=`az webapp slot get -g "$groupName" -n "$appName1" --slot "$slotname1"`
-[ $(echo $slot1 | jq '.name' --raw-output) == "$appWithSlotName1" ]
-
-printf "\nValidating web app slot via pipline obj for %s " "$slotname1"
-slot1=`echo "$webappInfo1" | az webapp slot get --slot "$slotname1"`
->>>>>>> 9922ce32
+slot1=`echo "$webappInfo1" | az webapp slot ls --slot "$slotname1"`
 
 printf "\n4. Create another web app slot %s " "$slotname2"
 slot2=`az webapp slot create -g "$groupName" --plan "$planName1" -n "$appName1" --slot "$slotname2"`
 appWithSlotName2="$appName1/$slotname2"
 
 printf "\n5. Get the webapp slots:"
-<<<<<<< HEAD
-slots=`az webapp slot ls -g "$groupName" -n "$appName"`
-=======
-slots=`az webapp slot get -g "$groupName" -n "$appName1"`
->>>>>>> 9922ce32
+slots=`az webapp slot ls -g "$groupName" -n "$appName1"`
 slotN1=`echo $slots | jq '.[0].name'`
 slotN2=`echo $slots | jq '.[1].name'`
 slotNames=`echo $slotN1 $slotN2`
@@ -112,29 +95,13 @@
 
 endTime=`date +"%A, %B %d, %Y %X"`
 startTime=`date +"%A, %B %d, %Y %X" --date "3 hour ago"`
-<<<<<<< HEAD
-$metricsNames="\"('CPU', 'Requests')\""
+metricsNames="[\"CPU\",\"Request\"]"
+metrics=`az webapp slot metrics ls -g "$groupName" -n "$appName1" --slot "$slotname1" --granularity PT1M --starttime "$startTime" --endtime "$endTime" --metrics "$metricsNames"`
 
-# !Not able to test since complex object issue.
-metrics=`az webapp slot metrics ls -g "$groupName" -n "$appName" --slot "$slotname1" --granularity PT1M --starttime "$startTime" --endtime "$endTime" --metrics "$metricsNames"`
-
-printf "\nValidating web app slot metrics %s " "$slotname1" 
-for i in $metricsNames
-do
-    [ $(echo $metrics ) == "$i" ]
-done
-
-# !Not able to test pipeline for now
 printf "\nValidating web app slot metrics via pipline obj %s " "$slotname1" 
-=======
-metricsNames="[\"CPU\",\"Request\"]"
-metrics=`az webapp slot metrics get -g "$groupName" -n "$appName1" --slot "$slotname1" --granularity PT1M --starttime "$startTime" --endtime "$endTime" --metrics "$metricsNames"`
->>>>>>> 9922ce32
-
-printf "\nValidating web app slot metrics via pipline obj %s " "$slotname1"
 # Unable to test pipline. verity property name and value instead. 
 # echo "$slot1" | az webapp slot metrics get --metrics "$metricsNames" --starttime "$startTime" --endtime "$endTime" --granularity PT1M
- 
+
 printf "\n12. Stop web app slot: %s." "$slotname1"
 slot1=`echo "$slot1" | az webapp slot stop`
 printf "\nValidating web app slot %s stopped " "$slotname1" 
@@ -172,22 +139,6 @@
 az app service plan set -n "$planName1" -g "$groupName" --tier "$tier2"
 webappInfo2=`az webapp create -g "$groupName" -n "$appName3" -l "$location" --plan "$planName1"`
 
-<<<<<<< HEAD
-# printf "\nValidating web app slot get for %s " "$slotname1"
-# slot1=`az webapp slot ls -g "$groupName" -n "$appName" --slot "$slotname1"`
-# [ $(echo $slot1 | jq '.name' --raw-output) == "$appWithSlotNameClone" ]
-#------- 
-
-# Cleanup
-printf "\n20. Remove web app slot: %s." "$slotname1"
-az webapp slot rm -g "$groupName" -n "$appName" --slot "$slotname1"
-
-printf "\n20. Remove web app: %s." "$appName"
-az webapp rm -g "$groupName" -n "$appName"
-
-printf "\n20. Remove app service plan: %s." "$planName"
-az appservice plan rm -g "$groupName" -n "$planName"
-=======
 printf "\n19. Clone web app slot to a slot."
 slotClone=`az webapp slot create -g "$groupName" -n "$appName3" --slot "$slotname3" --sourcewebapp "$webappInfo2"`
 appWithSlotNameClone="$appName3/$slotname3"
@@ -213,9 +164,8 @@
 
 # Cleanup
 printf "\n22. Remove web app slot: %s." "$slotname1"
-az webapp slot remove -g "$groupName" -n "$appName1" --slot "$slotname1" --force
-az webapp slot remove -g "$groupName" -n "$appName1" --slot "$slotname2" --force
->>>>>>> 9922ce32
+az webapp slot rm -g "$groupName" -n "$appName1" --slot "$slotname1" --force
+az webapp slot rm -g "$groupName" -n "$appName1" --slot "$slotname2" --force
 
 printf "\n23. Remove resource group: %s." "$groupName"
-az group remove --name "$groupName" --force+az group rm --name "$groupName" --force