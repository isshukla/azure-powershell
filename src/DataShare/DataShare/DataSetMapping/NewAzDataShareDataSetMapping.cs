--- conflicted
+++ resolved
@@ -108,11 +108,7 @@
             HelpMessage = "Azure Storage Account ResourceId",
             ParameterSetName = ParameterSetNames.AdlsGen2DataSetParameterSet)]
         [ValidateNotNullOrEmpty]
-<<<<<<< HEAD
-        [ResourceNameCompleter(ResourceTypes.StorageAccount, "ResourceGroupName")]
-=======
         [ResourceIdCompleter(ResourceTypes.StorageAccount)]
->>>>>>> 4fddc0d7
         public string StorageAccountResourceId { get; set; }
 
         /// <summary>
@@ -189,11 +185,7 @@
                 ParameterSetNames.BlobDataSetParameterSet,
                 StringComparison.OrdinalIgnoreCase))
             {
-<<<<<<< HEAD
-                if (this.ShouldProcess(this.Name, $"Creating data set mapping '{this.Name}'"))
-=======
                 if (this.ShouldProcess(this.Name, string.Format(Resources.ResourceCreateMessage, NewAzDataShareDataSetMapping.ResourceType)))
->>>>>>> 4fddc0d7
                 {
                     if (this.FilePath != null)
                     {
@@ -264,11 +256,7 @@
                 StringComparison.OrdinalIgnoreCase))
             {
 
-<<<<<<< HEAD
-                if (this.ShouldProcess(this.Name, $"Creating data set mapping '{this.Name}'"))
-=======
                 if (this.ShouldProcess(this.Name, string.Format(Resources.ResourceCreateMessage, NewAzDataShareDataSetMapping.ResourceType)))
->>>>>>> 4fddc0d7
                 {
                     if (this.FilePath != null)
                     {
