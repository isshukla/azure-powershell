﻿using System;
using System.Collections.Generic;
using System.Text;

namespace Microsoft.Azure.Commands.Network.PrivateLinkService.PrivateLinkServiceProvider
{
    internal class ProviderConfiguration
    {

        private static IDictionary<string, ProviderConfiguration> _configurations = new Dictionary<string, ProviderConfiguration>(StringComparer.InvariantCultureIgnoreCase);

        static ProviderConfiguration()
        {
            RegisterConfiguration("Microsoft.AppConfiguration/configurationStores", "2019-11-01-preview");
            RegisterConfiguration("Microsoft.Sql/servers", "2018-06-01-preview");
            RegisterConfiguration("Microsoft.DBforMySQL/servers", "2018-06-01");
            RegisterConfiguration("Microsoft.DBforMariaDB/servers", "2018-06-01");
            RegisterConfiguration("Microsoft.DBforPostgreSQL/servers", "2018-06-01");
            RegisterConfiguration("Microsoft.Insights/privateLinkScopes", "2019-10-17-preview");
            RegisterConfiguration("Microsoft.Storage/storageAccounts", "2019-06-01", false);
            RegisterConfiguration("Microsoft.StorageSync/storageSyncServices", "2020-03-01");
            RegisterConfiguration("Microsoft.KeyVault/vaults", "2019-09-01", false);
            RegisterConfiguration("Microsoft.DocumentDB/databaseAccounts", "2019-08-01-preview");
            RegisterConfiguration("Microsoft.CognitiveServices/accounts", "2017-04-18");
            RegisterConfiguration("Microsoft.Batch/batchAccounts", "2020-03-01");
            RegisterConfiguration("Microsoft.ContainerRegistry/registries", "2019-12-01-preview");
            RegisterConfiguration("Microsoft.Devices/IotHubs", "2020-03-01");
            RegisterConfiguration("Microsoft.EventGrid/topics", "2020-04-01-preview");
            RegisterConfiguration("Microsoft.EventGrid/domains", "2020-04-01-preview");
            RegisterConfiguration("Microsoft.Network/applicationgateways", "2020-05-01");
<<<<<<< HEAD
=======

>>>>>>> 827b974f
        }

        private static void RegisterConfiguration(string type, string apiVersion, bool hasConnectionsURI = true)
        {
            ProviderConfiguration configuration = new ProviderConfiguration
            {
                Type = type,
                ApiVersion = apiVersion,
                HasConnectionsURI = hasConnectionsURI
            };
            _configurations.Add(type, configuration);
        }

        public string Type { get; set; }
        public string ApiVersion { get; set; }
        public bool HasConnectionsURI { get; set; }

        public static ProviderConfiguration GetProviderConfiguration(string type)
        {
            return _configurations[type];
        }
    }
}<|MERGE_RESOLUTION|>--- conflicted
+++ resolved
@@ -28,10 +28,6 @@
             RegisterConfiguration("Microsoft.EventGrid/topics", "2020-04-01-preview");
             RegisterConfiguration("Microsoft.EventGrid/domains", "2020-04-01-preview");
             RegisterConfiguration("Microsoft.Network/applicationgateways", "2020-05-01");
-<<<<<<< HEAD
-=======
-
->>>>>>> 827b974f
         }
 
         private static void RegisterConfiguration(string type, string apiVersion, bool hasConnectionsURI = true)
