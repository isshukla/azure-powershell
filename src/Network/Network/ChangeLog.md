--- conflicted
+++ resolved
@@ -75,7 +75,12 @@
         - New-AzApplicationGatewayPathRuleConfig : added parameter FirewallPolicy, FirewallPolicyId
 * Fix required subnet with name AzureBastionSubnet in `PSBastion` can be case insensitive
 * Support for Destination FQDNs in Network Rules and Translated FQDN in NAT Rules for Azure Firewall
-<<<<<<< HEAD
+* Add support for top level resource RouteTables of IpGroup
+    - New cmdlets added:
+        - New-AzIpGroup
+        - Remove-AzIpGroup
+        - Get-AzIpGroup
+        - Set-AzIpGroup
 * Virtual Wan Point to site feature release.
   - Introduce new command lets for managing point to site VpnServerConfiguraiton resource
     - Get-AzVpnServerConfiguration
@@ -92,14 +97,6 @@
   - Introduce new command lets for VirtualWan resource to get all associated VpnServerConfigurations and download Wan level Point to site client profile.
     - Get-AzVirtualWanVpnServerConfiguration
     - Get-AzVirtualWanVpnServerConfigurationVpnProfile
-=======
-* Add support for top level resource RouteTables of IpGroup
-    - New cmdlets added:
-        - New-AzIpGroup
-        - Remove-AzIpGroup
-        - Get-AzIpGroup
-        - Set-AzIpGroup
->>>>>>> 7168e64e
 
 ## Version 1.15.0
 * Add new cmdlet Get-AzAvailableServiceAlias which can be called to get the aliases that can be used for Service Endpoint Policies.
