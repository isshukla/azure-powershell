--- conflicted
+++ resolved
@@ -18,11 +18,6 @@
         - Additional information about change #1
 --->
 ## Upcoming Release
-<<<<<<< HEAD
-* Updated below commands for feature: Custom routes set/remove on Brooklyn Gateway.
-    - Updated New-AzVirtualNetworkGateway: Added optional parameter -CustomRoute to set the address prefixes as custom routes to set on Gateway.
-    - Updated Set-AzVirtualNetworkGateway: Added optional parameter -CustomRoute to set the address prefixes as custom routes to set on Gateway.
-=======
 * Add support for Nat Gateway Resource
     - New cmdlets
         - New-AzNatGateway
@@ -32,7 +27,9 @@
    - Updated cmdlets
         - New-AzureVirtualNetworkSubnetConfigCommand
         - Add-AzureVirtualNetworkSubnetConfigCommand
->>>>>>> b1213462
+* Updated below commands for feature: Custom routes set/remove on Brooklyn Gateway.
+    - Updated New-AzVirtualNetworkGateway: Added optional parameter -CustomRoute to set the address prefixes as custom routes to set on Gateway.
+    - Updated Set-AzVirtualNetworkGateway: Added optional parameter -CustomRoute to set the address prefixes as custom routes to set on Gateway.
 
 ## Version 1.7.0
 * Updated cmdlets with plural nouns to singular, and deprecated plural names.
