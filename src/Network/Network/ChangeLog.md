<!--
    Please leave this section at the top of the change log.

    Changes for the upcoming release should go under the section titled "Upcoming Release", and should adhere to the following format:

    ## Upcoming Release
    * Overview of change #1
        - Additional information about change #1
    * Overview of change #2
        - Additional information about change #2
        - Additional information about change #2
    * Overview of change #3
    * Overview of change #4
        - Additional information about change #4

    ## YYYY.MM.DD - Version X.Y.Z (Previous Release)
    * Overview of change #1
        - Additional information about change #1
--->
## Upcoming Release

## Version 1.13.0
* Updated New-AzPrivateLinkServiceIpConfig
    - Deprecated the paramster 'PublicIpAddress' since this is never used in the server side.
    - Added one optional parameter 'Primary' that indicate the current ip configuration is primary one or not.
* Improved handling of request error exception from SDK
    -Fixes the issue that previously SDK exceptions aren't handled correctly which results in key error details not being displayed
* Fixed miscellaneous typos across module
<<<<<<< HEAD
* Fixed NIC enumeration line in Test-AzNetworkWatcherIPFlow to correctly enumerate NICs - $Nics = Get-AzNetworkInterface | Where-Object { $vm.NetworkProfile.NetworkInterfaces.Id -contains $_.Id } 
=======
* Adjusted validation logic for Ipv6 IP Prefix to check for correct IPv6 prefix length. 
* Updated Get-AzVirtualNetworkSubnetConfig: Added parameter set to get by subnet resource id.
* Updated description of Location parameter for AzNetworkServiceTag
>>>>>>> 64ff17c6

## Version 1.12.0
* Add support for private endpoint and private link service
    - New cmdlets
        - Set-AzPrivateEndpoint
        - Set-AzPrivateLinkService
        - Approve-AzPrivateEndpointConnection
        - Deny-AzPrivateEndpointConnection
        - Get-AzPrivateEndpointConnection
        - Remove-AzPrivateEndpointConnection
        - Test-AzPrivateLinkServiceVisibility
        - Get-AzAutoApprovedPrivateLinkService
* Updated below commands for feature: PrivateEndpointNetworkPolicies/PrivateLinkServiceNetworkPolicies flag on Subnet in Virtualnetwork
    - Updated New-AzVirtualNetworkSubnetConfig/Set-AzVirtualNetworkSubnetConfig/Add-AzVirtualNetworkSubnetConfig
        - Added optional parameter -PrivateEndpointNetworkPoliciesFlag to indicate that enable or disable apply network policies on pivate endpoint in this subnet.
        - Added optional parameter -PrivateLinkServiceNetworkPoliciesFlag to indicate that enable or disable apply network policies on private link service in this subnet.
* AzPrivateLinkService's cmdlet parameter `ServiceName` was renamed to `Name` with an alias `ServiceName` for backward compatibility
* Enable ICMP protocol for network security rule configurations
    - Updated cmdlets
        - Add-AzNetworkSecurityRuleConfig
        - New-AzNetworkSecurityRuleConfig
        - Set-AzNetworkSecurityRuleConfig
* Add ConnectionProtocolType (Ikev1/Ikev2) as a configurable parameter for New-AzVirtualNetworkGatewayConnection
* Add PrivateIpAddressVersion in LoadBalancerFrontendIpConfiguration
    - Updated cmdlet:
        - New-AzLoadBalancerFrontendIpConfig
        - Add-AzLoadBalancerFrontendIpConfig
        - Set-AzLoadBalancerFrontendIpConfig
* Application Gateway New-AzApplicationGatewayProbeConfig command update for supporting custom port in Probe
    - Updated New-AzApplicationGatewayProbeConfig: Added optional parameter Port which is used for probing backend server. This parameter is applicable for Standard_V2 and WAF_V2 SKU.

## Version 1.11.0
* Added `RoutingPreference` to public ip tags
* Improve examples for `Get-AzNetworkServiceTag` reference documentation

## Version 1.10.0
* Add support for Virtual Network Gateway Resource
    - New cmdlets
        - Get-AzVirtualNetworkGatewayVpnClientConnectionHealth
* Add AvailablePrivateEndpointType
    - New cmdlets 
        - Get-AzAvailablePrivateEndpointType
* Add PrivatePrivateLinkService
    - New cmdlets 
        - Get-AzPrivateLinkService 
        - New-AzPrivateLinkService
        - Remove-AzPrivateLinkService
        - New-AzPrivateLinkServiceIpConfig
        - Set-AzPrivateEndpointConnection
* Add PrivateEndpoint
    - New cmdlets
        - Get-AzPrivateEndpoint
        - New-AzPrivateEndpoint
        - Remove-AzPrivateEndpoint
        - New-AzPrivateLinkServiceConnection
* Updated below commands for feature: UseLocalAzureIpAddress flag on VpnConnection
    - Updated New-AzVpnConnection: Added optional parameter -UseLocalAzureIpAddress to indicate that local azure ip address should be used as source address while initiating connection.
    - Updated Set-AzVpnConnection: Added optional parameter -UseLocalAzureIpAddress to indicate that local azure ip address should be used as source address while initiating connection.
* Added readonly field PeeredConnections in ExpressRoute peering.
* Added readonly field GlobalReachEnabled in ExpressRoute.
* Added breaking change attribute to call out deprecation of AllowGlobalReach field in ExpressRouteCircuit model
* Fixed Issue 8756 Error using TargetListenerID with AzApplicationGatewayRedirectConfiguration cmdlets
* Fixed bug in New-AzApplicationGatewayPathRuleConfig that prevented the rewrite ruleset from being set.
* Fixed displaying of VirtualNetworkTaps in NetworkInterfaceIpConfiguration
* Fixed Cortex Get cmdlets for list all part
* Fixed VirtualHub reference creation for ExpressRouteGateways, VpnGateway
* Added support for Availability Zones in AzureFirewall and NatGateway
* Added cmdlet Get-AzNetworkServiceTag
* Add support for multiple public IP addresses for Azure Firewall
    - Updated New-AzFirewall cmdlet:
        - Added parameter -PublicIpAddress which accepts one or more Public IP Address objects
        - Added parameter -VirtualNetwork which accepts a Virtual Network object
        - Added methods AddPublicIpAddress and RemovePublicIpAddress on firewall object - these accept a Public IP Address object as input
        - Deprecated parameters -PublicIpName and -VirtualNetworkName 
* Updated below commands for feature: Set VpnClient AAD authentication options to Virtual network gateway resource. 
    - Updated New-AzVirtualNetworkGateway: Added optional parameters AadTenantUri,AadAudienceId,AadIssuerUri to set VpnClient AAD authentication options on Gateway.
    - Updated Set-AzVirtualNetworkGateway: Added optional parameter AadTenantUri,AadAudienceId,AadIssuerUri to set VpnClient AAD authentication options on Gateway.
    - Updated Set-AzVirtualNetworkGateway: Added optional switch parameter RemoveAadAuthentication to remove VpnClient AAD authentication options from Gateway.

## Version 1.9.0
* Update ResourceId and InputObject for Nat Gateway
    - Add alias for ResourceId and InputObject
* Removed WAF RuleSetVersion validation

## Version 1.8.1
* Add DisableBgpRoutePropagation flag to Effective Route Table output
    - Updated cmdlet:
        - Get-AzEffectiveRouteTable
* Fix double dash in New-AzApplicationGatewayTrustedRootCertificate documentation

## Version 1.8.0
* Add support for Nat Gateway Resource
    - New cmdlets
        - New-AzNatGateway
        - Get-AzNatGateway
        - Set-AzNatGateway
        - Remove-AzNatGateway
   - Updated cmdlets
        - New-AzureVirtualNetworkSubnetConfigCommand
        - Add-AzureVirtualNetworkSubnetConfigCommand
* Updated below commands for feature: Custom routes set/remove on Brooklyn Gateway.
    - Updated New-AzVirtualNetworkGateway: Added optional parameter -CustomRoute to set the address prefixes as custom routes to set on Gateway.
    - Updated Set-AzVirtualNetworkGateway: Added optional parameter -CustomRoute to set the address prefixes as custom routes to set on Gateway.

## Version 1.7.0
* Updated cmdlets with plural nouns to singular, and deprecated plural names.
* Fix documentation for wildcards

## Version 1.6.0
* Add Alert action type for Azure Firewall Network and Application Rule Collections

* Added support for conditions in RewriteRules in the Application Gateway
    - New cmdlets added:
        - New-AzApplicationGatewayRewriteRuleCondition
    - Cmdlets updated with optional parameter - RuleSequence and Condition
        - New-AzApplicationGatewayRewriteRule
        
## Version 1.5.0
* Add Threat Intelligence support for Azure Firewall
* Add Application Gateway Firewall Policy top level resource and Custom Rules


## Version 1.4.0
* Add ResourceId parameter to Get-AzNetworkInterface
* Improved error handling for Get-AzVpnClientRevokedCertificate, Get-AzVpnClientRootCertificate
* Improved Subnet, Primary, PrivateIpAddressVersion parameters processing in
    - Add-AzNetworkInterfaceIpConfig
    - Set-AzNetworkInterfaceIpConfig

## Version 1.3.0
* Add wildcard support to Network cmdlets

## Version 1.2.1
* Update help example for Add-AzApplicationGatewayCustomError

## Version 1.2.0
* Added Cmdlets for Identity on Application Gateway.
    - New cmdlets added:
        - Set-AzApplicationGatewayIdentity
        - Get-AzApplicationGatewayIdentity
        - New-AzApplicationGatewayIdentity
        - Remove-AzApplicationGatewayIdentity
    - New-AzApplicationGateway cmdlet updated with optional parameter -Identity

## Version 1.1.0
* Update incorrect online help URLs

## Version 1.0.0
* Added support for the configuring RewriteRuleSets in the Application Gateway
    - New cmdlets added:
        - Add-AzureRmApplicationGatewayRewriteRuleSet
        - Get-AzureRmApplicationGatewayRewriteRuleSet
        - New-AzureRmApplicationGatewayRewriteRuleSet
        - Remove-AzureRmApplicationGatewayRewriteRuleSet
        - Set-AzureRmApplicationGatewayRewriteRuleSet
        - New-AzureRmApplicationGatewayRewriteRule
        - New-AzureRmApplicationGatewayRewriteRuleActionSet
        - New-AzureRmApplicationGatewayRewriteRuleHeaderConfiguration
    - Cmdlets updated with optional parameter -RewriteRuleSet
        - New-AzureRmApplicationGateway
        - New-AzureRmApplicationGatewayRequestRoutingRule
        - Add-AzureRmApplicationGatewayRequestRoutingRule
        - New-AzureRmApplicationGatewayPathRuleConfig
        - Add-AzureRmApplicationGatewayUrlPathMapConfig
        - New-AzureRmApplicationGatewayUrlPathMapConfig
* Removed deprecated -ResourceId parameter from Get-AzServiceEndpointPolicyDefinition
* Removed deprecated EnableVmProtection property from PSVirtualNetwork
* Removed deprecated Set-AzVirtualNetworkGatewayVpnClientConfig cmdlet
* Added KeyVault Support to Application Gateway using Identity.
    - Cmdlets updated with optonal parameter -KeyVaultSecretId, -KeyVaultSecret
        - Add-AzApplicationGatewaySslCertificate
        - New-AzApplicationGatewaySslCertificate
        - Set-AzApplicationGatewaySslCertificate
    - New-AzApplicationGateway cmdlet updated with optional parameter -UserAssignedIdentityId, -UserAssignedIdentity
* Add MaxCapacity property in ApplicationGatewayAutoscaleConfiguration<|MERGE_RESOLUTION|>--- conflicted
+++ resolved
@@ -18,6 +18,7 @@
         - Additional information about change #1
 --->
 ## Upcoming Release
+* Fixed example in `Test-AzNetworkWatcherIPFlow` reference documentation to correctly enumerate NICs
 
 ## Version 1.13.0
 * Updated New-AzPrivateLinkServiceIpConfig
@@ -26,13 +27,9 @@
 * Improved handling of request error exception from SDK
     -Fixes the issue that previously SDK exceptions aren't handled correctly which results in key error details not being displayed
 * Fixed miscellaneous typos across module
-<<<<<<< HEAD
-* Fixed NIC enumeration line in Test-AzNetworkWatcherIPFlow to correctly enumerate NICs - $Nics = Get-AzNetworkInterface | Where-Object { $vm.NetworkProfile.NetworkInterfaces.Id -contains $_.Id } 
-=======
 * Adjusted validation logic for Ipv6 IP Prefix to check for correct IPv6 prefix length. 
 * Updated Get-AzVirtualNetworkSubnetConfig: Added parameter set to get by subnet resource id.
 * Updated description of Location parameter for AzNetworkServiceTag
->>>>>>> 64ff17c6
 
 ## Version 1.12.0
 * Add support for private endpoint and private link service
