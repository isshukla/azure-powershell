--- conflicted
+++ resolved
@@ -22,13 +22,10 @@
 
 ## Version 2.2.2
 * New example added to Set-AzNetworkWatcherConfigFlowLog.md to demonstrate Traffic Analytics disable scenario.
-<<<<<<< HEAD
-* Corrected Get-AzNetworkSecurityGroup examples to show examples for NSG's instead of network interfaces
 * Add support for assigning management IP configuration to Azure Firewall - a dedicated subnet and Public IP that the firewall will use for its management traffic
     - Updated New-AzFirewall cmdlet:
         - Added parameter -ManagementPublicIpAddress (not mandatory) which accepts a Public IP Address object
         - Added method SetManagementIpConfiguration on firewall object - requires a subnet and a Public IP address as input - subnet name must be "AzureFirewallManagementSubnet"
-=======
 * Corrected Get-AzNetworkSecurityGroup examples to show examples for NSG's instead of network interfaces.
 * Fixed typo in New-AzureRmVpnSite command that was preventing resource id completer from completing a parameter.
 * Added support for Url Confiugration in Rewrite Rules Action Set in the Application Gateway
@@ -36,7 +33,6 @@
         - New-AzApplicationGatewayRewriteRuleUrlConfiguration
     - Cmdlets updated with optional parameter - UrlConfiguration
         - New-AzApplicationGatewayRewriteRuleActionSet
->>>>>>> b534ec60
 
 ## Version 2.2.1
 * Upgrade dependancy of Microsoft.Azure.Management.Sql from 1.36-preview to 1.37-preview
