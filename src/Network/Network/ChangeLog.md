<!--
    Please leave this section at the top of the change log.

    Changes for the upcoming release should go under the section titled "Upcoming Release", and should adhere to the following format:

    ## Upcoming Release
    * Overview of change #1
        - Additional information about change #1
    * Overview of change #2
        - Additional information about change #2
        - Additional information about change #2
    * Overview of change #3
    * Overview of change #4
        - Additional information about change #4

    ## YYYY.MM.DD - Version X.Y.Z (Previous Release)
    * Overview of change #1
        - Additional information about change #1
--->

## Upcoming Release
<<<<<<< HEAD
* Added new cmdlets to create/manage authorization objects for ExpressRoutePort:
    - `Add-AzExpressRoutePortAuthorization`
    - `Get-AzExpressRoutePortAuthorization`
    - `Remove-AzExpressRoutePortAuthorization`
* Added option parameter `AuthorizationKey` to cmdlet `New-AzExpressRouteCircuit` to allow creating ExpressRoute Circuit on a ExpressRoutePort with a different owner.
=======

## Version 4.16.1
>>>>>>> 5b8b7c62
* Fixed `ArgumentNullException` in `Add-AzureRmRouteConfig` when `RouteTable.Routes` is null.
* Fix bug that can't display CustomIpPrefix in PublicIpPrefix.
* Updated cmdlets to add new property of `HubRoutingPreference` in VirtualHub and set property of `PreferredRoutingGateway` deprecated .
    - `New-AzVirtualHub`
    - `Update-AzVirtualHub`
* Added optional parameter `AuxiliaryMode` to cmdlet `New-AzNetworkInterface` to enable this network interface as Sirius enabled. Allowed values are None(default) and MaxConnections.

## Version 4.16.0
* Added support for retrieving the state of packet capture even when the provisioning state of the packet capture was failure
    - `Get-AzNetworkWatcherPacketCapture`
* Added support for accepting Vnet, Subnet and NIC resources as the TargetResourceId for the following cmdlets
    - `Set-AzNetworkWatcherFlowLog`
    - `New-AzNetworkWatcherFlowLog`

## Version 4.15.0
* Added new property `SqlSetting` for Azure Firewall Policy cmdlets 
    - `Get-AzFirewallPolicy` 
    - `New-AzFirewallPolicy`
    - `Set-AzFirewallPolicy`
* Added new to create new `SqlSetting` object for creating Azure Firewall Policy
    - `New-AzFirewallPolicySqlSetting`
* Added new cmdlet to support query Load Balancer inbound nat rule port mapping lists for backend addresses
    - `Get-AzLoadBalancerBackendAddressInboundNatRulePortMapping`
    - Also updated cmdlets to support inbound nat rule V2 configurations
        - `New-AzLoadBalancerInboundNatRuleConfig`
        - `Set-AzLoadBalancerInboundNatRuleConfig`
        - `Add-AzLoadBalancerInboundNatRuleConfig`

## Version 4.14.0
* Used case-insensitive comparison for ResourceId (Set/New-NetworkWatcherFlowLog)
* Added new properties `ApplicationSecurityGroup`, `IpConfiguration` and `CustomNetworkInterfaceName` for Private Endpoint cmdlets
    - `Get-AzPrivateEndpoint`
    - `New-AzPrivateEndpoint`
* Added new cmdlet to create new `IpConfiguration` object for building Private Endpoint
    - `New-AzPrivateEndpointIpConfiguration`
* Added OrdinalIgnoreCase for string comparison of `ResourceIdentifier` type for FlowLog cmdlets
* Fixed typo in error message of `InvalidWorkspaceResourceId`

## Version 4.13.0
* Bugfix in PSAzureFirewallPolicyThreatIntelWhitelist for FirewallPolicy
* Added optional parameter `-IsSecuritySite` to the following cmdlet:
    - `New-AzVpnSite`
* Added support for new Match Variables in WAF Exclusions
* Onboard Virtual Network Encryption to Virtual Network Cmdlets
* Added support for NAT port range parameters in VPN NAT rule resources
    - `New-AzVpnGatewayNatRule.md`
    - `Update-AzVpnGatewayNatRule.md`
    - `New-AzVirtualNetworkGatewayNatRule.md`
    - `Update-AzVirtualNetworkGatewayNatRule.md`
* Added new cmdlets to support Per Rule Exclusions for Application Gateway WAF
    - `New-AzApplicationGatewayFirewallPolicyExclusionManagedRuleSet`
    - `New-AzApplicationGatewayFirewallPolicyExclusionManagedRuleGroup`
    - `New-AzApplicationGatewayFirewallPolicyExclusionManagedRule`
    - Also updated cmdlet to add the property for configuring ExclusionManagedRuleSet within Exclusions
        - `New-AzApplicationGatewayFirewallPolicyExclusion`
* Bug Fix in Application Gateway Trusted Client Certificate cmdlets to load the entire cert chain from file.
## Version 4.12.0
* Support for Sku, ScaleUnits parameters of BastionHost resource.
    - `New-AzBastion`
    - `Set-AzBastion`
* Onboard Azure Resource Manager to Private Link Common Cmdlets
* Updated cmdlets to add properties to enable/disable BgpRouteTranslationForNat for VpnGateway.
    - `New-AzVpnGateway`
    - `Update-AzVpnGateway`
* Updated cmdlet to add property to disable InternetSecurity for P2SVpnGateway.
    - `New-AzP2sVpnGateway`
* Added new cmdlets for HubBgpConnection child resource of VirtualHub.
    - `Get-AzVirtualHubBgpConnection`
    - `New-AzVirtualHubBgpConnection`
    - `Update-AzVirtualHubBgpConnection`
    - `Remove-AzVirtualHubBgpConnection`
* Onboard Azure HDInsight to Private Link Common Cmdlets

## Version 4.11.0
* Updated cmdlet to add 'Subnet' property for IP based load balancer backend address pool.
    - `New-AzLoadBalancerBackendAddressConfig`
* Updated cmdlet to add 'TunnelInterface' property for backend pool related operations.
    - `New-AzLoadBalancerBackendAddressPool`
    - `Set-AzLoadBalancerBackendAddressPool`

## Version 4.10.0
* Added public ip address as an optional parameter to create route server
    - `New-AzRouteServer`
* Updated cmdlets to enable specification of edge zone
    - `New-AzPublicIpPrefix`
    - `New-AzLoadBalancer`
    - `New-AzPrivateLinkService`
    - `New-AzPrivateEndpoint`
* Added support for viewing extended location of virtual network in the console
    - `New-AzVirtualNetwork`
    - `Get-AzVirtualNetwork`
* Added support for viewing extended location of public IP address in the console
    - `New-AzPublicIpAddress`
    - `Get-AzPublicIpAddress`
    - `New-AzCustomIpPrefix`
    - `Update-AzCustomIpPrefix`

## Version 4.9.0
* Updated cmdlets for route server for a more stable way to add IP configuration.
* Added support for getting a single private link resource.
* Added more detailed description about GroupId in `New-AzPrivateLinkServiceConnection`
* Updated cmdlets to enable setting of PrivateRange on AzureFirewallPolicy.
    - `New-AzFirewallPolicy`
    - `Set-AzFirewallPolicy`
* Updated cmdlets to add NatRules in VirtualNetworkGateway and BgpRouteTranslationForNat.
    - `New-AzVirtualNetworkGateway`
    - `Set-AzVirtualNetworkGateway`
* Updated cmdlets to add EngressNatRules and EgressNatRules in VirtualNetworkGateway Connection.
    - `New-AzVirtualNetworkGatewayConnection`
    - `Set-AzVirtualNetworkGatewayConnection`
* Updated cmdlet to enable setting of FlowTimeout in VirtualNetwork.
    - `New-AzVirtualNetwork`
* Added cmdlets for Get/Create/Update/Delete VirtualNetworkGatewayNatRules.
    - `New-AzVirtualNetworkGatewayNatRule`
    - `Update-AzVirtualNetworkGatewayNatRule`
    - `Get-AzVirtualNetworkGatewayNatRule`
    - `Remove-AzVirtualNetworkGatewayNatRule`
* Added a new cmdlet for Sync on VirtualNetworkPeering
    - `Sync-AzVirtualNetworkPeering`
* Updated cmdlets to add new properties and redefined an existing property in the VirtualNetworkPeering
    - `Add-AzVirtualNetworkPeering`
    - `Get-AzVirtualNetworkPeering`
* Updated cmdlets to enable setting of PreferredRoutingGateway on VirtualHub.
    - `New-AzVirtualHub`
    - `Update-AzVirtualHub`
* Updated cmdlets to expose two read-only properties of client certificate.
    - `Get-AzApplicationGatewayTrustedClientCertificate`

## Version 4.8.0
* Updated validation to allow passing zero value for saDataSizeKilobytes parameter
    - `New-AzureRmIpsecPolicy`
* Added optional parameter `-EdgeZone` to the following cmdlets:
    - `New-AzNetworkInterface`
    - `New-AzPublicIpAddress`
    - `New-AzVirtualNetwork`

## Version 4.7.0
* Added new cmdlets to replace old product name `virtual router` with new name `route server` in the future.
    - `Get-AzRouteServerPeerAdvertisedRoute`
    - `Get-AzRouteServerPeerAdvertisedRoute`
    - Added deprecation attribute warning to the old cmdlets.
* Updated `set-azExpressRouteGateway` to allow parameter -MinScaleUnits without specifying -MaxScaleUnits
* Updated cmdlets to enable setting of VpnLinkConnectionMode on VpnSiteLinkConnections.
    - `New-AzVpnSiteLinkConnection`
    - `Update-AzVpnConnection`
* Added new cmdlet to fetch IKE Security Associations for VPN Site Link Connections.
    - `Get-VpnSiteLinkConnectionIkeSa`
* Added new cmdlet to reset a Virtual Network Gateway Connection.
    - `Reset-AzVirtualNetworkGatewayConnection`
* Added new cmdlet to reset a Vpn Site Link Connection.
    - `Reset-VpnSiteLinkConnection`
* Updated cmdlets to enable setting an optional parameter -TrafficSelectorPolicies
    - `New-AzVpnConnection`
    - `Update-AzVpnConnection`
* Bug fix for update vpnServerConfiguration.
* Add scenarioTest for p2s multi auth VWAN.
* Added multi auth feature support for VNG
	- `Get-AzVpnClientConfiguration`
	- `New-AzVirtualNetworkGateway`
	- `Set-AzVirtualNetworkGateway`

## Version 4.6.0
* Added new cmdlets to replace old product name `virtual router` with new name `route server` in the future.
    - `New-AzRouteServer`
    - `Get-AzRouteServer`
    - `Remove-AzRouteServer`
    - `Update-AzRouteServer`
    - `Get-AzRouteServerPeer`
    - `Add-AzRouteServerPeer`
    - `Update-AzRouteServerPeer`
    - `Remove-AzRouteServerPeer`
    - Added deprecation attribute warning to the old cmdlets.
* Bug fix in ExpressRouteLink MacSecConfig. Added new property `SciState` to `PSExpressRouteLinkMacSecConfig`
* Updated format list and format table views for Get-AzVirtualNetworkGatewayConnectionIkeSa
* Updated New-AzFirewall to no longer require data public IP for force tunneling firewall (with management IP and subnet)

## Version 4.5.0
* Added new cmdlets for CRUD of VpnGatewayNATRule.
    - `New-AzAzVpnGatewayNatRule`
    - `Update-AzAzVpnGatewayNatRule`
    - `Get-AzAzVpnGatewayNatRule`
    - `Remove-AzAzVpnGatewayNatRule`
* Updated cmdlets to set NATRule on VpnGateway resource and associate it with VpnSiteLinkConnection resource.
    - `New-AzVpnGateway`
    - `Update-AzVpnGateway`
    - `New-AzVpnSiteLinkConnection`
* Updated cmdlets to enable setting of ConnectionMode on Virtual Network Gateway Connections.
    - `New-AzVirtualNetworkGatewayConnection`
    - `Set-AzVirtualNetworkGatewayConnection`
* Updated `New-AzFirewallPolicyApplicationRule` cmdlet:
    - Added parameter TargetUrl
    - Added parameter TerminateTLS
* Added new cmdlets for Azure Firewall Premium Features
    - `New-AzFirewallPolicyIntrusionDetection`
    - `New-AzFirewallPolicyIntrusionDetectionBypassTraffic`
    - `New-AzFirewallPolicyIntrusionDetectionSignatureOverride`
* Updated New-AzFirewallPolicy cmdlet:
    - Added parameter -SkuTier
    - Added parameter -Identity
    - Added parameter -UserAssignedIdentityId
    - Added parameter -IntrusionDetection
    - Added parameter -TransportSecurityName
    - Added parameter -TransportSecurityKeyVaultSecretId
* Added new cmdlet to fetch IKE Security Associations for Virtual Network Gateway Connections.
    - `Get-AzVirtualNetworkGatewayConnectionIkeSa`
* Added multiple Authentication support for p2sVpnGateway
    - Updated New-AzVpnServerConfiguration and Update-AzVpnServerConfiguration to allow multiple authentication parameters to be set.
* Updated `New-AzVpnGateway` and `New-AzP2sVpnGateway` cmdlet:
    - Added parameter EnableRoutingPreferenceInternetFlag

## Version 4.4.0
* Fixed issue in remove peering and connection cmdlet for ExpressRouteCircuit scenario
    - `Remove-AzExpressRouteCircuitPeeringConfig` and `Remove-AzExpressRouteCircuitConnectionConfig`

## Version 4.3.0
* Updated below cmdlet
    - `New-AzLoadBalancerFrontendIpConfigCommand`, `Set-AzLoadBalancerFrontendIpConfigCommand`, `Add-AzLoadBalancerFrontendIpConfigCommand`:
        - Added PublicIpAddressPrefix property
        - Added PublicIpAddressPrefixId property
* Added new properties to the following cmdlets to allow for global load balancing
    - `New-AzLoadBalancer`:
        - Added Sku Tier property
    - `New-AzPuplicIpAddress`:
        - Added Sku Tier property
    - `New-AzPublicIpPrefix`:
        - Added Sku Tier property
    - `New-AzLoadBalancerBackendAddressConfig`:
        - Added LoadBalancerFrontendIPConfigurationId property
* Updated planning to deprecate warnings for the following cmdlets
    -`New-AzVirtualHubRoute`
    -`New-AzVirtualHubRouteTable`
    -`Add-AzVirtualHubRoute`
    -`Add-AzVirtualHubRouteTable`
    -`Get-AzVirtualHubRouteTable`
    -`Remove-AzVirtualHubRouteTable`
* Added planning to deprecate warnings on the argument `RouteTable` for the following cmdlets
    -`New-AzVirtualHub`
    -`Set-AzVirtualHub`
    -`Update-AzVirtualHub`
* Made arguments `-MinScaleUnits` and `-MaxScaleUnits` optional in `Set-AzExpressRouteGateway`
* Added new cmdlets to support Mutual Authentication and SSL Profiles on Application Gateway
    - `Get-AzApplicationGatewayClientAuthConfiguration`
    - `New-AzApplicationGatewayClientAuthConfiguration`
    - `Remove-AzApplicationGatewayClientAuthConfiguration`
    - `Set-AzApplicationGatewayClientAuthConfiguration`
    - `Add-AzApplicationGatewayTrustedClientCertificate`
    - `Get-AzApplicationGatewayTrustedClientCertificate`
    - `New-AzApplicationGatewayTrustedClientCertificate`
    - `Remove-AzApplicationGatewayTrustedClientCertificate`
    - `Set-AzApplicationGatewayTrustedClientCertificate`
    - `Add-AzApplicationGatewaySslProfile`
    - `Get-AzApplicationGatewaySslProfile`
    - `New-AzApplicationGatewaySslProfile`
    - `Remove-AzApplicationGatewaySslProfile`
    - `Set-AzApplicationGatewaySslProfile`
    - `Get-AzApplicationGatewaySslProfilePolicy`
    - `Remove-AzApplicationGatewaySslProfilePolicy`
    - `Set-AzApplicationGatewaySslProfilePolicy`
* Added new parameter 'Priority' to support Rule Priority in Application Gateway RequestRoutingRule for the below cmdlets
    - `Add-AzApplicationGatewayRequestRoutingRule`
    - `New-AzApplicationGatewayRequestRoutingRule`
    - `Set-AzApplicationGatewayRequestRoutingRule`

## Version 4.2.0
* Added warning messages for upcoming breaking change for Virtual Router Peer Routes
    - `Get-AzVirtualRouterPeerLearnedRoute`
    - `Get-AzVirtualRouterPeerAdvertisedRoute`
* Added new cmdlet for virtual router
    - `Update-AzVirtualRouter`: to allow branch to branch traffic
* Updated New-AzFirewallPolicyNatRule cmdlet:
    - Added parameter Translated FQDN

## Version 4.1.0
* [Breaking Change] Removed parameter `HostedSubnet` and added `Subnet` instead
* Added new cmdlets for Virtual Router Peer Routes
    - `Get-AzVirtualRouterPeerLearnedRoute`
    - `Get-AzVirtualRouterPeerAdvertisedRoute`
* Updated New-AzFirewall cmdlet:
    - Added parameter `-SkuTier`
    - Added parameter `-SkuName` and made Sku as Alias for this
    - Removed parameter `-Sku`
* [Breaking Change] Made `Connectionlink` argument mandatory in `Start-AzVpnConnectionPacketCapture` and `Stop-AzVpnConnectionPacketCapture`
* [Breaking Change] Updated `New-AzNetworkWatcherConnectionMonitorEndPointObject` to remove parameter `-Filter`
* [Breaking Change] Replaced `New-AzNetworkWatcherConnectionMonitorEndpointFilterItemObject` cmdlet with `New-AzNetworkWatcherConnectionMonitorEndpointScopeItemObject`
* Updated `New-AzNetworkWatcherConnectionMonitorEndPointObject` cmdlet:
	- Added parameter `-Type`
	- Added parameter `-CoverageLevel`
	- Added parameter `-Scope`
* Updated `New-AzNetworkWatcherConnectionMonitorProtocolConfigurationObject` cmdlet with new parameter `-DestinationPortBehavior`

## Version 3.5.0
* Added Office365 Policy to VPNSite Resource
    - `New-AzO365PolicyProperty`
* Added example to New-AzVirtualHubVnetConnection
    - `Example details how to create a new routing config and static routes and apply it to a connection`
* Added example to New-AzVHubRoute
    - `Example details how to set static route on HubVnet connection`

## Version 3.4.0
* [Breaking Change] Updated below cmdlets to align resource virtual router and virtual hub
    - `New-AzVirtualRouter`:
        - Added -HostedSubnet parameter to support IP configuration child resource
        - deleted -HostedGateway and -HostedGatewayId
    - `Get-AzVirtualRouter`:
        - Added subscription level parameter set
    - `Remove-AzVirtualRouter`
    - `Add-AzVirtualRouterPeer`
    - `Get-AzVirtualRouterPeer`
    - `Remove-AzVirtualRouterPeer`
* Added new cmdlet for Azure Express Route Port
    - `New-AzExpressRoutePortLOA`
* Added RemoteBgpCommunities property to the VirtualNetwork Peering Resource
* Modified the warning message for `New-AzLoadBalancerFrontendIpConfig`, `New-AzPublicIpAddress` and `New-AzPublicIpPrefix`.
* Added VpnGatewayIpConfigurations to `Get-AzVpnGateway` output
* Fixed bug for `Set-AzApplicationGatewaySslCertificate` [#9488]
* Added `AllowActiveFTP` parameter to `AzureFirewall`
* Updated below commands for feature: Enable internet security set/remove on VirtualWan P2SVpnGateway.
- Updated `New-AzP2sVpnGateway`: Added optional switch parameter `EnableInternetSecurityFlag` for customers to set true to enable internet security on P2SVpnGateway, which will be applied for Point to site clients.
- Updated `Update-AzP2sVpnGateway`: Added optional switch parameters `EnableInternetSecurityFlag` or `DisableInternetSecurityFlag` for customers to set true/false to enable/disable internet security on P2SVpnGateway, which will be applied for Point to site clients.
* Added new cmdlet `Reset-AzP2sVpnGateway` for customers to reset/reboot their VirtualWan P2SVpnGateway for troubleshooting.
* Added new cmdlet `Reset-AzVpnGateway` for customers to reset/reboot their VirtualWan VpnGateway for troubleshooting.
* Updated `Set-AzVirtualNetworkSubnetConfig`
    - Set NSG and Route Table properties of subnet to null if explicitly set in parameters [#1548][#9718]
* [Breaking Change] Deprecated a switch parameter in below cmdlets
    - `New-AzFirewall`:
        - Deprecated `-DnsProxyNotRequiredForNetworkRule` switch paramemter
    - `New-AzFirewallPolicyDnsSetting`:
        - Deprecated `-ProxyNotRequiredForNetworkRule` switch parameter

## Version 3.3.0
* Added support for AddressPrefixType parameter to `Remove-AzExpressRouteCircuitConnectionConfig`
* Added non-breaking changes: PeerAddressType functionality for Private Peering in `Remove-AzExpressRouteCircutPeeringConfig`.
* Code changed to ignore case for AddressPrefixType and PeerAddressType parameter.
* Modified the warning message for `New-AzLoadBalancerFrontendIpConfig`, `New-AzPublicIpAddress` and `New-AzPublicIpPrefix`.

## Version 3.2.0
* Fixed parameters swap in VWan HubVnet connection
* Added new cmdlets for Azure Network Virtual Appliance Sites
    - `Get-AzVirtualApplianceSite`
    - `New-AzVirtualApplianceSite`
    - `Remove-AzVirtualApplianceSite`
    - `Update-AzVirtualApplianceSite`
    - `New-AzOffice365PolicyProperty`
* Added new cmdlets for Azure Network Virtual Appliance
    - `Get-AzNetworkVirtualAppliance`
    - `New-AzNetworkVirtualAppliance`
    - `Remove-AzNetworkVirtualAppliance`
    - `Update-AzNetworkVirtualAppliance`
    - `Get-AzNetworkVirtualApplianceSku`
    - `New-AzVirtualApplianceSkuProperty`
* Added new cmdlets for VirtualWan
    - `Start-AzVpnGatewayPacketCapture`
    - `Stop-AzVpnGatewayPacketCapture`
    - `Start-AzVpnConnectionPacketCapture`
    - `Stop-AzVpnConnectionPacketCapture`
* Onboard Application Gateway to Private Link Common Cmdlets
* Onboard StorageSync to Private Link Common Cmdlets
* Onboarded SignalR to Private Link Common Cmdlets

## Version 3.1.0
* Added support for AddressPrefixType parameter to `Remove-AzExpressRouteCircuitConnectionConfig`
* Added new cmdlets for Azure FirewallPolicy
    - `New-AzFirewallPolicyDnsSetting`
    - Support for Destination FQDN in Network Rules for Firewall Policy
* Added support for backend address pool operations
    - `New-AzLoadBalancerBackendAddressConfig`
    - `New-AzLoadBalancerBackendAddressPool`
    - `Set-AzLoadBalancerBackendAddressPool`
    - `Remove-AzLoadBalancerBackendAddressPool`
    - `Get-AzLoadBalancerBackendAddressPool`
* Added name validation for `New-AzIpGroup`
* Added new cmdlets for Azure FirewallPolicy
    - `New-AzFirewallPolicyThreatIntelWhitelist`
* Updated below commands for feature: Custom dns servers set/remove on VirtualWan P2SVpnGateway.
    - Updated New-AzP2sVpnGateway: Added optional parameter `-CustomDnsServer` for customers to specify their dns servers to set on P2SVpnGateway, which can be used by Point to site clients.
    - Updated Update-AzP2sVpnGateway: Added optional parameter `-CustomDnsServer` for customers to specify their dns servers to set on P2SVpnGateway, which can be used by Point to site clients.
* Updated `Update-AzVpnGateway`
    - Added optional parameter `-BgpPeeringAddress` for customers to specify their custom bgps to set on VpnGateway.
* Added new cmdlet to support resetting the routing state of a VirtualHub resource:
    - `Reset-AzHubRouter`
* Updated below things based on recent swagger change for Firewall Policy
    - Changes names for RuleGroup, RuleCollectionGroup and RuleType
    - Added support for Firewall Policy NAT Rule Collections to support multiple NAT Rule Collection
* [Breaking Change] Added mandatory parameter `SourceIpGroup` for `New-AzFirewallPolicyApplicationRule` and `New-AzFirewallPolicyNetworkRule`.
* [Breaking Change] Fixed `New-AzFirewallPolicyApplicationRule`, parameter `SourceAddress` to be mandatory.
* [Breaking Change] Fixed `New-AzFirewallPolicyApplicationRule`, parameter `SourceAddress` to be mandatory.
* [Breaking Change] Removed mandatory parameters: `TranslatedAddress`, `TranslatedPort` for `New-AzFirewallPolicyNatRuleCollection`.
* Added new cmdlets to support PrivateLink On Application Gateway
    - `New-AzApplicationGatewayPrivateLinkConfiguration`
    - `Get-AzApplicationGatewayPrivateLinkConfiguration`
    - `New-AzApplicationGatewayPrivateLinkConfiguration`
    - `Set-AzApplicationGatewayPrivateLinkConfiguration`
    - `Remove-AzApplicationGatewayPrivateLinkConfiguration`
    - `New-AzApplicationGatewayPrivateLinkIpConfiguration`
* Added new cmdlets for HubRouteTables child resource of VirtualHub.
    - `New-AzVHubRoute`
    - `New-AzVHubRouteTable`
    - `Get-AzVHubRouteTable`
    - `Update-AzVHubRouteTable`
    - `Remove-AzVHubRouteTable`
* Updated existing cmdlets to support optional RoutingConfiguration input parameter for custom routing in VirtualWan.
    - `New-AzExpressRouteConnection`
    - `Set-AzExpressRouteConnection`
    - `New-AzVirtualHubVnetConnection`
    - `Update-AzVirtualHubVnetConnection`
    - `New-AzVpnConnection`
    - `Update-AzVpnConnection`
    - `New-AzP2sVpnGateway`
    - `Update-AzP2sVpnGateway`

## Version 3.0.0
* Added breaking change attribute to notify that Zone default behaviour will be changed
    - `New-AzPublicIpAddress`
    - `New-AzPublicIpPrefix`
    - `New-AzLoadBalancerFrontendIpConfig`
* Added support for a new top level resource SecurityPartnerProvider
    - New cmdlets added:
        - New-AzSecurityPartnerProvider
        - Remove-AzSecurityPartnerProvider
        - Get-AzSecurityPartnerProvider
        - Set-AzSecurityPartnerProvider
* Added `RequiredZoneNames` on `PSPrivateLinkResource` and `GroupId` on `PSPrivateEndpointConnection`
* Fixed incorrect type of SuccessThresholdRoundTripTimeMs parameter for New-AzNetworkWatcherConnectionMonitorTestConfigurationObject
* Updated VirtualWan cmdlets to set default value of AllowVnetToVnetTraffic argument to True.
    - `New-AzVirtualWan`
    - `Update-AzVirtualWan`
* Added new cmdlets to support DNS zone group for private endpoint
    - `New-AzPrivateDnsZoneConfig`
    - `Get-AzPrivateDnsZoneGroup`
    - `New-AzPrivateDnsZoneGroup`
    - `Set-AzPrivateDnsZoneGroup`
    - `Remove-AzPrivateDnsZoneGroup`
* Add `DNSEnableProxy`, 'DNSRequireProxyForNetworkRules' and 'DNSServers' parameters to `AzureFirewall`
* Add `EnableDnsProxy`, 'DnsProxyNotRequiredForNetworkRule' and 'DnsServer' parameters to `AzureFirewall`
    - Updated cmdlet:
        - New-AzFirewall
* Add deprecation warning for `HubVnetConnection` parameter in following cmdlets
    - NewAzureRmVirtualHubCommand
    - UpdateAzureRmVirtualHubCommand
* Use HubVnetConnection create/update APIs instead of VirtualHub create/update APIs for following cmdlets
    - NewAzureRmVirtualHubCommand
    - UpdateAzureRmVirtualHubCommand
    - NewHubVirtualNetworkConnectionCommand
    - UpdateAzureRmHubVirtualNetworkConnectionCommand
    - RemoveHubVirtualNetworkConnectionCommand
* Deprecate `EnableInternetSecurity` switch parameter and instead introduce `EnableInternetSecurityFlag` boolean in
    - NewHubVirtualNetworkConnectionCommand.
    The flag is also made true by default for newly created connections.

## Version 2.5.0
* Updated cmdlets to enable connection on private IP for Virtual Network Gateway.
    - `New-AzVirtualNetworkGateway`
    - `Set-AzVirtualNetworkGateway`
    - `New-AzVirtualNetworkGatewayConnection`
    - `Set-AzVirtualNetworkGatewayConnection`
* Updated cmdlets to enable FQDN based LocalNetworkGateways and VpnSites
    - `New-AzLocalNetworkGateway`
    - `New-AzVpnSiteLink`
* Added support for IPv6 address family in ExpressRouteCircuitConnectionConfig (Global Reach)
    - Added `Set-AzExpressRouteCircuitConnectionConfig`
        - allows setting of all the existing properties including the IPv6CircuitConnectionProperties
    - Updated `Add-AzExpressRouteCircuitConnectionConfig`
        - Added another optional parameter AddressPrefixType to specify the address family of address prefix
* Updated cmdlets to enable setting of DPD Timeout on Virtual Network Gateway Connections.
    - New-AzVirtualNetworkGatewayConnection
    - Set-AzVirtualNetworkGatewayConnection
* Added resource type IpAllocation
* Added properties to Subnet
    - Added property 'IpAllocations' as type of PSResourceId to PSIpAllocation
* Added properties to Virtual Network
    - Added property 'IpAllocations' as type of PSResourceId to PSIpAllocation
* Added support for IpAllocation resource
    - New cmdlet added:
        - Get-AzIpAllocation
        - New-AzIpAllocation
        - Remove-AzIpAllocation
        - Get-AzIpAllocation
    - Updated `New-AzVirtualNetwork`
        - Added another optional parameter IpAllocations to specify the IpAllocation
    - Updated `New-AzVirtualNetworkSubnetConfig`
        - Added another optional parameter IpAllocations to specify the IpAllocation
    - Updated `Set-AzVirtualNetworkSubnetConfig`
        - Added another optional parameter IpAllocations to specify the IpAllocation
    - Updated `Add-AzVirtualNetworkSubnetConfig`
        - Added another optional parameter IpAllocations to specify the IpAllocation

## Version 2.4.0
* Updated cmdlets to allow cross-tenant VirtualHubVnetConnections
    - `New-AzVirtualHubVnetConnection`
    - `Update-AzVirtualHubVnetConnection`
    - `New-AzVirtualHub`
    - `Update-AzVirtualHub`
* Removed Sql Management SDK dependency
* Added 'New-AzIpConfigurationBgpPeeringAddressObject'
* Updated 'Set-AzVirtualNetworkGateway' and 'New-AzVirtualNetworkGateway'

## Version 2.3.2
* Updated Sql Management SDK.
* Fixed a naming-difference issue in PrivateLinkServiceConnectionState class.
    - Mapping the field ActionsRequired to ActionRequired.
* Added PublicNetworkAccess to `New-AzSqlServer` and `Set-AzSqlServer`

## Version 2.3.1
* Added one extra parameter note for parameter `-EnableProxyProtocol` for `New-AzPrivateLinkService` cmdlet.
* Fixed FilterData example in Start-AzVirtualNetworkGatewayConnectionPacketCapture.md and Start-AzVirtualnetworkGatewayPacketCapture.md.
* Added Packet Capture example for capture all inner and outer packets in Start-AzVirtualNetworkGatewayConnectionPacketCapture.md and Start-AzVirtualnetworkGatewayPacketCapture.md.
* Supported Azure Firewall Policy on VNet Firewalls
    - No new cmdlets are added. Relaxing the restriction for firewall policy on VNet firewalls
* Added support to disconnect vpn connection in virtual network gateway and p2s vpn gateway
    - New cmdlets added:
        - Disconnect-AzVirtualNetworkGatewayVpnConnection
        - Disconnect-AzP2sVpnGatewayVpnConnection

## Version 2.3.0
* New example added to Set-AzNetworkWatcherConfigFlowLog.md to demonstrate Traffic Analytics disable scenario.
* Add support for assigning management IP configuration to Azure Firewall - a dedicated subnet and Public IP that the firewall will use for its management traffic
    - Updated New-AzFirewall cmdlet:
        - Added parameter -ManagementPublicIpAddress (not mandatory) which accepts a Public IP Address object
        - Added method SetManagementIpConfiguration on firewall object - requires a subnet and a Public IP address as input - subnet name must be "AzureFirewallManagementSubnet"
* Corrected Get-AzNetworkSecurityGroup examples to show examples for NSG's instead of network interfaces.
* Fixed typo in New-AzureRmVpnSite command that was preventing resource id completer from completing a parameter.
* Added support for Url Confiugration in Rewrite Rules Action Set in the Application Gateway
    - New cmdlets added:
        - New-AzApplicationGatewayRewriteRuleUrlConfiguration
    - Cmdlets updated with optional parameter - UrlConfiguration
        - New-AzApplicationGatewayRewriteRuleActionSet
* Add suppport for NetworkWatcher ConnectionMonitor version 2 resources

## Version 2.2.1
* Upgrade dependancy of Microsoft.Azure.Management.Sql from 1.36-preview to 1.37-preview

## Version 2.2.0
* Update references in .psd1 to use relative path
* Support for IpGroups in AzureFirewall Application,Nat & Network Rules.

## Version 2.1.0
* Change `Start-AzVirtualNetworkGatewayConnectionPacketCapture.md` and `Start-AzVirtualnetworkGatewayPacketCapture.md` FilterData option examples.
* Add `PrivateRange` parameter to `AzureFirewall`
    - Updated cmdlet:
        - New-AzFirewall

## Version 2.0.0
* Change all cmdlets for PrivateEndpointConnection to support generic service provider.
    - Updated cmdlet:
        - Approve-AzPrivateEndpointConnection
        - Deny-AzPrivateEndpointConnection
        - Get-AzPrivateEndpointConnection
        - Remove-AzPrivateEndpointConnection
        - Set-AzPrivateEndpointConnection
* Add new cmdlet for PrivateLinkResource and it also support generic service provider.
    - New cmdlet:
        - Get-AzPrivateLinkResource
* Add new fields and parameter for the feature Proxy Protocol V2.
    - Add property EnableProxyProtocol in PrivateLinkService
    - Add property LinkIdentifier in PrivateEndpointConnection
    - Updated New-AzPrivateLinkService to add a new optional parameter EnableProxyProtocol.
* Fix incorrect parameter description in `New-AzApplicationGatewaySku` reference documentation
* New cmdlets to support the azure firewall policy
* Add support for ThreatIntelWhitelist property for AzFirewall
    - New cmdlet added:
        - New-AzFirewallThreatIntelWhitelist
    - Cmdlets updated with optional parameters:
        - New-AzFirewall : added parameter ThreatIntelWhitelist
* Add support for child resource RouteTables of VirtualHub
    - New cmdlets added:
        - Add-AzVirtualHubRoute
        - Add-AzVirtualHubRouteTable
        - Get-AzVirtualHubRouteTable
        - Remove-AzVirtualHubRouteTable
        - Set-AzVirtualHub
* Add support for new properties Sku of VirtualHub and VirtualWANType of VirtualWan
    - Cmdlets updated with optional parameters:
        - New-AzVirtualHub : added parameter Sku
        - Update-AzVirtualHub : added parameter Sku
        - New-AzVirtualWan : added parameter VirtualWANType
        - Update-AzVirtualWan : added parameter VirtualWANType
* Add support for EnableInternetSecurity property for HubVnetConnection, VpnConnection and ExpressRouteConnection
    - New cmdlets added:
        - Update-AzureRmVirtualHubVnetConnection
    - Cmdlets updated with optional parameters:
        - New-AzureRmVirtualHubVnetConnection : added parameter EnableInternetSecurity
        - New-AzureRmVpnConnection : added parameter EnableInternetSecurity
        - Update-AzureRmVpnConnection : added parameter EnableInternetSecurity
        - New-AzureRmExpressRouteConnection : added parameter EnableInternetSecurity
        - Set-AzureRmExpressRouteConnection : added parameter EnableInternetSecurity
* Add support for Configuring TopLevel WebApplicationFirewall Policy
    - New cmdlets added:
        - New-AzApplicationGatewayFirewallPolicySetting
        - New-AzApplicationGatewayFirewallPolicyExclusion
        - New-AzApplicationGatewayFirewallPolicyManagedRuleGroupOverride
        - New-AzApplicationGatewayFirewallPolicyManagedRuleOverride
        - New-AzApplicationGatewayFirewallPolicyManagedRule
        - New-AzApplicationGatewayFirewallPolicyManagedRuleSet
    - Cmdlets updated with optional parameters:
        - New-AzApplicationGatewayFirewallPolicy : added parameter PolicySetting, ManagedRule
* Added support for Geo-Match operator on CustomRule
    - Added GeoMatch to the operator on the FirewallCondition
* Added support for perListener and perSite Firewall policy
    - Cmdlets updated with optional parameters:
        - New-AzApplicationGatewayHttpListener : added parameter FirewallPolicy, FirewallPolicyId
        - New-AzApplicationGatewayPathRuleConfig : added parameter FirewallPolicy, FirewallPolicyId
* Added support for perListener HostNames
    - Cmdlets updated with optional parameters:
        - New-AzApplicationGatewayHttpListener : added parameter HostNames
        - Add-AzApplicationGatewayHttpListener : added parameter HostNames
* Fix required subnet with name AzureBastionSubnet in `PSBastion` can be case insensitive
* Support for Destination FQDNs in Network Rules and Translated FQDN in NAT Rules for Azure Firewall
* Add support for top level resource RouteTables of IpGroup
    - New cmdlets added:
        - New-AzIpGroup
        - Remove-AzIpGroup
        - Get-AzIpGroup
        - Set-AzIpGroup
* Virtual Wan Point to site feature release.
  - Introduce new command lets for managing point to site VpnServerConfiguraiton resource
    - Get-AzVpnServerConfiguration
    - New-AzVpnServerConfiguration
    - Remove-AzVpnServerConfiguration
    - Update-AzVpnServerConfiguration
  - Introduce new command lets for managing P2SVpnGateway resource that will be used for Point to site connectivity from Virtual wan perspective
    - Get-AzP2sVpnGateway
    - Get-AzP2sVpnGatewayConnectionHealth
    - Get-AzP2sVpnGatewayDetailedConnectionHealth
    - New-AzP2sVpnGateway
    - Remove-AzP2sVpnGateway
    - Update-AzP2sVpnGateway
  - Introduce new command lets for VirtualWan resource to get all associated VpnServerConfigurations and download Wan level Point to site client profile.
    - Get-AzVirtualWanVpnServerConfiguration
    - Get-AzVirtualWanVpnServerConfigurationVpnProfile

## Version 1.15.0
* Add new cmdlet Get-AzAvailableServiceAlias which can be called to get the aliases that can be used for Service Endpoint Policies.
* Added support for the adding traffic selectors to Virtual Network Gateway Connections
    - New cmdlets added:
        - New-AzureRmTrafficSelectorPolicy
    - Cmdlets updated with optional parameter -TrafficSelectorPolicies
        -New-AzureRmVirtualNetworkGatewayConnection
        -Set-AzureRmVirtualNetworkGatewayConnection
* Add support for ESP and AH protocols in network security rule configurations
    - Updated cmdlets:
        - Add-AzNetworkSecurityRuleConfig
        - New-AzNetworkSecurityRuleConfig
        - Set-AzNetworkSecurityRuleConfig
* Improve handling of exceptions in Cortex cmdlets
* New Generations and SKUs for VirtualNetworkGateways
  - Introduce new Generations for VirtualNetworkGateways.
  - Introduce new high throughput SKUs for VirtualNetworkGateways.

## Version 1.14.0
* Fix incorrect example in `New-AzApplicationGateway` reference documentation
* Add note in `Get-AzNetworkWatcherPacketCapture` reference documentation about retrieving all properties for a packet capture
* Fixed example in `Test-AzNetworkWatcherIPFlow` reference documentation to correctly enumerate NICs
* Improved cloud exception parsing to display additional details if they are present
* Improved cloud exception parsing to handle additional type of SDK exception
* Fixed incorrect mapping of Security Rule models
* Added properties to network interface for private ip feature
    - Added property 'PrivateEndpoint' as type of PSResourceId to PSNetworkInterface
    - Added property 'PrivateLinkConnectionProperties' as type of PSIpConfigurationConnectivityInformation to PSNetworkInterfaceIPConfiguration
    - Added new model class PSIpConfigurationConnectivityInformation
* Added new ApplicationRuleProtocolType "mssql" for Azure Firewall resource
* MultiLink support in Virtual WAN
    - New cmdlets
        - New-AzVpnSiteLink
        - New-AzVpnSiteLinkConnection
    - Updated cmdlet:
        - New-VpnSite
        - Update-VpnSite
        - New-VpnConnection
        - Update-VpnConnection
* Fixed documents for some PowerShell examples to use Az cmdlets instead of AzureRM cmdlets

## Version 1.13.0
* Updated New-AzPrivateLinkServiceIpConfig
    - Deprecated the parameter 'PublicIpAddress' since this is never used in the server side.
    - Added one optional parameter 'Primary' that indicate the current ip configuration is primary one or not.
* Improved handling of request error exception from SDK
    -Fixes the issue that previously SDK exceptions aren't handled correctly which results in key error details not being displayed
* Fixed miscellaneous typos across module
* Adjusted validation logic for Ipv6 IP Prefix to check for correct IPv6 prefix length.
* Updated Get-AzVirtualNetworkSubnetConfig: Added parameter set to get by subnet resource id.
* Updated description of Location parameter for AzNetworkServiceTag

## Version 1.12.0
* Add support for private endpoint and private link service
    - New cmdlets
        - Set-AzPrivateEndpoint
        - Set-AzPrivateLinkService
        - Approve-AzPrivateEndpointConnection
        - Deny-AzPrivateEndpointConnection
        - Get-AzPrivateEndpointConnection
        - Remove-AzPrivateEndpointConnection
        - Test-AzPrivateLinkServiceVisibility
        - Get-AzAutoApprovedPrivateLinkService
* Updated below commands for feature: PrivateEndpointNetworkPolicies/PrivateLinkServiceNetworkPolicies flag on Subnet in Virtualnetwork
    - Updated New-AzVirtualNetworkSubnetConfig/Set-AzVirtualNetworkSubnetConfig/Add-AzVirtualNetworkSubnetConfig
        - Added optional parameter -PrivateEndpointNetworkPoliciesFlag to indicate that enable or disable apply network policies on pivate endpoint in this subnet.
        - Added optional parameter -PrivateLinkServiceNetworkPoliciesFlag to indicate that enable or disable apply network policies on private link service in this subnet.
* AzPrivateLinkService's cmdlet parameter `ServiceName` was renamed to `Name` with an alias `ServiceName` for backward compatibility
* Enable ICMP protocol for network security rule configurations
    - Updated cmdlets
        - Add-AzNetworkSecurityRuleConfig
        - New-AzNetworkSecurityRuleConfig
        - Set-AzNetworkSecurityRuleConfig
* Add ConnectionProtocolType (Ikev1/Ikev2) as a configurable parameter for New-AzVirtualNetworkGatewayConnection
* Add PrivateIpAddressVersion in LoadBalancerFrontendIpConfiguration
    - Updated cmdlet:
        - New-AzLoadBalancerFrontendIpConfig
        - Add-AzLoadBalancerFrontendIpConfig
        - Set-AzLoadBalancerFrontendIpConfig
* Application Gateway New-AzApplicationGatewayProbeConfig command update for supporting custom port in Probe
    - Updated New-AzApplicationGatewayProbeConfig: Added optional parameter Port which is used for probing backend server. This parameter is applicable for Standard_V2 and WAF_V2 SKU.


## Version 1.11.0
* Added `RoutingPreference` to public ip tags
* Improve examples for `Get-AzNetworkServiceTag` reference documentation

## Version 1.10.0
* Add support for Virtual Network Gateway Resource
    - New cmdlets
        - Get-AzVirtualNetworkGatewayVpnClientConnectionHealth
* Add AvailablePrivateEndpointType
    - New cmdlets
        - Get-AzAvailablePrivateEndpointType
* Add PrivatePrivateLinkService
    - New cmdlets
        - Get-AzPrivateLinkService
        - New-AzPrivateLinkService
        - Remove-AzPrivateLinkService
        - New-AzPrivateLinkServiceIpConfig
        - Set-AzPrivateEndpointConnection
* Add PrivateEndpoint
    - New cmdlets
        - Get-AzPrivateEndpoint
        - New-AzPrivateEndpoint
        - Remove-AzPrivateEndpoint
        - New-AzPrivateLinkServiceConnection
* Updated below commands for feature: UseLocalAzureIpAddress flag on VpnConnection
    - Updated New-AzVpnConnection: Added optional parameter -UseLocalAzureIpAddress to indicate that local azure ip address should be used as source address while initiating connection.
    - Updated Set-AzVpnConnection: Added optional parameter -UseLocalAzureIpAddress to indicate that local azure ip address should be used as source address while initiating connection.
* Added readonly field PeeredConnections in ExpressRoute peering.
* Added readonly field GlobalReachEnabled in ExpressRoute.
* Added breaking change attribute to call out deprecation of AllowGlobalReach field in ExpressRouteCircuit model
* Fixed Issue 8756 Error using TargetListenerID with AzApplicationGatewayRedirectConfiguration cmdlets
* Fixed bug in New-AzApplicationGatewayPathRuleConfig that prevented the rewrite ruleset from being set.
* Fixed displaying of VirtualNetworkTaps in NetworkInterfaceIpConfiguration
* Fixed Cortex Get cmdlets for list all part
* Fixed VirtualHub reference creation for ExpressRouteGateways, VpnGateway
* Added support for Availability Zones in AzureFirewall and NatGateway
* Added cmdlet Get-AzNetworkServiceTag
* Add support for multiple public IP addresses for Azure Firewall
    - Updated New-AzFirewall cmdlet:
        - Added parameter -PublicIpAddress which accepts one or more Public IP Address objects
        - Added parameter -VirtualNetwork which accepts a Virtual Network object
        - Added methods AddPublicIpAddress and RemovePublicIpAddress on firewall object - these accept a Public IP Address object as input
        - Deprecated parameters -PublicIpName and -VirtualNetworkName
* Updated below commands for feature: Set VpnClient AAD authentication options to Virtual network gateway resource.
    - Updated New-AzVirtualNetworkGateway: Added optional parameters AadTenantUri,AadAudienceId,AadIssuerUri to set VpnClient AAD authentication options on Gateway.
    - Updated Set-AzVirtualNetworkGateway: Added optional parameter AadTenantUri,AadAudienceId,AadIssuerUri to set VpnClient AAD authentication options on Gateway.
    - Updated Set-AzVirtualNetworkGateway: Added optional switch parameter RemoveAadAuthentication to remove VpnClient AAD authentication options from Gateway.

## Version 1.9.0
* Update ResourceId and InputObject for Nat Gateway
    - Add alias for ResourceId and InputObject
* Removed WAF RuleSetVersion validation

## Version 1.8.1
* Add DisableBgpRoutePropagation flag to Effective Route Table output
    - Updated cmdlet:
        - Get-AzEffectiveRouteTable
* Fix double dash in New-AzApplicationGatewayTrustedRootCertificate documentation

## Version 1.8.0
* Add support for Nat Gateway Resource
    - New cmdlets
        - New-AzNatGateway
        - Get-AzNatGateway
        - Set-AzNatGateway
        - Remove-AzNatGateway
   - Updated cmdlets
        - New-AzureVirtualNetworkSubnetConfigCommand
        - Add-AzureVirtualNetworkSubnetConfigCommand
* Updated below commands for feature: Custom routes set/remove on Brooklyn Gateway.
    - Updated New-AzVirtualNetworkGateway: Added optional parameter -CustomRoute to set the address prefixes as custom routes to set on Gateway.
    - Updated Set-AzVirtualNetworkGateway: Added optional parameter -CustomRoute to set the address prefixes as custom routes to set on Gateway.

## Version 1.7.0
* Updated cmdlets with plural nouns to singular, and deprecated plural names.
* Fix documentation for wildcards

## Version 1.6.0
* Add Alert action type for Azure Firewall Network and Application Rule Collections

* Added support for conditions in RewriteRules in the Application Gateway
    - New cmdlets added:
        - New-AzApplicationGatewayRewriteRuleCondition
    - Cmdlets updated with optional parameter - RuleSequence and Condition
        - New-AzApplicationGatewayRewriteRule

## Version 1.5.0
* Add Threat Intelligence support for Azure Firewall
* Add Application Gateway Firewall Policy top level resource and Custom Rules


## Version 1.4.0
* Add ResourceId parameter to Get-AzNetworkInterface
* Improved error handling for Get-AzVpnClientRevokedCertificate, Get-AzVpnClientRootCertificate
* Improved Subnet, Primary, PrivateIpAddressVersion parameters processing in
    - Add-AzNetworkInterfaceIpConfig
    - Set-AzNetworkInterfaceIpConfig

## Version 1.3.0
* Add wildcard support to Network cmdlets

## Version 1.2.1
* Update help example for Add-AzApplicationGatewayCustomError

## Version 1.2.0
* Added Cmdlets for Identity on Application Gateway.
    - New cmdlets added:
        - Set-AzApplicationGatewayIdentity
        - Get-AzApplicationGatewayIdentity
        - New-AzApplicationGatewayIdentity
        - Remove-AzApplicationGatewayIdentity
    - New-AzApplicationGateway cmdlet updated with optional parameter -Identity

## Version 1.1.0
* Update incorrect online help URLs

## Version 1.0.0
* Added support for the configuring RewriteRuleSets in the Application Gateway
    - New cmdlets added:
        - Add-AzureRmApplicationGatewayRewriteRuleSet
        - Get-AzureRmApplicationGatewayRewriteRuleSet
        - New-AzureRmApplicationGatewayRewriteRuleSet
        - Remove-AzureRmApplicationGatewayRewriteRuleSet
        - Set-AzureRmApplicationGatewayRewriteRuleSet
        - New-AzureRmApplicationGatewayRewriteRule
        - New-AzureRmApplicationGatewayRewriteRuleActionSet
        - New-AzureRmApplicationGatewayRewriteRuleHeaderConfiguration
    - Cmdlets updated with optional parameter -RewriteRuleSet
        - New-AzureRmApplicationGateway
        - New-AzureRmApplicationGatewayRequestRoutingRule
        - Add-AzureRmApplicationGatewayRequestRoutingRule
        - New-AzureRmApplicationGatewayPathRuleConfig
        - Add-AzureRmApplicationGatewayUrlPathMapConfig
        - New-AzureRmApplicationGatewayUrlPathMapConfig
* Removed deprecated -ResourceId parameter from Get-AzServiceEndpointPolicyDefinition
* Removed deprecated EnableVmProtection property from PSVirtualNetwork
* Removed deprecated Set-AzVirtualNetworkGatewayVpnClientConfig cmdlet
* Added KeyVault Support to Application Gateway using Identity.
    - Cmdlets updated with optonal parameter -KeyVaultSecretId, -KeyVaultSecret
        - Add-AzApplicationGatewaySslCertificate
        - New-AzApplicationGatewaySslCertificate
        - Set-AzApplicationGatewaySslCertificate
    - New-AzApplicationGateway cmdlet updated with optional parameter -UserAssignedIdentityId, -UserAssignedIdentity
* Add MaxCapacity property in ApplicationGatewayAutoscaleConfiguration<|MERGE_RESOLUTION|>--- conflicted
+++ resolved
@@ -19,22 +19,19 @@
 --->
 
 ## Upcoming Release
-<<<<<<< HEAD
 * Added new cmdlets to create/manage authorization objects for ExpressRoutePort:
     - `Add-AzExpressRoutePortAuthorization`
     - `Get-AzExpressRoutePortAuthorization`
     - `Remove-AzExpressRoutePortAuthorization`
 * Added option parameter `AuthorizationKey` to cmdlet `New-AzExpressRouteCircuit` to allow creating ExpressRoute Circuit on a ExpressRoutePort with a different owner.
-=======
-
-## Version 4.16.1
->>>>>>> 5b8b7c62
-* Fixed `ArgumentNullException` in `Add-AzureRmRouteConfig` when `RouteTable.Routes` is null.
 * Fix bug that can't display CustomIpPrefix in PublicIpPrefix.
 * Updated cmdlets to add new property of `HubRoutingPreference` in VirtualHub and set property of `PreferredRoutingGateway` deprecated .
     - `New-AzVirtualHub`
     - `Update-AzVirtualHub`
 * Added optional parameter `AuxiliaryMode` to cmdlet `New-AzNetworkInterface` to enable this network interface as Sirius enabled. Allowed values are None(default) and MaxConnections.
+
+## Version 4.16.1
+* Fixed `ArgumentNullException` in `Add-AzureRmRouteConfig` when `RouteTable.Routes` is null.
 
 ## Version 4.16.0
 * Added support for retrieving the state of packet capture even when the provisioning state of the packet capture was failure
