--- conflicted
+++ resolved
@@ -19,20 +19,17 @@
 --->
 
 ## Upcoming Release
-<<<<<<< HEAD
 * Added support for the adding traffic selectors to Virtual Network Gateway Connections
     - New cmdlets added:
         - New-AzureRmTrafficSelectorPolicy
     - Cmdlets updated with optional parameter -TrafficSelectorPolicies
         -New-AzureRmVirtualNetworkGatewayConnection
         -Set-AzureRmVirtualNetworkGatewayConnection
-=======
 * Add support for ESP and AH protocols in network security rule configurations
     - Updated cmdlets:
         - Add-AzNetworkSecurityRuleConfig
         - New-AzNetworkSecurityRuleConfig
         - Set-AzNetworkSecurityRuleConfig
->>>>>>> dd6ef5bd
 * Improve handling of exceptions in Cortex cmdlets
 * Fix incorrect example in `New-AzApplicationGateway` reference documentation 
 * Add note in `Get-AzNetworkWatcherPacketCapture` reference documentation about retrieving all properties for a packet capture
