<!--
    Please leave this section at the top of the change log.

    Changes for the upcoming release should go under the section titled "Upcoming Release", and should adhere to the following format:

    ## Upcoming Release
    * Overview of change #1
        - Additional information about change #1
    * Overview of change #2
        - Additional information about change #2
        - Additional information about change #2
    * Overview of change #3
    * Overview of change #4
        - Additional information about change #4

    ## YYYY.MM.DD - Version X.Y.Z (Previous Release)
    * Overview of change #1
        - Additional information about change #1
--->
<<<<<<< HEAD
## Version 1.12.1
* Fixed miscellaneous typos across module
* Add support for Virtual Network Subnet Initialization
    - New cmdlets
        - Initialize-AzVirtualNetworkSubnetPolicy
        
=======
## Upcoming Release
* Updated New-AzPrivateLinkServiceIpConfig
    - Deprecated the paramster 'PublicIpAddress' since this is never used in the server side.
    - Added one optional parameter 'Primary' that indicate the current ip configuration is primary one or not.
* Improved handling of request error exception from SDK
    -Fixes the issue that previously SDK exceptions aren't handled correctly which results in key error details not being displayed
* Fixed miscellaneous typos across module
* Adjusted validation logic for Ipv6 IP Prefix to check for correct IPv6 prefix length. 
* Updated Get-AzVirtualNetworkSubnetConfig: Added parameter set to get by subnet resource id.
* Updated description of Location parameter for AzNetworkServiceTag

>>>>>>> ed28cba8
## Version 1.12.0
* Add support for private endpoint and private link service
    - New cmdlets
        - Set-AzPrivateEndpoint
        - Set-AzPrivateLinkService
        - Approve-AzPrivateEndpointConnection
        - Deny-AzPrivateEndpointConnection
        - Get-AzPrivateEndpointConnection
        - Remove-AzPrivateEndpointConnection
        - Test-AzPrivateLinkServiceVisibility
        - Get-AzAutoApprovedPrivateLinkService
* Updated below commands for feature: PrivateEndpointNetworkPolicies/PrivateLinkServiceNetworkPolicies flag on Subnet in Virtualnetwork
    - Updated New-AzVirtualNetworkSubnetConfig/Set-AzVirtualNetworkSubnetConfig/Add-AzVirtualNetworkSubnetConfig
        - Added optional parameter -PrivateEndpointNetworkPoliciesFlag to indicate that enable or disable apply network policies on pivate endpoint in this subnet.
        - Added optional parameter -PrivateLinkServiceNetworkPoliciesFlag to indicate that enable or disable apply network policies on private link service in this subnet.
* AzPrivateLinkService's cmdlet parameter `ServiceName` was renamed to `Name` with an alias `ServiceName` for backward compatibility
* Enable ICMP protocol for network security rule configurations
    - Updated cmdlets
        - Add-AzNetworkSecurityRuleConfig
        - New-AzNetworkSecurityRuleConfig
        - Set-AzNetworkSecurityRuleConfig
* Add ConnectionProtocolType (Ikev1/Ikev2) as a configurable parameter for New-AzVirtualNetworkGatewayConnection
* Add PrivateIpAddressVersion in LoadBalancerFrontendIpConfiguration
    - Updated cmdlet:
        - New-AzLoadBalancerFrontendIpConfig
        - Add-AzLoadBalancerFrontendIpConfig
        - Set-AzLoadBalancerFrontendIpConfig
* Application Gateway New-AzApplicationGatewayProbeConfig command update for supporting custom port in Probe
    - Updated New-AzApplicationGatewayProbeConfig: Added optional parameter Port which is used for probing backend server. This parameter is applicable for Standard_V2 and WAF_V2 SKU.

## Version 1.11.0
* Added `RoutingPreference` to public ip tags
* Improve examples for `Get-AzNetworkServiceTag` reference documentation

## Version 1.10.0
* Add support for Virtual Network Gateway Resource
    - New cmdlets
        - Get-AzVirtualNetworkGatewayVpnClientConnectionHealth
* Add AvailablePrivateEndpointType
    - New cmdlets 
        - Get-AzAvailablePrivateEndpointType
* Add PrivatePrivateLinkService
    - New cmdlets 
        - Get-AzPrivateLinkService 
        - New-AzPrivateLinkService
        - Remove-AzPrivateLinkService
        - New-AzPrivateLinkServiceIpConfig
        - Set-AzPrivateEndpointConnection
* Add PrivateEndpoint
    - New cmdlets
        - Get-AzPrivateEndpoint
        - New-AzPrivateEndpoint
        - Remove-AzPrivateEndpoint
        - New-AzPrivateLinkServiceConnection
* Updated below commands for feature: UseLocalAzureIpAddress flag on VpnConnection
    - Updated New-AzVpnConnection: Added optional parameter -UseLocalAzureIpAddress to indicate that local azure ip address should be used as source address while initiating connection.
    - Updated Set-AzVpnConnection: Added optional parameter -UseLocalAzureIpAddress to indicate that local azure ip address should be used as source address while initiating connection.
* Added readonly field PeeredConnections in ExpressRoute peering.
* Added readonly field GlobalReachEnabled in ExpressRoute.
* Added breaking change attribute to call out deprecation of AllowGlobalReach field in ExpressRouteCircuit model
* Fixed Issue 8756 Error using TargetListenerID with AzApplicationGatewayRedirectConfiguration cmdlets
* Fixed bug in New-AzApplicationGatewayPathRuleConfig that prevented the rewrite ruleset from being set.
* Fixed displaying of VirtualNetworkTaps in NetworkInterfaceIpConfiguration
* Fixed Cortex Get cmdlets for list all part
* Fixed VirtualHub reference creation for ExpressRouteGateways, VpnGateway
* Added support for Availability Zones in AzureFirewall and NatGateway
* Added cmdlet Get-AzNetworkServiceTag
* Add support for multiple public IP addresses for Azure Firewall
    - Updated New-AzFirewall cmdlet:
        - Added parameter -PublicIpAddress which accepts one or more Public IP Address objects
        - Added parameter -VirtualNetwork which accepts a Virtual Network object
        - Added methods AddPublicIpAddress and RemovePublicIpAddress on firewall object - these accept a Public IP Address object as input
        - Deprecated parameters -PublicIpName and -VirtualNetworkName 
* Updated below commands for feature: Set VpnClient AAD authentication options to Virtual network gateway resource. 
    - Updated New-AzVirtualNetworkGateway: Added optional parameters AadTenantUri,AadAudienceId,AadIssuerUri to set VpnClient AAD authentication options on Gateway.
    - Updated Set-AzVirtualNetworkGateway: Added optional parameter AadTenantUri,AadAudienceId,AadIssuerUri to set VpnClient AAD authentication options on Gateway.
    - Updated Set-AzVirtualNetworkGateway: Added optional switch parameter RemoveAadAuthentication to remove VpnClient AAD authentication options from Gateway.

## Version 1.9.0
* Update ResourceId and InputObject for Nat Gateway
    - Add alias for ResourceId and InputObject
* Removed WAF RuleSetVersion validation

## Version 1.8.1
* Add DisableBgpRoutePropagation flag to Effective Route Table output
    - Updated cmdlet:
        - Get-AzEffectiveRouteTable
* Fix double dash in New-AzApplicationGatewayTrustedRootCertificate documentation

## Version 1.8.0
* Add support for Nat Gateway Resource
    - New cmdlets
        - New-AzNatGateway
        - Get-AzNatGateway
        - Set-AzNatGateway
        - Remove-AzNatGateway
   - Updated cmdlets
        - New-AzureVirtualNetworkSubnetConfigCommand
        - Add-AzureVirtualNetworkSubnetConfigCommand
* Updated below commands for feature: Custom routes set/remove on Brooklyn Gateway.
    - Updated New-AzVirtualNetworkGateway: Added optional parameter -CustomRoute to set the address prefixes as custom routes to set on Gateway.
    - Updated Set-AzVirtualNetworkGateway: Added optional parameter -CustomRoute to set the address prefixes as custom routes to set on Gateway.

## Version 1.7.0
* Updated cmdlets with plural nouns to singular, and deprecated plural names.
* Fix documentation for wildcards

## Version 1.6.0
* Add Alert action type for Azure Firewall Network and Application Rule Collections

* Added support for conditions in RewriteRules in the Application Gateway
    - New cmdlets added:
        - New-AzApplicationGatewayRewriteRuleCondition
    - Cmdlets updated with optional parameter - RuleSequence and Condition
        - New-AzApplicationGatewayRewriteRule
        
## Version 1.5.0
* Add Threat Intelligence support for Azure Firewall
* Add Application Gateway Firewall Policy top level resource and Custom Rules


## Version 1.4.0
* Add ResourceId parameter to Get-AzNetworkInterface
* Improved error handling for Get-AzVpnClientRevokedCertificate, Get-AzVpnClientRootCertificate
* Improved Subnet, Primary, PrivateIpAddressVersion parameters processing in
    - Add-AzNetworkInterfaceIpConfig
    - Set-AzNetworkInterfaceIpConfig

## Version 1.3.0
* Add wildcard support to Network cmdlets

## Version 1.2.1
* Update help example for Add-AzApplicationGatewayCustomError

## Version 1.2.0
* Added Cmdlets for Identity on Application Gateway.
    - New cmdlets added:
        - Set-AzApplicationGatewayIdentity
        - Get-AzApplicationGatewayIdentity
        - New-AzApplicationGatewayIdentity
        - Remove-AzApplicationGatewayIdentity
    - New-AzApplicationGateway cmdlet updated with optional parameter -Identity

## Version 1.1.0
* Update incorrect online help URLs

## Version 1.0.0
* Added support for the configuring RewriteRuleSets in the Application Gateway
    - New cmdlets added:
        - Add-AzureRmApplicationGatewayRewriteRuleSet
        - Get-AzureRmApplicationGatewayRewriteRuleSet
        - New-AzureRmApplicationGatewayRewriteRuleSet
        - Remove-AzureRmApplicationGatewayRewriteRuleSet
        - Set-AzureRmApplicationGatewayRewriteRuleSet
        - New-AzureRmApplicationGatewayRewriteRule
        - New-AzureRmApplicationGatewayRewriteRuleActionSet
        - New-AzureRmApplicationGatewayRewriteRuleHeaderConfiguration
    - Cmdlets updated with optional parameter -RewriteRuleSet
        - New-AzureRmApplicationGateway
        - New-AzureRmApplicationGatewayRequestRoutingRule
        - Add-AzureRmApplicationGatewayRequestRoutingRule
        - New-AzureRmApplicationGatewayPathRuleConfig
        - Add-AzureRmApplicationGatewayUrlPathMapConfig
        - New-AzureRmApplicationGatewayUrlPathMapConfig
* Removed deprecated -ResourceId parameter from Get-AzServiceEndpointPolicyDefinition
* Removed deprecated EnableVmProtection property from PSVirtualNetwork
* Removed deprecated Set-AzVirtualNetworkGatewayVpnClientConfig cmdlet
* Added KeyVault Support to Application Gateway using Identity.
    - Cmdlets updated with optonal parameter -KeyVaultSecretId, -KeyVaultSecret
        - Add-AzApplicationGatewaySslCertificate
        - New-AzApplicationGatewaySslCertificate
        - Set-AzApplicationGatewaySslCertificate
    - New-AzApplicationGateway cmdlet updated with optional parameter -UserAssignedIdentityId, -UserAssignedIdentity
* Add MaxCapacity property in ApplicationGatewayAutoscaleConfiguration<|MERGE_RESOLUTION|>--- conflicted
+++ resolved
@@ -17,14 +17,6 @@
     * Overview of change #1
         - Additional information about change #1
 --->
-<<<<<<< HEAD
-## Version 1.12.1
-* Fixed miscellaneous typos across module
-* Add support for Virtual Network Subnet Initialization
-    - New cmdlets
-        - Initialize-AzVirtualNetworkSubnetPolicy
-        
-=======
 ## Upcoming Release
 * Updated New-AzPrivateLinkServiceIpConfig
     - Deprecated the paramster 'PublicIpAddress' since this is never used in the server side.
@@ -33,10 +25,14 @@
     -Fixes the issue that previously SDK exceptions aren't handled correctly which results in key error details not being displayed
 * Fixed miscellaneous typos across module
 * Adjusted validation logic for Ipv6 IP Prefix to check for correct IPv6 prefix length. 
+* Add support for Virtual Network Subnet Initialization
 * Updated Get-AzVirtualNetworkSubnetConfig: Added parameter set to get by subnet resource id.
 * Updated description of Location parameter for AzNetworkServiceTag
 
->>>>>>> ed28cba8
+## Version 1.12.1
+    - New cmdlets
+        - Initialize-AzVirtualNetworkSubnetPolicy
+        
 ## Version 1.12.0
 * Add support for private endpoint and private link service
     - New cmdlets
