<!--
    Please leave this section at the top of the change log.

    Changes for the upcoming release should go under the section titled "Upcoming Release", and should adhere to the following format:

    ## Upcoming Release
    * Overview of change #1
        - Additional information about change #1
    * Overview of change #2
        - Additional information about change #2
        - Additional information about change #2
    * Overview of change #3
    * Overview of change #4
        - Additional information about change #4

    ## YYYY.MM.DD - Version X.Y.Z (Previous Release)
    * Overview of change #1
        - Additional information about change #1
--->

## Upcoming Release
* Fix incorrect parameter description in `New-AzApplicationGatewaySku` reference documentation
* New cmdlets to support the azure firewall policy
* Add support for child resource RouteTables of VirtualHub
    - New cmdlets added:
        - Add-AzVirtualHubRoute
        - Add-AzVirtualHubRouteTable
        - Get-AzVirtualHubRouteTable
        - Remove-AzVirtualHubRouteTable
        - Set-AzVirtualHub
* Add support for new properties Sku of VirtualHub and VirtualWANType of VirtualWan
    - Cmdlets updated with optional parameters:
        - New-AzVirtualHub : added parameter Sku
        - Update-AzVirtualHub : added parameter Sku
        - New-AzVirtualWan : added parameter VirtualWANType
        - Update-AzVirtualWan : added parameter VirtualWANType
* Add support for EnableInternetSecurity property for HubVnetConnection, VpnConnection and ExpressRouteConnection
    - New cmdlets added:
        - Update-AzureRmVirtualHubVnetConnection
    - Cmdlets updated with optional parameters:
        - New-AzureRmVirtualHubVnetConnection : added parameter EnableInternetSecurity
        - New-AzureRmVpnConnection : added parameter EnableInternetSecurity
        - Update-AzureRmVpnConnection : added parameter EnableInternetSecurity
        - New-AzureRmExpressRouteConnection : added parameter EnableInternetSecurity
        - Set-AzureRmExpressRouteConnection : added parameter EnableInternetSecurity
* Fix required subnet with name AzureBastionSubnet in `PSBastion` can be case insensitive
* Support for Destination FQDNs in Network Rules and Translated FQDN in NAT Rules for Azure Firewall

## Version 1.15.0
* Add new cmdlet Get-AzAvailableServiceAlias which can be called to get the aliases that can be used for Service Endpoint Policies.
* Added support for the adding traffic selectors to Virtual Network Gateway Connections
    - New cmdlets added:
        - New-AzureRmTrafficSelectorPolicy
    - Cmdlets updated with optional parameter -TrafficSelectorPolicies
        -New-AzureRmVirtualNetworkGatewayConnection
        -Set-AzureRmVirtualNetworkGatewayConnection
* Add support for ESP and AH protocols in network security rule configurations
    - Updated cmdlets:
        - Add-AzNetworkSecurityRuleConfig
        - New-AzNetworkSecurityRuleConfig
        - Set-AzNetworkSecurityRuleConfig
* Improve handling of exceptions in Cortex cmdlets
* New Generations and SKUs for VirtualNetworkGateways
  - Introduce new Generations for VirtualNetworkGateways.
  - Introduce new high throughput SKUs for VirtualNetworkGateways.
<<<<<<< HEAD
* New cmdlets to support the azure firewall policy
* Add support for child resource RouteTables of VirtualHub
	- New cmdlets added:
		- Add-AzVirtualHubRoute
		- Add-AzVirtualHubRouteTable
		- Get-AzVirtualHubRouteTable
		- Remove-AzVirtualHubRouteTable
		- Set-AzVirtualHub
* Add support for new properties Sku of VirtualHub and VirtualWANType of VirtualWan
	- Cmdlets updated with optional parameters:
		- New-AzVirtualHub : added parameter Sku
		- Update-AzVirtualHub : added parameter Sku
		- New-AzVirtualWan : added parameter VirtualWANType
		- Update-AzVirtualWan : added parameter VirtualWANType
* Add support for EnableInternetSecurity property for HubVnetConnection, VpnConnection and ExpressRouteConnection
	- New cmdlets added:
		- Update-AzureRmVirtualHubVnetConnection
	- Cmdlets updated with optional parameters:
		- New-AzureRmVirtualHubVnetConnection : added parameter EnableInternetSecurity
		- New-AzureRmVpnConnection : added parameter EnableInternetSecurity
		- Update-AzureRmVpnConnection : added parameter EnableInternetSecurity
		- New-AzureRmExpressRouteConnection : added parameter EnableInternetSecurity
		- Set-AzureRmExpressRouteConnection : added parameter EnableInternetSecurity
* Virtual Wan Point to site feature release.
  - Introduce new command lets for managing point to site VpnServerConfiguraiton resource
    - Get-AzVpnServerConfiguration
    - New-AzVpnServerConfiguration
    - Remove-AzVpnServerConfiguration
    - Update-AzVpnServerConfiguration
  - Introduce new command lets for managing P2SVpnGateway resource that will be used for Point to site connectivity from Virtual wan perspective
    - Get-AzP2sVpnGateway
    - Get-AzP2sVpnGatewayConnectionHealth
    - Get-AzP2sVpnGatewayDetailedConnectionHealth
    - New-AzP2sVpnGateway
    - Remove-AzP2sVpnGateway
    - Update-AzP2sVpnGateway
  - Introduce new command lets for VirtualWan resource to get all associated VpnServerConfigurations and download Wan level Point to site client profile.
    - Get-AzVirtualWanVpnServerConfiguration
    - Get-AzVirtualWanVpnServerConfigurationVpnProfile
=======
>>>>>>> 96461113

## Version 1.14.0
* Fix incorrect example in `New-AzApplicationGateway` reference documentation
* Add note in `Get-AzNetworkWatcherPacketCapture` reference documentation about retrieving all properties for a packet capture
* Fixed example in `Test-AzNetworkWatcherIPFlow` reference documentation to correctly enumerate NICs
* Improved cloud exception parsing to display additional details if they are present
* Improved cloud exception parsing to handle additional type of SDK exception
* Fixed incorrect mapping of Security Rule models
* Added properties to network interface for private ip feature
    - Added property 'PrivateEndpoint' as type of PSResourceId to PSNetworkInterface
    - Added property 'PrivateLinkConnectionProperties' as type of PSIpConfigurationConnectivityInformation to PSNetworkInterfaceIPConfiguration
    - Added new model class PSIpConfigurationConnectivityInformation
* Added new ApplicationRuleProtocolType "mssql" for Azure Firewall resource
* MultiLink support in Virtual WAN
    - New cmdlets
        - New-AzVpnSiteLink
        - New-AzVpnSiteLinkConnection
    - Updated cmdlet:
        - New-VpnSite
        - Update-VpnSite
        - New-VpnConnection
        - Update-VpnConnection
* Fixed documents for some PowerShell examples to use Az cmdlets instead of AzureRM cmdlets

## Version 1.13.0
* Updated New-AzPrivateLinkServiceIpConfig
    - Deprecated the parameter 'PublicIpAddress' since this is never used in the server side.
    - Added one optional parameter 'Primary' that indicate the current ip configuration is primary one or not.
* Improved handling of request error exception from SDK
    -Fixes the issue that previously SDK exceptions aren't handled correctly which results in key error details not being displayed
* Fixed miscellaneous typos across module
* Adjusted validation logic for Ipv6 IP Prefix to check for correct IPv6 prefix length.
* Updated Get-AzVirtualNetworkSubnetConfig: Added parameter set to get by subnet resource id.
* Updated description of Location parameter for AzNetworkServiceTag

## Version 1.12.0
* Add support for private endpoint and private link service
    - New cmdlets
        - Set-AzPrivateEndpoint
        - Set-AzPrivateLinkService
        - Approve-AzPrivateEndpointConnection
        - Deny-AzPrivateEndpointConnection
        - Get-AzPrivateEndpointConnection
        - Remove-AzPrivateEndpointConnection
        - Test-AzPrivateLinkServiceVisibility
        - Get-AzAutoApprovedPrivateLinkService
* Updated below commands for feature: PrivateEndpointNetworkPolicies/PrivateLinkServiceNetworkPolicies flag on Subnet in Virtualnetwork
    - Updated New-AzVirtualNetworkSubnetConfig/Set-AzVirtualNetworkSubnetConfig/Add-AzVirtualNetworkSubnetConfig
        - Added optional parameter -PrivateEndpointNetworkPoliciesFlag to indicate that enable or disable apply network policies on pivate endpoint in this subnet.
        - Added optional parameter -PrivateLinkServiceNetworkPoliciesFlag to indicate that enable or disable apply network policies on private link service in this subnet.
* AzPrivateLinkService's cmdlet parameter `ServiceName` was renamed to `Name` with an alias `ServiceName` for backward compatibility
* Enable ICMP protocol for network security rule configurations
    - Updated cmdlets
        - Add-AzNetworkSecurityRuleConfig
        - New-AzNetworkSecurityRuleConfig
        - Set-AzNetworkSecurityRuleConfig
* Add ConnectionProtocolType (Ikev1/Ikev2) as a configurable parameter for New-AzVirtualNetworkGatewayConnection
* Add PrivateIpAddressVersion in LoadBalancerFrontendIpConfiguration
    - Updated cmdlet:
        - New-AzLoadBalancerFrontendIpConfig
        - Add-AzLoadBalancerFrontendIpConfig
        - Set-AzLoadBalancerFrontendIpConfig
* Application Gateway New-AzApplicationGatewayProbeConfig command update for supporting custom port in Probe
    - Updated New-AzApplicationGatewayProbeConfig: Added optional parameter Port which is used for probing backend server. This parameter is applicable for Standard_V2 and WAF_V2 SKU.


## Version 1.11.0
* Added `RoutingPreference` to public ip tags
* Improve examples for `Get-AzNetworkServiceTag` reference documentation

## Version 1.10.0
* Add support for Virtual Network Gateway Resource
    - New cmdlets
        - Get-AzVirtualNetworkGatewayVpnClientConnectionHealth
* Add AvailablePrivateEndpointType
    - New cmdlets
        - Get-AzAvailablePrivateEndpointType
* Add PrivatePrivateLinkService
    - New cmdlets
        - Get-AzPrivateLinkService
        - New-AzPrivateLinkService
        - Remove-AzPrivateLinkService
        - New-AzPrivateLinkServiceIpConfig
        - Set-AzPrivateEndpointConnection
* Add PrivateEndpoint
    - New cmdlets
        - Get-AzPrivateEndpoint
        - New-AzPrivateEndpoint
        - Remove-AzPrivateEndpoint
        - New-AzPrivateLinkServiceConnection
* Updated below commands for feature: UseLocalAzureIpAddress flag on VpnConnection
    - Updated New-AzVpnConnection: Added optional parameter -UseLocalAzureIpAddress to indicate that local azure ip address should be used as source address while initiating connection.
    - Updated Set-AzVpnConnection: Added optional parameter -UseLocalAzureIpAddress to indicate that local azure ip address should be used as source address while initiating connection.
* Added readonly field PeeredConnections in ExpressRoute peering.
* Added readonly field GlobalReachEnabled in ExpressRoute.
* Added breaking change attribute to call out deprecation of AllowGlobalReach field in ExpressRouteCircuit model
* Fixed Issue 8756 Error using TargetListenerID with AzApplicationGatewayRedirectConfiguration cmdlets
* Fixed bug in New-AzApplicationGatewayPathRuleConfig that prevented the rewrite ruleset from being set.
* Fixed displaying of VirtualNetworkTaps in NetworkInterfaceIpConfiguration
* Fixed Cortex Get cmdlets for list all part
* Fixed VirtualHub reference creation for ExpressRouteGateways, VpnGateway
* Added support for Availability Zones in AzureFirewall and NatGateway
* Added cmdlet Get-AzNetworkServiceTag
* Add support for multiple public IP addresses for Azure Firewall
    - Updated New-AzFirewall cmdlet:
        - Added parameter -PublicIpAddress which accepts one or more Public IP Address objects
        - Added parameter -VirtualNetwork which accepts a Virtual Network object
        - Added methods AddPublicIpAddress and RemovePublicIpAddress on firewall object - these accept a Public IP Address object as input
        - Deprecated parameters -PublicIpName and -VirtualNetworkName
* Updated below commands for feature: Set VpnClient AAD authentication options to Virtual network gateway resource.
    - Updated New-AzVirtualNetworkGateway: Added optional parameters AadTenantUri,AadAudienceId,AadIssuerUri to set VpnClient AAD authentication options on Gateway.
    - Updated Set-AzVirtualNetworkGateway: Added optional parameter AadTenantUri,AadAudienceId,AadIssuerUri to set VpnClient AAD authentication options on Gateway.
    - Updated Set-AzVirtualNetworkGateway: Added optional switch parameter RemoveAadAuthentication to remove VpnClient AAD authentication options from Gateway.

## Version 1.9.0
* Update ResourceId and InputObject for Nat Gateway
    - Add alias for ResourceId and InputObject
* Removed WAF RuleSetVersion validation

## Version 1.8.1
* Add DisableBgpRoutePropagation flag to Effective Route Table output
    - Updated cmdlet:
        - Get-AzEffectiveRouteTable
* Fix double dash in New-AzApplicationGatewayTrustedRootCertificate documentation

## Version 1.8.0
* Add support for Nat Gateway Resource
    - New cmdlets
        - New-AzNatGateway
        - Get-AzNatGateway
        - Set-AzNatGateway
        - Remove-AzNatGateway
   - Updated cmdlets
        - New-AzureVirtualNetworkSubnetConfigCommand
        - Add-AzureVirtualNetworkSubnetConfigCommand
* Updated below commands for feature: Custom routes set/remove on Brooklyn Gateway.
    - Updated New-AzVirtualNetworkGateway: Added optional parameter -CustomRoute to set the address prefixes as custom routes to set on Gateway.
    - Updated Set-AzVirtualNetworkGateway: Added optional parameter -CustomRoute to set the address prefixes as custom routes to set on Gateway.

## Version 1.7.0
* Updated cmdlets with plural nouns to singular, and deprecated plural names.
* Fix documentation for wildcards

## Version 1.6.0
* Add Alert action type for Azure Firewall Network and Application Rule Collections

* Added support for conditions in RewriteRules in the Application Gateway
    - New cmdlets added:
        - New-AzApplicationGatewayRewriteRuleCondition
    - Cmdlets updated with optional parameter - RuleSequence and Condition
        - New-AzApplicationGatewayRewriteRule

## Version 1.5.0
* Add Threat Intelligence support for Azure Firewall
* Add Application Gateway Firewall Policy top level resource and Custom Rules


## Version 1.4.0
* Add ResourceId parameter to Get-AzNetworkInterface
* Improved error handling for Get-AzVpnClientRevokedCertificate, Get-AzVpnClientRootCertificate
* Improved Subnet, Primary, PrivateIpAddressVersion parameters processing in
    - Add-AzNetworkInterfaceIpConfig
    - Set-AzNetworkInterfaceIpConfig

## Version 1.3.0
* Add wildcard support to Network cmdlets

## Version 1.2.1
* Update help example for Add-AzApplicationGatewayCustomError

## Version 1.2.0
* Added Cmdlets for Identity on Application Gateway.
    - New cmdlets added:
        - Set-AzApplicationGatewayIdentity
        - Get-AzApplicationGatewayIdentity
        - New-AzApplicationGatewayIdentity
        - Remove-AzApplicationGatewayIdentity
    - New-AzApplicationGateway cmdlet updated with optional parameter -Identity

## Version 1.1.0
* Update incorrect online help URLs

## Version 1.0.0
* Added support for the configuring RewriteRuleSets in the Application Gateway
    - New cmdlets added:
        - Add-AzureRmApplicationGatewayRewriteRuleSet
        - Get-AzureRmApplicationGatewayRewriteRuleSet
        - New-AzureRmApplicationGatewayRewriteRuleSet
        - Remove-AzureRmApplicationGatewayRewriteRuleSet
        - Set-AzureRmApplicationGatewayRewriteRuleSet
        - New-AzureRmApplicationGatewayRewriteRule
        - New-AzureRmApplicationGatewayRewriteRuleActionSet
        - New-AzureRmApplicationGatewayRewriteRuleHeaderConfiguration
    - Cmdlets updated with optional parameter -RewriteRuleSet
        - New-AzureRmApplicationGateway
        - New-AzureRmApplicationGatewayRequestRoutingRule
        - Add-AzureRmApplicationGatewayRequestRoutingRule
        - New-AzureRmApplicationGatewayPathRuleConfig
        - Add-AzureRmApplicationGatewayUrlPathMapConfig
        - New-AzureRmApplicationGatewayUrlPathMapConfig
* Removed deprecated -ResourceId parameter from Get-AzServiceEndpointPolicyDefinition
* Removed deprecated EnableVmProtection property from PSVirtualNetwork
* Removed deprecated Set-AzVirtualNetworkGatewayVpnClientConfig cmdlet
* Added KeyVault Support to Application Gateway using Identity.
    - Cmdlets updated with optonal parameter -KeyVaultSecretId, -KeyVaultSecret
        - Add-AzApplicationGatewaySslCertificate
        - New-AzApplicationGatewaySslCertificate
        - Set-AzApplicationGatewaySslCertificate
    - New-AzApplicationGateway cmdlet updated with optional parameter -UserAssignedIdentityId, -UserAssignedIdentity
* Add MaxCapacity property in ApplicationGatewayAutoscaleConfiguration
<|MERGE_RESOLUTION|>--- conflicted
+++ resolved
@@ -45,48 +45,6 @@
         - Set-AzureRmExpressRouteConnection : added parameter EnableInternetSecurity
 * Fix required subnet with name AzureBastionSubnet in `PSBastion` can be case insensitive
 * Support for Destination FQDNs in Network Rules and Translated FQDN in NAT Rules for Azure Firewall
-
-## Version 1.15.0
-* Add new cmdlet Get-AzAvailableServiceAlias which can be called to get the aliases that can be used for Service Endpoint Policies.
-* Added support for the adding traffic selectors to Virtual Network Gateway Connections
-    - New cmdlets added:
-        - New-AzureRmTrafficSelectorPolicy
-    - Cmdlets updated with optional parameter -TrafficSelectorPolicies
-        -New-AzureRmVirtualNetworkGatewayConnection
-        -Set-AzureRmVirtualNetworkGatewayConnection
-* Add support for ESP and AH protocols in network security rule configurations
-    - Updated cmdlets:
-        - Add-AzNetworkSecurityRuleConfig
-        - New-AzNetworkSecurityRuleConfig
-        - Set-AzNetworkSecurityRuleConfig
-* Improve handling of exceptions in Cortex cmdlets
-* New Generations and SKUs for VirtualNetworkGateways
-  - Introduce new Generations for VirtualNetworkGateways.
-  - Introduce new high throughput SKUs for VirtualNetworkGateways.
-<<<<<<< HEAD
-* New cmdlets to support the azure firewall policy
-* Add support for child resource RouteTables of VirtualHub
-	- New cmdlets added:
-		- Add-AzVirtualHubRoute
-		- Add-AzVirtualHubRouteTable
-		- Get-AzVirtualHubRouteTable
-		- Remove-AzVirtualHubRouteTable
-		- Set-AzVirtualHub
-* Add support for new properties Sku of VirtualHub and VirtualWANType of VirtualWan
-	- Cmdlets updated with optional parameters:
-		- New-AzVirtualHub : added parameter Sku
-		- Update-AzVirtualHub : added parameter Sku
-		- New-AzVirtualWan : added parameter VirtualWANType
-		- Update-AzVirtualWan : added parameter VirtualWANType
-* Add support for EnableInternetSecurity property for HubVnetConnection, VpnConnection and ExpressRouteConnection
-	- New cmdlets added:
-		- Update-AzureRmVirtualHubVnetConnection
-	- Cmdlets updated with optional parameters:
-		- New-AzureRmVirtualHubVnetConnection : added parameter EnableInternetSecurity
-		- New-AzureRmVpnConnection : added parameter EnableInternetSecurity
-		- Update-AzureRmVpnConnection : added parameter EnableInternetSecurity
-		- New-AzureRmExpressRouteConnection : added parameter EnableInternetSecurity
-		- Set-AzureRmExpressRouteConnection : added parameter EnableInternetSecurity
 * Virtual Wan Point to site feature release.
   - Introduce new command lets for managing point to site VpnServerConfiguraiton resource
     - Get-AzVpnServerConfiguration
@@ -103,8 +61,24 @@
   - Introduce new command lets for VirtualWan resource to get all associated VpnServerConfigurations and download Wan level Point to site client profile.
     - Get-AzVirtualWanVpnServerConfiguration
     - Get-AzVirtualWanVpnServerConfigurationVpnProfile
-=======
->>>>>>> 96461113
+
+## Version 1.15.0
+* Add new cmdlet Get-AzAvailableServiceAlias which can be called to get the aliases that can be used for Service Endpoint Policies.
+* Added support for the adding traffic selectors to Virtual Network Gateway Connections
+    - New cmdlets added:
+        - New-AzureRmTrafficSelectorPolicy
+    - Cmdlets updated with optional parameter -TrafficSelectorPolicies
+        -New-AzureRmVirtualNetworkGatewayConnection
+        -Set-AzureRmVirtualNetworkGatewayConnection
+* Add support for ESP and AH protocols in network security rule configurations
+    - Updated cmdlets:
+        - Add-AzNetworkSecurityRuleConfig
+        - New-AzNetworkSecurityRuleConfig
+        - Set-AzNetworkSecurityRuleConfig
+* Improve handling of exceptions in Cortex cmdlets
+* New Generations and SKUs for VirtualNetworkGateways
+  - Introduce new Generations for VirtualNetworkGateways.
+  - Introduce new high throughput SKUs for VirtualNetworkGateways.
 
 ## Version 1.14.0
 * Fix incorrect example in `New-AzApplicationGateway` reference documentation
