<!--
    Please leave this section at the top of the change log.

    Changes for the upcoming release should go under the section titled "Upcoming Release", and should adhere to the following format:

    ## Upcoming Release
    * Overview of change #1
        - Additional information about change #1
    * Overview of change #2
        - Additional information about change #2
        - Additional information about change #2
    * Overview of change #3
    * Overview of change #4
        - Additional information about change #4

    ## YYYY.MM.DD - Version X.Y.Z (Previous Release)
    * Overview of change #1
        - Additional information about change #1
--->

## Upcoming Release
<<<<<<< HEAD
* Add new cmdlet Get-AzAvailableServiceAlias which can be called to get the aliases that can be used for Service Endpoint Policies.
=======
* Added support for the adding traffic selectors to Virtual Network Gateway Connections
    - New cmdlets added:
        - New-AzureRmTrafficSelectorPolicy
    - Cmdlets updated with optional parameter -TrafficSelectorPolicies
        -New-AzureRmVirtualNetworkGatewayConnection
        -Set-AzureRmVirtualNetworkGatewayConnection
>>>>>>> 44f39789
* Add support for ESP and AH protocols in network security rule configurations
    - Updated cmdlets:
        - Add-AzNetworkSecurityRuleConfig
        - New-AzNetworkSecurityRuleConfig
        - Set-AzNetworkSecurityRuleConfig
* Improve handling of exceptions in Cortex cmdlets
* Fix incorrect example in `New-AzApplicationGateway` reference documentation 
* Add note in `Get-AzNetworkWatcherPacketCapture` reference documentation about retrieving all properties for a packet capture
* Fixed example in `Test-AzNetworkWatcherIPFlow` reference documentation to correctly enumerate NICs
* Improved cloud exception parsing to display additional details if they are present
* Improved cloud exception parsing to handle additional type of SDK exception
* Fixed incorrect mapping of Security Rule models
* Added properties to network interface for private ip feature
    - Added property 'PrivateEndpoint' as type of PSResourceId to PSNetworkInterface
    - Added property 'PrivateLinkConnectionProperties' as type of PSIpConfigurationConnectivityInformation to PSNetworkInterfaceIPConfiguration
    - Added new model class PSIpConfigurationConnectivityInformation
* Added new ApplicationRuleProtocolType "mssql" for Azure Firewall resource
* MultiLink support in Virtual WAN
    - New cmdlets
        - New-AzVpnSiteLink
        - New-AzVpnSiteLinkConnection
    - Updated cmdlet:
        - New-VpnSite
        - Update-VpnSite
        - New-VpnConnection
        - Update-VpnConnection
* Fixed documents for some PowerShell examples to use Az cmdlets instead of AzureRM cmdlets
* New Generations and SKUs for VirtualNetworkGateways
  - Introduce new Generations for VirtualNetworkGateways.
  - Introduce new high throughput SKUs for VirtualNetworkGateways.

## Version 1.13.0
* Updated New-AzPrivateLinkServiceIpConfig
    - Deprecated the parameter 'PublicIpAddress' since this is never used in the server side.
    - Added one optional parameter 'Primary' that indicate the current ip configuration is primary one or not.
* Improved handling of request error exception from SDK
    -Fixes the issue that previously SDK exceptions aren't handled correctly which results in key error details not being displayed
* Fixed miscellaneous typos across module
* Adjusted validation logic for Ipv6 IP Prefix to check for correct IPv6 prefix length.
* Updated Get-AzVirtualNetworkSubnetConfig: Added parameter set to get by subnet resource id.
* Updated description of Location parameter for AzNetworkServiceTag

## Version 1.12.0
* Add support for private endpoint and private link service
    - New cmdlets
        - Set-AzPrivateEndpoint
        - Set-AzPrivateLinkService
        - Approve-AzPrivateEndpointConnection
        - Deny-AzPrivateEndpointConnection
        - Get-AzPrivateEndpointConnection
        - Remove-AzPrivateEndpointConnection
        - Test-AzPrivateLinkServiceVisibility
        - Get-AzAutoApprovedPrivateLinkService
* Updated below commands for feature: PrivateEndpointNetworkPolicies/PrivateLinkServiceNetworkPolicies flag on Subnet in Virtualnetwork
    - Updated New-AzVirtualNetworkSubnetConfig/Set-AzVirtualNetworkSubnetConfig/Add-AzVirtualNetworkSubnetConfig
        - Added optional parameter -PrivateEndpointNetworkPoliciesFlag to indicate that enable or disable apply network policies on pivate endpoint in this subnet.
        - Added optional parameter -PrivateLinkServiceNetworkPoliciesFlag to indicate that enable or disable apply network policies on private link service in this subnet.
* AzPrivateLinkService's cmdlet parameter `ServiceName` was renamed to `Name` with an alias `ServiceName` for backward compatibility
* Enable ICMP protocol for network security rule configurations
    - Updated cmdlets
        - Add-AzNetworkSecurityRuleConfig
        - New-AzNetworkSecurityRuleConfig
        - Set-AzNetworkSecurityRuleConfig
* Add ConnectionProtocolType (Ikev1/Ikev2) as a configurable parameter for New-AzVirtualNetworkGatewayConnection
* Add PrivateIpAddressVersion in LoadBalancerFrontendIpConfiguration
    - Updated cmdlet:
        - New-AzLoadBalancerFrontendIpConfig
        - Add-AzLoadBalancerFrontendIpConfig
        - Set-AzLoadBalancerFrontendIpConfig
* Application Gateway New-AzApplicationGatewayProbeConfig command update for supporting custom port in Probe
    - Updated New-AzApplicationGatewayProbeConfig: Added optional parameter Port which is used for probing backend server. This parameter is applicable for Standard_V2 and WAF_V2 SKU.


## Version 1.11.0
* Added `RoutingPreference` to public ip tags
* Improve examples for `Get-AzNetworkServiceTag` reference documentation

## Version 1.10.0
* Add support for Virtual Network Gateway Resource
    - New cmdlets
        - Get-AzVirtualNetworkGatewayVpnClientConnectionHealth
* Add AvailablePrivateEndpointType
    - New cmdlets 
        - Get-AzAvailablePrivateEndpointType
* Add PrivatePrivateLinkService
    - New cmdlets 
        - Get-AzPrivateLinkService 
        - New-AzPrivateLinkService
        - Remove-AzPrivateLinkService
        - New-AzPrivateLinkServiceIpConfig
        - Set-AzPrivateEndpointConnection
* Add PrivateEndpoint
    - New cmdlets
        - Get-AzPrivateEndpoint
        - New-AzPrivateEndpoint
        - Remove-AzPrivateEndpoint
        - New-AzPrivateLinkServiceConnection
* Updated below commands for feature: UseLocalAzureIpAddress flag on VpnConnection
    - Updated New-AzVpnConnection: Added optional parameter -UseLocalAzureIpAddress to indicate that local azure ip address should be used as source address while initiating connection.
    - Updated Set-AzVpnConnection: Added optional parameter -UseLocalAzureIpAddress to indicate that local azure ip address should be used as source address while initiating connection.
* Added readonly field PeeredConnections in ExpressRoute peering.
* Added readonly field GlobalReachEnabled in ExpressRoute.
* Added breaking change attribute to call out deprecation of AllowGlobalReach field in ExpressRouteCircuit model
* Fixed Issue 8756 Error using TargetListenerID with AzApplicationGatewayRedirectConfiguration cmdlets
* Fixed bug in New-AzApplicationGatewayPathRuleConfig that prevented the rewrite ruleset from being set.
* Fixed displaying of VirtualNetworkTaps in NetworkInterfaceIpConfiguration
* Fixed Cortex Get cmdlets for list all part
* Fixed VirtualHub reference creation for ExpressRouteGateways, VpnGateway
* Added support for Availability Zones in AzureFirewall and NatGateway
* Added cmdlet Get-AzNetworkServiceTag
* Add support for multiple public IP addresses for Azure Firewall
    - Updated New-AzFirewall cmdlet:
        - Added parameter -PublicIpAddress which accepts one or more Public IP Address objects
        - Added parameter -VirtualNetwork which accepts a Virtual Network object
        - Added methods AddPublicIpAddress and RemovePublicIpAddress on firewall object - these accept a Public IP Address object as input
        - Deprecated parameters -PublicIpName and -VirtualNetworkName 
* Updated below commands for feature: Set VpnClient AAD authentication options to Virtual network gateway resource. 
    - Updated New-AzVirtualNetworkGateway: Added optional parameters AadTenantUri,AadAudienceId,AadIssuerUri to set VpnClient AAD authentication options on Gateway.
    - Updated Set-AzVirtualNetworkGateway: Added optional parameter AadTenantUri,AadAudienceId,AadIssuerUri to set VpnClient AAD authentication options on Gateway.
    - Updated Set-AzVirtualNetworkGateway: Added optional switch parameter RemoveAadAuthentication to remove VpnClient AAD authentication options from Gateway.

## Version 1.9.0
* Update ResourceId and InputObject for Nat Gateway
    - Add alias for ResourceId and InputObject
* Removed WAF RuleSetVersion validation

## Version 1.8.1
* Add DisableBgpRoutePropagation flag to Effective Route Table output
    - Updated cmdlet:
        - Get-AzEffectiveRouteTable
* Fix double dash in New-AzApplicationGatewayTrustedRootCertificate documentation

## Version 1.8.0
* Add support for Nat Gateway Resource
    - New cmdlets
        - New-AzNatGateway
        - Get-AzNatGateway
        - Set-AzNatGateway
        - Remove-AzNatGateway
   - Updated cmdlets
        - New-AzureVirtualNetworkSubnetConfigCommand
        - Add-AzureVirtualNetworkSubnetConfigCommand
* Updated below commands for feature: Custom routes set/remove on Brooklyn Gateway.
    - Updated New-AzVirtualNetworkGateway: Added optional parameter -CustomRoute to set the address prefixes as custom routes to set on Gateway.
    - Updated Set-AzVirtualNetworkGateway: Added optional parameter -CustomRoute to set the address prefixes as custom routes to set on Gateway.

## Version 1.7.0
* Updated cmdlets with plural nouns to singular, and deprecated plural names.
* Fix documentation for wildcards

## Version 1.6.0
* Add Alert action type for Azure Firewall Network and Application Rule Collections

* Added support for conditions in RewriteRules in the Application Gateway
    - New cmdlets added:
        - New-AzApplicationGatewayRewriteRuleCondition
    - Cmdlets updated with optional parameter - RuleSequence and Condition
        - New-AzApplicationGatewayRewriteRule
        
## Version 1.5.0
* Add Threat Intelligence support for Azure Firewall
* Add Application Gateway Firewall Policy top level resource and Custom Rules


## Version 1.4.0
* Add ResourceId parameter to Get-AzNetworkInterface
* Improved error handling for Get-AzVpnClientRevokedCertificate, Get-AzVpnClientRootCertificate
* Improved Subnet, Primary, PrivateIpAddressVersion parameters processing in
    - Add-AzNetworkInterfaceIpConfig
    - Set-AzNetworkInterfaceIpConfig

## Version 1.3.0
* Add wildcard support to Network cmdlets

## Version 1.2.1
* Update help example for Add-AzApplicationGatewayCustomError

## Version 1.2.0
* Added Cmdlets for Identity on Application Gateway.
    - New cmdlets added:
        - Set-AzApplicationGatewayIdentity
        - Get-AzApplicationGatewayIdentity
        - New-AzApplicationGatewayIdentity
        - Remove-AzApplicationGatewayIdentity
    - New-AzApplicationGateway cmdlet updated with optional parameter -Identity

## Version 1.1.0
* Update incorrect online help URLs

## Version 1.0.0
* Added support for the configuring RewriteRuleSets in the Application Gateway
    - New cmdlets added:
        - Add-AzureRmApplicationGatewayRewriteRuleSet
        - Get-AzureRmApplicationGatewayRewriteRuleSet
        - New-AzureRmApplicationGatewayRewriteRuleSet
        - Remove-AzureRmApplicationGatewayRewriteRuleSet
        - Set-AzureRmApplicationGatewayRewriteRuleSet
        - New-AzureRmApplicationGatewayRewriteRule
        - New-AzureRmApplicationGatewayRewriteRuleActionSet
        - New-AzureRmApplicationGatewayRewriteRuleHeaderConfiguration
    - Cmdlets updated with optional parameter -RewriteRuleSet
        - New-AzureRmApplicationGateway
        - New-AzureRmApplicationGatewayRequestRoutingRule
        - Add-AzureRmApplicationGatewayRequestRoutingRule
        - New-AzureRmApplicationGatewayPathRuleConfig
        - Add-AzureRmApplicationGatewayUrlPathMapConfig
        - New-AzureRmApplicationGatewayUrlPathMapConfig
* Removed deprecated -ResourceId parameter from Get-AzServiceEndpointPolicyDefinition
* Removed deprecated EnableVmProtection property from PSVirtualNetwork
* Removed deprecated Set-AzVirtualNetworkGatewayVpnClientConfig cmdlet
* Added KeyVault Support to Application Gateway using Identity.
    - Cmdlets updated with optonal parameter -KeyVaultSecretId, -KeyVaultSecret
        - Add-AzApplicationGatewaySslCertificate
        - New-AzApplicationGatewaySslCertificate
        - Set-AzApplicationGatewaySslCertificate
    - New-AzApplicationGateway cmdlet updated with optional parameter -UserAssignedIdentityId, -UserAssignedIdentity
* Add MaxCapacity property in ApplicationGatewayAutoscaleConfiguration
<|MERGE_RESOLUTION|>--- conflicted
+++ resolved
@@ -19,16 +19,13 @@
 --->
 
 ## Upcoming Release
-<<<<<<< HEAD
 * Add new cmdlet Get-AzAvailableServiceAlias which can be called to get the aliases that can be used for Service Endpoint Policies.
-=======
 * Added support for the adding traffic selectors to Virtual Network Gateway Connections
     - New cmdlets added:
         - New-AzureRmTrafficSelectorPolicy
     - Cmdlets updated with optional parameter -TrafficSelectorPolicies
         -New-AzureRmVirtualNetworkGatewayConnection
         -Set-AzureRmVirtualNetworkGatewayConnection
->>>>>>> 44f39789
 * Add support for ESP and AH protocols in network security rule configurations
     - Updated cmdlets:
         - Add-AzNetworkSecurityRuleConfig
