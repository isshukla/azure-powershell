--- conflicted
+++ resolved
@@ -207,11 +207,7 @@
 .DESCRIPTION
 SmokeTest
 #>
-<<<<<<< HEAD
 function Test-InitializeAzVirtualNetworkSubnetPolicy
-=======
-function Test-InitializeSubnetPolicy
->>>>>>> 949870d0
 {
     # Setup
     $rgname = Get-ResourceGroupName
@@ -251,7 +247,6 @@
     }
 }
 
-<<<<<<< HEAD
 <#
 .SYNOPSIS
 Tests resetting subnet Policies on virtualNetwork for a delegated service name.
@@ -300,8 +295,7 @@
         Clean-ResourceGroup $rgname
     }
 }
-=======
->>>>>>> 949870d0
+
 
 <#
 .SYNOPSIS
