--- conflicted
+++ resolved
@@ -11,13 +11,8 @@
   </PropertyGroup>
 
   <ItemGroup>
-<<<<<<< HEAD
-    <PackageReference Include="Microsoft.Azure.Management.NetApp" Version="1.2.0" />
-    <PackageReference Include="Microsoft.Azure.Management.Network" Version="20.0.0-preview" />
-=======
     <PackageReference Include="Microsoft.Azure.Management.NetApp" Version="1.3.0" />
     <PackageReference Include="Microsoft.Azure.Management.Network" Version="19.18.0-preview" />
->>>>>>> 5092bdf1
   </ItemGroup>
 
 </Project>