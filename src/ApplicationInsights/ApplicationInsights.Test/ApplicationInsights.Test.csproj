--- conflicted
+++ resolved
@@ -12,11 +12,7 @@
 
   <ItemGroup>
     <PackageReference Include="Microsoft.Azure.Management.ApplicationInsights" Version="0.3.0-preview" />
-<<<<<<< HEAD
-    <PackageReference Include="Microsoft.Azure.Management.Storage" Version="17.0.0" />
-=======
     <PackageReference Include="Microsoft.Azure.Management.Storage" Version="17.1.0" />
->>>>>>> b8fb0f68
   </ItemGroup>
 
 </Project>