--- conflicted
+++ resolved
@@ -18,12 +18,9 @@
         - Additional information about change #1
 -->
 ## Upcoming Release
-<<<<<<< HEAD
 * Update references in .psd1 to use relative path
-=======
 
 ## Version 1.3.1
->>>>>>> a5902057
 * Add new routing source: DigitalTwinChangeEvents
 * Minor bug fix: Get-AzIothub not returning subscriptionId 
 
