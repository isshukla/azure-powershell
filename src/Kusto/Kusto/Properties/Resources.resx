﻿<?xml version="1.0" encoding="utf-8"?>
<root>
  <!-- 
    Microsoft ResX Schema 
    
    Version 2.0
    
    The primary goals of this format is to allow a simple XML format 
    that is mostly human readable. The generation and parsing of the 
    various data types are done through the TypeConverter classes 
    associated with the data types.
    
    Example:
    
    ... ado.net/XML headers & schema ...
    <resheader name="resmimetype">text/microsoft-resx</resheader>
    <resheader name="version">2.0</resheader>
    <resheader name="reader">System.Resources.ResXResourceReader, System.Windows.Forms, ...</resheader>
    <resheader name="writer">System.Resources.ResXResourceWriter, System.Windows.Forms, ...</resheader>
    <data name="Name1"><value>this is my long string</value><comment>this is a comment</comment></data>
    <data name="Color1" type="System.Drawing.Color, System.Drawing">Blue</data>
    <data name="Bitmap1" mimetype="application/x-microsoft.net.object.binary.base64">
        <value>[base64 mime encoded serialized .NET Framework object]</value>
    </data>
    <data name="Icon1" type="System.Drawing.Icon, System.Drawing" mimetype="application/x-microsoft.net.object.bytearray.base64">
        <value>[base64 mime encoded string representing a byte array form of the .NET Framework object]</value>
        <comment>This is a comment</comment>
    </data>
                
    There are any number of "resheader" rows that contain simple 
    name/value pairs.
    
    Each data row contains a name, and value. The row also contains a 
    type or mimetype. Type corresponds to a .NET class that support 
    text/value conversion through the TypeConverter architecture. 
    Classes that don't support this are serialized and stored with the 
    mimetype set.
    
    The mimetype is used for serialized objects, and tells the 
    ResXResourceReader how to depersist the object. This is currently not 
    extensible. For a given mimetype the value must be set accordingly:
    
    Note - application/x-microsoft.net.object.binary.base64 is the format 
    that the ResXResourceWriter will generate, however the reader can 
    read any of the formats listed below.
    
    mimetype: application/x-microsoft.net.object.binary.base64
    value   : The object must be serialized with 
            : System.Runtime.Serialization.Formatters.Binary.BinaryFormatter
            : and then encoded with base64 encoding.
    
    mimetype: application/x-microsoft.net.object.soap.base64
    value   : The object must be serialized with 
            : System.Runtime.Serialization.Formatters.Soap.SoapFormatter
            : and then encoded with base64 encoding.

    mimetype: application/x-microsoft.net.object.bytearray.base64
    value   : The object must be serialized into a byte array 
            : using a System.ComponentModel.TypeConverter
            : and then encoded with base64 encoding.
    -->
  <xsd:schema id="root" xmlns="" xmlns:xsd="http://www.w3.org/2001/XMLSchema" xmlns:msdata="urn:schemas-microsoft-com:xml-msdata">
    <xsd:import namespace="http://www.w3.org/XML/1998/namespace" />
    <xsd:element name="root" msdata:IsDataSet="true">
      <xsd:complexType>
        <xsd:choice maxOccurs="unbounded">
          <xsd:element name="metadata">
            <xsd:complexType>
              <xsd:sequence>
                <xsd:element name="value" type="xsd:string" minOccurs="0" />
              </xsd:sequence>
              <xsd:attribute name="name" use="required" type="xsd:string" />
              <xsd:attribute name="type" type="xsd:string" />
              <xsd:attribute name="mimetype" type="xsd:string" />
              <xsd:attribute ref="xml:space" />
            </xsd:complexType>
          </xsd:element>
          <xsd:element name="assembly">
            <xsd:complexType>
              <xsd:attribute name="alias" type="xsd:string" />
              <xsd:attribute name="name" type="xsd:string" />
            </xsd:complexType>
          </xsd:element>
          <xsd:element name="data">
            <xsd:complexType>
              <xsd:sequence>
                <xsd:element name="value" type="xsd:string" minOccurs="0" msdata:Ordinal="1" />
                <xsd:element name="comment" type="xsd:string" minOccurs="0" msdata:Ordinal="2" />
              </xsd:sequence>
              <xsd:attribute name="name" type="xsd:string" use="required" msdata:Ordinal="1" />
              <xsd:attribute name="type" type="xsd:string" msdata:Ordinal="3" />
              <xsd:attribute name="mimetype" type="xsd:string" msdata:Ordinal="4" />
              <xsd:attribute ref="xml:space" />
            </xsd:complexType>
          </xsd:element>
          <xsd:element name="resheader">
            <xsd:complexType>
              <xsd:sequence>
                <xsd:element name="value" type="xsd:string" minOccurs="0" msdata:Ordinal="1" />
              </xsd:sequence>
              <xsd:attribute name="name" type="xsd:string" use="required" />
            </xsd:complexType>
          </xsd:element>
        </xsd:choice>
      </xsd:complexType>
    </xsd:element>
  </xsd:schema>
  <resheader name="resmimetype">
    <value>text/microsoft-resx</value>
  </resheader>
  <resheader name="version">
    <value>2.0</value>
  </resheader>
  <resheader name="reader">
    <value>System.Resources.ResXResourceReader, System.Windows.Forms, Version=4.0.0.0, Culture=neutral, PublicKeyToken=b77a5c561934e089</value>
  </resheader>
  <resheader name="writer">
    <value>System.Resources.ResXResourceWriter, System.Windows.Forms, Version=4.0.0.0, Culture=neutral, PublicKeyToken=b77a5c561934e089</value>
  </resheader>
  <data name="ClusterDoesNotExist" xml:space="preserve">
    <value>Cannot perform the requested operation because the specified cluster '{0}' does not exist.</value>
  </data>
  <data name="CreateNewKustoCluster" xml:space="preserve">
    <value>Create Kusto cluster</value>
  </data>
  <data name="CreateNewKustoDatabase" xml:space="preserve">
    <value>Create Kusto database</value>
  </data>
  <data name="FailedToDiscoverResourceGroup" xml:space="preserve">
    <value>Could not find cluster: '{0}' in any resource group in the currently selected subscription: {1}. Please ensure this cluster exists and that the current user has access to it.</value>
  </data>
  <data name="InvalidDefaultSubscription" xml:space="preserve">
    <value>No default subscription has been designated. Use Select-AzureSubscription -Default &lt;subscriptionName&gt; to set the default subscription.</value>
  </data>
  <data name="KustoClusterExists" xml:space="preserve">
    <value>Cannot perform the requested operation because the specified cluster '{0}' exists.</value>
  </data>
  <data name="KustoDatabaseExists" xml:space="preserve">
    <value>Cannot perform the requested operation because the specified database '{0}' exists.</value>
  </data>
  <data name="KustoClusterNotExist" xml:space="preserve">
<<<<<<< HEAD
    <value>Cannot perform the requested operation because the specified cluster '{0}' doesn't exist.</value>
  </data>
  <data name="KustoClusterExistsRegion" xml:space="preserve">
=======
>>>>>>> 863db6a6
    <value>Cannot perform the requested operation because the specified cluster '{0}' exists in region {1}.</value>
  </data>
  <data name="KustoDatabaseNotExist" xml:space="preserve">
    <value>Cannot perform the requested operation because the specified database '{0}' doesn't exist.</value>
  </data>
  <data name="RemovingKustoCluster" xml:space="preserve">
    <value>Delete Kusto cluster</value>
  </data>
  <data name="ClusterNameNotSpecified" xml:space="preserve">
    <value>"Name of cluster not specified"</value>
  </data>
  <data name="DatabaseNameNotSpecified" xml:space="preserve">
    <value>"Name of database not specified"</value>
  </data>
  <data name="RemovingKustoDatabase" xml:space="preserve">
    <value>Delete Kusto database</value>
  </data>
  <data name="SuspendingKustoCluster" xml:space="preserve">
    <value>Suspend Kusto cluster</value>
  </data>
  <data name="ResumingKustoCluster" xml:space="preserve">
    <value>Resume Kusto cluster</value>
  </data>
  <data name="UpdatingKustoCluster" xml:space="preserve">
    <value>Update Kusto cluster</value>
  </data>
  <data name="UpdatingKustoDatabase" xml:space="preserve">
    <value>Update Kusto database</value>
  </data>
  <data name="ClusterCanNotBeEmptry" xml:space="preserve">
    <value>Cluster name can not be empty</value>
  </data>
  <data name="LocationCanNotBeEmptry" xml:space="preserve">
    <value>Location can not be empty</value>
  </data>
  <data name="ResourceGroupNotSpecified" xml:space="preserve">
    <value>Name of resource group not specified</value>
  </data>
  <data name="NoSubscriptionInContext" xml:space="preserve">
    <value>No subscription found in the context.  Please ensure that the credentials you provided are authorized to access an Azure subscription, then run Connect-AzAccount to login.</value>
  </data>
</root><|MERGE_RESOLUTION|>--- conflicted
+++ resolved
@@ -139,12 +139,9 @@
     <value>Cannot perform the requested operation because the specified database '{0}' exists.</value>
   </data>
   <data name="KustoClusterNotExist" xml:space="preserve">
-<<<<<<< HEAD
     <value>Cannot perform the requested operation because the specified cluster '{0}' doesn't exist.</value>
   </data>
   <data name="KustoClusterExistsRegion" xml:space="preserve">
-=======
->>>>>>> 863db6a6
     <value>Cannot perform the requested operation because the specified cluster '{0}' exists in region {1}.</value>
   </data>
   <data name="KustoDatabaseNotExist" xml:space="preserve">
