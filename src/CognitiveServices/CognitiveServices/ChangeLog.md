<!--
    Please leave this section at the top of the change log.

    Changes for the upcoming release should go under the section titled "Upcoming Release", and should adhere to the following format:

    ## Upcoming Release
    * Overview of change #1
        - Additional information about change #1
    * Overview of change #2
        - Additional information about change #2
        - Additional information about change #2
    * Overview of change #3
    * Overview of change #4
        - Additional information about change #4

    ## YYYY.MM.DD - Version X.Y.Z (Previous Release)
    * Overview of change #1
        - Additional information about change #1
-->
## Upcoming Release
<<<<<<< HEAD
* Support modifying PublicNetworkAccess.

## Upcoming Release
=======

## Version 1.4.0
>>>>>>> d4ad9e95
* Support PrivateEndpoint and PublicNetworkAccess control. 

## Version 1.3.0
* Supported Identity, Encryption, UserOwnedStorage 

## Version 1.2.3
* Updated SDK to 7.0
* Improved error message when server responses empty body

## Version 1.2.2
* Update references in .psd1 to use relative path

## Version 1.2.1
* Fixed miscellaneous typos across module

## Version 1.2.0
* Added NetworkRuleSet support.

## Version 1.1.1
* Only display Bing disclaimer for Bing Search Services.
* Improve error when create account failed.

## Version 1.1.0
* Updated cmdlets with plural nouns to singular, and deprecated plural names.

## Version 1.0.1
* Added CustomSubdomainName as a new optional parameter for New-AzCognitiveServicesAccount which is used to specify subdomain for the resource.

## Version 1.0.0
* General availability of `Az.CognitiveServices` module
* Add completers for SkuName and Typem available on New-AzureRmCognitiveServicesAccount operation.
* Removed GetSkusWithAccountParamSetName parameter set from Get-AzCognitiveServicesAccountSkus<|MERGE_RESOLUTION|>--- conflicted
+++ resolved
@@ -18,14 +18,9 @@
         - Additional information about change #1
 -->
 ## Upcoming Release
-<<<<<<< HEAD
 * Support modifying PublicNetworkAccess.
 
-## Upcoming Release
-=======
-
 ## Version 1.4.0
->>>>>>> d4ad9e95
 * Support PrivateEndpoint and PublicNetworkAccess control. 
 
 ## Version 1.3.0
