<!--
    Please leave this section at the top of the change log.

    Changes for the upcoming release should go under the section titled "Upcoming Release", and should adhere to the following format:

    ## Upcoming Release
    * Overview of change #1
        - Additional information about change #1
    * Overview of change #2
        - Additional information about change #2
        - Additional information about change #2
    * Overview of change #3
    * Overview of change #4
        - Additional information about change #4

    ## YYYY.MM.DD - Version X.Y.Z (Previous Release)
    * Overview of change #1
        - Additional information about change #1
-->
## Upcoming Release
<<<<<<< HEAD

## Version 0.13.0
=======
* Added parameter `-ManagedResourceGroupName` for the `New-AzSynapseWorkspace` cmdlet
>>>>>>> 0c0bcc37
* Add support for Synapse Spark job definition
	- Add `New-AzSynapseSparkJobDefinition` cmdlet
    - Add `Get-AzSynapseSparkJobDefinition` cmdlet
    - Add `Remove-AzSynapseSparkJobDefinition` cmdlet

## Version 0.12.0
* Upgraded Azure.Analytics.Synapse.Artifacts to 1.0.0-preview.9

## Version 0.11.0
* Removed principaltype in Synapse Role-based access control

## Version 0.10.0
* Add support for Synapse Role-based access control
   - Upgraded Azure.Analytics.Synapse.AccessControl to 1.0.0-preview.3
   - Updated `New-AzSynapseRoleAssignment` cmdlet
   - Updated `Get-AzSynapseRoleAssignment` cmdlet
   - Updated `Remove-AzSynapseRoleAssignment` cmdlet
   - Added `Get-AzSynapseRoleScope` cmdlet
* Renamed -AllowAllAzureIP to -AllowAllAzureIp and changed IP range to 0.0.0.0-0.0.0.0 
* Added -AllowAllIp and set IP range to 0.0.0.0-255.255.255.255
* Fixed the issue of retrieving Apache Spark pool information through management API

## Version 0.9.0
* Added support for workspace key encryption management
	- Add `New-AzSynapseWorkspaceKey` cmdlet
    - Add `Get-AzSynapseWorkspaceKey` cmdlet
    - Add `Remove-AzSynapseWorkspaceKey` cmdlet
    - Add `Update-AzSynapseWorkspaceKey` cmdlet
* Added support for managed identity SQL control
	- Add `Set-AzSynapseManagedIdentitySqlControlSetting` cmdlet
    - Add `Get-AzSynapseManagedIdentitySqlControlSetting` cmdlet
* Added support for data exfiltration
	- Update `New-AzSynapseWorkspace` cmdlet to accept `-ManagedVirtualNetwork`
    - Add `New-AzSynapseManagedVirtualNetworkConfig` cmdlet
    - Add `Update-AzSynapseManagedVirtualNetworkConfig` cmdlet

## Version 0.8.0
* Added support for operation of getting droppedsqlpool and geobackup
    - Add `Get-AzSynapseDroppedSqlPool` cmdlet
    - Add `Get-AzSynapseSqlPoolGeoBackup` cmdlet
* Switched to Azure PowerShell official exception types

## Version 0.7.0
* Simplify `Restore-AzSynapseSqlPool` cmdlet to make it consistent with the existing SQL DW cmdlet

## Version 0.6.0
* Added support for operation of Advanced Threat Protection settings in SqlPool-level
    - Add `Update-AzSynapseSqlPoolAdvancedThreatProtectionSetting` cmdlet
    - Add `Get-AzSynapseSqlPoolAdvancedThreatProtectionSetting` cmdlet
    - Add `Reset-AzSynapseSqlPoolAdvancedThreatProtectionSetting` cmdlet
* Added support for operation of Vulnerability Assessment settings in SqlPool-level
    - Add `Update-AzSynapseSqlPoolVulnerabilityAssessmentSetting` cmdlet
    - Add `Get-AzSynapseSqlPoolVulnerabilityAssessmentSetting` cmdlet
    - Add `Reset-AzSynapseSqlPoolVulnerabilityAssessmentSetting` cmdlet
* Added support for operation of SQL Advanced Data Security
    - Add `Enable-AzSynapseSqlAdvancedDataSecurity` cmdlet
    - Add `Disable-AzSynapseSqlAdvancedDataSecurity` cmdlet
    - Add `Get-AzSynapseSqlAdvancedDataSecurityPolicy` cmdlet
* Added support for operation of Transparent Data Encryption in SqlPool-level
    - Add `Get-AzSynapseSqlPoolTransparentDataEncryption` cmdlet
    - Add `Set-AzSynapseSqlPoolTransparentDataEncryption` cmdlet
* Added support for operation of Data Classification in SqlPool-level
    - Add `Disable-AzSynapseSqlPoolSensitivityRecommendation` cmdlet
    - Add `Enable-AzSynapseSqlPoolSensitivityRecommendation` cmdlet
    - Add `Get-AzSynapseSqlPoolSensitivityRecommendation` cmdlet
    - Add `Get-AzSynapseSqlPoolSensitivityClassification` cmdlet
    - Add `Remove-AzSynapseSqlPoolSensitivityClassification` cmdlet
    - Add `Set-AzSynapseSqlPoolSensitivityClassification` cmdlet
* Added support for operation of Vulnerability Assessment Baseline in SqlPool-level
    - Add `Clear-AzSynapseSqlPoolVulnerabilityAssessmentRuleBaseline` cmdlet
    - Add `Get-AzSynapseSqlPoolVulnerabilityAssessmentRuleBaseline` cmdlet
    - Add `Set-AzSynapseSqlPoolVulnerabilityAssessmentRuleBaseline` cmdlet
* Fixed deserialization error when create Pipeline/Dataset/Trigger through DefinitionFile
* Added polling for artifacts cmdlets

## Version 0.5.0
* Added support for operation of Synapse SQL Pool Restore Point
    - Add `New-AzSynapseSqlPoolRestorePoint` cmdlet
    - Add `Remove-AzSynapseSqlPoolRestorePoint` cmdlet
* Added support for operation of Auditing settings in Workspace-level and SqlPool-level
    - Add `Set-AzSynapseSqlAuditSetting` cmdlet
    - Add `Get-AzSynapseSqlAuditSetting` cmdlet
    - Add `Reset-AzSynapseSqlAuditSetting` cmdlet
    - Add `Set-AzSynapseSqlPoolAuditSetting` cmdlet
    - Add `Get-AzSynapseSqlPoolAuditSetting` cmdlet
    - Add `Reset-AzSynapseSqlPoolAuditSetting` cmdlet
* Added support for operation of Advanced Threat Protection settings in Workspace-level
    - Add `Update-AzSynapseSqlAdvancedThreatProtectionSetting` cmdlet
    - Add `Get-AzSynapseSqlAdvancedThreatProtectionSetting` cmdlet
    - Add `Reset-AzSynapseSqlAdvancedThreatProtectionSetting` cmdlet
* Added support for operation of Vulnerability Assessment settings in Workspace-level
    - Add `Update-AzSynapseSqlVulnerabilityAssessmentSetting` cmdlet
    - Add `Get-AzSynapseSqlVulnerabilityAssessmentSetting` cmdlet
    - Add `Reset-AzSynapseSqlVulnerabilityAssessmentSetting` cmdlet
* Added support for operation of SQL Active Directory admin
    - Add `Set-AzSynapseSqlActiveDirectoryAdministrator` cmdlet
    - Add `Get-AzSynapseSqlActiveDirectoryAdministrator` cmdlet
    - Add `Remove-AzSynapseSqlActiveDirectoryAdministrator` cmdlet
* Fixed Null Reference Exception when submit spark job.

## Version 0.4.0
* Add `-Force` to all Remove cmdlets

## Version 0.3.0
* Added support for operation of Synapse LinkedService
    - Add `Get-AzSynapseLinkedService` cmdlet
    - Add `Remove-AzSynapseLinkedService` cmdlet
    - Add `Set-AzSynapseLinkedService` cmdlet
    - Add `New-AzSynapseLinkedService` cmdlet
* Added support for operation of Synapse Notebook
    - Add `Get-AzSynapseNotebook` cmdlet
    - Add `Export-AzSynapseNotebook` cmdlet
    - Add `Remove-AzSynapseNotebook` cmdlet
    - Add `Set-AzSynapseNotebook` cmdlet
    - Add `New-AzSynapseNotebook` cmdlet
    - Add `Import-AzSynapseNotebook` cmdlet
* Added support for operation of Synapse Pipeline
    - Add `Get-AzSynapsePipeline` cmdlet
    - Add `Remove-AzSynapsePipeline` cmdlet
    - Add `Set-AzSynapsePipeline` cmdlet
    - Add `New-AzSynapsePipeline` cmdlet
    - Add `Get-AzSynapseActivityRun` cmdlet
    - Add `Get-AzSynapsePipelineRun` cmdlet
    - Add `Invoke-AzSynapsePipeline` cmdlet
    - Add `Stop-AzSynapsePipelineRun` cmdlet
* Added support for operation of Synapse Trigger
    - Add `Get-AzSynapseTrigger` cmdlet
    - Add `Remove-AzSynapseTrigger` cmdlet
    - Add `Set-AzSynapseTrigger` cmdlet
    - Add `New-AzSynapseTrigger` cmdlet
    - Add `Add-AzSynapseTriggerSubscription` cmdlet
    - Add `Get-AzSynapseTriggerSubscriptionStatus` cmdlet
    - Add `Remove-AzSynapseTriggerSubscription` cmdlet
    - Add `Start-AzSynapseTrigger` cmdlet
    - Add `Stop-AzSynapseTrigger` cmdlet
    - Add `Get-AzSynapseTriggerRun` cmdlet
* Added support for operation of Synapse DataFlow
    - Add `Get-AzSynapseDataFlow` cmdlet
    - Add `Remove-AzSynapseDataFlow` cmdlet
    - Add `Set-AzSynapseDataFlow` cmdlet
    - Add `New-AzSynapseDataFlow` cmdlet
* Added support for operation of Synapse Dataset
    - Add `Get-AzSynapseDataset` cmdlet
    - Add `Remove-AzSynapseDataset` cmdlet
    - Add `Set-AzSynapseDataset` cmdlet
    - Add `New-AzSynapseDataset` cmdlet
* Removed parameter sets related 'create from backup' and 'create from restore point' from the `New-AzSynapseSqlPool` cmdlet
* Removed parameter sets related 'pause' and 'resume' from the `Update-AzSynapseSqlPool`
* Added support for operation of Synapse Sql pool
    - Add `Get-AzSynapseSqlPoolRestorePoint` cmdlet
    - Add `Restore-AzSynapseSqlPool` cmdlet
    - Add `Resume-AzSynapseSqlPool` cmdlet
    - Add `Suspend-AzSynapseSqlPool` cmdlet

## Version 0.2.0

* Added support for gen3 Sql Pools
    - For `Get-AzSynapseSqlPool`, `New-AzSynapseSqlPool`, ` Remove-AzSynapseSqlPool`, ` Test-AzSynapseSqlPool` and `Update-AzSynapseSqlPool` cmdlet
        - Add Version parameter to cmdlets to specify version 3. 
        - For this release, these cmdlets will not work unless a customer's subscription is on the allowlist.
* Added support for gen3 Sql Databases
    - Add `Get-AzSynapseSqlDatabase` cmdlet
    - Add `New-AzSynapseSqlDatabase` cmdlet
    - Add `Remove-AzSynapseSqlDatabase` cmdlet
    - Add `Update-AzSynapseSqlDatabase` cmdlet
    - Add `Test-AzSynapseSqlDatabase` cmdlet
* Added support for operation of Synapse IntegrationRuntime
    - Add `Get-AzSynapseIntegrationRuntime` cmdlet
    - Add `Get-AzSynapseIntegrationRuntimeKey` cmdlet
    - Add `Get-AzSynapseIntegrationRuntimeMetric` cmdlet
    - Add `Get-AzSynapseIntegrationRuntimeNode` cmdlet
    - Add `Invoke-AzSynapseIntegrationRuntimeUpgrade` cmdlet
    - Add `New-AzSynapseIntegrationRuntimeKey` cmdlet
    - Add `Remove-AzSynapseIntegrationRuntime` cmdlet
    - Add `Remove-AzSynapseIntegrationRuntimeNode` cmdlet
    - Add `Set-AzSynapseIntegrationRuntime` cmdlet
    - Add `Sync-AzSynapseIntegrationRuntimeCredential` cmdlet
    - Add `Update-AzSynapseIntegrationRuntime` cmdlet
    - Add `Update-AzSynapseIntegrationRuntimeNode` cmdlet

## Version 0.1.2

* Changed some property names and types of output for the following cmdlets
    - For `Get-AzSynapseSparkJob`, `Submit-AzSynapseSparkJob`, ` Get-AzSynapseSparkSession` and `Start-AzSynapseSparkSession` cmdlet
        - Change JobType's type from `string` to `SparkJobType?`
        - Change AppInfo's type from `IDictionary<string, string>` to `IReadOnlyDictionary<string, string>`
        - Change ErrorInfo's type from `IList<ErrorInformation>` to `IReadOnlyList<SparkServiceError>`
        - Change Log's type from `IList<string>` to `IReadOnlyList<string>`
        - Change `Scheduler` to `Scheduler`
        - Change `PluginInfo` to `Plugin`
        - Change `ErrorInfo` to `Errors`
        - Change `Log` to `LogLines`
* Added support for operation of Synapse access control
    - Add `Get-AzSynapseRoleDefinition` cmdlet
    - Add `New-AzSynapseRoleAssignment` cmdlet
    - Add `Remove-AzSynapseRoleAssignment` cmdlet
    - Add `Get-AzSynapseRoleAssignment` cmdlet

## Version 0.1.1

* Added support for operation of Synapse FirewallRule
    - Add `New-AzSynapseFirewallRule` cmdlet 
    - Add `Remove-AzSynapseFirewallRule` cmdlet 
    - Add `Get-AzSynapseFirewallRule` cmdlet 
    - Add `Update-AzSynapseFirewallRule` cmdlet 
* Removed '-DisallowAllConnection' parameter from the 'New-AzSynapseWorkspace' cmdlet
* Updated parameter set for New-AzSynapseSparkPool to fix node count issue for auto scale

## Version 0.1.0

* Preview release of `Az.Synapse` module<|MERGE_RESOLUTION|>--- conflicted
+++ resolved
@@ -18,12 +18,9 @@
         - Additional information about change #1
 -->
 ## Upcoming Release
-<<<<<<< HEAD
+* Added parameter `-ManagedResourceGroupName` for the `New-AzSynapseWorkspace` cmdlet
 
 ## Version 0.13.0
-=======
-* Added parameter `-ManagedResourceGroupName` for the `New-AzSynapseWorkspace` cmdlet
->>>>>>> 0c0bcc37
 * Add support for Synapse Spark job definition
 	- Add `New-AzSynapseSparkJobDefinition` cmdlet
     - Add `Get-AzSynapseSparkJobDefinition` cmdlet
