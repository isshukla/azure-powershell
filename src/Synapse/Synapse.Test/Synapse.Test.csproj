﻿<Project Sdk="Microsoft.NET.Sdk">

  <PropertyGroup>
    <PsModuleName>Synapse</PsModuleName>
  </PropertyGroup>

  <Import Project="$(MSBuildThisFileDirectory)..\..\Az.Test.props" />

  <PropertyGroup>
    <RootNamespace>$(LegacyAssemblyPrefix)$(PsModuleName)$(AzTestAssemblySuffix)</RootNamespace>
  </PropertyGroup>

  <ItemGroup>
    <PackageReference Include="Microsoft.Azure.Management.Synapse" Version="1.0.0-preview.4" />
    <PackageReference Include="Microsoft.Azure.Synapse" Version="0.1.0-preview" />
<<<<<<< HEAD
    <PackageReference Include="Microsoft.Azure.Management.Storage" Version="18.0.0-beta.1" />
=======
    <PackageReference Include="Microsoft.Azure.Management.Storage" Version="19.0.0" />
>>>>>>> 16e4c121
  </ItemGroup>

</Project><|MERGE_RESOLUTION|>--- conflicted
+++ resolved
@@ -13,11 +13,7 @@
   <ItemGroup>
     <PackageReference Include="Microsoft.Azure.Management.Synapse" Version="1.0.0-preview.4" />
     <PackageReference Include="Microsoft.Azure.Synapse" Version="0.1.0-preview" />
-<<<<<<< HEAD
-    <PackageReference Include="Microsoft.Azure.Management.Storage" Version="18.0.0-beta.1" />
-=======
     <PackageReference Include="Microsoft.Azure.Management.Storage" Version="19.0.0" />
->>>>>>> 16e4c121
   </ItemGroup>
 
 </Project>