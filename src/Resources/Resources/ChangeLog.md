<!--
    Please leave this section at the top of the change log.

    Changes for the upcoming release should go under the section titled "Upcoming Release", and should adhere to the following format:

    ## Upcoming Release
    * Overview of change #1
        - Additional information about change #1
    * Overview of change #2
        - Additional information about change #2
        - Additional information about change #2
    * Overview of change #3
    * Overview of change #4
        - Additional information about change #4

    ## YYYY.MM.DD - Version X.Y.Z (Previous Release)
    * Overview of change #1
        - Additional information about change #1
-->
## Upcoming Release
<<<<<<< HEAD
* Updated credentials in tests
=======
* Updated `Get-AzResourceGroupDeploymentOperation` and `Save-AzResourceGroupDeploymentTemplate` to use the SDK.

## Version 2.2.0
* Added `UsageLocation`, `GivenName`, `Surname`, `AccountEnabled`, `MailNickname`, `Mail` on `PSADUser` [#10526] [#10497]
* Fixed issue that `-Mail` doesn't work on `Get-AzADUser` [#11981]
* Added `-ExcludeChangeType` parameter to `Get-AzDeploymentWhatIfResult` and `Get-AzResourceGroupDeploymentWhatIfResult`
* Added `-WhatIfExcludeChangeType` parameter to `New-AzDeployment` and `New-AzResourceGroupDeployment`
* Updated `Test-Az*Deployment` cmdlets to show better error messages
* Fixed help message for `-Name` parameter of deployment create and What-If cmdlets

## Version 2.1.0
* Added Tail parameter to Get-AzDeploymentScriptLog and Save-AzDeploymentScriptLog cmdlets
* Formatted Output property and show it on the Get-AzDeploymentScript cmdlet output
* Renamed -DeploymentScriptInputObject parameter to -DeploymentScriptObject
* Fixed missing file/target name in cmdlet messages.
* Updated assembly version of resource manager and tags cmdlets

## Version 2.0.1
>>>>>>> bb5cf7e1
* Added message warning about view delay when creating a new Role Definition
* Changed policy cmdlets to output strongly-typed objects
* Removed `-TenantLevel` parameter used for on the `Get-AzResourceLock` cmdlet [#11335]
* Fixed `Remove-AzResourceGroup -Id ResourceId`[#9882]
* Added new cmdlet for getting ARM template What-If results at resource group scope: `Get-AzDeploymentResourceGroupWhatIfResult`
* Added new cmdlet for getting ARM template What-If results at subscription scope: `Get-AzDeploymentWhatIfResult`
   - Alias: `Get-AzSubscriptionDeploymentWhatIf`
* Overrode `-WhatIf` and `-Confirm` parameters for `New-AzDeployment` and `New-AzResourceGroupDeployment` to use ARM template What-If results
* Added deprecation message for `ApiVersion` parameter in deployment cmdlets
* Added capability to show improved error messages for deployment failures
* Added correlationId logging for deployment failures
* Added `error` property to the deployment script output
* Updated nuget Microsoft.Azure.Management.ResourceManager to "3.7.1-preview"
* Removed specific test cases as Error property in DeploymentValidateResult has changed to readonly from nuget 3.7.1-preview
* Brought GenericResourceExpanded from SDK ResourceManager 3.7.1-preview
* Added tag support for all Get cmdlets for deployment, as well as
    - `New-AzDeployment`
    - `New-AzManagementGroupDeployment`
    - `New-AzResourceGroupDeployment`
    - `New-AzTenantDeployment`


## Version 1.13.0
* Fixed `Get-AzResource -ResourceGroupName -Name -ExpandProperties -ResourceType` to use actual apiVersion of resources instead of default apiVersion [#11267]
* Added correlationId logging for error scenarios
* Small documentation change to `Get-AzResourceLock`. Added example.
* Escaped single quote in parameter value of `Get-AzADUser` [#11317]
* Added new cmdlets for Deployment Scripts (`Get-AzDeploymentScript`, `Get-AzDeploymentScriptLog`, `Save-AzDeploymentScriptLog`, `Remove-AzDeploymentScript`)

## Version 1.12.0
* Fixed for null reference bug in `Get-AzRoleAssignment`
* Marked switch `-Force` and `-PassThru` optional in `Remove-AzADGroup` [#10849]
* Fixed issue that `MailNickname` doesn't return in `Remove-AzADGroup` [#11167]
* Fixed issue that `Remove-AzADGroup` pipe operation doesn't work [#11171]
* Fixed for null reference bug in GetAzureRoleAssignmentCommand
* Added breaking change attributes for upcoming changes to policy cmdlets
* Updated `Get-AzResourceGroup` to perform resource group tag filtering on server-side
* Extended Tag cmdlets to accept -ResourceId
    - Get-AzTag -ResourceId
    - New-AzTag -ResourceId
    - Remove-AzTag -ResourceId
* Added new Tag cmdlet
    - Update-AzTag -ResourceId
* Brought ScopedDeployment from SDK 3.3.0 

## Version 1.11.0
* Refactored template deployment cmdlets
    - Added new cmdlets for managing deployments at management group: *-AzManagementGroupDeployment
    - Added new cmdlets for managing deployments at tenant scope: *-AzTenantDeployment
    - Refactored *-AzDeployment cmdlets to work specifically at subscription scope
    - Created aliases *-AzSubscriptionDeployment for *-AzDeployment cmdlets
* Fixed `Update-AzADApplication` when parameter `AvailableToOtherTenants` is not set
* Removed ApplicationObjectWithoutCredentialParameterSet to avoid AmbiguousParameterSetException.
* Regenerated help files

## Version 1.10.0
* Make -Scope optional in *-AzPolicyAssignment cmdlets with default to context subscription
* Add examples of creating ADServicePrincipal with password and key credential

## Version 1.9.1
* Fix an error in help document of `Remove-AzTag`.
* Fix for aliases missing from output of Get-AzPolicyAlias
* Update resource client to new version that retrieves providers and aliases at tenant level
* Update Get-AzPolicyAlias to retrieve aliases at tenant level
* Update -Policy parameter of New-AzPolicyDefinition and Set-AzPolicyDefinition to allow full policy object

## Version 1.9.0
* Update references in .psd1 to use relative path
* Fix an issue where template deployment fails to read a template parameter if its name conflicts with some built-in parameter name.
* Updated policy cmdlets to use new api version 2019-09-01 that introduces grouping support within policy set definitions.
* Fix the bug that the output of some sub-resource is empty when using `Get-AzResource`.

## Version 1.8.0
- Updated policy cmdlets to use new api version 2019-06-01 that has new EnforcementMode property in policy assignment.
- Updated create policy definition help example
- Fix bug Remove-AZADServicePrincipal -ServicePrincipalName, throw null reference when service principal name not found.
- Fix bug New-AZADServicePrincipal, throw null reference when tenant doesn't have any subscription.
- Change New-AzAdServicePrincipal to add credentials only to associated application.

## Version 1.7.1
* Update dependency assembly Microsoft.Extensions.Caching.Memory from 1.1.1 to 2.2

## Version 1.7.0
* Fix bug where New-AzRoleAssignment could not be called without parameter Scope.

## Version 1.6.2
* Add support for new api version 2019-05-10 for Microsoft.Resource
    - Add support for `copy.count = 0` for variables, resources and properties
    - Resources with `condition = false` or `copy.count = 0` will be deleted in complete mode
* Fixed miscellaneous typos across module
* Add an example of assigning policy at subscription level to help doc
* Added breaking change notice about new required parameter `-ScopeType` in the `AzDeployment` cmdlets
    - `Get-AzDeployment`
    - `Get-AzDeploymentOperation`
    - `New-AzDeployment`
    - `Remove-AzDeployment`
    - `Save-AzDeploymentTemplate`
    - `Stop-AzDeployment`
    - `Test-AzDeployment`

## Version 1.6.1
- Remove missing cmdlet referenced in `New-AzResourceGroupDeployment` documentation
- Updated policy cmdlets to use new api version 2019-01-01

## Version 1.6.0
- Fix help text for Get-AzPolicyState -Top parameter
- Add client-side paging support for Get-AzPolicyAlias
- Add new parameters for Set-AzPolicyAssignment, -PolicyParameters and -PolicyParametersObject
- Handful of doc and example updates for Policy cmdlets

## Version 1.5.0
* Support for additional Template Export options
    - Add `-SkipResourceNameParameterization` parameter to Export-AzResourceGroup
    - Add `-SkipAllParameterization` parameter to Export-AzResourceGroup
    - Add `-Resource` parameter to Export-AzResourceGroup for exported resource filtering

## Version 1.4.0
* Add new cmdlet Get-AzureRmDenyAssignment for retrieving deny assignments
* Added 'Description' parameter when working with Azure AD Groups:
    - Added a parameter to New-AzAdGroup
    - Added as output on Get-AzAdGroup

## Version 1.3.1
* Fix documentation for wildcards

## Version 1.3.0
* Improve handling of providers for `Get-AzResource` when providing `-ResourceId` or `-ResourceGroupName`, `-Name` and `-ResourceType` parameters
* Improve error handling for for `Test-AzDeployment` and `Test-AzResourceGroupDeployment`
    - Handle errors thrown outside of deployment validation and include them in output of command instead
    - More information here: https://github.com/Azure/azure-powershell/issues/6856
* Add `-IgnoreDynamicParameters` switch parameter to set of deployment cmdlets to skip prompt in script and job scenarios
    - More information here: https://github.com/Azure/azure-powershell/issues/6856

## Version 1.2.1
* Update wildcard support for Get-AzResource and Get-AzResourceGroup
* Update credentials used when making generic calls to ARM

## Version 1.2.0
* Add `-TemplateObject` parameter to deployment cmdlets
    - More information here: https://github.com/Azure/azure-powershell/issues/2933
* Fix issue when piping the result of `Get-AzResource` to `Set-AzResource`
    - More information here: https://github.com/Azure/azure-powershell/issues/8240
* Fix issue with JSON data type change when running `Set-AzResource`
    - More information here: https://github.com/Azure/azure-powershell/issues/7930

## Version 1.1.3
* Fix for issue https://github.com/Azure/azure-powershell/issues/8166
* Fix for issue https://github.com/Azure/azure-powershell/issues/8235
* Fix for issue https://github.com/Azure/azure-powershell/issues/6219
* Fix bug preventing repeat creation of KeyCredentials

## Version 1.1.2
* Fix tagging for resource groups
    - More information here: https://github.com/Azure/azure-powershell/issues/8166
* Fix issue where `Get-AzureRmRoleAssignment` doesn't respect -ErrorAction
    - More information here: https://github.com/Azure/azure-powershell/issues/8235

## Version 1.1.1
* Fix incorrect examples in `New-AzADAppCredential` and `New-AzADSpCredential` reference documentation
* Fix issue where path for `-TemplateFile` parameter was not being resolved before executing resource group deployment cmdlets
* Az.Resources: Correct documentation for New-AzureRmPolicyDefinition -Mode default value
* Az.Resources: Fix for issue https://github.com/Azure/azure-powershell/issues/7522
* Az.Resources: Fix for issue https://github.com/Azure/azure-powershell/issues/5747
* Fix formatting issue with `PSResourceGroupDeployment` object
    - More information here: https://github.com/Azure/azure-powershell/issues/2123

## Version 1.1.0
* Fix parameter set issue when providing `-ODataQuery` and `-ResourceId` parameters for `Get-AzResource`
    - More information here: https://github.com/Azure/azure-powershell/issues/7875
* Fix handling of the -Custom parameter in New/Set-AzPolicyDefinition
* Fix typo in New-AzDeployment documentation
* Made `-MailNickname` parameter mandatory for `New-AzADUser`
    - More information here: https://github.com/Azure/azure-powershell/issues/8220

## Version 1.0.0
* General availability of `Az.Resources` module
* Removed -Sku parameter from New/Set-AzPolicyAssignment
* Removed -Password parameter from New-AzADServicePrincipal and New-AzADSpCredential<|MERGE_RESOLUTION|>--- conflicted
+++ resolved
@@ -18,9 +18,6 @@
         - Additional information about change #1
 -->
 ## Upcoming Release
-<<<<<<< HEAD
-* Updated credentials in tests
-=======
 * Updated `Get-AzResourceGroupDeploymentOperation` and `Save-AzResourceGroupDeploymentTemplate` to use the SDK.
 
 ## Version 2.2.0
@@ -39,7 +36,6 @@
 * Updated assembly version of resource manager and tags cmdlets
 
 ## Version 2.0.1
->>>>>>> bb5cf7e1
 * Added message warning about view delay when creating a new Role Definition
 * Changed policy cmdlets to output strongly-typed objects
 * Removed `-TenantLevel` parameter used for on the `Get-AzResourceLock` cmdlet [#11335]
