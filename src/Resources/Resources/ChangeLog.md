<!--
    Please leave this section at the top of the change log.

    Changes for the upcoming release should go under the section titled "Upcoming Release", and should adhere to the following format:

    ## Upcoming Release
    * Overview of change #1
        - Additional information about change #1
    * Overview of change #2
        - Additional information about change #2
        - Additional information about change #2
    * Overview of change #3
    * Overview of change #4
        - Additional information about change #4

    ## YYYY.MM.DD - Version X.Y.Z (Previous Release)
    * Overview of change #1
        - Additional information about change #1
-->
## Upcoming Release
<<<<<<< HEAD
* Az.Resources: Correct documentation for New-AzureRmPolicyDefinition -Mode default value
* Az.Resources: Fix for issue https://github.com/Azure/azure-powershell/issues/7522
* Az.Resources: Fix for issue https://github.com/Azure/azure-powershell/issues/5747
=======
* Fix incorrect examples in `New-AzADAppCredential` and `New-AzADSpCredential` reference documentation
>>>>>>> 2bb51836

## Version 1.1.0
* Fix parameter set issue when providing `-ODataQuery` and `-ResourceId` parameters for `Get-AzResource`
    - More information here: https://github.com/Azure/azure-powershell/issues/7875
* Fix handling of the -Custom parameter in New/Set-AzPolicyDefinition
* Fix typo in New-AzDeployment documentation
* Made `-MailNickname` parameter mandatory for `New-AzADUser`
    - More information here: https://github.com/Azure/azure-powershell/issues/8220

## Version 1.0.0
* General availability of `Az.Resources` module
* Removed -Sku parameter from New/Set-AzPolicyAssignment
* Removed -Password parameter from New-AzADServicePrincipal and New-AzADSpCredential<|MERGE_RESOLUTION|>--- conflicted
+++ resolved
@@ -18,13 +18,10 @@
         - Additional information about change #1
 -->
 ## Upcoming Release
-<<<<<<< HEAD
+* Fix incorrect examples in `New-AzADAppCredential` and `New-AzADSpCredential` reference documentation
 * Az.Resources: Correct documentation for New-AzureRmPolicyDefinition -Mode default value
 * Az.Resources: Fix for issue https://github.com/Azure/azure-powershell/issues/7522
 * Az.Resources: Fix for issue https://github.com/Azure/azure-powershell/issues/5747
-=======
-* Fix incorrect examples in `New-AzADAppCredential` and `New-AzADSpCredential` reference documentation
->>>>>>> 2bb51836
 
 ## Version 1.1.0
 * Fix parameter set issue when providing `-ODataQuery` and `-ResourceId` parameters for `Get-AzResource`
