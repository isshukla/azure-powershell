<!--
    Please leave this section at the top of the change log.

    Changes for the upcoming release should go under the section titled "Upcoming Release", and should adhere to the following format:

    ## Upcoming Release
    * Overview of change #1
        - Additional information about change #1
    * Overview of change #2
        - Additional information about change #2
        - Additional information about change #2
    * Overview of change #3
    * Overview of change #4
        - Additional information about change #4

    ## YYYY.MM.DD - Version X.Y.Z (Previous Release)
    * Overview of change #1
        - Additional information about change #1
-->
## Upcoming Release
<<<<<<< HEAD
* Fixed for null reference bug in `Get-AzRoleAssignment`
* Marked switch `-Force` and `-PassThru` optional in `Remove-AzADGroup` (#10849)
* Fixed issue that `MailNickname` doesn't return in `Remove-AzADGroup` (#11167)
=======
* Fix for null reference bug in GetAzureRoleAssignmentCommand
* Add breaking change attributes for upcoming changes to policy cmdlets
* Updated `Get-AzResourceGroup` to perform resource group tag filtering on server-side
>>>>>>> 94de5e15

## Version 1.11.0
* Refactored template deployment cmdlets
    - Added new cmdlets for managing deployments at management group: *-AzManagementGroupDeployment
    - Added new cmdlets for managing deployments at tenant scope: *-AzTenantDeployment
    - Refactored *-AzDeployment cmdlets to work specifically at subscription scope
    - Created aliases *-AzSubscriptionDeployment for *-AzDeployment cmdlets
* Fixed `Update-AzADApplication` when parameter `AvailableToOtherTenants` is not set
* Removed ApplicationObjectWithoutCredentialParameterSet to avoid AmbiguousParameterSetException.
* Regenerated help files

## Version 1.10.0
* Make -Scope optional in *-AzPolicyAssignment cmdlets with default to context subscription
* Add examples of creating ADServicePrincipal with password and key credential

## Version 1.9.1
* Fix an error in help document of `Remove-AzTag`.
* Fix for aliases missing from output of Get-AzPolicyAlias
* Update resource client to new version that retrieves providers and aliases at tenant level
* Update Get-AzPolicyAlias to retrieve aliases at tenant level
* Update -Policy parameter of New-AzPolicyDefinition and Set-AzPolicyDefinition to allow full policy object

## Version 1.9.0
* Update references in .psd1 to use relative path
* Fix an issue where template deployment fails to read a template parameter if its name conflicts with some built-in parameter name.
* Updated policy cmdlets to use new api version 2019-09-01 that introduces grouping support within policy set definitions.
* Fix the bug that the output of some sub-resource is empty when using `Get-AzResource`.

## Version 1.8.0
- Updated policy cmdlets to use new api version 2019-06-01 that has new EnforcementMode property in policy assignment.
- Updated create policy definition help example
- Fix bug Remove-AZADServicePrincipal -ServicePrincipalName, throw null reference when service principal name not found.
- Fix bug New-AZADServicePrincipal, throw null reference when tenant doesn't have any subscription.
- Change New-AzAdServicePrincipal to add credentials only to associated application.

## Version 1.7.1
* Update dependency assembly Microsoft.Extensions.Caching.Memory from 1.1.1 to 2.2

## Version 1.7.0
* Fix bug where New-AzRoleAssignment could not be called without parameter Scope.

## Version 1.6.2
* Add support for new api version 2019-05-10 for Microsoft.Resource
    - Add support for `copy.count = 0` for variables, resources and properties
    - Resources with `condition = false` or `copy.count = 0` will be deleted in complete mode
* Fixed miscellaneous typos across module
* Add an example of assigning policy at subscription level to help doc
* Added breaking change notice about new required parameter `-ScopeType` in the `AzDeployment` cmdlets
    - `Get-AzDeployment`
    - `Get-AzDeploymentOperation`
    - `New-AzDeployment`
    - `Remove-AzDeployment`
    - `Save-AzDeploymentTemplate`
    - `Stop-AzDeployment`
    - `Test-AzDeployment`

## Version 1.6.1
- Remove missing cmdlet referenced in `New-AzResourceGroupDeployment` documentation
- Updated policy cmdlets to use new api version 2019-01-01

## Version 1.6.0
- Fix help text for Get-AzPolicyState -Top parameter
- Add client-side paging support for Get-AzPolicyAlias
- Add new parameters for Set-AzPolicyAssignment, -PolicyParameters and -PolicyParametersObject
- Handful of doc and example updates for Policy cmdlets

## Version 1.5.0
* Support for additional Template Export options
    - Add `-SkipResourceNameParameterization` parameter to Export-AzResourceGroup
    - Add `-SkipAllParameterization` parameter to Export-AzResourceGroup
    - Add `-Resource` parameter to Export-AzResourceGroup for exported resource filtering

## Version 1.4.0
* Add new cmdlet Get-AzureRmDenyAssignment for retrieving deny assignments
* Added 'Description' parameter when working with Azure AD Groups:
    - Added a parameter to New-AzAdGroup
    - Added as output on Get-AzAdGroup

## Version 1.3.1
* Fix documentation for wildcards

## Version 1.3.0
* Improve handling of providers for `Get-AzResource` when providing `-ResourceId` or `-ResourceGroupName`, `-Name` and `-ResourceType` parameters
* Improve error handling for for `Test-AzDeployment` and `Test-AzResourceGroupDeployment`
    - Handle errors thrown outside of deployment validation and include them in output of command instead
    - More information here: https://github.com/Azure/azure-powershell/issues/6856
* Add `-IgnoreDynamicParameters` switch parameter to set of deployment cmdlets to skip prompt in script and job scenarios
    - More information here: https://github.com/Azure/azure-powershell/issues/6856

## Version 1.2.1
* Update wildcard support for Get-AzResource and Get-AzResourceGroup
* Update credentials used when making generic calls to ARM

## Version 1.2.0
* Add `-TemplateObject` parameter to deployment cmdlets
    - More information here: https://github.com/Azure/azure-powershell/issues/2933
* Fix issue when piping the result of `Get-AzResource` to `Set-AzResource`
    - More information here: https://github.com/Azure/azure-powershell/issues/8240
* Fix issue with JSON data type change when running `Set-AzResource`
    - More information here: https://github.com/Azure/azure-powershell/issues/7930

## Version 1.1.3
* Fix for issue https://github.com/Azure/azure-powershell/issues/8166
* Fix for issue https://github.com/Azure/azure-powershell/issues/8235
* Fix for issue https://github.com/Azure/azure-powershell/issues/6219
* Fix bug preventing repeat creation of KeyCredentials

## Version 1.1.2
* Fix tagging for resource groups
    - More information here: https://github.com/Azure/azure-powershell/issues/8166
* Fix issue where `Get-AzureRmRoleAssignment` doesn't respect -ErrorAction
    - More information here: https://github.com/Azure/azure-powershell/issues/8235

## Version 1.1.1
* Fix incorrect examples in `New-AzADAppCredential` and `New-AzADSpCredential` reference documentation
* Fix issue where path for `-TemplateFile` parameter was not being resolved before executing resource group deployment cmdlets
* Az.Resources: Correct documentation for New-AzureRmPolicyDefinition -Mode default value
* Az.Resources: Fix for issue https://github.com/Azure/azure-powershell/issues/7522
* Az.Resources: Fix for issue https://github.com/Azure/azure-powershell/issues/5747
* Fix formatting issue with `PSResourceGroupDeployment` object
    - More information here: https://github.com/Azure/azure-powershell/issues/2123

## Version 1.1.0
* Fix parameter set issue when providing `-ODataQuery` and `-ResourceId` parameters for `Get-AzResource`
    - More information here: https://github.com/Azure/azure-powershell/issues/7875
* Fix handling of the -Custom parameter in New/Set-AzPolicyDefinition
* Fix typo in New-AzDeployment documentation
* Made `-MailNickname` parameter mandatory for `New-AzADUser`
    - More information here: https://github.com/Azure/azure-powershell/issues/8220

## Version 1.0.0
* General availability of `Az.Resources` module
* Removed -Sku parameter from New/Set-AzPolicyAssignment
* Removed -Password parameter from New-AzADServicePrincipal and New-AzADSpCredential<|MERGE_RESOLUTION|>--- conflicted
+++ resolved
@@ -18,15 +18,12 @@
         - Additional information about change #1
 -->
 ## Upcoming Release
-<<<<<<< HEAD
 * Fixed for null reference bug in `Get-AzRoleAssignment`
 * Marked switch `-Force` and `-PassThru` optional in `Remove-AzADGroup` (#10849)
 * Fixed issue that `MailNickname` doesn't return in `Remove-AzADGroup` (#11167)
-=======
 * Fix for null reference bug in GetAzureRoleAssignmentCommand
 * Add breaking change attributes for upcoming changes to policy cmdlets
 * Updated `Get-AzResourceGroup` to perform resource group tag filtering on server-side
->>>>>>> 94de5e15
 
 ## Version 1.11.0
 * Refactored template deployment cmdlets
