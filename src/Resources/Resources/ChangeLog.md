--- conflicted
+++ resolved
@@ -18,11 +18,8 @@
         - Additional information about change #1
 -->
 ## Upcoming Release
-<<<<<<< HEAD
 * Fix for issue https://github.com/Azure/azure-powershell/issues/8166
-=======
 * Fix for issue https://github.com/Azure/azure-powershell/issues/8235
->>>>>>> 84992edd
 
 ## Version 1.1.1
 * Fix incorrect examples in `New-AzADAppCredential` and `New-AzADSpCredential` reference documentation
