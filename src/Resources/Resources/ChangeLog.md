<!--
    Please leave this section at the top of the change log.

    Changes for the upcoming release should go under the section titled "Upcoming Release", and should adhere to the following format:

    ## Upcoming Release
    * Overview of change #1
        - Additional information about change #1
    * Overview of change #2
        - Additional information about change #2
        - Additional information about change #2
    * Overview of change #3
    * Overview of change #4
        - Additional information about change #4

    ## YYYY.MM.DD - Version X.Y.Z (Previous Release)
    * Overview of change #1
        - Additional information about change #1
-->
## Upcoming Release

## Version 1.8.0
- Updated policy cmdlets to use new api version 2019-06-01 that has new EnforcementMode property in policy assignment.
- Updated create policy definition help example
<<<<<<< HEAD
* Fix bug Remove-AZADServicePrincipal -ServicePrincipalName, throw null reference when service principal name not found.
* Fix bug New-AZADServicePrincipal，throw null reference when tenant doesn't have any subscription.
* Az.Resources: Fix for issue https://github.com/Azure/azure-powershell/issues/2278
=======
- Fix bug Remove-AZADServicePrincipal -ServicePrincipalName, throw null reference when service principal name not found.
- Fix bug New-AZADServicePrincipal, throw null reference when tenant doesn't have any subscription.
- Change New-AzAdServicePrincipal to add credentials only to associated application.
>>>>>>> 1f373a51

## Version 1.7.1
* Update dependency assembly Microsoft.Extensions.Caching.Memory from 1.1.1 to 2.2

## Version 1.7.0
* Fix bug where New-AzRoleAssignment could not be called without parameter Scope.

## Version 1.6.2
* Add support for new api version 2019-05-10 for Microsoft.Resource
    - Add support for `copy.count = 0` for variables, resources and properties
    - Resources with `condition = false` or `copy.count = 0` will be deleted in complete mode
* Fixed miscellaneous typos across module
* Add an example of assigning policy at subscription level to help doc
* Added breaking change notice about new required parameter `-ScopeType` in the `AzDeployment` cmdlets
    - `Get-AzDeployment`
    - `Get-AzDeploymentOperation`
    - `New-AzDeployment`
    - `Remove-AzDeployment`
    - `Save-AzDeploymentTemplate`
    - `Stop-AzDeployment`
    - `Test-AzDeployment`

## Version 1.6.1
- Remove missing cmdlet referenced in `New-AzResourceGroupDeployment` documentation
- Updated policy cmdlets to use new api version 2019-01-01

## Version 1.6.0
- Fix help text for Get-AzPolicyState -Top parameter
- Add client-side paging support for Get-AzPolicyAlias
- Add new parameters for Set-AzPolicyAssignment, -PolicyParameters and -PolicyParametersObject
- Handful of doc and example updates for Policy cmdlets

## Version 1.5.0
* Support for additional Template Export options
    - Add `-SkipResourceNameParameterization` parameter to Export-AzResourceGroup
    - Add `-SkipAllParameterization` parameter to Export-AzResourceGroup
    - Add `-Resource` parameter to Export-AzResourceGroup for exported resource filtering

## Version 1.4.0
* Add new cmdlet Get-AzureRmDenyAssignment for retrieving deny assignments
* Added 'Description' parameter when working with Azure AD Groups:
    - Added a parameter to New-AzAdGroup
    - Added as output on Get-AzAdGroup

## Version 1.3.1
* Fix documentation for wildcards

## Version 1.3.0
* Improve handling of providers for `Get-AzResource` when providing `-ResourceId` or `-ResourceGroupName`, `-Name` and `-ResourceType` parameters
* Improve error handling for for `Test-AzDeployment` and `Test-AzResourceGroupDeployment`
    - Handle errors thrown outside of deployment validation and include them in output of command instead
    - More information here: https://github.com/Azure/azure-powershell/issues/6856
* Add `-IgnoreDynamicParameters` switch parameter to set of deployment cmdlets to skip prompt in script and job scenarios
    - More information here: https://github.com/Azure/azure-powershell/issues/6856

## Version 1.2.1
* Update wildcard support for Get-AzResource and Get-AzResourceGroup
* Update credentials used when making generic calls to ARM

## Version 1.2.0
* Add `-TemplateObject` parameter to deployment cmdlets
    - More information here: https://github.com/Azure/azure-powershell/issues/2933
* Fix issue when piping the result of `Get-AzResource` to `Set-AzResource`
    - More information here: https://github.com/Azure/azure-powershell/issues/8240
* Fix issue with JSON data type change when running `Set-AzResource`
    - More information here: https://github.com/Azure/azure-powershell/issues/7930

## Version 1.1.3
* Fix for issue https://github.com/Azure/azure-powershell/issues/8166
* Fix for issue https://github.com/Azure/azure-powershell/issues/8235
* Fix for issue https://github.com/Azure/azure-powershell/issues/6219
* Fix bug preventing repeat creation of KeyCredentials

## Version 1.1.2
* Fix tagging for resource groups
    - More information here: https://github.com/Azure/azure-powershell/issues/8166
* Fix issue where `Get-AzureRmRoleAssignment` doesn't respect -ErrorAction
    - More information here: https://github.com/Azure/azure-powershell/issues/8235

## Version 1.1.1
* Fix incorrect examples in `New-AzADAppCredential` and `New-AzADSpCredential` reference documentation
* Fix issue where path for `-TemplateFile` parameter was not being resolved before executing resource group deployment cmdlets
* Az.Resources: Correct documentation for New-AzureRmPolicyDefinition -Mode default value
* Az.Resources: Fix for issue https://github.com/Azure/azure-powershell/issues/7522
* Az.Resources: Fix for issue https://github.com/Azure/azure-powershell/issues/5747
* Fix formatting issue with `PSResourceGroupDeployment` object
    - More information here: https://github.com/Azure/azure-powershell/issues/2123

## Version 1.1.0
* Fix parameter set issue when providing `-ODataQuery` and `-ResourceId` parameters for `Get-AzResource`
    - More information here: https://github.com/Azure/azure-powershell/issues/7875
* Fix handling of the -Custom parameter in New/Set-AzPolicyDefinition
* Fix typo in New-AzDeployment documentation
* Made `-MailNickname` parameter mandatory for `New-AzADUser`
    - More information here: https://github.com/Azure/azure-powershell/issues/8220

## Version 1.0.0
* General availability of `Az.Resources` module
* Removed -Sku parameter from New/Set-AzPolicyAssignment
* Removed -Password parameter from New-AzADServicePrincipal and New-AzADSpCredential<|MERGE_RESOLUTION|>--- conflicted
+++ resolved
@@ -18,19 +18,14 @@
         - Additional information about change #1
 -->
 ## Upcoming Release
+* Fix an issue where template deployment fails to read a template parameter if its name conflicts with some built-in parameter name.
 
 ## Version 1.8.0
 - Updated policy cmdlets to use new api version 2019-06-01 that has new EnforcementMode property in policy assignment.
 - Updated create policy definition help example
-<<<<<<< HEAD
-* Fix bug Remove-AZADServicePrincipal -ServicePrincipalName, throw null reference when service principal name not found.
-* Fix bug New-AZADServicePrincipal，throw null reference when tenant doesn't have any subscription.
-* Az.Resources: Fix for issue https://github.com/Azure/azure-powershell/issues/2278
-=======
 - Fix bug Remove-AZADServicePrincipal -ServicePrincipalName, throw null reference when service principal name not found.
 - Fix bug New-AZADServicePrincipal, throw null reference when tenant doesn't have any subscription.
 - Change New-AzAdServicePrincipal to add credentials only to associated application.
->>>>>>> 1f373a51
 
 ## Version 1.7.1
 * Update dependency assembly Microsoft.Extensions.Caching.Memory from 1.1.1 to 2.2
