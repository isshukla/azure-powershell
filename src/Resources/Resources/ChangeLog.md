<!--
    Please leave this section at the top of the change log.

    Changes for the upcoming release should go under the section titled "Upcoming Release", and should adhere to the following format:

    ## Upcoming Release
    * Overview of change #1
        - Additional information about change #1
    * Overview of change #2
        - Additional information about change #2
        - Additional information about change #2
    * Overview of change #3
    * Overview of change #4
        - Additional information about change #4

    ## YYYY.MM.DD - Version X.Y.Z (Previous Release)
    * Overview of change #1
        - Additional information about change #1
-->
## Upcoming Release
* Fixed `Get-AzResource -ResourceGroupName -Name -ExpandProperties -ResourceType` to use actual apiVersion of resources instead of default apiVersion [#11267]
* Add correlationId logging for error scenarios
<<<<<<< HEAD
* Small documentation change to Get-AzResourceLock. Added example.
=======
* Escaped single quote in parameter value of `Get-AzADUser` [#11317]
>>>>>>> 5371a388

## Version 1.12.0
* Fixed for null reference bug in `Get-AzRoleAssignment`
* Marked switch `-Force` and `-PassThru` optional in `Remove-AzADGroup` [#10849]
* Fixed issue that `MailNickname` doesn't return in `Remove-AzADGroup` [#11167]
* Fixed issue that `Remove-AzADGroup` pipe operation doesn't work [#11171]
* Fixed for null reference bug in GetAzureRoleAssignmentCommand
* Added breaking change attributes for upcoming changes to policy cmdlets
* Updated `Get-AzResourceGroup` to perform resource group tag filtering on server-side
* Extended Tag cmdlets to accept -ResourceId
    - Get-AzTag -ResourceId
    - New-AzTag -ResourceId
    - Remove-AzTag -ResourceId
* Added new Tag cmdlet
    - Update-AzTag -ResourceId
* Brought ScopedDeployment from SDK 3.3.0 

## Version 1.11.0
* Refactored template deployment cmdlets
    - Added new cmdlets for managing deployments at management group: *-AzManagementGroupDeployment
    - Added new cmdlets for managing deployments at tenant scope: *-AzTenantDeployment
    - Refactored *-AzDeployment cmdlets to work specifically at subscription scope
    - Created aliases *-AzSubscriptionDeployment for *-AzDeployment cmdlets
* Fixed `Update-AzADApplication` when parameter `AvailableToOtherTenants` is not set
* Removed ApplicationObjectWithoutCredentialParameterSet to avoid AmbiguousParameterSetException.
* Regenerated help files

## Version 1.10.0
* Make -Scope optional in *-AzPolicyAssignment cmdlets with default to context subscription
* Add examples of creating ADServicePrincipal with password and key credential

## Version 1.9.1
* Fix an error in help document of `Remove-AzTag`.
* Fix for aliases missing from output of Get-AzPolicyAlias
* Update resource client to new version that retrieves providers and aliases at tenant level
* Update Get-AzPolicyAlias to retrieve aliases at tenant level
* Update -Policy parameter of New-AzPolicyDefinition and Set-AzPolicyDefinition to allow full policy object

## Version 1.9.0
* Update references in .psd1 to use relative path
* Fix an issue where template deployment fails to read a template parameter if its name conflicts with some built-in parameter name.
* Updated policy cmdlets to use new api version 2019-09-01 that introduces grouping support within policy set definitions.
* Fix the bug that the output of some sub-resource is empty when using `Get-AzResource`.

## Version 1.8.0
- Updated policy cmdlets to use new api version 2019-06-01 that has new EnforcementMode property in policy assignment.
- Updated create policy definition help example
- Fix bug Remove-AZADServicePrincipal -ServicePrincipalName, throw null reference when service principal name not found.
- Fix bug New-AZADServicePrincipal, throw null reference when tenant doesn't have any subscription.
- Change New-AzAdServicePrincipal to add credentials only to associated application.

## Version 1.7.1
* Update dependency assembly Microsoft.Extensions.Caching.Memory from 1.1.1 to 2.2

## Version 1.7.0
* Fix bug where New-AzRoleAssignment could not be called without parameter Scope.

## Version 1.6.2
* Add support for new api version 2019-05-10 for Microsoft.Resource
    - Add support for `copy.count = 0` for variables, resources and properties
    - Resources with `condition = false` or `copy.count = 0` will be deleted in complete mode
* Fixed miscellaneous typos across module
* Add an example of assigning policy at subscription level to help doc
* Added breaking change notice about new required parameter `-ScopeType` in the `AzDeployment` cmdlets
    - `Get-AzDeployment`
    - `Get-AzDeploymentOperation`
    - `New-AzDeployment`
    - `Remove-AzDeployment`
    - `Save-AzDeploymentTemplate`
    - `Stop-AzDeployment`
    - `Test-AzDeployment`

## Version 1.6.1
- Remove missing cmdlet referenced in `New-AzResourceGroupDeployment` documentation
- Updated policy cmdlets to use new api version 2019-01-01

## Version 1.6.0
- Fix help text for Get-AzPolicyState -Top parameter
- Add client-side paging support for Get-AzPolicyAlias
- Add new parameters for Set-AzPolicyAssignment, -PolicyParameters and -PolicyParametersObject
- Handful of doc and example updates for Policy cmdlets

## Version 1.5.0
* Support for additional Template Export options
    - Add `-SkipResourceNameParameterization` parameter to Export-AzResourceGroup
    - Add `-SkipAllParameterization` parameter to Export-AzResourceGroup
    - Add `-Resource` parameter to Export-AzResourceGroup for exported resource filtering

## Version 1.4.0
* Add new cmdlet Get-AzureRmDenyAssignment for retrieving deny assignments
* Added 'Description' parameter when working with Azure AD Groups:
    - Added a parameter to New-AzAdGroup
    - Added as output on Get-AzAdGroup

## Version 1.3.1
* Fix documentation for wildcards

## Version 1.3.0
* Improve handling of providers for `Get-AzResource` when providing `-ResourceId` or `-ResourceGroupName`, `-Name` and `-ResourceType` parameters
* Improve error handling for for `Test-AzDeployment` and `Test-AzResourceGroupDeployment`
    - Handle errors thrown outside of deployment validation and include them in output of command instead
    - More information here: https://github.com/Azure/azure-powershell/issues/6856
* Add `-IgnoreDynamicParameters` switch parameter to set of deployment cmdlets to skip prompt in script and job scenarios
    - More information here: https://github.com/Azure/azure-powershell/issues/6856

## Version 1.2.1
* Update wildcard support for Get-AzResource and Get-AzResourceGroup
* Update credentials used when making generic calls to ARM

## Version 1.2.0
* Add `-TemplateObject` parameter to deployment cmdlets
    - More information here: https://github.com/Azure/azure-powershell/issues/2933
* Fix issue when piping the result of `Get-AzResource` to `Set-AzResource`
    - More information here: https://github.com/Azure/azure-powershell/issues/8240
* Fix issue with JSON data type change when running `Set-AzResource`
    - More information here: https://github.com/Azure/azure-powershell/issues/7930

## Version 1.1.3
* Fix for issue https://github.com/Azure/azure-powershell/issues/8166
* Fix for issue https://github.com/Azure/azure-powershell/issues/8235
* Fix for issue https://github.com/Azure/azure-powershell/issues/6219
* Fix bug preventing repeat creation of KeyCredentials

## Version 1.1.2
* Fix tagging for resource groups
    - More information here: https://github.com/Azure/azure-powershell/issues/8166
* Fix issue where `Get-AzureRmRoleAssignment` doesn't respect -ErrorAction
    - More information here: https://github.com/Azure/azure-powershell/issues/8235

## Version 1.1.1
* Fix incorrect examples in `New-AzADAppCredential` and `New-AzADSpCredential` reference documentation
* Fix issue where path for `-TemplateFile` parameter was not being resolved before executing resource group deployment cmdlets
* Az.Resources: Correct documentation for New-AzureRmPolicyDefinition -Mode default value
* Az.Resources: Fix for issue https://github.com/Azure/azure-powershell/issues/7522
* Az.Resources: Fix for issue https://github.com/Azure/azure-powershell/issues/5747
* Fix formatting issue with `PSResourceGroupDeployment` object
    - More information here: https://github.com/Azure/azure-powershell/issues/2123

## Version 1.1.0
* Fix parameter set issue when providing `-ODataQuery` and `-ResourceId` parameters for `Get-AzResource`
    - More information here: https://github.com/Azure/azure-powershell/issues/7875
* Fix handling of the -Custom parameter in New/Set-AzPolicyDefinition
* Fix typo in New-AzDeployment documentation
* Made `-MailNickname` parameter mandatory for `New-AzADUser`
    - More information here: https://github.com/Azure/azure-powershell/issues/8220

## Version 1.0.0
* General availability of `Az.Resources` module
* Removed -Sku parameter from New/Set-AzPolicyAssignment
* Removed -Password parameter from New-AzADServicePrincipal and New-AzADSpCredential<|MERGE_RESOLUTION|>--- conflicted
+++ resolved
@@ -20,11 +20,8 @@
 ## Upcoming Release
 * Fixed `Get-AzResource -ResourceGroupName -Name -ExpandProperties -ResourceType` to use actual apiVersion of resources instead of default apiVersion [#11267]
 * Add correlationId logging for error scenarios
-<<<<<<< HEAD
-* Small documentation change to Get-AzResourceLock. Added example.
-=======
+* Small documentation change to `Get-AzResourceLock`. Added example.
 * Escaped single quote in parameter value of `Get-AzADUser` [#11317]
->>>>>>> 5371a388
 
 ## Version 1.12.0
 * Fixed for null reference bug in `Get-AzRoleAssignment`
