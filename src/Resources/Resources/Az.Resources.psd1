--- conflicted
+++ resolved
@@ -57,7 +57,6 @@
 RequiredModules = @(@{ModuleName = 'Az.Accounts'; ModuleVersion = '1.6.4'; })
 
 # Assemblies that must be loaded prior to importing this module
-<<<<<<< HEAD
 RequiredAssemblies = 'Microsoft.Azure.Management.Authorization.dll', 
                'Microsoft.Azure.Management.ResourceManager.dll', 
                'Microsoft.Azure.Management.ManagementGroups.dll', 
@@ -66,19 +65,8 @@
                'Microsoft.Extensions.DependencyInjection.Abstractions.dll', 
                'Microsoft.Extensions.Options.dll', 
                'Microsoft.Extensions.Primitives.dll', 
-               'Microsoft.Azure.Graph.RBAC.dll'
-=======
-RequiredAssemblies = '.\Microsoft.Azure.Management.Authorization.dll', 
-               '.\Microsoft.Azure.Management.ResourceManager.dll', 
-               '.\Microsoft.Azure.Management.ManagementGroups.dll', 
-               '.\Microsoft.Extensions.Caching.Abstractions.dll', 
-               '.\Microsoft.Extensions.Caching.Memory.dll', 
-               '.\Microsoft.Extensions.DependencyInjection.Abstractions.dll', 
-               '.\Microsoft.Extensions.Options.dll', 
-               '.\Microsoft.Extensions.Primitives.dll', 
-               '.\Microsoft.Azure.Graph.RBAC.dll', 
-               '.\System.Runtime.CompilerServices.Unsafe.dll'
->>>>>>> e8f1c75e
+               'Microsoft.Azure.Graph.RBAC.dll', 
+               'System.Runtime.CompilerServices.Unsafe.dll'
 
 # Script files (.ps1) that are run in the caller's environment prior to importing this module.
 # ScriptsToProcess = @()
