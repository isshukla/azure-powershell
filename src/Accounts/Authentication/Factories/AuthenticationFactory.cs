--- conflicted
+++ resolved
@@ -302,38 +302,8 @@
                                 context.Environment.GetTokenAudience(targetEndpoint)));
                         break;
                     case AzureAccount.AccountType.User:
-<<<<<<< HEAD
-                        result = UserTokenAuthenticationProvider.CreateCredentialsFromCache(
-                           AdalConfiguration.PowerShellClientId,
-                           tenant,
-                           context.Account.Id,
-                           env,
-                           tokenCache.GetUserCache() as TokenCache).ConfigureAwait(false).GetAwaiter().GetResult();
-                        break;
-                    case AzureAccount.AccountType.ServicePrincipal:
-                        if (context.Account.IsPropertySet(AzureAccount.Property.CertificateThumbprint))
-                        {
-                            result = ApplicationTokenProvider.LoginSilentAsync(
-                                tenant,
-                                context.Account.Id,
-                                new CertificateApplicationCredentialProvider(
-                                    context.Account.GetThumbprint(), tenant, env),
-                                env,
-                                tokenCache.GetUserCache() as TokenCache).ConfigureAwait(false).GetAwaiter().GetResult();
-                        }
-                        else
-                        {
-                            result = ApplicationTokenProvider.LoginSilentAsync(
-                                tenant,
-                                context.Account.Id,
-                                new KeyStoreApplicationCredentialProvider(tenant, KeyStore, env),
-                                env,
-                                tokenCache.GetUserCache() as TokenCache).ConfigureAwait(false).GetAwaiter().GetResult();
-                        }
-=======
                     case AzureAccount.AccountType.ServicePrincipal:
                         result = new RenewingTokenCredential(Authenticate(context.Account, context.Environment, tenant, null, ShowDialog.Never, null, context.Environment.GetTokenAudience(targetEndpoint)));
->>>>>>> 90abe636
                         break;
                     default:
                         throw new NotSupportedException(context.Account.Type.ToString());
