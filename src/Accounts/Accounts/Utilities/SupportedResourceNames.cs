--- conflicted
+++ resolved
@@ -44,11 +44,7 @@
             DataPlaneResourceNameMap = new Dictionary<string, string>()
                     {
                         { AadGraph, AzureEnvironment.Endpoint.GraphEndpointResourceId },
-<<<<<<< HEAD
-                        { MSGraph, AzureEnvironment.Endpoint.MicrosoftGraphEndpointResourceId },
-=======
                         { MSGraph, AzureEnvironment.ExtendedEndpoint.MicrosoftGraphEndpointResourceId },
->>>>>>> c80ec9a2
                         { Batch, AzureEnvironment.Endpoint.BatchEndpointResourceId },
                         { DataLake, AzureEnvironment.Endpoint.DataLakeEndpointResourceId },
                         { KeyVault, AzureEnvironment.Endpoint.AzureKeyVaultServiceEndpointResourceId },
