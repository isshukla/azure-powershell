#
# Module manifest for module 'Az.Accounts'
#
# Generated by: Microsoft Corporation
#
# Generated on: 6/11/2019
#

@{

# Script module or binary module file associated with this manifest.
# RootModule = ''

# Version number of this module.
ModuleVersion = '1.5.3'

# Supported PSEditions
CompatiblePSEditions = 'Core', 'Desktop'

# ID used to uniquely identify this module
GUID = '17a2feff-488b-47f9-8729-e2cec094624c'

# Author of this module
Author = 'Microsoft Corporation'

# Company or vendor of this module
CompanyName = 'Microsoft Corporation'

# Copyright statement for this module
Copyright = 'Microsoft Corporation. All rights reserved.'

# Description of the functionality provided by this module
Description = 'Microsoft Azure PowerShell - Accounts credential management cmdlets for Azure Resource Manager in Windows PowerShell and PowerShell Core.

For more information on account credential management, please visit the following: https://docs.microsoft.com/powershell/azure/authenticate-azureps'

# Minimum version of the PowerShell engine required by this module
PowerShellVersion = '5.1'

# Name of the PowerShell host required by this module
# PowerShellHostName = ''

# Minimum version of the PowerShell host required by this module
# PowerShellHostVersion = ''

# Minimum version of Microsoft .NET Framework required by this module. This prerequisite is valid for the PowerShell Desktop edition only.
DotNetFrameworkVersion = '4.7.2'

# Minimum version of the common language runtime (CLR) required by this module. This prerequisite is valid for the PowerShell Desktop edition only.
# CLRVersion = ''

# Processor architecture (None, X86, Amd64) required by this module
# ProcessorArchitecture = ''

# Modules that must be imported into the global environment prior to importing this module
# RequiredModules = @()

# Assemblies that must be loaded prior to importing this module
RequiredAssemblies = '.\Microsoft.Azure.PowerShell.Authentication.Abstractions.dll', 
               '.\Microsoft.Azure.PowerShell.Authentication.dll', 
               '.\Microsoft.Azure.PowerShell.Authentication.ResourceManager.dll', 
               '.\Microsoft.Azure.PowerShell.Clients.Authorization.dll', 
               '.\Microsoft.Azure.PowerShell.Clients.Compute.dll', 
               '.\Microsoft.Azure.PowerShell.Clients.Graph.Rbac.dll', 
               '.\Microsoft.Azure.PowerShell.Clients.Monitor.dll', 
               '.\Microsoft.Azure.PowerShell.Clients.Network.dll', 
               '.\Microsoft.Azure.PowerShell.Clients.ResourceManager.dll', 
               '.\Microsoft.Azure.PowerShell.Common.dll', 
               '.\Microsoft.Azure.PowerShell.Storage.dll', 
               '.\Microsoft.Azure.PowerShell.Clients.Storage.Management.dll', 
               '.\Microsoft.Azure.PowerShell.Clients.KeyVault.dll', 
               '.\Microsoft.Azure.PowerShell.Clients.Websites.dll', 
               '.\Hyak.Common.dll', '.\Microsoft.ApplicationInsights.dll', 
               '.\Microsoft.Azure.Common.dll', 
               '.\Microsoft.Rest.ClientRuntime.dll', 
               '.\Microsoft.Rest.ClientRuntime.Azure.dll', 
               '.\Microsoft.WindowsAzure.Storage.dll', 
               '.\Microsoft.WindowsAzure.Storage.DataMovement.dll', 
               '.\Microsoft.Azure.PowerShell.Clients.Aks.dll', 
               '.\Microsoft.Azure.PowerShell.Strategies.dll'

# Script files (.ps1) that are run in the caller's environment prior to importing this module.
# ScriptsToProcess = @()

# Type files (.ps1xml) to be loaded when importing this module
# TypesToProcess = @()

# Format files (.ps1xml) to be loaded when importing this module
FormatsToProcess = '.\Accounts.format.ps1xml', '.\Accounts.generated.format.ps1xml'

# Modules to import as nested modules of the module specified in RootModule/ModuleToProcess
NestedModules = @('.\Microsoft.Azure.PowerShell.Cmdlets.Accounts.dll')

# Functions to export from this module, for best performance, do not use wildcards and do not delete the entry, use an empty array if there are no functions to export.
FunctionsToExport = @()

# Cmdlets to export from this module, for best performance, do not use wildcards and do not delete the entry, use an empty array if there are no cmdlets to export.
<<<<<<< HEAD
CmdletsToExport = 'Disable-AzDataCollection', 'Disable-AzContextAutosave', 
               'Enable-AzDataCollection', 'Enable-AzContextAutosave', 
               'Remove-AzEnvironment', 'Get-AzEnvironment', 'Set-AzEnvironment', 
               'Add-AzEnvironment', 'Get-AzSubscription', 'Connect-AzAccount', 
               'Get-AzContext', 'Set-AzContext', 'Import-AzContext', 'Save-AzContext', 
               'Get-AzTenant', 'Send-Feedback', 'Resolve-AzError', 'Select-AzContext', 
               'Rename-AzContext', 'Remove-AzContext', 'Clear-AzContext', 
               'Disconnect-AzAccount', 'Get-AzContextAutosaveSetting', 
               'Set-AzDefault', 'Get-AzDefault', 'Clear-AzDefault', 
               'Register-AzModule', 'Enable-AzureRmAlias', 'Disable-AzureRmAlias', 
               'Uninstall-AzureRm'
=======
CmdletsToExport = 'Disable-AzDataCollection', 'Disable-AzContextAutosave',
               'Enable-AzDataCollection', 'Enable-AzContextAutosave',
               'Remove-AzEnvironment', 'Get-AzEnvironment', 'Set-AzEnvironment',
               'Add-AzEnvironment', 'Get-AzSubscription', 'Connect-AzAccount',
               'Get-AzContext', 'Set-AzContext', 'Import-AzContext', 'Save-AzContext',
               'Get-AzTenant', 'Send-Feedback', 'Resolve-AzError', 'Select-AzContext',
               'Rename-AzContext', 'Remove-AzContext', 'Clear-AzContext',
               'Disconnect-AzAccount', 'Get-AzContextAutosaveSetting',
               'Set-AzDefault', 'Get-AzDefault', 'Clear-AzDefault',
               'Register-AzModule', 'Enable-AzureRmAlias', 'Disable-AzureRmAlias',
               'Uninstall-AzureRm', 'Get-AzProfile', 'Select-AzProfile'
>>>>>>> 4d655aa9

# Variables to export from this module
# VariablesToExport = @()

# Aliases to export from this module, for best performance, do not use wildcards and do not delete the entry, use an empty array if there are no aliases to export.
AliasesToExport = 'Add-AzAccount', 'Login-AzAccount', 'Remove-AzAccount', 
               'Logout-AzAccount', 'Select-AzSubscription', 'Resolve-Error', 
               'Save-AzProfile', 'Get-AzDomain'

# DSC resources to export from this module
# DscResourcesToExport = @()

# List of all modules packaged with this module
# ModuleList = @()

# List of all files packaged with this module
# FileList = @()

# Private data to pass to the module specified in RootModule/ModuleToProcess. This may also contain a PSData hashtable with additional module metadata used by PowerShell.
PrivateData = @{

    PSData = @{

        # Tags applied to this module. These help with module discovery in online galleries.
        Tags = 'Azure','ResourceManager','ARM','Accounts','Authentication','Environment','Subscription'

        # A URL to the license for this module.
        LicenseUri = 'https://aka.ms/azps-license'

        # A URL to the main website for this project.
        ProjectUri = 'https://github.com/Azure/azure-powershell'

        # A URL to an icon representing this module.
        # IconUri = ''

        # ReleaseNotes of this module
        ReleaseNotes = '* Fix bug with incorrect URL being used in some cases for Functions calls
    - More information here: https://github.com/Azure/azure-powershell/issues/8983
* Fix Issue with aliases from AzureRM to Az cmdlets
  - Set-AzureRmVMBootDiagnostics -> Set-AzVMBootDiagnostic
  - Export-AzureRMLogAnalyticThrottledRequests -> Export-AzLogAnalyticThrottledRequest'

        # Prerelease string of this module
        # Prerelease = ''

        # Flag to indicate whether the module requires explicit user acceptance for install/update/save
        # RequireLicenseAcceptance = $false

        # External dependent modules of this module
        # ExternalModuleDependencies = @()

    } # End of PSData hashtable

 } # End of PrivateData hashtable

# HelpInfo URI of this module
# HelpInfoURI = ''

# Default prefix for commands exported from this module. Override the default prefix using Import-Module -Prefix.
# DefaultCommandPrefix = ''

}
<|MERGE_RESOLUTION|>--- conflicted
+++ resolved
@@ -95,7 +95,6 @@
 FunctionsToExport = @()
 
 # Cmdlets to export from this module, for best performance, do not use wildcards and do not delete the entry, use an empty array if there are no cmdlets to export.
-<<<<<<< HEAD
 CmdletsToExport = 'Disable-AzDataCollection', 'Disable-AzContextAutosave', 
                'Enable-AzDataCollection', 'Enable-AzContextAutosave', 
                'Remove-AzEnvironment', 'Get-AzEnvironment', 'Set-AzEnvironment', 
@@ -106,20 +105,7 @@
                'Disconnect-AzAccount', 'Get-AzContextAutosaveSetting', 
                'Set-AzDefault', 'Get-AzDefault', 'Clear-AzDefault', 
                'Register-AzModule', 'Enable-AzureRmAlias', 'Disable-AzureRmAlias', 
-               'Uninstall-AzureRm'
-=======
-CmdletsToExport = 'Disable-AzDataCollection', 'Disable-AzContextAutosave',
-               'Enable-AzDataCollection', 'Enable-AzContextAutosave',
-               'Remove-AzEnvironment', 'Get-AzEnvironment', 'Set-AzEnvironment',
-               'Add-AzEnvironment', 'Get-AzSubscription', 'Connect-AzAccount',
-               'Get-AzContext', 'Set-AzContext', 'Import-AzContext', 'Save-AzContext',
-               'Get-AzTenant', 'Send-Feedback', 'Resolve-AzError', 'Select-AzContext',
-               'Rename-AzContext', 'Remove-AzContext', 'Clear-AzContext',
-               'Disconnect-AzAccount', 'Get-AzContextAutosaveSetting',
-               'Set-AzDefault', 'Get-AzDefault', 'Clear-AzDefault',
-               'Register-AzModule', 'Enable-AzureRmAlias', 'Disable-AzureRmAlias',
                'Uninstall-AzureRm', 'Get-AzProfile', 'Select-AzProfile'
->>>>>>> 4d655aa9
 
 # Variables to export from this module
 # VariablesToExport = @()
