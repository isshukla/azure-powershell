--- conflicted
+++ resolved
@@ -12,11 +12,7 @@
 # RootModule = ''
 
 # Version number of this module.
-<<<<<<< HEAD
-ModuleVersion = '1.9.4'
-=======
 ModuleVersion = '1.9.5'
->>>>>>> 7368d820
 
 # Supported PSEditions
 CompatiblePSEditions = 'Core', 'Desktop'
