--- conflicted
+++ resolved
@@ -18,11 +18,8 @@
         - Additional information about change #1
 -->
 ## Upcoming Release
-<<<<<<< HEAD
 * Updated Add-AzEnvironment and Set-AzEnvironment to accept parameter AzureAnalysisServicesEndpointResourceId
-=======
 * Bug fix for azure automation update management dynamic group
->>>>>>> 3efc6adb
 
 ## Version 1.4.0
 * Add 'Register-AzModule' command to support AutoRest generated cmdlets
