--- conflicted
+++ resolved
@@ -18,11 +18,8 @@
         - Additional information about change #1
 -->
 ## Upcoming Release
-<<<<<<< HEAD
+* Set correct UserAgent for client-side telemetry for Az 4.0 preview
 * Display user friendly error message when context is null in Az 4.0
-=======
-* Set correct UserAgent for client-side telemetry for Az 4.0 preview
->>>>>>> d96407c9
 
 ## Version 1.6.4
 * Add a deprecation message for `Resolve-Error` alias.
