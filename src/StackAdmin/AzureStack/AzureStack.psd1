#
# Module manifest for module 'AzureStack'
#
# Generated by: Microsoft Corporation
#
# Generated on: 3/22/2018
#

@{

    # Root Module
    # RootModule = ''

    # Version number of this module.
    ModuleVersion          = '1.7.0'

    # Supported PSEditions
    # CompatiblePSEditions = @()

    # ID used to uniquely identify this module
    GUID                   = '65f1e943-5e22-4b21-8350-82c798c958d2'

    # Author of this module
    Author                 = 'Microsoft Corporation'

    # Company or vendor of this module
    CompanyName            = 'Microsoft Corporation'

    # Copyright statement for this module
    Copyright              = 'Microsoft Corporation. All rights reserved.'

    # Description of the functionality provided by this module
    Description            = 'Azure Stack Adminisitration Module'

    # Minimum version of the Windows PowerShell engine required by this module
    PowerShellVersion      = '5.0'

    # Name of the Windows PowerShell host required by this module
    # PowerShellHostName = ''

    # Minimum version of the Windows PowerShell host required by this module
    # PowerShellHostVersion = ''

    # Minimum version of Microsoft .NET Framework required by this module. This prerequisite is valid for the PowerShell Desktop edition only.
    DotNetFrameworkVersion = '4.0'

    # Minimum version of the common language runtime (CLR) required by this module. This prerequisite is valid for the PowerShell Desktop edition only.
    CLRVersion             = '4.0'

    # Processor architecture (None, X86, Amd64) required by this module
    # ProcessorArchitecture = ''

    # Modules that must be imported into the global environment prior to importing this module
    RequiredModules        = @(@{ModuleName = 'AzureRM.Profile'; ModuleVersion = '5.8.3'; },
        @{ModuleName = 'AzureRM.Resources'; RequiredVersion = '6.0.3'; },
        @{ModuleName = 'Azs.AzureBridge.Admin'; RequiredVersion = '0.2.0'; },
        @{ModuleName = 'Azs.Backup.Admin'; RequiredVersion = '0.3.0'; },
        @{ModuleName = 'Azs.Commerce.Admin'; RequiredVersion = '0.2.0'; },
<<<<<<< HEAD
        @{ModuleName = 'Azs.Compute.Admin'; RequiredVersion = '0.2.2'; },
        @{ModuleName = 'Azs.Fabric.Admin'; RequiredVersion = '0.3.0'; },
=======
        @{ModuleName = 'Azs.Compute.Admin'; RequiredVersion = '0.2.1'; },
        @{ModuleName = 'Azs.Fabric.Admin'; RequiredVersion = '0.4.0'; },
>>>>>>> cddd2930
        @{ModuleName = 'Azs.Gallery.Admin'; RequiredVersion = '0.2.0'; },
        @{ModuleName = 'Azs.InfrastructureInsights.Admin'; RequiredVersion = '0.3.0'; },
        @{ModuleName = 'Azs.KeyVault.Admin'; RequiredVersion = '0.2.0'; },
        @{ModuleName = 'Azs.Network.Admin'; RequiredVersion = '0.2.0'; },
        @{ModuleName = 'Azs.Storage.Admin'; RequiredVersion = '0.2.1'; },
        @{ModuleName = 'Azs.Subscriptions'; RequiredVersion = '0.2.0'; },
        @{ModuleName = 'Azs.Subscriptions.Admin'; RequiredVersion = '0.3.1'; },
        @{ModuleName = 'Azs.Update.Admin'; RequiredVersion = '0.2.1'; })

    # Assemblies that must be loaded prior to importing this module
    # RequiredAssemblies = @()

    # Script files (.ps1) that are run in the caller's environment prior to importing this module.
    # ScriptsToProcess = @()

    # Type files (.ps1xml) to be loaded when importing this module
    # TypesToProcess = @()

    # Format files (.ps1xml) to be loaded when importing this module
    # FormatsToProcess = @()

    # Modules to import as nested modules of the module specified in RootModule/ModuleToProcess
    # NestedModules = @()

    # Functions to export from this module, for best performance, do not use wildcards and do not delete the entry, use an empty array if there are no functions to export.
    FunctionsToExport      = @()

    # Cmdlets to export from this module, for best performance, do not use wildcards and do not delete the entry, use an empty array if there are no cmdlets to export.
    CmdletsToExport        = @()

    # Variables to export from this module
    # VariablesToExport = @()

    # Aliases to export from this module, for best performance, do not use wildcards and do not delete the entry, use an empty array if there are no aliases to export.
    AliasesToExport        = @()

    # DSC resources to export from this module
    # DscResourcesToExport = @()

    # List of all modules packaged with this module
    # ModuleList = @()

    # List of all files packaged with this module
    # FileList = @()

    # Private data to pass to the module specified in RootModule/ModuleToProcess. This may also contain a PSData hashtable with additional module metadata used by PowerShell.
    PrivateData            = @{

        PSData = @{

            # Tags applied to this module. These help with module discovery in online galleries.
            # Tags = @()

            # A URL to the license for this module.
            LicenseUri   = 'https://aka.ms/azps-license'

            # A URL to the main website for this project.
            ProjectUri   = 'https://github.com/Azure/azure-powershell'

            # A URL to an icon representing this module.
            # IconUri = ''

            # ReleaseNotes of this module
            ReleaseNotes = '## 2019.MM - Version 1.7.0
            * Supported with 1901 update
            * Azs.Backup.Admin Module
                * Breaking change: Backup changes to cert-based encryption mode. Support for symmetric keys is deprecated.
<<<<<<< HEAD
                * For details on the breaking changes, refer to https://aka.ms/azspshmigration170
            * Azs.Storage.Admin Module 
                * Bug fix - New Storage Quota uses defaults if none provided.'
=======
            * Azs.Fabric.Admin Module
                * Deprecation
                    * Get-AzsInfrastructureVolume has been deprecated, we provide new cmdlet Get-AzsVolume
                    * Get-AzsStorageSystem has been deprecated, we provide new cmdlet Get-AzsStorageSubSystem
                    * Get-AzsStoragePool has been deprecated, the StorageSubSystem object has the capacity property'


>>>>>>> cddd2930

            # External dependent modules of this module
            # ExternalModuleDependencies = ''

        } # End of PSData hashtable

    } # End of PrivateData hashtable

    # HelpInfo URI of this module
    # HelpInfoURI = ''

    # Default prefix for commands exported from this module. Override the default prefix using Import-Module -Prefix.
    # DefaultCommandPrefix = ''

}<|MERGE_RESOLUTION|>--- conflicted
+++ resolved
@@ -56,13 +56,8 @@
         @{ModuleName = 'Azs.AzureBridge.Admin'; RequiredVersion = '0.2.0'; },
         @{ModuleName = 'Azs.Backup.Admin'; RequiredVersion = '0.3.0'; },
         @{ModuleName = 'Azs.Commerce.Admin'; RequiredVersion = '0.2.0'; },
-<<<<<<< HEAD
         @{ModuleName = 'Azs.Compute.Admin'; RequiredVersion = '0.2.2'; },
-        @{ModuleName = 'Azs.Fabric.Admin'; RequiredVersion = '0.3.0'; },
-=======
-        @{ModuleName = 'Azs.Compute.Admin'; RequiredVersion = '0.2.1'; },
         @{ModuleName = 'Azs.Fabric.Admin'; RequiredVersion = '0.4.0'; },
->>>>>>> cddd2930
         @{ModuleName = 'Azs.Gallery.Admin'; RequiredVersion = '0.2.0'; },
         @{ModuleName = 'Azs.InfrastructureInsights.Admin'; RequiredVersion = '0.3.0'; },
         @{ModuleName = 'Azs.KeyVault.Admin'; RequiredVersion = '0.2.0'; },
@@ -128,21 +123,16 @@
             # ReleaseNotes of this module
             ReleaseNotes = '## 2019.MM - Version 1.7.0
             * Supported with 1901 update
+            * This a breaking change release. For details on the breaking changes, refer to https://aka.ms/azspshmigration170
             * Azs.Backup.Admin Module
                 * Breaking change: Backup changes to cert-based encryption mode. Support for symmetric keys is deprecated.
-<<<<<<< HEAD
-                * For details on the breaking changes, refer to https://aka.ms/azspshmigration170
-            * Azs.Storage.Admin Module 
-                * Bug fix - New Storage Quota uses defaults if none provided.'
-=======
             * Azs.Fabric.Admin Module
                 * Deprecation
                     * Get-AzsInfrastructureVolume has been deprecated, we provide new cmdlet Get-AzsVolume
                     * Get-AzsStorageSystem has been deprecated, we provide new cmdlet Get-AzsStorageSubSystem
                     * Get-AzsStoragePool has been deprecated, the StorageSubSystem object has the capacity property'
-
-
->>>>>>> cddd2930
+            * Azs.Storage.Admin Module 
+                * Bug fix - New Storage Quota uses defaults if none provided.'
 
             # External dependent modules of this module
             # ExternalModuleDependencies = ''
