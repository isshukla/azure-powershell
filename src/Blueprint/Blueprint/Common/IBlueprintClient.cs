--- conflicted
+++ resolved
@@ -40,7 +40,6 @@
 
         PSBlueprintAssignment CreateOrUpdateBlueprintAssignment(string subscriptionId, string assignmentName, Assignment assignment);
 
-<<<<<<< HEAD
         PSBlueprint CreateOrUpdateBlueprint(string scope, string name, BlueprintModel bp);
 
         PSPublishedBlueprint CreatePublishedBlueprint(string scope, string name, string version);
@@ -48,8 +47,7 @@
         PSArtifact CreateArtifact(string scope, string blueprintName, string artifactName, Artifact artifact);
 
         PSArtifact GetArtifact(string scope, string blueprintName, string artifactName);
-=======
+
         PSWhoIsBlueprintContract GetBlueprintSpnObjectId(string scope, string assignmentName);
->>>>>>> 6d07fa32
     }
 }