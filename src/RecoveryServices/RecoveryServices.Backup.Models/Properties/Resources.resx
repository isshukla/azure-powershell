﻿<?xml version="1.0" encoding="utf-8"?>
<root>
  <!-- 
    Microsoft ResX Schema 
    
    Version 2.0
    
    The primary goals of this format is to allow a simple XML format 
    that is mostly human readable. The generation and parsing of the 
    various data types are done through the TypeConverter classes 
    associated with the data types.
    
    Example:
    
    ... ado.net/XML headers & schema ...
    <resheader name="resmimetype">text/microsoft-resx</resheader>
    <resheader name="version">2.0</resheader>
    <resheader name="reader">System.Resources.ResXResourceReader, System.Windows.Forms, ...</resheader>
    <resheader name="writer">System.Resources.ResXResourceWriter, System.Windows.Forms, ...</resheader>
    <data name="Name1"><value>this is my long string</value><comment>this is a comment</comment></data>
    <data name="Color1" type="System.Drawing.Color, System.Drawing">Blue</data>
    <data name="Bitmap1" mimetype="application/x-microsoft.net.object.binary.base64">
        <value>[base64 mime encoded serialized .NET Framework object]</value>
    </data>
    <data name="Icon1" type="System.Drawing.Icon, System.Drawing" mimetype="application/x-microsoft.net.object.bytearray.base64">
        <value>[base64 mime encoded string representing a byte array form of the .NET Framework object]</value>
        <comment>This is a comment</comment>
    </data>
                
    There are any number of "resheader" rows that contain simple 
    name/value pairs.
    
    Each data row contains a name, and value. The row also contains a 
    type or mimetype. Type corresponds to a .NET class that support 
    text/value conversion through the TypeConverter architecture. 
    Classes that don't support this are serialized and stored with the 
    mimetype set.
    
    The mimetype is used for serialized objects, and tells the 
    ResXResourceReader how to depersist the object. This is currently not 
    extensible. For a given mimetype the value must be set accordingly:
    
    Note - application/x-microsoft.net.object.binary.base64 is the format 
    that the ResXResourceWriter will generate, however the reader can 
    read any of the formats listed below.
    
    mimetype: application/x-microsoft.net.object.binary.base64
    value   : The object must be serialized with 
            : System.Runtime.Serialization.Formatters.Binary.BinaryFormatter
            : and then encoded with base64 encoding.
    
    mimetype: application/x-microsoft.net.object.soap.base64
    value   : The object must be serialized with 
            : System.Runtime.Serialization.Formatters.Soap.SoapFormatter
            : and then encoded with base64 encoding.

    mimetype: application/x-microsoft.net.object.bytearray.base64
    value   : The object must be serialized into a byte array 
            : using a System.ComponentModel.TypeConverter
            : and then encoded with base64 encoding.
    -->
  <xsd:schema id="root" xmlns="" xmlns:xsd="http://www.w3.org/2001/XMLSchema" xmlns:msdata="urn:schemas-microsoft-com:xml-msdata">
    <xsd:import namespace="http://www.w3.org/XML/1998/namespace" />
    <xsd:element name="root" msdata:IsDataSet="true">
      <xsd:complexType>
        <xsd:choice maxOccurs="unbounded">
          <xsd:element name="metadata">
            <xsd:complexType>
              <xsd:sequence>
                <xsd:element name="value" type="xsd:string" minOccurs="0" />
              </xsd:sequence>
              <xsd:attribute name="name" use="required" type="xsd:string" />
              <xsd:attribute name="type" type="xsd:string" />
              <xsd:attribute name="mimetype" type="xsd:string" />
              <xsd:attribute ref="xml:space" />
            </xsd:complexType>
          </xsd:element>
          <xsd:element name="assembly">
            <xsd:complexType>
              <xsd:attribute name="alias" type="xsd:string" />
              <xsd:attribute name="name" type="xsd:string" />
            </xsd:complexType>
          </xsd:element>
          <xsd:element name="data">
            <xsd:complexType>
              <xsd:sequence>
                <xsd:element name="value" type="xsd:string" minOccurs="0" msdata:Ordinal="1" />
                <xsd:element name="comment" type="xsd:string" minOccurs="0" msdata:Ordinal="2" />
              </xsd:sequence>
              <xsd:attribute name="name" type="xsd:string" use="required" msdata:Ordinal="1" />
              <xsd:attribute name="type" type="xsd:string" msdata:Ordinal="3" />
              <xsd:attribute name="mimetype" type="xsd:string" msdata:Ordinal="4" />
              <xsd:attribute ref="xml:space" />
            </xsd:complexType>
          </xsd:element>
          <xsd:element name="resheader">
            <xsd:complexType>
              <xsd:sequence>
                <xsd:element name="value" type="xsd:string" minOccurs="0" msdata:Ordinal="1" />
              </xsd:sequence>
              <xsd:attribute name="name" type="xsd:string" use="required" />
            </xsd:complexType>
          </xsd:element>
        </xsd:choice>
      </xsd:complexType>
    </xsd:element>
  </xsd:schema>
  <resheader name="resmimetype">
    <value>text/microsoft-resx</value>
  </resheader>
  <resheader name="version">
    <value>2.0</value>
  </resheader>
  <resheader name="reader">
    <value>System.Resources.ResXResourceReader, System.Windows.Forms, Version=4.0.0.0, Culture=neutral, PublicKeyToken=b77a5c561934e089</value>
  </resheader>
  <resheader name="writer">
    <value>System.Resources.ResXResourceWriter, System.Windows.Forms, Version=4.0.0.0, Culture=neutral, PublicKeyToken=b77a5c561934e089</value>
  </resheader>
  <data name="AggregateException" xml:space="preserve">
    <value>Handling aggregate exception</value>
  </data>
  <data name="ArgumentException" xml:space="preserve">
    <value>Received ArgumentException</value>
  </data>
  <data name="RsVaultResNameNullOrEmpty" xml:space="preserve">
    <value>RecoveryServicesBackupVault.Name</value>
  </data>
  <data name="RsVaultRGNameNullOrEmpty" xml:space="preserve">
    <value>RecoveryServicesBackupVault.ResourceGroupName</value>
  </data>
  <data name="CloudException" xml:space="preserve">
    <value>Received CloudException, ErrorCode: {0}, Message: {1}</value>
  </data>
  <data name="CloudExceptionCodeNotFound" xml:space="preserve">
    <value>Received CloudException, StatusCode: {0}</value>
  </data>
  <data name="ExceptionInExecution" xml:space="preserve">
    <value>Caught exception, type: {0}</value>
  </data>
  <data name="ResourceNotFoundMessage" xml:space="preserve">
    <value>The specified resource does not exist</value>
  </data>
  <data name="WebException" xml:space="preserve">
    <value>Received WebException, Response: {0}, Status: {1}</value>
  </data>
  <data name="DaysofTheWeekInWeeklyRetentionException" xml:space="preserve">
    <value>The DaysOfWeek specified in a weekly retention schedule should be same as of DaysOfWeek value specified in the backup schedule</value>
  </data>
  <data name="MonthlyYearlyRetentionDaysOfWeekException" xml:space="preserve">
    <value>The DaysOfWeek specified for monthly and yearly retention policies should be a subset of the DaysOfWeek value specified in the backup schedule</value>
  </data>
  <data name="PolicyAlreadyExistException" xml:space="preserve">
    <value>A backup policy with the specified name already exists: {0}</value>
  </data>
  <data name="PolicyNotFoundException" xml:space="preserve">
    <value>Backup Policy not found with name: {0}</value>
  </data>
  <data name="ProtectionPolicyNameException" xml:space="preserve">
    <value>Backup policy name should contain alphanumeric characters and cannot start with a number</value>
  </data>
  <data name="ProtectionPolicyNameLengthException" xml:space="preserve">
    <value>Backup policy name must contain between 3 and 150 characters</value>
  </data>
  <data name="UnsupportedWorkloadBackupManagementTypeException" xml:space="preserve">
    <value>Unsupported combination for WorkloadType: {0}, BackupManagementType:{1}</value>
  </data>
  <data name="UnsupportedWorkloadTypeException" xml:space="preserve">
    <value>Unsupported WorkloadType: {0}</value>
  </data>
  <data name="WeeklyRetentionScheduleDaysOfWeekException" xml:space="preserve">
    <value>For a weekly retention policy, DaysOfTheWeek is mandatory and should not contain duplicate entries</value>
  </data>
  <data name="WeeklyScheduleDaysOfWeekException" xml:space="preserve">
    <value>For a weekly backup schedule, DaysOfWeek parameter is mandatory</value>
  </data>
  <data name="AzureVMUnsupportedBackupManagementTypeException" xml:space="preserve">
    <value>BackupManagementType value should be empty for WorkloadType AzureVM</value>
  </data>
  <data name="BothRetentionAndSchedulePoliciesEmpty" xml:space="preserve">
    <value>Both RetentionPolicy and SchedulePolicy are empty, nothing to update</value>
  </data>
  <data name="EmptyServiceClientResponseException" xml:space="preserve">
    <value>Empty response received from Service Client</value>
  </data>
  <data name="InvalidProtectionPolicyException" xml:space="preserve">
    <value>Invalid ProtectionPolicy - either NULL or NOT of type: {0}</value>
  </data>
  <data name="InvalidRetentionPolicyException" xml:space="preserve">
    <value>Invalid RetentionPolicy - either NULL or NOT of type: {0}</value>
  </data>
  <data name="InvalidSchedulePolicyException" xml:space="preserve">
    <value>Invalid SchedulePolicy - either NULL or NOT of type: {0}</value>
  </data>
  <data name="UnExpectedWorkLoadTypeException" xml:space="preserve">
    <value>Unexpected WorkloadType - expected:{0}, current:{1}</value>
  </data>
  <data name="UnExpectedContainerTypeException" xml:space="preserve">
    <value>Unexpected ContainerType - expected:{0}, current:{1}</value>
  </data>
  <data name="AllRetentionSchedulesEmptyException" xml:space="preserve">
    <value>All retention schedules are empty in RetentionPolicy. Alteast one is expected.</value>
  </data>
  <data name="BackupAndRetentionTimesMismatch" xml:space="preserve">
    <value>RetentionTime in retention schedule should be same as backup time specified in SchedulePolicy</value>
  </data>
  <data name="DailyRetentionScheduleNullException" xml:space="preserve">
    <value>Daily Retention Schedule can't be null (or) IsDailyScheduleEnabled should be 'true'  if Daily Backup Schedule is enabled</value>
  </data>
  <data name="DailyScheduleEnabledButScheduleIsNullException" xml:space="preserve">
    <value>RetentionPolicy: IsDailyScheduleEnabled=true but DailySchedule is NULL</value>
  </data>
  <data name="InvalidBackupTimesInSchedulePolicyException" xml:space="preserve">
    <value>Only one BackupTime is Allowed in SchedulePolicy</value>
  </data>
  <data name="InvalidDurationTypeException" xml:space="preserve">
    <value>InvalidDurationType - {0}</value>
  </data>
  <data name="InvalidRetentionTimesInPolicyException" xml:space="preserve">
    <value>Only one RetentionTime is Allowed in RetentionSchedules</value>
  </data>
  <data name="MonthlyScheduleEnabledButScheduleIsNullException" xml:space="preserve">
    <value>RetentionPolicy: IsMonthlyScheduleEnabled=true but MonthlySchedule is NULL</value>
  </data>
  <data name="MonthlyYearlyInvalidDailyRetentionFormatTypeException" xml:space="preserve">
    <value>In Monthly and Yearly retention schedules, RetentionFormatType cannot be 'Daily' if Weekly BackupSchedule is selected</value>
  </data>
  <data name="RetentionDurationCountInvalidException" xml:space="preserve">
    <value>RetentionDuration in Days/Weeks/Months/Years should be from 1 - 9999</value>
  </data>
  <data name="WeeklyRetentionScheduleNullException" xml:space="preserve">
    <value>If Weekly backup schedule is enabled, then IsDailyScheduleEnabled should be false and Weekly retention schedule should not be null, IsWeeklyScheduleEnabled should be true</value>
  </data>
  <data name="WeeklyScheduleEnabledButScheduleIsNullException" xml:space="preserve">
    <value>RetentionPolicy: IsWeeklyScheduleEnabled=true but WeeklySchedule is NULL</value>
  </data>
  <data name="YearlyScheduleEnabledButScheduleIsNullException" xml:space="preserve">
    <value>RetentionPolicy: IsYearlyScheduleEnabled=true but YearlySchedule is NULL</value>
  </data>
  <data name="YearlyScheduleMonthsOfYearException" xml:space="preserve">
    <value>MonthsOfYear list in YearlyRetentionSchedule should not be NULL and not contain duplicate entires</value>
  </data>
  <data name="InvalidDayInDaysOfMonthOfMonthlyYearlyRetentionPolicyException" xml:space="preserve">
    <value>In Monthly/Yearly retention schedule, Day in DaysOfMonth should be 1-28 (or) IsLast=true set for one day only</value>
  </data>
  <data name="InvalidDaysOfMonthInMonthlyYearlyRetentionPolicyException" xml:space="preserve">
    <value>In Monthly/Yearly retention schedule, DaysOfMonth is NULL or empty or contains duplicate entires</value>
  </data>
  <data name="InvalidDaysOfWeekInMonthlyYearlyRetentionPolicyException" xml:space="preserve">
    <value>In Monthly/Yearly retention schedule, DaysOfWeek is NULL or empty or contains duplicate entires</value>
  </data>
  <data name="InvalidScheduleRunDaysInScheduleException" xml:space="preserve">
    <value>In Schedule, if ScheduleRunFrequency is Weekly then ScheduleRunDays should not be empty and not contain duplicate entries</value>
  </data>
  <data name="InvalidScheduleTimeInScheduleException" xml:space="preserve">
    <value>ScheduleTimes in Schedule should be in UTC Timezone, have ONE time and must be of multiples of 30 Mins with seconds and milliseconds set to 0</value>
  </data>
  <data name="InvalidWeeksOfMonthInMonthlyYearlyRetentionPolicyException" xml:space="preserve">
    <value>In Monthly/Yearly retention schedule, WeeksOfMonth is NULL or empty or contains duplicate entires</value>
  </data>
  <data name="MonthlyYearlyRetentionDailySchedulePolicyNULLException" xml:space="preserve">
    <value>In Monthly/Yearly retention schedule, if RetentionScheduleFormatType=Daily then RetentionScheduleDaily should NOT be null</value>
  </data>
  <data name="MonthlyYearlyRetentionWeeklySchedulePolicyNULLException" xml:space="preserve">
    <value>In Monthly/Yearly retention schedule, if RetentionScheduleFormatType=Weekly then RetentionScheduleWeekly should NOT be null</value>
  </data>
  <data name="UpdateToNewAzurePowershellWarning" xml:space="preserve">
    <value>Data truncated. Please upgrade to latest version of Azure Powershell</value>
  </data>
  <data name="JobAllowedDateTimeRangeExceeded" xml:space="preserve">
    <value>To filter should not be more than 30 days away from From filter.</value>
  </data>
  <data name="JobCouldNotCancelJob" xml:space="preserve">
    <value>Failed to cancel the job. Error code: {0}</value>
  </data>
  <data name="JobJobIdAndJobMismatch" xml:space="preserve">
    <value>JobID and Job object provided don't match each other.</value>
  </data>
  <data name="JobRefineFilters" xml:space="preserve">
    <value>There are more than 1000 jobs for the filter combination you have provided. Kindly refine your filters to fetch the job you want.</value>
  </data>
  <data name="JobTimeFiltersShouldBeSpecifiedInUtc" xml:space="preserve">
    <value>Please specify From and To filter values in UTC. Other timezones are not supported.</value>
  </data>
  <data name="JobToShouldBeGreaterThanFrom" xml:space="preserve">
    <value>To filter should not be less than From filter.</value>
  </data>
  <data name="JobWaitJobInvalidInput" xml:space="preserve">
    <value>Please pass Job or List of Jobs as input. Your input is of type: {0}</value>
  </data>
  <data name="ScheduleTimeNotInUTCTimeZoneException" xml:space="preserve">
    <value>ScheduleRunTimes in Schedule Policy should be in UTC Timezone</value>
  </data>
  <data name="InvalidProtectionItemException" xml:space="preserve">
    <value>Invalid Item - either NULL or NOT of type: {0}</value>
  </data>
  <data name="DiscoveryFailure" xml:space="preserve">
    <value>Failed to discover VM {0} under {1} {2}. Please make sure names are correct and VM is not deleted"</value>
  </data>
  <data name="DiscoveryFailureErrorCode" xml:space="preserve">
    <value>Discovery operation failed with ErrorCode: {0}</value>
  </data>
  <data name="DiscoveryFailureErrorMessage" xml:space="preserve">
    <value>Going to retry Discovery if retry count is not exceeded"</value>
  </data>
  <data name="ContainerCountAfterFilter" xml:space="preserve">
    <value>Count of containers after BackupManagementType and friendlyName filter = {0}</value>
  </data>
  <data name="ContainerNotDiscovered" xml:space="preserve">
    <value>Container is not discovered</value>
  </data>
  <data name="VMNotDiscovered" xml:space="preserve">
    <value>VM {0} is not yet discovered. Triggering Discovery</value>
  </data>
  <data name="AzureVMNotFound" xml:space="preserve">
    <value>The specified Azure Virtual Machine Not Found. Possible causes are
1. VM does not exist
2. The VM name or the Service name needs to be case sensitive
3. VM is already Protected with same or other Vault. Please Unprotect VM first and then try to protect it again.

Please contact Microsoft for further assistance.</value>
  </data>
  <data name="InvalidAzureVMName" xml:space="preserve">
    <value>Azure VM name can not be null or empty</value>
  </data>
  <data name="BothCloudServiceNameAndResourceGroupNameShouldNotEmpty" xml:space="preserve">
    <value>For Azure VM, both cloud service name and resource group name can not be empty</value>
  </data>
  <data name="EnableProtectionOperation" xml:space="preserve">
    <value>Enable Protection Operation</value>
  </data>
  <data name="RemoveProtectionPolicyMessage" xml:space="preserve">
    <value>Removing the protection policy</value>
  </data>
  <data name="RemoveProtectionPolicyWarning" xml:space="preserve">
    <value>Are you sure you want to remove the protection policy '{0}'</value>
  </data>
  <data name="MakingClientCall" xml:space="preserve">
    <value>Making client call</value>
  </data>
  <data name="ProtectionPolicyDeleted" xml:space="preserve">
    <value>Successfully deleted policy</value>
  </data>
  <data name="DisableProtectionMessage" xml:space="preserve">
    <value>Disabling protection for the item</value>
  </data>
  <data name="DisableProtectionWarning" xml:space="preserve">
    <value>Are you sure you want to disable protection for the item '{0}'</value>
  </data>
  <data name="DisableProtectionOperation" xml:space="preserve">
    <value>Disable Protection Operation</value>
  </data>
  <data name="FinalOperationStatus" xml:space="preserve">
    <value>Final operation status:</value>
  </data>
  <data name="TrackingOperationStatusURLForCompletion" xml:space="preserve">
    <value>Tracking operation status URL for completion:</value>
  </data>
  <data name="PolicyIdIsEmptyOrNull" xml:space="preserve">
    <value>PolicyId is NULL or Empty. Please enter valid PolicyId</value>
  </data>
  <data name="PolicyNameIsEmptyOrNull" xml:space="preserve">
    <value>PolicyName is NULL or Empty. Please enter valid PolicyName</value>
  </data>
  <data name="RecoveryPointEndDateShouldBeGreater" xml:space="preserve">
    <value>End date should be greater than start date</value>
  </data>
  <data name="RecoveryPointUnsupportedParamet" xml:space="preserve">
    <value>Unsupported Parameter set</value>
  </data>
  <data name="RecoveryPointItemTypeConversionError" xml:space="preserve">
    <value>Cant convert input Item to AzureRmRecoveryServicesItemBase</value>
  </data>
  <data name="GetRPResponseIsNull" xml:space="preserve">
    <value>GetRecoveryPointResponse is null</value>
  </data>
  <data name="RestoreAzureStorageNotFound" xml:space="preserve">
    <value>Storage account not found</value>
  </data>
  <data name="TriggerRestoreIncorrectRegion" xml:space="preserve">
    <value>Storage account location should be same as vault location</value>
  </data>
  <data name="RestoreDiskMoreThanOneAccFound" xml:space="preserve">
    <value>Found more than one StorageAccount with same name. Some thing went wrong</value>
  </data>
  <data name="RestoreDiskStorageTypeError" xml:space="preserve">
    <value>Please provide {0} storage type to restore the vm</value>
  </data>
  <data name="RestoreDiskTimeRangeError" xml:space="preserve">
    <value>Time difference should not be more than 30 days</value>
  </data>
  <data name="OperationFailed" xml:space="preserve">
    <value>{0} failed. Error Code: {1}. Error Message: {2}</value>
  </data>
  <data name="TriggerBackupOperation" xml:space="preserve">
    <value>Trigger Backup Operation</value>
  </data>
  <data name="URIValueNotFound" xml:space="preserve">
    <value>{0} Uri value not found in Id {1}</value>
  </data>
  <data name="SetVaultContextFirst" xml:space="preserve">
    <value>Set vault context first using cmdlet Set-AzRecoveryServicesVaultContext</value>
  </data>
  <data name="VirtualMachineIdIsEmptyOrNull" xml:space="preserve">
    <value>VirtualMachineId is NULL or Empty. Please enter valid VirtualMachineId</value>
  </data>
  <data name="JobFromNotProvided" xml:space="preserve">
    <value>Please provide From filter along with To filter.</value>
  </data>
  <data name="RestoreOperation" xml:space="preserve">
    <value>Restore Azure Backup Item Operation</value>
  </data>
  <data name="UnsupportedAzureRmBackupManagementServerException" xml:space="preserve">
    <value>Please provide AzureRmBackupManagementServer of BackupEngineType as DpmEngine or DpmVenusEngine and provide BackupManagementType as SCDPM. Provided AzureRmBackupManagementServer has BackupEngineType {0} and backupManagementType {1} which is not valid.</value>
  </data>
  <data name="UnsupportedContainerException" xml:space="preserve">
    <value>Please provide Container of containerType as Windows and backupManagementType as MARS or Container of containerType as AzureSQL and backupManagementType as AzureSQL or Container of containerType as AzureStorage and backupManagementType as AzureStorage. Provided Container has containerType {0} and backupManagementType {1} which is invalid.</value>
  </data>
  <data name="GetRPErrorInputDatesShouldBeInUTC" xml:space="preserve">
    <value>Please specify startdate and enddate in UTC format</value>
  </data>
  <data name="BackupManagementTypeNotExpectedForWorkloadType" xml:space="preserve">
    <value>BackupManagementType is not expected for WorkloadType: {0}</value>
  </data>
  <data name="BackupManagementTypeRequiredForContainerType" xml:space="preserve">
    <value>BackupManagementType needs to be specified for ContainerType {0}</value>
  </data>
  <data name="BackupManagementTypeRequiredForWorkloadType" xml:space="preserve">
    <value>BackupManagementType is also required for WorkloadType: {0}</value>
  </data>
  <data name="UnsupportedContainerType" xml:space="preserve">
    <value>Unsupported containerType: {0}</value>
  </data>
  <data name="UnExpectedBackupManagementTypeException" xml:space="preserve">
    <value>Unexpected BackupManagementType - expected:{0}, current:{1}</value>
  </data>
  <data name="SchedulePolicyObjectNotRequiredForAzureSql" xml:space="preserve">
    <value>SchedulePolicy Object is not required for WorkloadType AzureSql</value>
  </data>
  <data name="AzureSqlUnsupportedBackupManagementTypeException" xml:space="preserve">
    <value>BackupManagementType value should be empty for WorkloadType AzureSql</value>
  </data>
  <data name="RetentionPolicyEmptyInAzureSql" xml:space="preserve">
    <value>RetentionPolicy is empty, nothing to update</value>
  </data>
  <data name="AllowedSqlRetentionRange" xml:space="preserve">
    <value>Retention count in Weeks should be in between 1-520, in Months should be in between 1-120 and Years should be in between 1-10</value>
  </data>
  <data name="BackupManagementTypeIncorrectForContainerType" xml:space="preserve">
    <value>BackupManagementType provider for ContainerType {0} is incorrect.</value>
  </data>
  <data name="UnsupportedJobWarning" xml:space="preserve">
    <value>Got some unsupported jobs</value>
  </data>
  <data name="ILRAnotherConnectionAlreadyAlive" xml:space="preserve">
    <value>Another connection is already alive to this recovery point. You can either choose to terminate this or extend the deadline for access. Please run the appropriate command</value>
  </data>
  <data name="ILRConnectionNotAlive" xml:space="preserve">
    <value>Please connect to the recovery point by running the connect command</value>
  </data>
  <data name="ILRConnectionExtensionSuccessful" xml:space="preserve">
    <value>The connection has been extended for another 12 hours</value>
  </data>
  <data name="ILRConnectionDoesntExist" xml:space="preserve">
    <value>No connection present to revoke</value>
  </data>
  <data name="ILRNoClientScriptsReturned" xml:space="preserve">
    <value>Service didn't return any client scripts for this file / folder restore operation</value>
  </data>
  <data name="ILRTargetLocationInvalid" xml:space="preserve">
    <value>Provided target location doesn't exist. Please provide a valid directory to download the script.</value>
  </data>
  <data name="ProtectionStateInvalidForAzureSqlItem" xml:space="preserve">
    <value>Given Protection state is not valid for AzureSqlItem. Provided state : {0}</value>
  </data>
  <data name="ProtectionStatusNotAllowedForAzureSqlItem" xml:space="preserve">
    <value>Protection Status is not allowed for AzureSqlItem. protectionStatus : {0}</value>
  </data>
  <data name="AzureSqlRetainDataException" xml:space="preserve">
    <value>Azure Sql does not support disable protection with retain data</value>
  </data>
  <data name="UnsupportedStorageAccountException" xml:space="preserve">
    <value>Selected storage account is of type: {0}. Blob storage accounts are not supported for Restore. Please select a Page blob type storage account.</value>
  </data>
  <data name="GetContainerNameParamDeprecated" xml:space="preserve">
    <value>Name parameter will be deprecated. Please use FriendlyName instead for filtering by name.</value>
  </data>
  <data name="GetRPErrorStartTimeShouldBeLessThanUTCNow" xml:space="preserve">
    <value>Start date\time should be less than current UTC date\time</value>
  </data>
  <data name="JobStartTimeShouldBeLessThanCurrent" xml:space="preserve">
    <value>From date should be less than current UTC time</value>
  </data>
  <data name="ILREncryptedVmError" xml:space="preserve">
    <value>File recovery from encrypted VM backups is not supported</value>
  </data>
  <data name="MountRecoveryPointInfoMessage" xml:space="preserve">
    <value>Run this script on the machine where you want to copy the files

Path of the file along with filename: {0}

Password to run the file: {1}</value>
  </data>
  <data name="UnsupportedResourceTypeException" xml:space="preserve">
    <value>The resource type {0} is currently not supported.</value>
  </data>
  <data name="RegisterFailureErrorCode" xml:space="preserve">
    <value>Register operation failed with ErrorCode: {0}</value>
  </data>
  <data name="AzureFileShareNotFound" xml:space="preserve">
    <value>Looks like File Shares similar to specified Azure File Share are not found. Possible causes are
1. The Azure File Share does not exist
2. The Azure File Share is already protected with same Vault. Please unprotect the Azure File Shares first and then try to protect it again.
3. The Azure File Share is already protected with another Vault. Please unprotect the Azure File Share first, unregister the Storage Account from that Vault and protect it again. 
Please contact Microsoft for further assistance.</value>
  </data>
  <data name="StorageAccountNameShouldNotBeEmpty" xml:space="preserve">
    <value>For Azure File share, Storage account  name can not be empty</value>
  </data>
  <data name="FileShareNotDiscovered" xml:space="preserve">
    <value>File share is not discovered</value>
  </data>
  <data name="InvalidFileShareName" xml:space="preserve">
    <value>Azure file share name cannot be null or empty</value>
  </data>
  <data name="AzureFileUnsupportedBackupManagementTypeException" xml:space="preserve">
    <value>BackupManagementType value should be empty for WorkloadType AzureFiles.</value>
  </data>
  <data name="UnManagedBackupVmWarning" xml:space="preserve">
    <value>The backup VM is unmanaged and hence the disks will be restored to the storage account provided.</value>
  </data>
  <data name="TriggerEnquiryFailureErrorCode" xml:space="preserve">
    <value>Trigger Enquiry operation failed with ErrorCode: {0}</value>
  </data>
  <data name="ParentContainerFabricIdIsEmptyOrNull" xml:space="preserve">
    <value>ParentContainerFabricId is NULL or Empty. Please enter valid ParentContainerFabricId</value>
  </data>
  <data name="AzureFileSourceFilePathMissingException" xml:space="preserve">
    <value>Provide SourceFilePath for File restore or remove SourceFileType for file share restore</value>
  </data>
  <data name="AzureFileSourceFileTypeMissingException" xml:space="preserve">
    <value>Provide SourceFileType for File restore or remove SourceFilePath for file share restore</value>
  </data>
  <data name="AzureFileTargetFSNameMissingException" xml:space="preserve">
    <value>Provide TargetFileShareName for Alternate Location restore or remove TargetStorageAccountName for Original Location restore</value>
  </data>
  <data name="AzureFileTargetSANameMissingException" xml:space="preserve">
    <value>Provide TargetStorageAccountName for Alternate Location restore or remove TargetFileShareName for Original Location restore</value>
  </data>
  <data name="UnRegisterFailureErrorCode" xml:space="preserve">
    <value>UnRegister operation failed with ErrorCode: {0}</value>
  </data>
  <data name="AzureWorkloadAlreadyRegisteredException" xml:space="preserve">
    <value>The specified workload is already registered in the given resource ID</value>
  </data>
  <data name="AzureWorkloadRestoreProtectableItemException" xml:space="preserve">
    <value>Provide SQLInstance or SQLAvailabilityGroup protectable item in TargetItem</value>
  </data>
<<<<<<< HEAD
=======
  <data name="RegisterContainerMessage" xml:space="preserve">
    <value>Registering container</value>
  </data>
  <data name="RegisterContainerWarning" xml:space="preserve">
    <value>Are you sure you want to disable protection for the container '{0}'</value>
  </data>
>>>>>>> 10408465
</root><|MERGE_RESOLUTION|>--- conflicted
+++ resolved
@@ -556,13 +556,10 @@
   <data name="AzureWorkloadRestoreProtectableItemException" xml:space="preserve">
     <value>Provide SQLInstance or SQLAvailabilityGroup protectable item in TargetItem</value>
   </data>
-<<<<<<< HEAD
-=======
   <data name="RegisterContainerMessage" xml:space="preserve">
     <value>Registering container</value>
   </data>
   <data name="RegisterContainerWarning" xml:space="preserve">
     <value>Are you sure you want to disable protection for the container '{0}'</value>
   </data>
->>>>>>> 10408465
 </root>