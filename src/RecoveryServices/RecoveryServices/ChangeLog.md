<!--
    Please leave this section at the top of the change log.

    Changes for the upcoming release should go under the section titled "Upcoming Release", and should adhere to the following format:

    ## Upcoming Release
    * Overview of change #1
        - Additional information about change #1
    * Overview of change #2
        - Additional information about change #2
        - Additional information about change #2
    * Overview of change #3
    * Overview of change #4
        - Additional information about change #4

    ## YYYY.MM.DD - Version X.Y.Z (Previous Release)
    * Overview of change #1
        - Additional information about change #1
-->
## Upcoming Release
<<<<<<< HEAD

## Version 4.2.0
=======
* Fixed Disable SQL AG AutoProtection.
>>>>>>> a39ce72e
* Added cross tenant DS Move.
* Removed restriction to fetch recovery points only for a 30 days time range.
* Enabled CRR for new regions.

## Version 4.1.0
* Fixed security issue with SQL restore, this is a necessary breaking change. TargetContainer becomes mandatory for Alternate Location Restore.
* Removed Set-AzRecoveryServicesBackupProperties cmdlet alias, Set-AzRecoveryServicesBackupProperty is supported.
* Removed Get-AzRecoveryServicesBackupJobDetails cmdlet alias, Get-AzRecoveryServicesBackupJobDetail is supported.
* Added support for cross subscription DS Move.
* Azure Site Recovery support for VMware to Azure disaster recovery scenarios using RCM as the control plane.

## Version 3.6.0
* Azure Site Recovery support for Multiple IP per NIC for Azure to Azure provider.
* Azure Site Recovery support for SqlServerLicenseType for VMware to Azure and HyperV to Azure providers.
* Azure Site Recovery support for Availability set for VMware to Azure and HyperV to Azure providers.
* Azure Site Recovery support for TargetVmSize for VMware to Azure and HyperV to Azure providers.
* Azure Site Recovery support for ResourceTagging for VMware to Azure and HyperV to Azure providers.
* Azure Site Recovery support for Virtual Machine Scale Set for Azure to Azure provider.
* Added support for restoring unmanaged disks vm as managed disks.

## Version 3.5.0
* Added Cross Zonal Restore for managed virtual machines.

## Version 3.4.1
* Added null check for target storage account in FileShare restore.

## Version 3.4.0
* modified policy validation limits as per backup service.
* Added Zone Redundancy for Recovery Service Vaults. 
* Azure Site Recovery support for Proximity placement group for VMware to Azure and HyperV to Azure providers.
* Azure Site Recovery support for Availability zone for VMware to Azure and HyperV to Azure providers.
* Azure Site Recovery support for UseManagedDisk for HyperV to Azure provider

## Version 3.3.0
* Added Cross Region Restore feature.  
* Blocked getting workload config when target item is an availability group.

## Version 3.2.0
* Enabled softdelete feature for SQL.
* Fixed SQL AG restore and removed the container name check.
* Changed container name format for Azure Files backup item.
* Added CMK feature support for Recovery services vault.

## Version 3.1.0
* Made help text and parameter set name changes to `Restore-AzRecoveryServicesBackupItem` cmdlet.

## Version 3.0.1
* Specifying policy BackupTime is in UTC.
* Modifying breaking change warning in Get-AzRecoveryServicesBackupJobDetails cmdlet.
* Updating sample script help text for Set-AzRecoveryServicesBackupProtectionPolicy cmdlet.

## Version 3.0.0
* Fixing Workload Restore for contributor permissions.
* Added new parameter sets and validations for Restore-AzRecoveryServicesBackupItem cmdlet.

## Version 2.12.2
* Added container name validation for workload backup.

## Version 2.12.1
* Fixed the Delete State for workload Backup Items.

## Version 2.12.0
* Azure Backup added a new cmdlet Copy-AzRecoveryServicesVault for DS move feature.
* Get-AzRecoveryServicesBackupJob cmdlet now supports operation type 'BackupDataMove'.
* Modifying the configure backup per policy limit for VMs from 100 to 1000.

## Version 2.11.1
* Improved the Azure Backup container/item discovery experience.

## Version 2.11.0
* Removed project reference to Authentication
* Azure Backup tuned cmdlets help text to be more accurate.
* Azure Backup added support for fetching MAB agent jobs using `Get-AzRecoveryServicesBackupJob` cmdlet.


## Version 2.10.0
* Azure Backup added support for fetching MAB items.
* Azure Site Recovery support to update failover and test failover NIC names, existing NIC reuse.
* Azure Site Recovery supports disk type "StandardSSD_LRS"

## Version 2.9.1
* Azure Site Recovery support for creating recovery plan for zone to zone replication from xml input.
* Updated assembly version of SiteRecovery and Backup cmdlets

## Version 2.9.0
* Azure Site Recovery added support for protecting proximity placement group virtual machines for Azure to Azure provider.
* Azure Site Recovery added support for zone to zone replication.
* Azure Backup Added Long term retention support for Azure FileShare Recovery Points.
* Azure Backup Added disk exclusion properties to `Get-AzRecoveryServicesBackupItem` cmdlet output.
* Added private endpoint for Vault credential file for site recovery service.
* Azure Site Recovery added support for zone to zone replication using recovery plan.

## Version 2.8.0
* Azure Site Recovery added support for doing reprotect and updated vm properties for Azure disk encrypted Virtual Machines.
* Added Azure Site Recovery VmwareToAzure properties DR monitoring
* Azure Backup added support for retrying policy update for failed items.
* Azure Backup Added support for disk exclusion settings during backup and restore.
* Azure Backup Added Support for Restoring Multiple files/folders in AzureFileShare
* Azure Backup Added support for User-specified Resourcegroup support while updating IaasVM Policy

## Version 2.7.0
* Added Support for Restore-as-files for SQL Databases.

## Version 2.6.0
* Azure Backup Added filtering of backup item based on friendly name.
* Fixed Vault credential file download for backup and site recovery service
* Fixes for few properties for update policy of H2A 

## Version 2.5.0
* Azure Site Recovery support for removing a replicated disk.
* Azure Backup added support for adding tags while creating a Recovery Services Vault.

## Version 2.4.0
* Azure Site Recovery change support for managed disk vms encrypted at rest with customer managed keys for Azure to Azure provider.
* Azure Site Recovery support to input disk encryption Set Id as optional input at enabling protection for Vmware to Azure.
* Azure Site Recovery support to input disk encryption Set Id as optional input at disk level to enable protection for Vmware to Azure.
* Azure Site Recovery support to update replication protected item with disk encryption set Map for HyperV to Azure.

* Azure Site Recovery support to update failover and test failover disk names.
* Azure Site Recovery support to update failover and test failover virtual machine names. 
* Azure Site Recovery support for new test failover networking configurations.
* Azure Site Recovery support to update failover and test failover configurations of multiple NICs through powershell.

## Version 2.3.0
* Update references in .psd1 to use relative path
* Azure Site Recovery support for Azure Disk Encryption One Pass for Azure to Azure.

## Version 2.2.0
* Azure Backup added support for enabling and disabling soft delete feature for Recovery Services Vault.

## Version 2.1.0

* Azure Site Recovery support to select disk type at enabling protection.
* Azure Site Recovery bug fix for recovery plan action edit.
* Azure Backup SQL Restore support to accept filestream DBs.
* Azure Backup updated SDK version.


## Version 2.0.1

* Azure Site Recovery support to configure networking resources like NSG, public IP and internal load balancers for Azure to Azure.
* Azure Site Recovery Support to write to managed disk for vMWare to Azure.
* Azure Site Recovery Support to NIC reduction for vMWare to Azure.
* Azure Site Recovery Support to accelerated networking for Azure to Azure.
* Azure Site Recovery Support to agent auto update for Azure to Azure.
* Azure Site Recovery Support to Standard SSD for Azure to Azure.
* Azure Site Recovery Support to Azure Disk Encryption two pass for Azure to Azure.
* Azure Site Recovery Support to protect newly added disk for Azure to Azure.
* Added SoftDelete feature for VM and added tests for soft delete.

## Version 1.4.5
* Update AzureVMpolicy Object with ProtectedItemsCount Attribute
* Added Tests for VM policy and Original Storage Account Restore

## Version 1.4.4
* Fixed miscellaneous typos across module
* Update 'Get-AzRecoveryServicesBackupJobDetail.md'

## Version 1.4.3
* Update 'Get-AzRecoveryServicesBackupJob.md'
* Update 'Get-AzRecoveryServicesBackupContainer.md'
* Update 'Get-AzRecoveryServicesVault.md'
* Update 'Wait-AzRecoveryServicesBackupJob.md'
* Update 'Set-AzRecoveryServicesVaultContext.md'
* Update 'Get-AzRecoveryServicesBackupItem.md'
* Update 'Get-AzRecoveryServicesBackupRecoveryPoint.md'
* Update 'Restore-AzRecoveryServicesBackupItem.md'
* Updated service call for Unregistering container for Azure File Share
* Update 'Set-AzRecoveryServicesAsrAlertSetting.md'

## Version 1.4.2
* Fix for get-policy command for IaaSVMs
* Fixes regarding 'Set-AzRecoveryServicesVaultContext' deprecation

## Version 1.4.1
* IaaSVM policy minimum retention in days changed to 7 from 1

## Version 1.4.0
* Support for Cross subscription Azure to Azure site recovery.
* Marking upcoming breaking changes for Azure Site Recovery.
* Fix for Azure Site Recovery recovery plan end action plan.
* Fix for Azure Site Recovery Update network mapping for Azure to Azure.
* Fix for Azure Site Recovery update protection direction for Azure to Azure for managed disk.
* Other minor fixes.

## Version 1.3.0
* Updated cmdlets with plural nouns to singular, and deprecated plural names.
* Updated table format for SQL in azure VM
* Added alternate method to fetch location in AzureFileShare
* Updated ScheduleRunDays in SchedulePolicy object according to timezone
* Made some attibutes read-only in Get-AzRecoveryServicesBackupWorkloadRecoveryConfig 

## Version 1.2.0
* Added SnapshotRetentionInDays in Azure VM policy to support Instant RP
* Added pipe support for unregister container
 
## Version 1.1.0
* Added Sql server in Azure VM support
* SDK Update
* Removed VMappContainer check in Get-ProtectableItem
* Added Name and ServerName as parameters for Get-ProtectableItem
* Updated internal API for triggering adhoc inquiry

## Version 1.0.1
* Release with updated Authentication dependency

## Version 1.0.0
* General availability of `Az.RecoveryServices` module<|MERGE_RESOLUTION|>--- conflicted
+++ resolved
@@ -18,12 +18,9 @@
         - Additional information about change #1
 -->
 ## Upcoming Release
-<<<<<<< HEAD
+* Fixed Disable SQL AG AutoProtection.
 
 ## Version 4.2.0
-=======
-* Fixed Disable SQL AG AutoProtection.
->>>>>>> a39ce72e
 * Added cross tenant DS Move.
 * Removed restriction to fetch recovery points only for a 30 days time range.
 * Enabled CRR for new regions.
