<!--
    Please leave this section at the top of the change log.

    Changes for the upcoming release should go under the section titled "Upcoming Release", and should adhere to the following format:

    ## Upcoming Release
    * Overview of change #1
        - Additional information about change #1
    * Overview of change #2
        - Additional information about change #2
        - Additional information about change #2
    * Overview of change #3
    * Overview of change #4
        - Additional information about change #4

    ## YYYY.MM.DD - Version X.Y.Z (Previous Release)
    * Overview of change #1
        - Additional information about change #1
-->
## Upcoming Release
<<<<<<< HEAD
* Fixed CustomLog datasource model returned in Get-AzOperationalInsightsDataSource
=======

## Version 1.3.0
>>>>>>> 6ba31641
* Enable **pergb2018** pricing tier in `New-AzureRmOperationalInsightsWorkspace` command

## Version 1.2.0
* Updated cmdlets with plural nouns to singular, and deprecated plural names.

## Version 1.1.0
* Additional support for New and Get ApplicationInsights data source.
    - Added new 'ApplicationInsights' kind to support Get specific and Get all ApplicationInsights data sources for given workspace. 
    - Added New-AzOperationalInsightsApplicationInsightsDataSource cmdlet for creating data source by given Application-Insights resource parameters: subscription Id, resourceGroupName and name. 

## Version 1.0.0
* General availability of `Az.OperationalInsights` module
* Default parameter set for Get-AzOperationalInsightsDataSource is removed, and ByWorkspaceNameByKind has become the default parameter set<|MERGE_RESOLUTION|>--- conflicted
+++ resolved
@@ -18,12 +18,9 @@
         - Additional information about change #1
 -->
 ## Upcoming Release
-<<<<<<< HEAD
 * Fixed CustomLog datasource model returned in Get-AzOperationalInsightsDataSource
-=======
 
 ## Version 1.3.0
->>>>>>> 6ba31641
 * Enable **pergb2018** pricing tier in `New-AzureRmOperationalInsightsWorkspace` command
 
 ## Version 1.2.0
