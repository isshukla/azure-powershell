<!--
    Please leave this section at the top of the change log.

    Changes for the upcoming release should go under the section titled "Upcoming Release", and should adhere to the following format:

    ## Upcoming Release
    * Overview of change #1
        - Additional information about change #1
    * Overview of change #2
        - Additional information about change #2
        - Additional information about change #2
    * Overview of change #3
    * Overview of change #4
        - Additional information about change #4

    ## YYYY.MM.DD - Version X.Y.Z (Previous Release)
    * Overview of change #1
        - Additional information about change #1
-->

## Upcoming Release
<<<<<<< HEAD
* Fix typo to capitalize "Windows" in 'New-AzDataFactoryEncryptValue" documentation

=======
* Updated ADF .Net SDK version to 4.1.1 
>>>>>>> 1f003ea8

## Version 1.1.3
* Updated ADF .Net SDK version to 4.1.0
* Fix typo in documentation for `Get-AzDataFactoryV2PipelineRun`

## Version 1.1.2
* Updating the output of get activity runs, get pipeline runs, and get trigger runs ADF cmdlets to support Select-Object pipe.

## Version 1.1.1
* Add SsisProperties if NodeCount not null for managed integration runtime.

## Version 1.1.0
* Updated ADF .Net SDK version to 3.0.2
* Updated Set-AzDataFactoryV2 cmdlet with extra parameters for RepoConfiguration related settings.

## Version 1.0.2
* Updated ADF .Net SDK version to 3.0.1

## Version 1.0.1
* Updated ADF .Net SDK version to 3.0.0

## Version 1.0.0
* General availability of `Az.DataFactory` module
* Removed -LinkedServiceName parameter from Get-AzDataFactoryV2ActivityRun<|MERGE_RESOLUTION|>--- conflicted
+++ resolved
@@ -19,12 +19,8 @@
 -->
 
 ## Upcoming Release
-<<<<<<< HEAD
 * Fix typo to capitalize "Windows" in 'New-AzDataFactoryEncryptValue" documentation
-
-=======
 * Updated ADF .Net SDK version to 4.1.1 
->>>>>>> 1f003ea8
 
 ## Version 1.1.3
 * Updated ADF .Net SDK version to 4.1.0
