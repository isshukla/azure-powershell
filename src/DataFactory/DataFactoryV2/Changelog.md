--- conflicted
+++ resolved
@@ -19,12 +19,10 @@
 -->
 
 ## Upcoming Release
-<<<<<<< HEAD
 * Fix typo to capitalize "Windows" in 'New-AzDataFactoryEncryptValue" documentation
-=======
+
 
 ## Version 1.1.3
->>>>>>> 08de2668
 * Updated ADF .Net SDK version to 4.1.0
 * Fix typo in documentation for `Get-AzDataFactoryV2PipelineRun`
 
