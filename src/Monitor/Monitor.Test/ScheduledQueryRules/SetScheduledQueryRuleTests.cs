﻿// ----------------------------------------------------------------------------------
//
// Copyright Microsoft Corporation
// Licensed under the Apache License, Version 2.0 (the "License");
// you may not use this file except in compliance with the License.
// You may obtain a copy of the License at
// http://www.apache.org/licenses/LICENSE-2.0
// Unless required by applicable law or agreed to in writing, software
// distributed under the License is distributed on an "AS IS" BASIS,
// WITHOUT WARRANTIES OR CONDITIONS OF ANY KIND, either express or implied.
// See the License for the specific language governing permissions and
// limitations under the License.
// ----------------------------------------------------------------------------------

using Microsoft.Azure.Commands.ScenarioTest;
using Microsoft.Azure.Management.Monitor;
using Microsoft.Rest.Azure;
using Microsoft.WindowsAzure.Commands.ScenarioTest;
using Moq;
using System.Collections.Generic;
using System.Management.Automation;
using System.Threading;
using System.Threading.Tasks;
using Microsoft.Azure.Commands.Insights.OutputClasses;
using Xunit;
using Microsoft.Azure.Commands.Insights.ScheduledQueryRules;
using Microsoft.Azure.Management.Monitor.Management.Models;
using Microsoft.Azure.Management.Monitor.Models;

namespace Microsoft.Azure.Commands.Insights.Test.ScheduledQueryRules
{
    public class SetScheduledQueryRuleTests
    {
        private const string Location = "westus";
        private readonly SetScheduledQueryRuleCommand cmdlet;
        private readonly Mock<MonitorManagementClient> monitorManagementClientMock;
        private readonly Mock<IScheduledQueryRulesOperations> sqrOperationsMock;
        private Mock<ICommandRuntime> commandRuntimeMock;
        private AzureOperationResponse<LogSearchRuleResource> response;
        private string resourceGroup;
        private string ruleName;
        private LogSearchRuleResource updatePrms;

        public SetScheduledQueryRuleTests(Xunit.Abstractions.ITestOutputHelper output)
        {
            ServiceManagement.Common.Models.XunitTracingInterceptor.AddToContext(new ServiceManagement.Common.Models.XunitTracingInterceptor(output));
            TestExecutionHelpers.SetUpSessionAndProfile();
            sqrOperationsMock = new Mock<IScheduledQueryRulesOperations>();
            monitorManagementClientMock = new Mock<MonitorManagementClient>() { CallBase = true };
            commandRuntimeMock = new Mock<ICommandRuntime>();

            ScheduledQueryRuleAznsAction aznsAction = new ScheduledQueryRuleAznsAction(new AzNsActionGroup());
            ScheduledQueryRuleTriggerCondition triggerCondition = new ScheduledQueryRuleTriggerCondition(new TriggerCondition("GreaterThan", 15));
<<<<<<< HEAD
            ScheduledQueryRuleAlertingAction alertingAction = new ScheduledQueryRuleAlertingAction(new AlertingAction("2", aznsAction:aznsAction, trigger:triggerCondition));

            ScheduledQueryRuleSchedule schedule = new ScheduledQueryRuleSchedule(new Schedule(5, 5));          

            ScheduledQueryRuleSource source = new ScheduledQueryRuleSource(new Source( query: "union *",  dataSourceId:"dataSourceId", authorizedResources: new string[]{ "authResource1", "authResource2" }, queryType:"ResultCount"));
=======
            ScheduledQueryRuleAlertingAction alertingAction = new ScheduledQueryRuleAlertingAction(new AlertingAction(severity: "2", aznsAction: aznsAction, trigger: triggerCondition));

            ScheduledQueryRuleSchedule schedule = new ScheduledQueryRuleSchedule(new Schedule(5, 5));          

            ScheduledQueryRuleSource source = new ScheduledQueryRuleSource(new Source(query: "union *", dataSourceId: "dataSourceId", authorizedResources: new string[]{ "authResource1", "authResource2" }, queryType: "ResultCount"));
>>>>>>> 378ababf

            //testing update of "description" field
            cmdlet = new SetScheduledQueryRuleCommand
            {
                CommandRuntime = commandRuntimeMock.Object,
                MonitorManagementClient = monitorManagementClientMock.Object,
                Source = new PSScheduledQueryRuleSource(source),
                Schedule = new PSScheduledQueryRuleSchedule(schedule),
                Action = new PSScheduledQueryRuleAlertingAction(alertingAction),
                Description = "A Log Search Alert description"
            };

            response = new AzureOperationResponse<LogSearchRuleResource>()
            {
                Body = new LogSearchRuleResource()
            };

            sqrOperationsMock.Setup(f => f.GetWithHttpMessagesAsync(It.IsAny<string>(), It.IsAny<string>(), It.IsAny<Dictionary<string, List<string>>>(), It.IsAny<CancellationToken>()))
                .Returns(Task.FromResult<Microsoft.Rest.Azure.AzureOperationResponse<LogSearchRuleResource>>(response))
                .Callback((string resourceGrp, string name, Dictionary<string, List<string>> customHeaders, CancellationToken cancellationToken) =>
                {
                    this.resourceGroup = resourceGrp;
                    this.ruleName = name;
                    this.updatePrms = response.Body;
                });

            sqrOperationsMock.Setup(f => f.CreateOrUpdateWithHttpMessagesAsync(It.IsAny<string>(), It.IsAny<string>(), It.IsAny<LogSearchRuleResource>(), It.IsAny<Dictionary<string, List<string>>>(), It.IsAny<CancellationToken>()))
                .Returns(Task.FromResult<Microsoft.Rest.Azure.AzureOperationResponse<LogSearchRuleResource>>(response))
                .Callback((string resourceGrp, string name, LogSearchRuleResource updateParams, Dictionary<string, List<string>> headers, CancellationToken t) =>
                {
                    this.resourceGroup = resourceGrp;
                    this.ruleName = name;
                    this.updatePrms = updateParams;
                });

            monitorManagementClientMock.SetupGet(f => f.ScheduledQueryRules).Returns(this.sqrOperationsMock.Object);

            // Setup Confirmation
            commandRuntimeMock.Setup(f => f.ShouldProcess(It.IsAny<string>())).Returns(true);
            commandRuntimeMock.Setup(f => f.ShouldProcess(It.IsAny<string>(), It.IsAny<string>())).Returns(true);
            commandRuntimeMock.Setup(f => f.ShouldProcess(It.IsAny<string>(), It.IsAny<string>(), It.IsAny<string>())).Returns(true);
            commandRuntimeMock.Setup(f => f.ShouldContinue(It.IsAny<string>(), It.IsAny<string>())).Returns(true);
        }


        [Fact]
        [Trait(Category.AcceptanceType, Category.CheckIn)]

        public void SetScheduledQueryRuleCommandParametersProcessing()
        {
            //testing update of description field
            
            cmdlet.Name = "LogSearchAlertName";
            cmdlet.ResourceGroupName = Utilities.ResourceGroup;
            cmdlet.Location = Location;

            cmdlet.Description = "Updated Log Search Alert description";
            cmdlet.ExecuteCmdlet();

            Assert.Equal("LogSearchAlertName", this.ruleName);
            Assert.Equal(Utilities.ResourceGroup, this.resourceGroup);

            Assert.NotNull(this.updatePrms);

            Assert.Equal("Updated Log Search Alert description", this.updatePrms.Description);

            Assert.Null(this.updatePrms.Id);
            Assert.Equal(Location, this.updatePrms.Location);

            Assert.NotNull(this.updatePrms.Action);
            Assert.NotNull(this.updatePrms.Schedule);
            Assert.Equal(5, this.updatePrms.Schedule.FrequencyInMinutes);
            Assert.Equal(5, this.updatePrms.Schedule.TimeWindowInMinutes);

            Assert.NotNull(this.updatePrms.Source);
            Assert.Equal("union *", this.updatePrms.Source.Query);
            Assert.Equal("dataSourceId", this.updatePrms.Source.DataSourceId);
            Assert.Equal(new string[]{ "authResource1", "authResource2" }, this.updatePrms.Source.AuthorizedResources);
            Assert.Equal("ResultCount", this.updatePrms.Source.QueryType);
        }
    }
}<|MERGE_RESOLUTION|>--- conflicted
+++ resolved
@@ -51,19 +51,11 @@
 
             ScheduledQueryRuleAznsAction aznsAction = new ScheduledQueryRuleAznsAction(new AzNsActionGroup());
             ScheduledQueryRuleTriggerCondition triggerCondition = new ScheduledQueryRuleTriggerCondition(new TriggerCondition("GreaterThan", 15));
-<<<<<<< HEAD
-            ScheduledQueryRuleAlertingAction alertingAction = new ScheduledQueryRuleAlertingAction(new AlertingAction("2", aznsAction:aznsAction, trigger:triggerCondition));
-
-            ScheduledQueryRuleSchedule schedule = new ScheduledQueryRuleSchedule(new Schedule(5, 5));          
-
-            ScheduledQueryRuleSource source = new ScheduledQueryRuleSource(new Source( query: "union *",  dataSourceId:"dataSourceId", authorizedResources: new string[]{ "authResource1", "authResource2" }, queryType:"ResultCount"));
-=======
             ScheduledQueryRuleAlertingAction alertingAction = new ScheduledQueryRuleAlertingAction(new AlertingAction(severity: "2", aznsAction: aznsAction, trigger: triggerCondition));
 
             ScheduledQueryRuleSchedule schedule = new ScheduledQueryRuleSchedule(new Schedule(5, 5));          
 
             ScheduledQueryRuleSource source = new ScheduledQueryRuleSource(new Source(query: "union *", dataSourceId: "dataSourceId", authorizedResources: new string[]{ "authResource1", "authResource2" }, queryType: "ResultCount"));
->>>>>>> 378ababf
 
             //testing update of "description" field
             cmdlet = new SetScheduledQueryRuleCommand
