<!--
    Please leave this section at the top of the change log.

    Changes for the upcoming release should go under the section titled "Upcoming Release", and should adhere to the following format:

    ## Upcoming Release
    * Overview of change #1
        - Additional information about change #1
    * Overview of change #2
        - Additional information about change #2
        - Additional information about change #2
    * Overview of change #3
    * Overview of change #4
        - Additional information about change #4

    ## YYYY.MM.DD - Version X.Y.Z (Previous Release)
    * Overview of change #1
        - Additional information about change #1
        
## Upcoming Release
<<<<<<< HEAD
* New action group receivers added for action group
	-ItsmReceiver
	-VoiceReceiver
	-ArmRoleReceiver
	-AzureFunctionReceiver
	-LogicAppReceiver
	-AutomationRunbookReceiver
	-AzureAppPushReceiver
* Use common alert schema enabled for the receivers. This is not applicable for SMS, Azure App push , ITSM and Voice recievers
* Webhooks now supports Azure active directory authentication .
=======

## Version 1.3.0
>>>>>>> c367cc9f
* Pointing to the most recent Monitor SDK, i.e. 0.24.1-preview
   - Adds non-braking changes to the Metrics cmdlets, i.e. the Unit enumeration supports several new values. These are read-only cmdlets, so there would be no change in the input of the cmdlets.
   - The api-version of the **ActionGroups** requests is now **2019-06-01**, before it was **2018-03-01**. The scenario tests have been updated to accommodate for this change.
   - The constructors for the classes **EmailReceiver** and **WebhookReceiver** added one new mandatory argument, i.e. a Boolean value called **useCommonAlertSchema**. Currently, the value is fixed to **false** to hide this breaking change from the cmdlets. **NOTE**: this is a temporary change that must be validated by the Alerts team.
   - The order of the arguments for the constructor of the class **Source** (related to the **ScheduledQueryRuleSource** class) changed from the previous SDK. This change required two unit tests to the be fixed: they compiled, but failed to pass the tests.
   - The order of the arguments for the constructor of the class **AlertingAction** (related to the **ScheduledQueryRuleSource** class) changed from the previous SDK. This change required two unit tests to the be fixed: they compiled, but failed to pass the tests.
* Support Dynamic Threshold criteria for metric alert V2
	- New-AzMetricAlertRuleV2Criteria: now creats dynamic threshold criteria also
	- Add-AzMetricAlertRuleV2: now accept dynamic threshold criteria also
* Improvements in Scheduled Query Rule cmdlets (SQR)
 - Cmdlets will accept `Location` paramater in both formats, either the location (e.g. eastus) or the location display name (e.g. East US)
 - Illustrated `Enabled` parameter in help files properly
 - Added examples for `ActionGroup` optional parameter
 - Overall improved help files
* Fix bug in determining scope type for `Set-AzActionRule`


## Version 1.2.2
* Fixed miscellaneous typos across module
* Fixed incorrect parameter name in help documentation

## Version 1.2.1
* Fixed incorrect parameter names in help examples

## Version 1.2.0
* New cmdlets for SQR API (Scheduled Query Rule)  
    - New-AzScheduledQueryRuleAlertingAction
	- New-AzScheduledQueryRuleAznsActionGroup
	- New-AzScheduledQueryRuleLogMetricTrigger
	- New-AzScheduledQueryRuleSchedule
	- New-AzScheduledQueryRuleSource
	- New-AzScheduledQueryRuleTriggerCondition
	- New-AzScheduledQueryRule
	- Get-AzScheduledQueryRule
	- Set-AzScheduledQueryRule
	- Update-AzScheduledQueryRule
	- Remove-AzScheduledQueryRule
	- [More](https://docs.microsoft.com/en-us/rest/api/monitor/scheduledqueryrules) information about SQR API
	- Updated Az.Monitor.md to include cmdlets for GenV2(non classic) metric-based alert rule

## Version 1.1.0
  * New cmdlets for GenV2(non classic) metric-based alert rule
      - New-AzMetricAlertRuleV2DimensionSelection
      - New-AzMetricAlertRuleV2Criteria
      - Remove-AzMetricAlertRuleV2
      - Get-AzMetricAlertRuleV2
      - Add-AzMetricAlertRuleV2
  * Updated Monitor SDK to version 0.22.0-preview

## Version 1.0.1
* Update help for Get-AzMetric

## Version 1.0.0
* General availability of `Az.Monitor` module
* Removed plural names "Categories" and "Timegrains" parameter in favor of singular parameter names<|MERGE_RESOLUTION|>--- conflicted
+++ resolved
@@ -18,7 +18,6 @@
         - Additional information about change #1
         
 ## Upcoming Release
-<<<<<<< HEAD
 * New action group receivers added for action group
 	-ItsmReceiver
 	-VoiceReceiver
@@ -29,10 +28,8 @@
 	-AzureAppPushReceiver
 * Use common alert schema enabled for the receivers. This is not applicable for SMS, Azure App push , ITSM and Voice recievers
 * Webhooks now supports Azure active directory authentication .
-=======
 
 ## Version 1.3.0
->>>>>>> c367cc9f
 * Pointing to the most recent Monitor SDK, i.e. 0.24.1-preview
    - Adds non-braking changes to the Metrics cmdlets, i.e. the Unit enumeration supports several new values. These are read-only cmdlets, so there would be no change in the input of the cmdlets.
    - The api-version of the **ActionGroups** requests is now **2019-06-01**, before it was **2018-03-01**. The scenario tests have been updated to accommodate for this change.
