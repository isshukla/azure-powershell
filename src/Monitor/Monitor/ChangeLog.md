<!--
    Please leave this section at the top of the change log.

    Changes for the upcoming release should go under the section titled "Upcoming Release", and should adhere to the following format:

    ## Upcoming Release
    * Overview of change #1
        - Additional information about change #1
    * Overview of change #2
        - Additional information about change #2
        - Additional information about change #2
    * Overview of change #3
    * Overview of change #4
        - Additional information about change #4

    ## YYYY.MM.DD - Version X.Y.Z (Previous Release)
    * Overview of change #1
        - Additional information about change #1
-->
## Upcoming Release
<<<<<<< HEAD
* New action group receivers added for action group
	-ItsmReceiver
	-VoiceReceiver
	-ArmRoleReceiver
	-AzureFunctionReceiver
	-LogicAppReceiver
	-AutomationRunbookReceiver
	-AzureAppPushReceiver

* Use common alert schema enabled for the receivers. This is not applicable for SMS, Azure App push , ITSM and Voice recievers
* Webhooks now supports Azure active directory authentication .
=======

## Version 1.2.2
>>>>>>> 417ebf09
* Fixed miscellaneous typos across module
* Fixed incorrect parameter name in help documentation




## Version 1.2.1
* Fixed incorrect parameter names in help examples

## Version 1.2.0
* New cmdlets for SQR API (Scheduled Query Rule)  
    - New-AzScheduledQueryRuleAlertingAction
	- New-AzScheduledQueryRuleAznsActionGroup
	- New-AzScheduledQueryRuleLogMetricTrigger
	- New-AzScheduledQueryRuleSchedule
	- New-AzScheduledQueryRuleSource
	- New-AzScheduledQueryRuleTriggerCondition
	- New-AzScheduledQueryRule
	- Get-AzScheduledQueryRule
	- Set-AzScheduledQueryRule
	- Update-AzScheduledQueryRule
	- Remove-AzScheduledQueryRule
	- [More](https://docs.microsoft.com/en-us/rest/api/monitor/scheduledqueryrules) information about SQR API
	- Updated Az.Monitor.md to include cmdlets for GenV2(non classic) metric-based alert rule

## Version 1.1.0
  * New cmdlets for GenV2(non classic) metric-based alert rule
      - New-AzMetricAlertRuleV2DimensionSelection
      - New-AzMetricAlertRuleV2Criteria
      - Remove-AzMetricAlertRuleV2
      - Get-AzMetricAlertRuleV2
      - Add-AzMetricAlertRuleV2
  * Updated Monitor SDK to version 0.22.0-preview

## Version 1.0.1
* Update help for Get-AzMetric

## Version 1.0.0
* General availability of `Az.Monitor` module
* Removed plural names "Categories" and "Timegrains" parameter in favor of singular parameter names<|MERGE_RESOLUTION|>--- conflicted
+++ resolved
@@ -18,7 +18,6 @@
         - Additional information about change #1
 -->
 ## Upcoming Release
-<<<<<<< HEAD
 * New action group receivers added for action group
 	-ItsmReceiver
 	-VoiceReceiver
@@ -27,18 +26,12 @@
 	-LogicAppReceiver
 	-AutomationRunbookReceiver
 	-AzureAppPushReceiver
-
 * Use common alert schema enabled for the receivers. This is not applicable for SMS, Azure App push , ITSM and Voice recievers
 * Webhooks now supports Azure active directory authentication .
-=======
 
 ## Version 1.2.2
->>>>>>> 417ebf09
 * Fixed miscellaneous typos across module
 * Fixed incorrect parameter name in help documentation
-
-
-
 
 ## Version 1.2.1
 * Fixed incorrect parameter names in help examples
