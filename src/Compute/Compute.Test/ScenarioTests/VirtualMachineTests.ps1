﻿# ----------------------------------------------------------------------------------
#
# Copyright Microsoft Corporation
# Licensed under the Apache License, Version 2.0 (the "License");
# you may not use this file except in compliance with the License.
# You may obtain a copy of the License at
# http://www.apache.org/licenses/LICENSE-2.0
# Unless required by applicable law or agreed to in writing, software
# distributed under the License is distributed on an "AS IS" BASIS,
# WITHOUT WARRANTIES OR CONDITIONS OF ANY KIND, either express or implied.
# See the License for the specific language governing permissions and
# limitations under the License.
# ----------------------------------------------------------------------------------

<#
.SYNOPSIS
Test Virtual Machines
.DESCRIPTION
SmokeTest
#>
function Test-VirtualMachine
{
    param ($loc, [bool] $hasManagedDisks = $false)
    # Setup
    $rgname = Get-ComputeTestResourceName

    try
    {
        # Common
        if ($loc -eq $null)
        {
            $loc = Get-ComputeVMLocation;
        }
        New-AzResourceGroup -Name $rgname -Location $loc -Force;

        # VM Profile & Hardware
        $vmsize = 'Standard_A4';
        $vmname = 'vm' + $rgname;
        $p = New-AzVMConfig -VMName $vmname -VMSize $vmsize;
        Assert-AreEqual $p.HardwareProfile.VmSize $vmsize;

        # NRP
        $subnet = New-AzVirtualNetworkSubnetConfig -Name ('subnet' + $rgname) -AddressPrefix "10.0.0.0/24";
        $vnet = New-AzVirtualNetwork -Force -Name ('vnet' + $rgname) -ResourceGroupName $rgname -Location $loc -AddressPrefix "10.0.0.0/16" -Subnet $subnet;
        $vnet = Get-AzVirtualNetwork -Name ('vnet' + $rgname) -ResourceGroupName $rgname;
        $subnetId = $vnet.Subnets[0].Id;
        $pubip = New-AzPublicIpAddress -Force -Name ('pubip' + $rgname) -ResourceGroupName $rgname -Location $loc -AllocationMethod Dynamic -DomainNameLabel ('pubip' + $rgname);
        $pubip = Get-AzPublicIpAddress -Name ('pubip' + $rgname) -ResourceGroupName $rgname;
        $pubipId = $pubip.Id;
        $nic = New-AzNetworkInterface -Force -Name ('nic' + $rgname) -ResourceGroupName $rgname -Location $loc -SubnetId $subnetId -PublicIpAddressId $pubip.Id;
        $nic = Get-AzNetworkInterface -Name ('nic' + $rgname) -ResourceGroupName $rgname;
        $nicId = $nic.Id;

        $p = Add-AzVMNetworkInterface -VM $p -Id $nicId;
        Assert-AreEqual $p.NetworkProfile.NetworkInterfaces.Count 1;
        Assert-AreEqual $p.NetworkProfile.NetworkInterfaces[0].Id $nicId;

        # Adding the same Nic but not set it Primary
        $p = Add-AzVMNetworkInterface -VM $p -Id $nicId -Primary;
        Assert-AreEqual $p.NetworkProfile.NetworkInterfaces.Count 1;
        Assert-AreEqual $p.NetworkProfile.NetworkInterfaces[0].Id $nicId;
        Assert-AreEqual $p.NetworkProfile.NetworkInterfaces[0].Primary $true;

        # Storage Account (SA)
        $stoname = 'sto' + $rgname;
        $stotype = 'Standard_GRS';
        New-AzStorageAccount -ResourceGroupName $rgname -Name $stoname -Location $loc -Type $stotype;
        $stoaccount = Get-AzStorageAccount -ResourceGroupName $rgname -Name $stoname;


        if($hasManagedDisks -eq $false)
        {
            $osDiskName = 'osDisk';
            $osDiskCaching = 'ReadWrite';
            $osDiskVhdUri = "https://$stoname.blob.core.windows.net/test/os.vhd";
            $dataDiskVhdUri1 = "https://$stoname.blob.core.windows.net/test/data1.vhd";
            $dataDiskVhdUri2 = "https://$stoname.blob.core.windows.net/test/data2.vhd";
            $dataDiskVhdUri3 = "https://$stoname.blob.core.windows.net/test/data3.vhd";

            $p = Set-AzVMOSDisk -VM $p -Name $osDiskName -VhdUri $osDiskVhdUri -Caching $osDiskCaching -CreateOption FromImage;

            $p = Add-AzVMDataDisk -VM $p -Name 'testDataDisk1' -Caching 'ReadOnly' -DiskSizeInGB 10 -Lun 1 -VhdUri $dataDiskVhdUri1 -CreateOption Empty;
            $p = Add-AzVMDataDisk -VM $p -Name 'testDataDisk2' -Caching 'ReadOnly' -DiskSizeInGB 11 -Lun 2 -VhdUri $dataDiskVhdUri2 -CreateOption Empty;
            $p = Add-AzVMDataDisk -VM $p -Name 'testDataDisk3' -Caching 'ReadOnly' -DiskSizeInGB 12 -Lun 3 -VhdUri $dataDiskVhdUri3 -CreateOption Empty;
            $p = Remove-AzVMDataDisk -VM $p -Name 'testDataDisk3';

            Assert-AreEqual $p.StorageProfile.OSDisk.Caching $osDiskCaching;
            Assert-AreEqual $p.StorageProfile.OSDisk.Name $osDiskName;
            Assert-AreEqual $p.StorageProfile.OSDisk.Vhd.Uri $osDiskVhdUri;
            Assert-AreEqual $p.StorageProfile.DataDisks.Count 2;
            Assert-AreEqual $p.StorageProfile.DataDisks[0].Caching 'ReadOnly';
            Assert-AreEqual $p.StorageProfile.DataDisks[0].DiskSizeGB 10;
            Assert-AreEqual $p.StorageProfile.DataDisks[0].Lun 1;
            Assert-AreEqual $p.StorageProfile.DataDisks[0].Vhd.Uri $dataDiskVhdUri1;
            Assert-AreEqual $p.StorageProfile.DataDisks[1].Caching 'ReadOnly';
            Assert-AreEqual $p.StorageProfile.DataDisks[1].DiskSizeGB 11;
            Assert-AreEqual $p.StorageProfile.DataDisks[1].Lun 2;
            Assert-AreEqual $p.StorageProfile.DataDisks[1].Vhd.Uri $dataDiskVhdUri2;
        }
        # OS & Image
        $user = "Foo12";
        $password = $PLACEHOLDER;
        $securePassword = ConvertTo-SecureString $password -AsPlainText -Force;
        $cred = New-Object System.Management.Automation.PSCredential ($user, $securePassword);
        $computerName = 'test';
        $vhdContainer = "https://$stoname.blob.core.windows.net/test";

        # $p.StorageProfile.OSDisk = $null;
        $p = Set-AzVMOperatingSystem -VM $p -Windows -ComputerName $computerName -Credential $cred;

        $imgRef = Get-DefaultCRPImage -loc $loc;
        $p = ($imgRef | Set-AzVMSourceImage -VM $p);

        Assert-AreEqual $p.OSProfile.AdminUsername $user;
        Assert-AreEqual $p.OSProfile.ComputerName $computerName;
        Assert-AreEqual $p.OSProfile.AdminPassword $password;

        Assert-AreEqual $p.StorageProfile.ImageReference.Offer $imgRef.Offer;
        Assert-AreEqual $p.StorageProfile.ImageReference.Publisher $imgRef.PublisherName;
        Assert-AreEqual $p.StorageProfile.ImageReference.Sku $imgRef.Skus;
        Assert-AreEqual $p.StorageProfile.ImageReference.Version $imgRef.Version;

        # Virtual Machine
        New-AzVM -ResourceGroupName $rgname -Location $loc -VM $p;

        # Get VM
        $vm1 = Get-AzVM -Name $vmname -ResourceGroupName $rgname -DisplayHint Expand;

        # VM Expand output
        $a = $vm1 | Out-String;
        Write-Verbose("Get-AzVM output:");
        Write-Verbose($a);
        Assert-NotNull $a
        Assert-True {$a.Contains("Sku");}

        # VM Compact output
        $vm1.DisplayHint = "Compact";
        $a = $vm1 | Out-String;
        Assert-NotNull $a
        Assert-False {$a.Contains("Sku");}

        # Table format output
        $a = $vm1 | Format-Table | Out-String;
        Write-Verbose("Get-AzVM | Format-Table output:");
        Write-Verbose($a);

        Assert-NotNull $vm1.VmId;
        Assert-AreEqual $vm1.Name $vmname;
        Assert-AreEqual $vm1.NetworkProfile.NetworkInterfaces.Count 1;
        Assert-AreEqual $vm1.NetworkProfile.NetworkInterfaces[0].Id $nicId;

        Assert-AreEqual $vm1.StorageProfile.ImageReference.Offer $imgRef.Offer;
        Assert-AreEqual $vm1.StorageProfile.ImageReference.Publisher $imgRef.PublisherName;
        Assert-AreEqual $vm1.StorageProfile.ImageReference.Sku $imgRef.Skus;
        Assert-AreEqual $vm1.StorageProfile.ImageReference.Version $imgRef.Version;

        Assert-AreEqual $vm1.OSProfile.AdminUsername $user;
        Assert-AreEqual $vm1.OSProfile.ComputerName $computerName;
        Assert-AreEqual $vm1.HardwareProfile.VmSize $vmsize;

        Assert-AreEqual $true $vm1.DiagnosticsProfile.BootDiagnostics.Enabled;
        Assert-AreEqual $stoaccount.PrimaryEndpoints.Blob $vm1.DiagnosticsProfile.BootDiagnostics.StorageUri;

        Assert-AreEqual "BGInfo" $vm1.Extensions[0].VirtualMachineExtensionType
        Assert-AreEqual "Microsoft.Compute" $vm1.Extensions[0].Publisher

        $job = Start-AzVM -Id $vm1.Id -AsJob;
        $result = $job | Wait-Job;
        Assert-AreEqual "Completed" $result.State;
        $st = $job | Receive-Job;
        Verify-PSComputeLongRunningOperation $st;

        $job = Restart-AzVM -Id $vm1.Id -AsJob;
        $result = $job | Wait-Job;
        Assert-AreEqual "Completed" $result.State;
        $st = $job | Receive-Job;
        Verify-PSComputeLongRunningOperation $st;

        $job = Stop-AzVM -Id $vm1.Id -Force -StayProvisioned -AsJob;
        $result = $job | Wait-Job;
        Assert-AreEqual "Completed" $result.State;
        $st = $job | Receive-Job;
        Verify-PSComputeLongRunningOperation $st;

        # Update
        $p.Location = $vm1.Location;
        Update-AzVM -ResourceGroupName $rgname -VM $p;

        $vm2 = Get-AzVM -Name $vmname -ResourceGroupName $rgname;
        Assert-AreEqual $null $vm2.Zones;

        Assert-AreEqual $vm2.NetworkProfile.NetworkInterfaces.Count 1;
        Assert-AreEqual $vm2.NetworkProfile.NetworkInterfaces[0].Id $nicId;

        Assert-AreEqual $vm2.StorageProfile.ImageReference.Offer $imgRef.Offer;
        Assert-AreEqual $vm2.StorageProfile.ImageReference.Publisher $imgRef.PublisherName;
        Assert-AreEqual $vm2.StorageProfile.ImageReference.Sku $imgRef.Skus;
        Assert-AreEqual $vm2.StorageProfile.ImageReference.Version $imgRef.Version;

        Assert-AreEqual $vm2.OSProfile.AdminUsername $user;
        Assert-AreEqual $vm2.OSProfile.ComputerName $computerName;
        Assert-AreEqual $vm2.HardwareProfile.VmSize $vmsize;
        Assert-NotNull $vm2.Location;

        Assert-AreEqual $true $vm2.DiagnosticsProfile.BootDiagnostics.Enabled;
        Assert-AreEqual $stoaccount.PrimaryEndpoints.Blob $vm2.DiagnosticsProfile.BootDiagnostics.StorageUri;

        $vms = Get-AzVM -ResourceGroupName $rgname;
        $a = $vms | Out-String;
        Write-Verbose("Get-AzVM (List) output:");
        Write-Verbose($a);
        Assert-NotNull $a
        Assert-True{$a.Contains("NIC");}
        Assert-AreNotEqual $vms $null;
        
        $wildcardRgQuery = ($rgname -replace ".$") + "*"
        $wildcardNameQuery = ($vmname -replace ".$") + "*"
        
        $vms = Get-AzVM;
        $a = $vms | Out-String;
        Assert-NotNull $a
        Assert-AreNotEqual $vms $null;
        
        $vms = Get-AzVM -ResourceGroupName $wildcardRgQuery;
        $a = $vms | Out-String;
        Assert-NotNull $a
        Assert-True{$a.Contains("NIC");}
        Assert-AreNotEqual $vms $null;
        
        $vms = Get-AzVM -Name $vmname;
        $a = $vms | Out-String;
        Assert-NotNull $a
        Assert-True{$a.Contains("NIC");}
        Assert-AreNotEqual $vms $null;
        
        $vms = Get-AzVM -Name $wildcardNameQuery;
        $a = $vms | Out-String;
        Assert-NotNull $a
        Assert-True{$a.Contains("NIC");}
        Assert-AreNotEqual $vms $null;
        
        $vms = Get-AzVM -ResourceGroupName $wildcardRgQuery -Name $vmname;
        $a = $vms | Out-String;
        Assert-NotNull $a
        Assert-True{$a.Contains("NIC");}
        Assert-AreNotEqual $vms $null;
        
        $vms = Get-AzVM -ResourceGroupName $wildcardRgQuery -Name $wildcardNameQuery;
        $a = $vms | Out-String;
        Assert-NotNull $a
        Assert-True{$a.Contains("NIC");}
        Assert-AreNotEqual $vms $null;
        
        $vms = Get-AzVM -ResourceGroupName $rgname -Name $wildcardNameQuery;
        $a = $vms | Out-String;
        Assert-NotNull $a
        Assert-True{$a.Contains("NIC");}
        Assert-AreNotEqual $vms $null;
        
        Assert-NotNull $vms[0]
        # VM Compact output
        $a = $vms[0] | Format-Custom | Out-String;
        Assert-NotNull $a
        Assert-False {$a.Contains("Sku");}

        # VM Expand output
        $vms[0].DisplayHint = "Expand";
        $a = $vms[0] | Format-Custom | Out-String;
        Assert-NotNull $a
        Assert-True {$a.Contains("Sku");}

        # Remove All VMs
        $job = Get-AzVM -ResourceGroupName $rgname | Remove-AzVM -ResourceGroupName $rgname -Force -AsJob;
        $result = $job | Wait-Job;
        Assert-AreEqual "Completed" $result.State;
        $vms = Get-AzVM -ResourceGroupName $rgname;
        Assert-AreEqual $vms $null;

        # Availability Set
        $asetName = 'aset' + $rgname;
        $asetSkuName = 'Classic';
        $UD = 3;
        $FD = 3;
        if($hasManagedDisks -eq $true)
        {
            $asetSkuName = 'Aligned';
            $FD = 2;
        }

        New-AzAvailabilitySet -ResourceGroupName $rgname -Name $asetName -Location $loc -PlatformUpdateDomainCount $UD -PlatformFaultDomainCount $FD -Sku $asetSkuName;

        $asets = Get-AzAvailabilitySet -ResourceGroupName $rgname;
        Assert-NotNull $asets;
        Assert-AreEqual $asetName $asets[0].Name;

        $aset = Get-AzAvailabilitySet -ResourceGroupName $rgname -Name $asetName;
        Assert-NotNull $aset;
        Assert-AreEqual $asetName $aset.Name;
        Assert-AreEqual $UD $aset.PlatformUpdateDomainCount;
        Assert-AreEqual $FD $aset.PlatformFaultDomainCount;
        Assert-AreEqual $asetSkuName $aset.Sku;
        Assert-NotNull $asets[0].RequestId;
        Assert-NotNull $asets[0].StatusCode;

        $subId = Get-SubscriptionIdFromResourceGroup $rgname;

        $asetId = ('/subscriptions/' + $subId + '/resourceGroups/' + $rgname + '/providers/Microsoft.Compute/availabilitySets/' + $asetName);
        $vmname2 = $vmname + '2';
        $p2 = New-AzVMConfig -VMName $vmname2 -VMSize $vmsize -AvailabilitySetId $asetId;
        $p2.HardwareProfile = $p.HardwareProfile;
        $p2.OSProfile = $p.OSProfile;
        $p2.NetworkProfile = $p.NetworkProfile;
        $p2.StorageProfile = $p.StorageProfile;

        $p2.StorageProfile.DataDisks = $null;
        if($hasManagedDisks -eq $false)
        {
            $p2.StorageProfile.OsDisk.Vhd.Uri = "https://$stoname.blob.core.windows.net/test/os2.vhd";
        }
        New-AzVM -ResourceGroupName $rgname -Location $loc -VM $p2;

        $vm2 = Get-AzVM -Name $vmname2 -ResourceGroupName $rgname;
        Assert-NotNull $vm2;
        $vm2_out = $vm2 | Out-String
        Assert-True {$vm2_out.Contains("AvailabilitySetReference")};
        Assert-AreEqual $vm2.AvailabilitySetReference.Id $asetId;
        Assert-True { $vm2.ResourceGroupName -eq $rgname }

        # Remove
        $st = Remove-AzVM -Id $vm2.Id -Force;
        Verify-PSComputeLongRunningOperation $st;
    }
    finally
    {
        # Cleanup
        Clean-ResourceGroup $rgname
    }
}

<#
.SYNOPSIS
Test Virtual Machines
#>
function Test-VirtualMachineInEdgeZone
{
    $ResourceGroup = Get-ComputeTestResourceName;
    $LocationName = "westus";
    $EdgeZone = "microsoftlosangeles1";
    $VMName = "MyVM";

    try
    {
        New-AzResourceGroup -Name $ResourceGroup -Location $LocationName -Force;

        $VMLocalAdminUser = "LocalAdminUser";
        $VMLocalAdminSecurePassword = ConvertTo-SecureString $PLACEHOLDER -AsPlainText -Force;
        
        $VMSize = "Standard_B1ls";
        $ComputerName = "MyComputer";
        $NetworkName = "MyNet";
        $NICName = "MyNIC";
        $SubnetName = "MySubnet";
        $SubnetAddressPrefix = "10.0.0.0/24";
        $VnetAddressPrefix = "10.0.0.0/16";

        $SingleSubnet = New-AzVirtualNetworkSubnetConfig -Name $SubnetName -AddressPrefix $SubnetAddressPrefix;
        $Vnet = New-AzVirtualNetwork -Name $NetworkName -ResourceGroupName $ResourceGroup -Location $LocationName -EdgeZone $EdgeZone -AddressPrefix $VnetAddressPrefix -Subnet $SingleSubnet;
        $NIC = New-AzNetworkInterface -Name $NICName -ResourceGroupName $ResourceGroup -Location $LocationName -EdgeZone $EdgeZone -SubnetId $Vnet.Subnets[0].Id;

        $Credential = New-Object System.Management.Automation.PSCredential ($VMLocalAdminUser, $VMLocalAdminSecurePassword);

        $VirtualMachine = New-AzVMConfig -VMName $VMName -VMSize $VMSize;
        $VirtualMachine = Set-AzVMOperatingSystem -VM $VirtualMachine -Windows -ComputerName $ComputerName -Credential $Credential -ProvisionVMAgent -EnableAutoUpdate;
        $VirtualMachine = Add-AzVMNetworkInterface -VM $VirtualMachine -Id $NIC.Id;
        $VirtualMachine = Set-AzVMSourceImage -VM $VirtualMachine -PublisherName 'MicrosoftWindowsServer' -Offer 'WindowsServer' -Skus '2016-DataCenter' -Version 'latest';

        New-AzVM -ResourceGroupName $ResourceGroup -Location $LocationName -EdgeZone $EdgeZone -VM $VirtualMachine;

        $vm = Get-AzVm -ResourceGroupName $ResourceGroup -Name $VMName

        Assert-AreEqual $vm.ExtendedLocation.Name $EdgeZone;

         # validate that extendedlocation is propagated correctly in this cmdlet
        Update-AzVM -VM $vm -ResourceGroupName $ResourceGroup;
    }
    finally
    {
        # Cleanup
        Clean-ResourceGroup $ResourceGroup;
    }
}

<#
.SYNOPSIS
Test Virtual Machines
#>
function Test-VirtualMachinePiping
{
    # Setup
    $rgname = Get-ComputeTestResourceName

    try
    {
        # Common
        $loc = Get-ComputeVMLocation;
        New-AzResourceGroup -Name $rgname -Location $loc -Force;

        # VM Profile & Hardware
        $vmsize = 'Standard_A4';
        $vmname = 'vm' + $rgname;

        # NRP
        $subnet = New-AzVirtualNetworkSubnetConfig -Name ('subnet' + $rgname) -AddressPrefix "10.0.0.0/24";
        $vnet = New-AzVirtualNetwork -Force -Name ('vnet' + $rgname) -ResourceGroupName $rgname -Location $loc -AddressPrefix "10.0.0.0/16" -Subnet $subnet;
        $vnet = Get-AzVirtualNetwork -Name ('vnet' + $rgname) -ResourceGroupName $rgname;
        $subnetId = $vnet.Subnets[0].Id;
        $pubip = New-AzPublicIpAddress -Force -Name ('pubip' + $rgname) -ResourceGroupName $rgname -Location $loc -AllocationMethod Dynamic -DomainNameLabel ('pubip' + $rgname);
        $pubip = Get-AzPublicIpAddress -Name ('pubip' + $rgname) -ResourceGroupName $rgname;
        $pubipId = $pubip.Id;
        $nic = New-AzNetworkInterface -Force -Name ('nic' + $rgname) -ResourceGroupName $rgname -Location $loc -SubnetId $subnetId -PublicIpAddressId $pubip.Id;
        $nic = Get-AzNetworkInterface -Name ('nic' + $rgname) -ResourceGroupName $rgname;
        $nicId = $nic.Id;

        # Storage Account (SA)
        $stoname = 'sto' + $rgname;
        $stotype = 'Standard_GRS';
        New-AzStorageAccount -ResourceGroupName $rgname -Name $stoname -Location $loc -Type $stotype;
        $stoaccount = Get-AzStorageAccount -ResourceGroupName $rgname -Name $stoname;

        $osDiskName = 'osDisk';
        $osDiskCaching = 'ReadWrite';
        $osDiskVhdUri = "https://$stoname.blob.core.windows.net/test/os.vhd";
        $dataDiskVhdUri1 = "https://$stoname.blob.core.windows.net/test/data1.vhd";
        $dataDiskVhdUri2 = "https://$stoname.blob.core.windows.net/test/data2.vhd";
        $dataDiskVhdUri3 = "https://$stoname.blob.core.windows.net/test/data3.vhd";

        # OS & Image
        $user = "Foo12";
        $password = $PLACEHOLDER;
        $securePassword = ConvertTo-SecureString $password -AsPlainText -Force;
        $cred = New-Object System.Management.Automation.PSCredential ($user, $securePassword);
        $computerName = 'test';
        $vhdContainer = "https://$stoname.blob.core.windows.net/test";

        $p = New-AzVMConfig -VMName $vmname -VMSize $vmsize `
             | Add-AzVMNetworkInterface -Id $nicId -Primary `
             | Set-AzVMOSDisk -Name $osDiskName -VhdUri $osDiskVhdUri -Caching $osDiskCaching -CreateOption FromImage `
             | Add-AzVMDataDisk -Name 'testDataDisk1' -Caching 'ReadOnly' -DiskSizeInGB 10 -Lun 1 -VhdUri $dataDiskVhdUri1 -CreateOption Empty `
             | Add-AzVMDataDisk -Name 'testDataDisk2' -Caching 'ReadOnly' -DiskSizeInGB 11 -Lun 2 -VhdUri $dataDiskVhdUri2 -CreateOption Empty `
             | Set-AzVMOperatingSystem -Windows -ComputerName $computerName -Credential $cred;

        $imgRef = Get-DefaultCRPImage -loc $loc;
        $imgRef | Set-AzVMSourceImage -VM $p | New-AzVM -ResourceGroupName $rgname -Location $loc;

        # Get VM
        $vm1 = Get-AzVM -Name $vmname -ResourceGroupName $rgname;
        Assert-AreEqual $vm1.Name $vmname;
        Assert-AreEqual $vm1.NetworkProfile.NetworkInterfaces.Count 1;
        Assert-AreEqual $vm1.NetworkProfile.NetworkInterfaces[0].Id $nicId;

        Assert-AreEqual $vm1.StorageProfile.DataDisks.Count 2;
        Assert-AreEqual $vm1.StorageProfile.ImageReference.Offer $imgRef.Offer;
        Assert-AreEqual $vm1.StorageProfile.ImageReference.Publisher $imgRef.PublisherName;
        Assert-AreEqual $vm1.StorageProfile.ImageReference.Sku $imgRef.Skus;
        Assert-AreEqual $vm1.StorageProfile.ImageReference.Version $imgRef.Version;

        Assert-AreEqual $vm1.OSProfile.AdminUsername $user;
        Assert-AreEqual $vm1.OSProfile.ComputerName $computerName;
        Assert-AreEqual $vm1.HardwareProfile.VmSize $vmsize;

        Assert-AreEqual $vm1.Extensions[0].AutoUpgradeMinorVersion $true;
        Assert-AreEqual $vm1.Extensions[0].Publisher "Microsoft.Compute"
        Assert-AreEqual $vm1.Extensions[0].VirtualMachineExtensionType "BGInfo";

        $st = Get-AzVM -ResourceGroupName $rgname | Start-AzVM;
        Verify-PSComputeLongRunningOperation $st;
        $st = Get-AzVM -ResourceGroupName $rgname | Restart-AzVM;
        Verify-PSComputeLongRunningOperation $st;
        $st = Get-AzVM -ResourceGroupName $rgname | Stop-AzVM -Force -StayProvisioned;
        Verify-PSComputeLongRunningOperation $st;

        # Update VM
        Get-AzVM -ResourceGroupName $rgname -Name $vmname `
        | Add-AzVMDataDisk -Name 'testDataDisk3' -Caching 'ReadOnly' -DiskSizeInGB 12 -Lun 3 -VhdUri $dataDiskVhdUri3 -CreateOption Empty `
        | Update-AzVM;

        $vm2 = Get-AzVM -Name $vmname -ResourceGroupName $rgname;

        Assert-AreEqual $vm2.NetworkProfile.NetworkInterfaces.Count 1;
        Assert-AreEqual $vm2.NetworkProfile.NetworkInterfaces[0].Id $nicId;

        Assert-AreEqual $vm2.StorageProfile.DataDisks.Count 3;
        Assert-AreEqual $vm2.StorageProfile.ImageReference.Offer $imgRef.Offer;
        Assert-AreEqual $vm2.StorageProfile.ImageReference.Publisher $imgRef.PublisherName;
        Assert-AreEqual $vm2.StorageProfile.ImageReference.Sku $imgRef.Skus;
        Assert-AreEqual $vm2.StorageProfile.ImageReference.Version $imgRef.Version;

        Assert-AreEqual $vm2.OSProfile.AdminUsername $user;
        Assert-AreEqual $vm2.OSProfile.ComputerName $computerName;
        Assert-AreEqual $vm2.HardwareProfile.VmSize $vmsize;
        Assert-NotNull $vm2.Location;

        Get-AzVM -ResourceGroupName $rgname | Stop-AzVM -Force;
        Get-AzVM -ResourceGroupName $rgname | Set-AzVM -Generalize;

        $dest = Get-ComputeTestResourceName;
        $templatePath = Join-Path $TestOutputRoot "template.txt";
        $job = Get-AzVM -ResourceGroupName $rgname | Save-AzVMImage -DestinationContainerName $dest -VHDNamePrefix 'pslib' -Overwrite -Path $templatePath -AsJob;
        $result = $job | Wait-Job;
        Assert-AreEqual "Completed" $result.State;
        $st = $job | Receive-Job;
        Verify-PSComputeLongRunningOperation $st;

        $template = Get-Content $templatePath;
        Assert-True { $template[1].Contains("$schema"); }

        # Remove All VMs
        Get-AzVM -ResourceGroupName $rgname | Remove-AzVM -Force;
        $vms = Get-AzVM -ResourceGroupName $rgname;
        Assert-AreEqual $vms $null;
    }
    finally
    {
        # Cleanup
        Clean-ResourceGroup $rgname
    }
}

<#
.SYNOPSIS
Test Update Virtual Machines without NIC (Negative Test)
#>
function Test-VirtualMachineUpdateWithoutNic
{
    # Setup
    $rgname = Get-ComputeTestResourceName

    try
    {
        # Common
        $loc = Get-ComputeVMLocation;
        New-AzResourceGroup -Name $rgname -Location $loc -Force;

        # VM Profile & Hardware
        $vmsize = 'Standard_A4';
        $vmname = 'vm' + $rgname;

        # NRP
        $subnet = New-AzVirtualNetworkSubnetConfig -Name ('subnet' + $rgname) -AddressPrefix "10.0.0.0/24";
        $vnet = New-AzVirtualNetwork -Force -Name ('vnet' + $rgname) -ResourceGroupName $rgname -Location $loc -AddressPrefix "10.0.0.0/16" -Subnet $subnet;
        $vnet = Get-AzVirtualNetwork -Name ('vnet' + $rgname) -ResourceGroupName $rgname;
        $subnetId = $vnet.Subnets[0].Id;
        $pubip = New-AzPublicIpAddress -Force -Name ('pubip' + $rgname) -ResourceGroupName $rgname -Location $loc -AllocationMethod Dynamic -DomainNameLabel ('pubip' + $rgname);
        $pubip = Get-AzPublicIpAddress -Name ('pubip' + $rgname) -ResourceGroupName $rgname;
        $pubipId = $pubip.Id;
        $nic = New-AzNetworkInterface -Force -Name ('nic' + $rgname) -ResourceGroupName $rgname -Location $loc -SubnetId $subnetId -PublicIpAddressId $pubip.Id;
        $nic = Get-AzNetworkInterface -Name ('nic' + $rgname) -ResourceGroupName $rgname;
        $nicId = $nic.Id;

        # Storage Account (SA)
        $stoname = 'sto' + $rgname;
        $stotype = 'Standard_GRS';
        New-AzStorageAccount -ResourceGroupName $rgname -Name $stoname -Location $loc -Type $stotype;
        $stoaccount = Get-AzStorageAccount -ResourceGroupName $rgname -Name $stoname;

        $osDiskName = 'osDisk';
        $osDiskCaching = 'ReadWrite';
        $osDiskVhdUri = "https://$stoname.blob.core.windows.net/test/os.vhd";
        $dataDiskVhdUri1 = "https://$stoname.blob.core.windows.net/test/data1.vhd";
        $dataDiskVhdUri2 = "https://$stoname.blob.core.windows.net/test/data2.vhd";

        # OS & Image
        $user = "Foo12";
        $password = $PLACEHOLDER;
        $securePassword = ConvertTo-SecureString $password -AsPlainText -Force;
        $cred = New-Object System.Management.Automation.PSCredential ($user, $securePassword);
        $computerName = 'test';
        $vhdContainer = "https://$stoname.blob.core.windows.net/test";

        $p = New-AzVMConfig -VMName $vmname -VMSize $vmsize `
             | Add-AzVMNetworkInterface -Id $nicId -Primary `
             | Set-AzVMOSDisk -Name $osDiskName -VhdUri $osDiskVhdUri -Caching $osDiskCaching -CreateOption FromImage `
             | Add-AzVMDataDisk -Name 'testDataDisk1' -Caching 'ReadOnly' -DiskSizeInGB 10 -Lun 1 -VhdUri $dataDiskVhdUri1 -CreateOption Empty `
             | Add-AzVMDataDisk -Name 'testDataDisk2' -Caching 'ReadOnly' -DiskSizeInGB 11 -Lun 2 -VhdUri $dataDiskVhdUri2 -CreateOption Empty `
             | Set-AzVMOperatingSystem -Windows -ComputerName $computerName -Credential $cred;

        $imgRef = Get-DefaultCRPImage -loc $loc;
        $job = $imgRef | Set-AzVMSourceImage -VM $p | New-AzVM -ResourceGroupName $rgname -Location $loc -AsJob;
        $result = $job | Wait-Job;
        Assert-AreEqual "Completed" $result.State;

        # Get VM
        $vm1 = Get-AzVM -Name $vmname -ResourceGroupName $rgname;
        Assert-AreEqual $vm1.Name $vmname;
        Assert-AreEqual $vm1.NetworkProfile.NetworkInterfaces.Count 1;
        Assert-AreEqual $vm1.NetworkProfile.NetworkInterfaces[0].Id $nicId;

        Assert-AreEqual $vm1.StorageProfile.DataDisks.Count 2;
        Assert-AreEqual $vm1.StorageProfile.ImageReference.Offer $imgRef.Offer;
        Assert-AreEqual $vm1.StorageProfile.ImageReference.Publisher $imgRef.PublisherName;
        Assert-AreEqual $vm1.StorageProfile.ImageReference.Sku $imgRef.Skus;
        Assert-AreEqual $vm1.StorageProfile.ImageReference.Version $imgRef.Version;

        Assert-AreEqual $vm1.OSProfile.AdminUsername $user;
        Assert-AreEqual $vm1.OSProfile.ComputerName $computerName;
        Assert-AreEqual $vm1.HardwareProfile.VmSize $vmsize;

        Assert-AreEqual $vm1.Extensions[0].AutoUpgradeMinorVersion $true;
        Assert-AreEqual $vm1.Extensions[0].Publisher "Microsoft.Compute";
        Assert-AreEqual $vm1.Extensions[0].VirtualMachineExtensionType "BGInfo";

        # Update VM
        $vm = Get-AzVM -ResourceGroupName $rgname -Name $vmname | Remove-AzVMNetworkInterface;

        Assert-ThrowsContains { Update-AzVM -ResourceGroupName $rgname -VM $vm; } "must have at least one network interface"
    }
    finally
    {
        # Cleanup
        Clean-ResourceGroup $rgname
    }
}


<#
.SYNOPSIS
Test Virtual Machine Size and Usage
#>
function Test-VirtualMachineList
{
    $s1 = Get-AzVM;
    $s2 = Get-AzVM;

    if ($s2 -ne $null)
    {
        Assert-NotNull $s2[0].Id;
    }
    Assert-ThrowsContains { $s3 = Get-AzVM -NextLink "https://www.test.com/test"; } "Unable to deserialize the response"
}

<#
.SYNOPSIS
Test Virtual Machine Size and Usage
#>
function Test-VirtualMachineImageList
{
    # Setup
    $passed = $false;

    try
    {
        $locStr = Get-ComputeVMLocation;

        # List Tests
        $foundAnyImage = $false;
        $pubNames = Get-AzVMImagePublisher -Location $locStr | select -ExpandProperty PublisherName;
        $maxPubCheck = 3;
        $numPubCheck = 1;
        $pubNameFilter = '*Windows*';
        foreach ($pub in $pubNames)
        {
            # Filter Windows Images
            if (-not ($pub -like $pubNameFilter)) { continue; }

            $s2 = Get-AzVMImageOffer -Location $locStr -PublisherName $pub;
            if ($s2.Count -gt 0)
            {
                # Check "$maxPubCheck" publishers at most
                $numPubCheck = $numPubCheck + 1;
                if ($numPubCheck -gt $maxPubCheck) { break; }

                $offerNames = $s2 | select -ExpandProperty Offer;
                foreach ($offer in $offerNames)
                {
                    $s3 = Get-AzVMImageSku -Location $locStr -PublisherName $pub -Offer $offer;
                    if ($s3.Count -gt 0)
                    {
                        $skus = $s3 | select -ExpandProperty Skus;
                        foreach ($sku in $skus)
                        {
                            $s4 = Get-AzVMImage -Location $locStr -PublisherName $pub -Offer $offer -Sku $sku -Version "*";
                            if ($s4.Count -gt 0)
                            {
                                $versions = $s4 | select -ExpandProperty Version;

                                foreach ($ver in $versions)
                                {
                                    if ($ver -eq $null -or $ver -eq '') { continue; }
                                    $s6 = Get-AzVMImage -Location $locStr -PublisherName $pub -Offer $offer -Sku $sku -Version $ver;
                                    Assert-NotNull $s6;
                                    $s6;

                                    Assert-True { $versions -contains $ver };
                                    Assert-True { $versions -contains $s6.Name };

                                    $s6.Id;

                                    $foundAnyImage = $true;
                                }
                            }
                        }
                    }
                }
            }
        }

        Assert-True { $foundAnyImage };

        # Test Extension Image
        $foundAnyExtensionImage = $false;
        $pubNameFilter = '*Microsoft.Compute*';

        foreach ($pub in $pubNames)
        {
            # Filter Windows Images
            if (-not ($pub -like $pubNameFilter)) { continue; }

            $s1 = Get-AzVMExtensionImageType -Location $locStr -PublisherName $pub;
            $types = $s1 | select -ExpandProperty Type;
            if ($types.Count -gt 0)
            {
                foreach ($type in $types)
                {
                    $s2 = Get-AzVMExtensionImage -Location $locStr -PublisherName $pub -Type $type -FilterExpression "startswith(name,'1')" -Version "*";
                    $versions = $s2 | select -ExpandProperty Version;
                    foreach ($ver in $versions)
                    {
                        $s3 = Get-AzVMExtensionImage -Location $locStr -PublisherName $pub -Type $type -Version $ver;

                        Assert-NotNull $s3;
                        Assert-True { $s3.Version -eq $ver; }
                        $s3.Id;

                        $foundAnyExtensionImage = $true;
                    }
                }
            }
        }

        Assert-True { $foundAnyExtensionImage };

        # Test Piping
        $pubNameFilter = '*Microsoft*Windows*Server*';
        $imgs = Get-AzVMImagePublisher -Location $locStr | where { $_.PublisherName -like $pubNameFilter } | Get-AzVMImageOffer | Get-AzVMImageSku | Get-AzVMImage | Get-AzVMImage;
        Assert-True { $imgs.Count -gt 0 };

        $pubNameFilter = '*Microsoft.Compute*';
        $extimgs = Get-AzVMImagePublisher -Location $locStr | where { $_.PublisherName -like $pubNameFilter } | Get-AzVMExtensionImageType | Get-AzVMExtensionImage | Get-AzVMExtensionImage;
        Assert-True { $extimgs.Count -gt 0 };

        # Negative Tests
        # VM Images
        $s1 = Get-AzVMImagePublisher -Location $locStr;
        Assert-NotNull $s1;

        $publisherName = Get-ComputeTestResourceName;
        Assert-ThrowsContains { $s2 = Get-AzVMImageOffer -Location $locStr -PublisherName $publisherName; } "$publisherName was not found";

        $offerName = Get-ComputeTestResourceName;
        Assert-ThrowsContains { $s3 = Get-AzVMImageSku -Location $locStr -PublisherName $publisherName -Offer $offerName; } "was not found";

        $skusName = Get-ComputeTestResourceName;
        Assert-ThrowsContains { $s4 = Get-AzVMImage -Location $locStr -PublisherName $publisherName -Offer $offerName -Skus $skusName; } "was not found";
        $version = '1.0.0';
        Assert-ThrowsContains { $s6 = Get-AzVMImage -Location $locStr -PublisherName $publisherName -Offer $offerName -Skus $skusName -Version $version; } "was not found";

        # Extension Images
        $type = Get-ComputeTestResourceName;

        Assert-ThrowsContains { $s8 = Get-AzVMExtensionImageType -Location $locStr -PublisherName $publisherName; } "was not found";

        $passed = $true;
    }
    finally
    {
        #Assert-True { $passed };
    }
}

<#
.SYNOPSIS
Test Virtual Machine Size and Usage
#>
function Test-VirtualMachineSizeAndUsage
{
    # Setup
    $rgname = Get-ComputeTestResourceName
    $passed = $false;

    try
    {
        # Common
        $loc = Get-ComputeVMLocation;
        New-AzResourceGroup -Name $rgname -Location $loc -Force;

        # Availability Set
        $asetName = 'aset' + $rgname;
        New-AzAvailabilitySet -ResourceGroupName $rgname -Name $asetName -Location $loc;
        $aset = Get-AzAvailabilitySet -ResourceGroupName $rgname -Name $asetName;

        # VM Profile & Hardware
        $vmsize = 'Standard_A1';
        $vmname = 'vm' + $rgname;
        $p = New-AzVMConfig -VMName $vmname -VMSize $vmsize -AvailabilitySetId $aset.Id;
        Assert-AreEqual $p.HardwareProfile.VmSize $vmsize;

        # NRP
        $subnet = New-AzVirtualNetworkSubnetConfig -Name ('subnet' + $rgname) -AddressPrefix "10.0.0.0/24";
        $vnet = New-AzVirtualNetwork -Force -Name ('vnet' + $rgname) -ResourceGroupName $rgname -Location $loc -AddressPrefix "10.0.0.0/16" -Subnet $subnet;
        $vnet = Get-AzVirtualNetwork -Name ('vnet' + $rgname) -ResourceGroupName $rgname;
        $subnetId = $vnet.Subnets[0].Id;
        $pubip = New-AzPublicIpAddress -Force -Name ('pubip' + $rgname) -ResourceGroupName $rgname -Location $loc -AllocationMethod Dynamic -DomainNameLabel ('pubip' + $rgname);
        $pubip = Get-AzPublicIpAddress -Name ('pubip' + $rgname) -ResourceGroupName $rgname;
        $pubipId = $pubip.Id;
        $nic = New-AzNetworkInterface -Force -Name ('nic' + $rgname) -ResourceGroupName $rgname -Location $loc -SubnetId $subnetId -PublicIpAddressId $pubip.Id;
        $nic = Get-AzNetworkInterface -Name ('nic' + $rgname) -ResourceGroupName $rgname;
        $nicId = $nic.Id;

        $p = Add-AzVMNetworkInterface -VM $p -Id $nicId;
        Assert-AreEqual $p.NetworkProfile.NetworkInterfaces.Count 1;
        Assert-AreEqual $p.NetworkProfile.NetworkInterfaces[0].Id $nicId;

        # Storage Account (SA)
        $stoname = 'sto' + $rgname;
        $stotype = 'Standard_GRS';
        New-AzStorageAccount -ResourceGroupName $rgname -Name $stoname -Location $loc -Type $stotype;
        $stoaccount = Get-AzStorageAccount -ResourceGroupName $rgname -Name $stoname;

        $osDiskName = 'osDisk';
        $osDiskCaching = 'ReadWrite';
        $osDiskVhdUri = "https://$stoname.blob.core.windows.net/test/os.vhd";
        $dataDiskVhdUri1 = "https://$stoname.blob.core.windows.net/test/data1.vhd";
        $dataDiskVhdUri2 = "https://$stoname.blob.core.windows.net/test/data2.vhd";

        $p = Set-AzVMOSDisk -VM $p -Name $osDiskName -VhdUri $osDiskVhdUri -Caching $osDiskCaching -CreateOption FromImage -DiskSizeInGB 200;

        $p = Add-AzVMDataDisk -VM $p -Name 'testDataDisk1' -Caching 'ReadOnly' -DiskSizeInGB 10 -Lun 1 -VhdUri $dataDiskVhdUri1 -CreateOption Empty;
        $p = Add-AzVMDataDisk -VM $p -Name 'testDataDisk2' -Caching 'ReadOnly' -DiskSizeInGB 11 -Lun 2 -VhdUri $dataDiskVhdUri2 -CreateOption Empty;

        Assert-AreEqual $p.StorageProfile.OSDisk.Caching $osDiskCaching;
        Assert-AreEqual $p.StorageProfile.OSDisk.Name $osDiskName;
        Assert-AreEqual $p.StorageProfile.OSDisk.Vhd.Uri $osDiskVhdUri;
        Assert-AreEqual $p.StorageProfile.OSDisk.DiskSizeGB 200;
        Assert-AreEqual $p.StorageProfile.DataDisks.Count 2;
        Assert-AreEqual $p.StorageProfile.DataDisks[0].Caching 'ReadOnly';
        Assert-AreEqual $p.StorageProfile.DataDisks[0].DiskSizeGB 10;
        Assert-AreEqual $p.StorageProfile.DataDisks[0].Lun 1;
        Assert-AreEqual $p.StorageProfile.DataDisks[0].Vhd.Uri $dataDiskVhdUri1;
        Assert-AreEqual $p.StorageProfile.DataDisks[1].Caching 'ReadOnly';
        Assert-AreEqual $p.StorageProfile.DataDisks[1].DiskSizeGB 11;
        Assert-AreEqual $p.StorageProfile.DataDisks[1].Lun 2;
        Assert-AreEqual $p.StorageProfile.DataDisks[1].Vhd.Uri $dataDiskVhdUri2;

        # OS & Image
        $user = "Foo12";
        $password = $PLACEHOLDER;
        $securePassword = ConvertTo-SecureString $password -AsPlainText -Force;
        $cred = New-Object System.Management.Automation.PSCredential ($user, $securePassword);
        $computerName = 'test';

        $p = Set-AzVMOperatingSystem -VM $p -Windows -ComputerName $computerName -Credential $cred;

        Assert-AreEqual $p.OSProfile.AdminUsername $user;
        Assert-AreEqual $p.OSProfile.ComputerName $computerName;
        Assert-AreEqual $p.OSProfile.AdminPassword $password;

        # Image Reference
        $imgRef = Get-DefaultCRPImage -loc $loc;
        $p = Set-AzVMSourceImage -VM $p -PublisherName $imgRef.PublisherName -Offer $imgRef.Offer -Skus $imgRef.Skus -Version $imgRef.Version;
        Assert-NotNull $p.StorageProfile.ImageReference;
        Assert-Null $p.StorageProfile.SourceImageId;

        # Virtual Machine
        New-AzVM -ResourceGroupName $rgname -Location $loc -VM $p;

        $vm = Get-AzVM -ResourceGroupName $rgname -Name $vmname;

        # Validate Disks
        Assert-AreEqual $vm.StorageProfile.OSDisk.Caching $osDiskCaching;
        Assert-AreEqual $vm.StorageProfile.OSDisk.Name $osDiskName;
        Assert-AreEqual $vm.StorageProfile.OSDisk.Vhd.Uri $osDiskVhdUri;
        Assert-AreEqual $vm.StorageProfile.OSDisk.DiskSizeGB 200;
        Assert-AreEqual $vm.StorageProfile.DataDisks.Count 2;
        Assert-AreEqual $vm.StorageProfile.DataDisks[0].Caching 'ReadOnly';
        Assert-AreEqual $vm.StorageProfile.DataDisks[0].DiskSizeGB 10;
        Assert-AreEqual $vm.StorageProfile.DataDisks[0].Lun 1;
        Assert-AreEqual $vm.StorageProfile.DataDisks[0].Vhd.Uri $dataDiskVhdUri1;
        Assert-AreEqual $vm.StorageProfile.DataDisks[1].Caching 'ReadOnly';
        Assert-AreEqual $vm.StorageProfile.DataDisks[1].DiskSizeGB 11;
        Assert-AreEqual $vm.StorageProfile.DataDisks[1].Lun 2;
        Assert-AreEqual $vm.StorageProfile.DataDisks[1].Vhd.Uri $dataDiskVhdUri2;

        # Test Sizes
        $s1 = Get-AzVMSize -Location ($loc -replace ' ');
        Assert-NotNull $s1;
        Assert-NotNull $s1.RequestId;
        Assert-NotNull $s1.StatusCode;
        Validate-VirtualMachineSize $vmsize $s1;

        $s2 = Get-AzVMSize -ResourceGroupName $rgname -VMName $vmname;
        Assert-NotNull $s2;
        Validate-VirtualMachineSize $vmsize $s2;

        $asetName = $aset.Name;
        $s3 = Get-AzVMSize -ResourceGroupName $rgname -AvailabilitySetName $asetName;
        Assert-NotNull $s3;
        Validate-VirtualMachineSize $vmsize $s3;

        # Test Usage
        $u1 = Get-AzVMUsage -Location ($loc -replace ' ');

        $usageOutput = $u1 | Out-String;
        Write-Verbose("Get-AzVMUsage: ");
        Write-Verbose($usageOutput);
        $usageOutput =  $u1 | Out-String;
        Write-Verbose("Get-AzVMUsage | Format-Custom : ");
        $usageOutput =  $u1 | Format-Custom | Out-String;
        Write-Verbose($usageOutput);
        Validate-VirtualMachineUsage $u1;
    }
    finally
    {
        # Cleanup
        Clean-ResourceGroup $rgname
    }
}

function Validate-VirtualMachineSize
{
    param([string] $vmSize, $vmSizeList)

    $count = 0;

    foreach ($item in $vmSizeList)
    {
        if ($item.Name -eq $vmSize)
        {
            $count = $count + 1;
        }
    }

    $valid = $count -eq 1;

    return $valid;
}

function Validate-VirtualMachineUsage
{
    param($vmUsageList)

    $valid = $true;

    foreach ($item in $vmUsageList)
    {
        Assert-NotNull $item;
        Assert-NotNull $item.Name;
        Assert-NotNull $item.Name.Value;
        Assert-NotNull $item.Name.LocalizedValue;
        Assert-True { $item.CurrentValue -le $item.Limit };
        Assert-NotNull $item.RequestId;
        Assert-NotNull $item.StatusCode;
    }

    return $valid;
}

<#
.SYNOPSIS
Test Virtual Machines with PIR v2
#>
function Test-VirtualMachinePIRv2
{
    # Setup
    $rgname = Get-ComputeTestResourceName

    try
    {
        # Common
        $loc = Get-ComputeVMLocation;
        New-AzResourceGroup -Name $rgname -Location $loc -Force;

        # VM Profile & Hardware
        $vmsize = 'Standard_A4';
        $vmname = 'vm' + $rgname;
        $p = New-AzVMConfig -VMName $vmname -VMSize $vmsize;
        Assert-AreEqual $p.HardwareProfile.VmSize $vmsize;

        # NRP
        $subnet = New-AzVirtualNetworkSubnetConfig -Name ('subnet' + $rgname) -AddressPrefix "10.0.0.0/24";
        $vnet = New-AzVirtualNetwork -Force -Name ('vnet' + $rgname) -ResourceGroupName $rgname -Location $loc -AddressPrefix "10.0.0.0/16" -Subnet $subnet;
        $subnetId = $vnet.Subnets[0].Id;
        $pubip = New-AzPublicIpAddress -Force -Name ('pubip' + $rgname) -ResourceGroupName $rgname -Location $loc -AllocationMethod Dynamic -DomainNameLabel ('pubip' + $rgname);
        $pubipId = $pubip.Id;
        $nic = New-AzNetworkInterface -Force -Name ('nic' + $rgname) -ResourceGroupName $rgname -Location $loc -SubnetId $subnetId -PublicIpAddressId $pubip.Id;
        $nicId = $nic.Id;

        $p = Add-AzVMNetworkInterface -VM $p -Id $nicId;
        Assert-AreEqual $p.NetworkProfile.NetworkInterfaces.Count 1;
        Assert-AreEqual $p.NetworkProfile.NetworkInterfaces[0].Id $nicId;

        # Storage Account (SA)
        $stoname = 'sto' + $rgname;
        $stotype = 'Standard_GRS';
        New-AzStorageAccount -ResourceGroupName $rgname -Name $stoname -Location $loc -Type $stotype;
        $stoaccount = Get-AzStorageAccount -ResourceGroupName $rgname -Name $stoname;

        $osDiskName = 'osDisk';
        $osDiskCaching = 'ReadWrite';
        $osDiskVhdUri = "https://$stoname.blob.core.windows.net/test/os.vhd";
        $dataDiskVhdUri1 = "https://$stoname.blob.core.windows.net/test/data1.vhd";
        $dataDiskVhdUri2 = "https://$stoname.blob.core.windows.net/test/data2.vhd";
        $dataDiskVhdUri3 = "https://$stoname.blob.core.windows.net/test/data3.vhd";

        $p = Set-AzVMOSDisk -VM $p -Name $osDiskName -VhdUri $osDiskVhdUri -Caching $osDiskCaching -CreateOption FromImage;

        $p = Add-AzVMDataDisk -VM $p -Name 'testDataDisk1' -Caching 'ReadOnly' -DiskSizeInGB 10 -Lun 1 -VhdUri $dataDiskVhdUri1 -CreateOption Empty;
        $p = Add-AzVMDataDisk -VM $p -Name 'testDataDisk2' -Caching 'ReadOnly' -DiskSizeInGB 11 -Lun 2 -VhdUri $dataDiskVhdUri2 -CreateOption Empty;
        $p = Add-AzVMDataDisk -VM $p -Name 'testDataDisk3' -Caching 'ReadOnly' -DiskSizeInGB 12 -Lun 3 -VhdUri $dataDiskVhdUri3 -CreateOption Empty;
        $p = Remove-AzVMDataDisk -VM $p -Name 'testDataDisk3';

        Assert-AreEqual $p.StorageProfile.OSDisk.Caching $osDiskCaching;
        Assert-AreEqual $p.StorageProfile.OSDisk.Name $osDiskName;
        Assert-AreEqual $p.StorageProfile.OSDisk.Vhd.Uri $osDiskVhdUri;
        Assert-AreEqual $p.StorageProfile.DataDisks.Count 2;
        Assert-AreEqual $p.StorageProfile.DataDisks[0].Caching 'ReadOnly';
        Assert-AreEqual $p.StorageProfile.DataDisks[0].DiskSizeGB 10;
        Assert-AreEqual $p.StorageProfile.DataDisks[0].Lun 1;
        Assert-AreEqual $p.StorageProfile.DataDisks[0].Vhd.Uri $dataDiskVhdUri1;
        Assert-AreEqual $p.StorageProfile.DataDisks[1].Caching 'ReadOnly';
        Assert-AreEqual $p.StorageProfile.DataDisks[1].DiskSizeGB 11;
        Assert-AreEqual $p.StorageProfile.DataDisks[1].Lun 2;
        Assert-AreEqual $p.StorageProfile.DataDisks[1].Vhd.Uri $dataDiskVhdUri2;

        # OS & Image
        $user = "Foo12";
        $password = $PLACEHOLDER;
        $securePassword = ConvertTo-SecureString $password -AsPlainText -Force;
        $cred = New-Object System.Management.Automation.PSCredential ($user, $securePassword);
        $computerName = 'test';
        $vhdContainer = "https://$stoname.blob.core.windows.net/test";
        $img = 'a699494373c04fc0bc8f2bb1389d6106__Windows-Server-2012-Datacenter-201503.01-en.us-127GB.vhd';

        # $p.StorageProfile.OSDisk = $null;
        $p = Set-AzVMOperatingSystem -VM $p -Windows -ComputerName $computerName -Credential $cred;

        Assert-AreEqual $p.OSProfile.AdminUsername $user;
        Assert-AreEqual $p.OSProfile.ComputerName $computerName;
        Assert-AreEqual $p.OSProfile.AdminPassword $password;

        # Image Reference
        $imgRef = Get-DefaultCRPImage -loc $loc;
        $p = ($imgRef | Set-AzVMSourceImage -VM $p);
        Assert-NotNull $p.StorageProfile.ImageReference;
        Assert-Null $p.StorageProfile.SourceImageId;

        # TODO: Remove Data Disks for now
        $p.StorageProfile.DataDisks = $null;

        # Virtual Machine
        # TODO: Still need to do retry for New-AzVM for SA, even it's returned in Get-.
        New-AzVM -ResourceGroupName $rgname -Location $loc -VM $p;

        # Remove
        # Remove-AzVM -ResourceGroupName $rgname -Name $vmname -Force;
    }
    finally
    {
        # Cleanup
        Clean-ResourceGroup $rgname
    }
}

<#
.SYNOPSIS
Test Virtual Machines Capture
#>
function Test-VirtualMachineCapture
{
    # Setup
    $rgname = Get-ComputeTestResourceName

    try
    {
        # Common
        $loc = Get-ComputeVMLocation;
        New-AzResourceGroup -Name $rgname -Location $loc -Force;

        # VM Profile & Hardware
        $vmsize = 'Standard_A4';
        $vmname = 'vm' + $rgname;
        $p = New-AzVMConfig -VMName $vmname -VMSize $vmsize;
        Assert-AreEqual $p.HardwareProfile.VmSize $vmsize;

        # NRP
        $subnet = New-AzVirtualNetworkSubnetConfig -Name ('subnet' + $rgname) -AddressPrefix "10.0.0.0/24";
        $vnet = New-AzVirtualNetwork -Force -Name ('vnet' + $rgname) -ResourceGroupName $rgname -Location $loc -AddressPrefix "10.0.0.0/16" -Subnet $subnet;
        $vnet = Get-AzVirtualNetwork -Name ('vnet' + $rgname) -ResourceGroupName $rgname;
        $subnetId = $vnet.Subnets[0].Id;
        $pubip = New-AzPublicIpAddress -Force -Name ('pubip' + $rgname) -ResourceGroupName $rgname -Location $loc -AllocationMethod Dynamic -DomainNameLabel ('pubip' + $rgname);
        $pubip = Get-AzPublicIpAddress -Name ('pubip' + $rgname) -ResourceGroupName $rgname;
        $pubipId = $pubip.Id;
        $nic = New-AzNetworkInterface -Force -Name ('nic' + $rgname) -ResourceGroupName $rgname -Location $loc -SubnetId $subnetId -PublicIpAddressId $pubip.Id;
        $nic = Get-AzNetworkInterface -Name ('nic' + $rgname) -ResourceGroupName $rgname;
        $nicId = $nic.Id;

        $p = Add-AzVMNetworkInterface -VM $p -Id $nicId;
        Assert-AreEqual $p.NetworkProfile.NetworkInterfaces.Count 1;
        Assert-AreEqual $p.NetworkProfile.NetworkInterfaces[0].Id $nicId;

        # Storage Account (SA)
        $stoname = 'sto' + $rgname;
        $stotype = 'Standard_GRS';
        New-AzStorageAccount -ResourceGroupName $rgname -Name $stoname -Location $loc -Type $stotype;
        $stoaccount = Get-AzStorageAccount -ResourceGroupName $rgname -Name $stoname;

        $osDiskName = 'osDisk';
        $osDiskCaching = 'ReadWrite';
        $osDiskVhdUri = "https://$stoname.blob.core.windows.net/test/os.vhd";
        $dataDiskVhdUri1 = "https://$stoname.blob.core.windows.net/test/data1.vhd";
        $dataDiskVhdUri2 = "https://$stoname.blob.core.windows.net/test/data2.vhd";
        $dataDiskVhdUri3 = "https://$stoname.blob.core.windows.net/test/data3.vhd";

        $p = Set-AzVMOSDisk -VM $p -Name $osDiskName -VhdUri $osDiskVhdUri -Caching $osDiskCaching -CreateOption FromImage;

        $p = Add-AzVMDataDisk -VM $p -Name 'testDataDisk1' -Caching 'ReadOnly' -DiskSizeInGB 10 -Lun 1 -VhdUri $dataDiskVhdUri1 -CreateOption Empty;
        $p = Add-AzVMDataDisk -VM $p -Name 'testDataDisk2' -Caching 'ReadOnly' -DiskSizeInGB 11 -Lun 2 -VhdUri $dataDiskVhdUri2 -CreateOption Empty;
        $p = Add-AzVMDataDisk -VM $p -Name 'testDataDisk3' -Caching 'ReadOnly' -DiskSizeInGB 12 -Lun 3 -VhdUri $dataDiskVhdUri3 -CreateOption Empty;
        $p = Remove-AzVMDataDisk -VM $p -Name 'testDataDisk3';

        Assert-AreEqual $p.StorageProfile.OSDisk.Caching $osDiskCaching;
        Assert-AreEqual $p.StorageProfile.OSDisk.Name $osDiskName;
        Assert-AreEqual $p.StorageProfile.OSDisk.Vhd.Uri $osDiskVhdUri;
        Assert-AreEqual $p.StorageProfile.DataDisks.Count 2;
        Assert-AreEqual $p.StorageProfile.DataDisks[0].Caching 'ReadOnly';
        Assert-AreEqual $p.StorageProfile.DataDisks[0].DiskSizeGB 10;
        Assert-AreEqual $p.StorageProfile.DataDisks[0].Lun 1;
        Assert-AreEqual $p.StorageProfile.DataDisks[0].Vhd.Uri $dataDiskVhdUri1;
        Assert-AreEqual $p.StorageProfile.DataDisks[1].Caching 'ReadOnly';
        Assert-AreEqual $p.StorageProfile.DataDisks[1].DiskSizeGB 11;
        Assert-AreEqual $p.StorageProfile.DataDisks[1].Lun 2;
        Assert-AreEqual $p.StorageProfile.DataDisks[1].Vhd.Uri $dataDiskVhdUri2;

        # OS & Image
        $user = "Foo12";
        $password = $PLACEHOLDER;
        $securePassword = ConvertTo-SecureString $password -AsPlainText -Force;
        $cred = New-Object System.Management.Automation.PSCredential ($user, $securePassword);
        $computerName = 'test';
        $vhdContainer = "https://$stoname.blob.core.windows.net/test";
        $img = 'a699494373c04fc0bc8f2bb1389d6106__Windows-Server-2012-Datacenter-201503.01-en.us-127GB.vhd';

        # $p.StorageProfile.OSDisk = $null;
        $p = Set-AzVMOperatingSystem -VM $p -Windows -ComputerName $computerName -Credential $cred;

        Assert-AreEqual $p.OSProfile.AdminUsername $user;
        Assert-AreEqual $p.OSProfile.ComputerName $computerName;
        Assert-AreEqual $p.OSProfile.AdminPassword $password;

        # Image Reference
        $imgRef = Get-DefaultCRPImage -loc $loc;
        $p = ($imgRef | Set-AzVMSourceImage -VM $p);

        # TODO: Remove Data Disks for now
        $p.StorageProfile.DataDisks = $null;

        # Virtual Machine
        # TODO: Still need to do retry for New-AzVM for SA, even it's returned in Get-.
        New-AzVM -ResourceGroupName $rgname -Location $loc -VM $p;

        # Stop the VM before Capture
        Stop-AzVM -ResourceGroupName $rgname -Name $vmname -Force;

        Set-AzVM -Generalize -ResourceGroupName $rgname -Name $vmname;

        $dest = Get-ComputeTestResourceName;
        $templatePath = Join-Path $TestOutputRoot "template.txt";
        $st = Save-AzVMImage -ResourceGroupName $rgname -VMName $vmname -DestinationContainerName $dest -VHDNamePrefix 'pslib' -Overwrite -Path $templatePath;
        $template = Get-Content $templatePath;
        Assert-True { $template[1].Contains("$schema"); }
        Verify-PSComputeLongRunningOperation $st;

        # Remove
        Remove-AzVM -ResourceGroupName $rgname -Name $vmname -Force;
    }
    finally
    {
        # Cleanup
        Clean-ResourceGroup $rgname
    }
}

<#
.SYNOPSIS
Test Virtual Machines Capture
#>
function Test-VirtualMachineCaptureNegative
{
    # Setup
    $rgname = Get-ComputeTestResourceName

    try
    {
        # Common
        $loc = Get-ComputeVMLocation;
        New-AzResourceGroup -Name $rgname -Location $loc -Force;

        # VM Profile & Hardware
        $vmsize = 'Standard_A4';
        $vmname = 'vm' + $rgname;
        $p = New-AzVMConfig -VMName $vmname -VMSize $vmsize;
        Assert-AreEqual $p.HardwareProfile.VmSize $vmsize;

        # NRP
        $subnet = New-AzVirtualNetworkSubnetConfig -Name ('subnet' + $rgname) -AddressPrefix "10.0.0.0/24";
        $vnet = New-AzVirtualNetwork -Force -Name ('vnet' + $rgname) -ResourceGroupName $rgname -Location $loc -AddressPrefix "10.0.0.0/16" -Subnet $subnet;
        $vnet = Get-AzVirtualNetwork -Name ('vnet' + $rgname) -ResourceGroupName $rgname;
        $subnetId = $vnet.Subnets[0].Id;
        $pubip = New-AzPublicIpAddress -Force -Name ('pubip' + $rgname) -ResourceGroupName $rgname -Location $loc -AllocationMethod Dynamic -DomainNameLabel ('pubip' + $rgname);
        $pubip = Get-AzPublicIpAddress -Name ('pubip' + $rgname) -ResourceGroupName $rgname;
        $pubipId = $pubip.Id;
        $nic = New-AzNetworkInterface -Force -Name ('nic' + $rgname) -ResourceGroupName $rgname -Location $loc -SubnetId $subnetId -PublicIpAddressId $pubip.Id;
        $nic = Get-AzNetworkInterface -Name ('nic' + $rgname) -ResourceGroupName $rgname;
        $nicId = $nic.Id;

        $p = Add-AzVMNetworkInterface -VM $p -Id $nicId;
        Assert-AreEqual $p.NetworkProfile.NetworkInterfaces.Count 1;
        Assert-AreEqual $p.NetworkProfile.NetworkInterfaces[0].Id $nicId;

        # Storage Account (SA)
        $stoname = 'sto' + $rgname;
        $stotype = 'Standard_GRS';
        New-AzStorageAccount -ResourceGroupName $rgname -Name $stoname -Location $loc -Type $stotype;
        $stoaccount = Get-AzStorageAccount -ResourceGroupName $rgname -Name $stoname;

        $osDiskName = 'osDisk';
        $osDiskCaching = 'ReadWrite';
        $osDiskVhdUri = "https://$stoname.blob.core.windows.net/test/os.vhd";
        $dataDiskVhdUri1 = "https://$stoname.blob.core.windows.net/test/data1.vhd";
        $dataDiskVhdUri2 = "https://$stoname.blob.core.windows.net/test/data2.vhd";

        $p = Set-AzVMOSDisk -VM $p -Name $osDiskName -VhdUri $osDiskVhdUri -Caching $osDiskCaching -CreateOption FromImage;

        $p = Add-AzVMDataDisk -VM $p -Name 'testDataDisk1' -Caching 'ReadOnly' -DiskSizeInGB 10 -Lun 1 -VhdUri $dataDiskVhdUri1 -CreateOption Empty;
        $p = Add-AzVMDataDisk -VM $p -Name 'testDataDisk2' -Caching 'ReadOnly' -DiskSizeInGB 11 -Lun 2 -VhdUri $dataDiskVhdUri2 -CreateOption Empty;

        Assert-AreEqual $p.StorageProfile.OSDisk.Caching $osDiskCaching;
        Assert-AreEqual $p.StorageProfile.OSDisk.Name $osDiskName;
        Assert-AreEqual $p.StorageProfile.OSDisk.Vhd.Uri $osDiskVhdUri;
        Assert-AreEqual $p.StorageProfile.DataDisks.Count 2;
        Assert-AreEqual $p.StorageProfile.DataDisks[0].Caching 'ReadOnly';
        Assert-AreEqual $p.StorageProfile.DataDisks[0].DiskSizeGB 10;
        Assert-AreEqual $p.StorageProfile.DataDisks[0].Lun 1;
        Assert-AreEqual $p.StorageProfile.DataDisks[0].Vhd.Uri $dataDiskVhdUri1;
        Assert-AreEqual $p.StorageProfile.DataDisks[1].Caching 'ReadOnly';
        Assert-AreEqual $p.StorageProfile.DataDisks[1].DiskSizeGB 11;
        Assert-AreEqual $p.StorageProfile.DataDisks[1].Lun 2;
        Assert-AreEqual $p.StorageProfile.DataDisks[1].Vhd.Uri $dataDiskVhdUri2;

        # OS & Image
        $user = "Foo12";
        $password = $PLACEHOLDER;
        $securePassword = ConvertTo-SecureString $password -AsPlainText -Force;
        $cred = New-Object System.Management.Automation.PSCredential ($user, $securePassword);
        $computerName = 'test';
        $vhdContainer = "https://$stoname.blob.core.windows.net/test";
        $img = 'a699494373c04fc0bc8f2bb1389d6106__Windows-Server-2012-Datacenter-201503.01-en.us-127GB.vhd';

        $p = Set-AzVMOperatingSystem -VM $p -Windows -ComputerName $computerName -Credential $cred;

        Assert-AreEqual $p.OSProfile.AdminUsername $user;
        Assert-AreEqual $p.OSProfile.ComputerName $computerName;
        Assert-AreEqual $p.OSProfile.AdminPassword $password;

        # Image Reference
        $imgRef = Get-DefaultCRPImage -loc $loc;
        $p = ($imgRef | Set-AzVMSourceImage -VM $p);

        # Virtual Machine
        New-AzVM -ResourceGroupName $rgname -Location $loc -VM $p;

        # Capture the VM without stopping.
        Assert-ThrowsContains `
            {Set-AzVM -Generalize -ResourceGroupName $rgname -Name $vmname;} `
            "Please power off";
    }
    finally
    {
        # Cleanup
        Clean-ResourceGroup $rgname
    }
}

function Test-VirtualMachineDataDisk
{
    # Setup
    $rgname = Get-ComputeTestResourceName

    try
    {
        # Common
        $loc = Get-ComputeVMLocation;
        New-AzResourceGroup -Name $rgname -Location $loc -Force;

        # VM Profile & Hardware
        $vmsize = 'Standard_A4';
        $vmname = 'vm' + $rgname;
        $p = New-AzVMConfig -VMName $vmname -VMSize $vmsize;
        Assert-AreEqual $p.HardwareProfile.VmSize $vmsize;

        # NRP
        $subnet = New-AzVirtualNetworkSubnetConfig -Name ('subnet' + $rgname) -AddressPrefix "10.0.0.0/24";
        $vnet = New-AzVirtualNetwork -Force -Name ('vnet' + $rgname) -ResourceGroupName $rgname -Location $loc -AddressPrefix "10.0.0.0/16" -Subnet $subnet;
        $vnet = Get-AzVirtualNetwork -Name ('vnet' + $rgname) -ResourceGroupName $rgname;
        $subnetId = $vnet.Subnets[0].Id;
        $pubip = New-AzPublicIpAddress -Force -Name ('pubip' + $rgname) -ResourceGroupName $rgname -Location $loc -AllocationMethod Dynamic -DomainNameLabel ('pubip' + $rgname);
        $pubip = Get-AzPublicIpAddress -Name ('pubip' + $rgname) -ResourceGroupName $rgname;
        $pubipId = $pubip.Id;
        $nic = New-AzNetworkInterface -Force -Name ('nic' + $rgname) -ResourceGroupName $rgname -Location $loc -SubnetId $subnetId -PublicIpAddressId $pubip.Id;
        $nic = Get-AzNetworkInterface -Name ('nic' + $rgname) -ResourceGroupName $rgname;
        $nicId = $nic.Id;

        $p = Add-AzVMNetworkInterface -VM $p -Id $nicId;
        Assert-AreEqual $p.NetworkProfile.NetworkInterfaces.Count 1;
        Assert-AreEqual $p.NetworkProfile.NetworkInterfaces[0].Id $nicId;

        # Adding the same Nic but not set it Primary
        $p = Add-AzVMNetworkInterface -VM $p -Id $nicId -Primary;
        Assert-AreEqual $p.NetworkProfile.NetworkInterfaces.Count 1;
        Assert-AreEqual $p.NetworkProfile.NetworkInterfaces[0].Id $nicId;
        Assert-AreEqual $p.NetworkProfile.NetworkInterfaces[0].Primary $true;

        # Storage Account (SA)
        $stoname = 'sto' + $rgname;
        $stotype = 'Standard_GRS';
        New-AzStorageAccount -ResourceGroupName $rgname -Name $stoname -Location $loc -Type $stotype;
        $stoaccount = Get-AzStorageAccount -ResourceGroupName $rgname -Name $stoname;

        $osDiskName = 'osDisk';
        $osDiskCaching = 'ReadWrite';
        $osDiskVhdUri = "https://$stoname.blob.core.windows.net/test/os.vhd";
        $dataDiskVhdUri1 = "https://$stoname.blob.core.windows.net/test/data1.vhd";
        $dataDiskVhdUri2 = "https://$stoname.blob.core.windows.net/test/data2.vhd";
        $dataDiskVhdUri3 = "https://$stoname.blob.core.windows.net/test/data3.vhd";
        $dataDiskName1 = 'testDataDisk1';
        $dataDiskName2 = 'testDataDisk2';
        $dataDiskName3 = 'testDataDisk3';

        $p = Set-AzVMOSDisk -VM $p -Name $osDiskName -VhdUri $osDiskVhdUri -Caching $osDiskCaching -CreateOption FromImage;

        $p = Add-AzVMDataDisk -VM $p -Name $dataDiskName1 -Caching 'ReadOnly' -DiskSizeInGB 5 -Lun 1 -VhdUri $dataDiskVhdUri1 -CreateOption Empty;
        $p = Add-AzVMDataDisk -VM $p -Name $dataDiskName2 -Caching 'ReadOnly' -DiskSizeInGB 11 -Lun 2 -VhdUri $dataDiskVhdUri2 -CreateOption Empty;
        $p = Add-AzVMDataDisk -VM $p -Name $dataDiskName3 -Caching 'ReadOnly' -DiskSizeInGB 12 -Lun 3 -VhdUri $dataDiskVhdUri3 -CreateOption Empty;
        $p = Remove-AzVMDataDisk -VM $p -Name $dataDiskName3;

        $p = Set-AzVMDataDisk -VM $p -Name $dataDiskName1 -DiskSizeInGB 10;
        Assert-ThrowsContains { Set-AzVMDataDisk -VM $p -Name $dataDiskName3 -Caching 'ReadWrite'; } "not currently assigned for this VM";

        Assert-AreEqual $p.StorageProfile.OSDisk.Caching $osDiskCaching;
        Assert-AreEqual $p.StorageProfile.OSDisk.Name $osDiskName;
        Assert-AreEqual $p.StorageProfile.OSDisk.Vhd.Uri $osDiskVhdUri;

        Assert-AreEqual $p.StorageProfile.DataDisks.Count 2;
        Assert-AreEqual $p.StorageProfile.DataDisks[0].Name $dataDiskName1;
        Assert-AreEqual $p.StorageProfile.DataDisks[0].Caching 'ReadOnly';
        Assert-AreEqual $p.StorageProfile.DataDisks[0].DiskSizeGB 10;
        Assert-AreEqual $p.StorageProfile.DataDisks[0].Lun 1;
        Assert-AreEqual $p.StorageProfile.DataDisks[0].Vhd.Uri $dataDiskVhdUri1;
        Assert-AreEqual $p.StorageProfile.DataDisks[0].CreateOption 'Empty';

        Assert-AreEqual $p.StorageProfile.DataDisks[1].Name $dataDiskName2;
        Assert-AreEqual $p.StorageProfile.DataDisks[1].Caching 'ReadOnly';
        Assert-AreEqual $p.StorageProfile.DataDisks[1].DiskSizeGB 11;
        Assert-AreEqual $p.StorageProfile.DataDisks[1].Lun 2;
        Assert-AreEqual $p.StorageProfile.DataDisks[1].Vhd.Uri $dataDiskVhdUri2;
        Assert-AreEqual $p.StorageProfile.DataDisks[1].CreateOption 'Empty';

        # OS & Image
        $user = "Foo12";
        $password = $PLACEHOLDER;
        $securePassword = ConvertTo-SecureString $password -AsPlainText -Force;
        $cred = New-Object System.Management.Automation.PSCredential ($user, $securePassword);
        $computerName = 'test';
        $vhdContainer = "https://$stoname.blob.core.windows.net/test";

        $p = Set-AzVMOperatingSystem -VM $p -Windows -ComputerName $computerName -Credential $cred;

        $imgRef = Get-DefaultCRPImage -loc $loc;
        $p = ($imgRef | Set-AzVMSourceImage -VM $p);

        Assert-AreEqual $p.OSProfile.AdminUsername $user;
        Assert-AreEqual $p.OSProfile.ComputerName $computerName;
        Assert-AreEqual $p.OSProfile.AdminPassword $password;

        Assert-AreEqual $p.StorageProfile.ImageReference.Offer $imgRef.Offer;
        Assert-AreEqual $p.StorageProfile.ImageReference.Publisher $imgRef.PublisherName;
        Assert-AreEqual $p.StorageProfile.ImageReference.Sku $imgRef.Skus;
        Assert-AreEqual $p.StorageProfile.ImageReference.Version $imgRef.Version;

        # Virtual Machine
        # TODO: Still need to do retry for New-AzVM for SA, even it's returned in Get-.
        New-AzVM -ResourceGroupName $rgname -Location $loc -VM $p;

        # Get VM
        $vm1 = Get-AzVM -Name $vmname -ResourceGroupName $rgname;

        Assert-AreEqual $vm1.Name $vmname;
        Assert-AreEqual $vm1.NetworkProfile.NetworkInterfaces.Count 1;
        Assert-AreEqual $vm1.NetworkProfile.NetworkInterfaces[0].Id $nicId;

        Assert-AreEqual $vm1.StorageProfile.ImageReference.Offer $imgRef.Offer;
        Assert-AreEqual $vm1.StorageProfile.ImageReference.Publisher $imgRef.PublisherName;
        Assert-AreEqual $vm1.StorageProfile.ImageReference.Sku $imgRef.Skus;
        Assert-AreEqual $vm1.StorageProfile.ImageReference.Version $imgRef.Version;

        Assert-AreEqual $vm1.StorageProfile.DataDisks.Count 2;
        Assert-AreEqual $vm1.StorageProfile.DataDisks[0].Name $dataDiskName1;
        Assert-AreEqual $vm1.StorageProfile.DataDisks[0].Caching 'ReadOnly';
        Assert-AreEqual $vm1.StorageProfile.DataDisks[0].DiskSizeGB 10;
        Assert-AreEqual $vm1.StorageProfile.DataDisks[0].Lun 1;
        Assert-AreEqual $vm1.StorageProfile.DataDisks[0].Vhd.Uri $dataDiskVhdUri1;
        Assert-AreEqual $vm1.StorageProfile.DataDisks[0].CreateOption 'Empty';

        Assert-AreEqual $vm1.StorageProfile.DataDisks[1].Name $dataDiskName2;
        Assert-AreEqual $vm1.StorageProfile.DataDisks[1].Caching 'ReadOnly';
        Assert-AreEqual $vm1.StorageProfile.DataDisks[1].DiskSizeGB 11;
        Assert-AreEqual $vm1.StorageProfile.DataDisks[1].Lun 2;
        Assert-AreEqual $vm1.StorageProfile.DataDisks[1].Vhd.Uri $dataDiskVhdUri2;
        Assert-AreEqual $vm1.StorageProfile.DataDisks[1].CreateOption 'Empty';

        Assert-AreEqual $vm1.OSProfile.AdminUsername $user;
        Assert-AreEqual $vm1.OSProfile.ComputerName $computerName;
        Assert-AreEqual $vm1.HardwareProfile.VmSize $vmsize;

        $vm1 = Set-AzVMDataDisk -VM $vm1 -Caching 'ReadWrite' -Lun 1;
        $vm1 = Set-AzVMDataDisk -VM $vm1 -Name $dataDiskName2 -Caching 'ReadWrite';
        $vm1 = Add-AzVMDataDisk -VM $vm1 -Name $dataDiskName3 -Caching 'ReadOnly' -DiskSizeInGB 12 -Lun 3 -VhdUri $dataDiskVhdUri3 -CreateOption Empty;

        # Update
        $job = Update-AzVM -ResourceGroupName $rgname -VM $vm1 -AsJob;
        $result = $job | Wait-Job;
        Assert-AreEqual "Completed" $result.State;

        $vm2 = Get-AzVM -Name $vmname -ResourceGroupName $rgname;
        Assert-AreEqual $vm2.NetworkProfile.NetworkInterfaces.Count 1;
        Assert-AreEqual $vm2.NetworkProfile.NetworkInterfaces[0].Id $nicId;

        Assert-AreEqual $vm2.StorageProfile.ImageReference.Offer $imgRef.Offer;
        Assert-AreEqual $vm2.StorageProfile.ImageReference.Publisher $imgRef.PublisherName;
        Assert-AreEqual $vm2.StorageProfile.ImageReference.Sku $imgRef.Skus;
        Assert-AreEqual $vm2.StorageProfile.ImageReference.Version $imgRef.Version;

        Assert-AreEqual $vm2.StorageProfile.DataDisks.Count 3;
        Assert-AreEqual $vm2.StorageProfile.DataDisks[0].Name $dataDiskName1;
        Assert-AreEqual $vm2.StorageProfile.DataDisks[0].Caching 'ReadWrite';
        Assert-AreEqual $vm2.StorageProfile.DataDisks[0].DiskSizeGB 10;
        Assert-AreEqual $vm2.StorageProfile.DataDisks[0].Lun 1;
        Assert-AreEqual $vm2.StorageProfile.DataDisks[0].Vhd.Uri $dataDiskVhdUri1;
        Assert-AreEqual $vm2.StorageProfile.DataDisks[0].CreateOption 'Empty';

        Assert-AreEqual $vm2.StorageProfile.DataDisks[1].Name $dataDiskName2;
        Assert-AreEqual $vm2.StorageProfile.DataDisks[1].Caching 'ReadWrite';
        Assert-AreEqual $vm2.StorageProfile.DataDisks[1].DiskSizeGB 11;
        Assert-AreEqual $vm2.StorageProfile.DataDisks[1].Lun 2;
        Assert-AreEqual $vm2.StorageProfile.DataDisks[1].Vhd.Uri $dataDiskVhdUri2;
        Assert-AreEqual $vm2.StorageProfile.DataDisks[1].CreateOption 'Empty';

        Assert-AreEqual $vm2.StorageProfile.DataDisks[2].Name $dataDiskName3;
        Assert-AreEqual $vm2.StorageProfile.DataDisks[2].Caching 'ReadOnly';
        Assert-AreEqual $vm2.StorageProfile.DataDisks[2].DiskSizeGB 12;
        Assert-AreEqual $vm2.StorageProfile.DataDisks[2].Lun 3;
        Assert-AreEqual $vm2.StorageProfile.DataDisks[2].Vhd.Uri $dataDiskVhdUri3;
        Assert-AreEqual $vm2.StorageProfile.DataDisks[2].CreateOption 'Empty';

        Assert-AreEqual $vm2.OSProfile.AdminUsername $user;
        Assert-AreEqual $vm2.OSProfile.ComputerName $computerName;
        Assert-AreEqual $vm2.HardwareProfile.VmSize $vmsize;
        Assert-NotNull $vm2.Location;

        $vms = Get-AzVM -ResourceGroupName $rgname;
        Assert-AreNotEqual $vms $null;

        # Remove All VMs
        Get-AzVM -ResourceGroupName $rgname | Remove-AzVM -ResourceGroupName $rgname -Force;
        $vms = Get-AzVM -ResourceGroupName $rgname;
        Assert-AreEqual $vms $null;
    }
    finally
    {
        # Cleanup
        Clean-ResourceGroup $rgname
    }
}

<#
.SYNOPSIS
Test Virtual Machines Data Disks Negative
#>
function Test-VirtualMachineDataDiskNegative
{
    # Setup
    $rgname = Get-ComputeTestResourceName

    try
    {
        # Common
        $loc = Get-ComputeVMLocation;
        New-AzResourceGroup -Name $rgname -Location $loc -Force;

        # VM Profile & Hardware
        $vmsize = 'Standard_A0';
        $vmname = 'vm' + $rgname;
        $p = New-AzVMConfig -VMName $vmname -VMSize $vmsize;
        # NRP
        $subnet = New-AzVirtualNetworkSubnetConfig -Name ('subnet' + $rgname) -AddressPrefix "10.0.0.0/24";
        $vnet = New-AzVirtualNetwork -Force -Name ('vnet' + $rgname) -ResourceGroupName $rgname -Location $loc -AddressPrefix "10.0.0.0/16" -Subnet $subnet;
        $vnet = Get-AzVirtualNetwork -Name ('vnet' + $rgname) -ResourceGroupName $rgname;
        $subnetId = $vnet.Subnets[0].Id;
        $pubip = New-AzPublicIpAddress -Force -Name ('pubip' + $rgname) -ResourceGroupName $rgname -Location $loc -AllocationMethod Dynamic -DomainNameLabel ('pubip' + $rgname);
        $pubip = Get-AzPublicIpAddress -Name ('pubip' + $rgname) -ResourceGroupName $rgname;
        $pubipId = $pubip.Id;
        $nic = New-AzNetworkInterface -Force -Name ('nic' + $rgname) -ResourceGroupName $rgname -Location $loc -SubnetId $subnetId -PublicIpAddressId $pubip.Id;
        $nic = Get-AzNetworkInterface -Name ('nic' + $rgname) -ResourceGroupName $rgname;
        $nicId = $nic.Id;

        $p = Add-AzVMNetworkInterface -VM $p -Id $nicId;

        # Storage Account (SA)
        $stoname = 'sto' + $rgname;
        $stotype = 'Standard_GRS';
        New-AzStorageAccount -ResourceGroupName $rgname -Name $stoname -Location $loc -Type $stotype;
        $stoaccount = Get-AzStorageAccount -ResourceGroupName $rgname -Name $stoname;

        $osDiskName = 'osDisk';
        $osDiskCaching = 'ReadWrite';
        $osDiskVhdUri = "https://$stoname.blob.core.windows.net/test/os.vhd";
        $dataDiskVhdUri1 = "https://$stoname.blob.core.windows.net/test/data1.vhd";
        $dataDiskVhdUri2 = "https://$stoname.blob.core.windows.net/test/data2.vhd";
        $dataDiskVhdUri3 = "https://$stoname.blob.core.windows.net/test/data3.vhd";

        $p = Set-AzVMOSDisk -VM $p -Name $osDiskName -VhdUri $osDiskVhdUri -Caching $osDiskCaching -CreateOption FromImage;

        $p = Add-AzVMDataDisk -VM $p -Name 'testDataDisk1' -Caching 'ReadOnly' -DiskSizeInGB 10 -Lun 1 -VhdUri $dataDiskVhdUri1 -CreateOption Empty;
        $p = Add-AzVMDataDisk -VM $p -Name 'testDataDisk2' -Caching 'ReadOnly' -DiskSizeInGB 11 -Lun 2 -VhdUri $dataDiskVhdUri2 -CreateOption Empty;
        $p = Add-AzVMDataDisk -VM $p -Name 'testDataDisk3' -Caching 'ReadOnly' -DiskSizeInGB 12 -Lun 3 -VhdUri $dataDiskVhdUri3 -CreateOption Empty;
        $p = Remove-AzVMDataDisk -VM $p -Name 'testDataDisk3';

        # OS & Image
        $user = "Foo12";
        $password = $PLACEHOLDER;
        $securePassword = ConvertTo-SecureString $password -AsPlainText -Force;
        $cred = New-Object System.Management.Automation.PSCredential ($user, $securePassword);
        $computerName = 'test';
        $vhdContainer = "https://$stoname.blob.core.windows.net/test";
        $img = 'a699494373c04fc0bc8f2bb1389d6106__Windows-Server-2012-Datacenter-201503.01-en.us-127GB.vhd';

        # $p.StorageProfile.OSDisk = $null;
        $p = Set-AzVMOperatingSystem -VM $p -Windows -ComputerName $computerName -Credential $cred;

        # Image Reference
        $imgRef = Get-DefaultCRPImage -loc $loc;
        $p = ($imgRef | Set-AzVMSourceImage -VM $p);

        # Negative Tests on A0 Size + 2 Data Disks
        Assert-ThrowsContains { New-AzVM -ResourceGroupName $rgname -Location $loc -VM $p; } "The maximum number of data disks allowed to be attached to a VM of this size is 1.";
    }
    finally
    {
        # Cleanup
        Clean-ResourceGroup $rgname
    }
}

<#
.SYNOPSIS
Test Virtual Machines Plan
#>
function Test-VirtualMachinePlan
{
    # Setup
    $rgname = Get-ComputeTestResourceName

    try
    {
        # Common
        $loc = Get-ComputeVMLocation;
        New-AzResourceGroup -Name $rgname -Location $loc -Force;

        # VM Profile & Hardware
        $vmsize = 'Standard_A0';
        $vmname = 'vm' + $rgname;
        $p = New-AzVMConfig -VMName $vmname -VMSize $vmsize;
        # NRP
        $subnet = New-AzVirtualNetworkSubnetConfig -Name ('subnet' + $rgname) -AddressPrefix "10.0.0.0/24";
        $vnet = New-AzVirtualNetwork -Force -Name ('vnet' + $rgname) -ResourceGroupName $rgname -Location $loc -AddressPrefix "10.0.0.0/16" -Subnet $subnet;
        $vnet = Get-AzVirtualNetwork -Name ('vnet' + $rgname) -ResourceGroupName $rgname;
        $subnetId = $vnet.Subnets[0].Id;
        $pubip = New-AzPublicIpAddress -Force -Name ('pubip' + $rgname) -ResourceGroupName $rgname -Location $loc -AllocationMethod Dynamic -DomainNameLabel ('pubip' + $rgname);
        $pubip = Get-AzPublicIpAddress -Name ('pubip' + $rgname) -ResourceGroupName $rgname;
        $pubipId = $pubip.Id;
        $nic = New-AzNetworkInterface -Force -Name ('nic' + $rgname) -ResourceGroupName $rgname -Location $loc -SubnetId $subnetId -PublicIpAddressId $pubip.Id;
        $nic = Get-AzNetworkInterface -Name ('nic' + $rgname) -ResourceGroupName $rgname;
        $nicId = $nic.Id;

        $p = Add-AzVMNetworkInterface -VM $p -Id $nicId;

        # Storage Account (SA)
        $stoname = 'sto' + $rgname;
        $stotype = 'Standard_GRS';
        New-AzStorageAccount -ResourceGroupName $rgname -Name $stoname -Location $loc -Type $stotype;
        $stoaccount = Get-AzStorageAccount -ResourceGroupName $rgname -Name $stoname;

        $osDiskName = 'osDisk';
        $osDiskCaching = 'ReadWrite';
        $osDiskVhdUri = "https://$stoname.blob.core.windows.net/test/os.vhd";
        $dataDiskVhdUri1 = "https://$stoname.blob.core.windows.net/test/data1.vhd";
        $dataDiskVhdUri2 = "https://$stoname.blob.core.windows.net/test/data2.vhd";
        $dataDiskVhdUri3 = "https://$stoname.blob.core.windows.net/test/data3.vhd";

        $p = Set-AzVMOSDisk -VM $p -Name $osDiskName -VhdUri $osDiskVhdUri -Caching $osDiskCaching -CreateOption FromImage;

        # OS & Image
        $user = "Foo12";
        $password = $PLACEHOLDER;
        $securePassword = ConvertTo-SecureString $password -AsPlainText -Force;
        $cred = New-Object System.Management.Automation.PSCredential ($user, $securePassword);
        $computerName = 'test';
        $vhdContainer = "https://$stoname.blob.core.windows.net/test";
        $img = 'a699494373c04fc0bc8f2bb1389d6106__Windows-Server-2012-Datacenter-201503.01-en.us-127GB.vhd';

        # $p.StorageProfile.OSDisk = $null;
        $p = Set-AzVMOperatingSystem -VM $p -Windows -ComputerName $computerName -Credential $cred;

        # Image Reference
        $imgRef = Get-DefaultCRPImage -loc $loc;
        $p = ($imgRef | Set-AzVMSourceImage -VM $p);

        $plan = Get-ComputeTestResourceName;
        $p = Set-AzVMPlan -VM $p -Name $plan -Publisher $plan -Product $plan -PromotionCode $plan;

        # Negative Tests on non-existing Plan
        Assert-ThrowsContains { New-AzVM -ResourceGroupName $rgname -Location $loc -VM $p; } "User failed validation to purchase resources";
    }
    finally
    {
        # Cleanup
        Clean-ResourceGroup $rgname
    }
}



<#
.SYNOPSIS
Test Virtual Machines Plan 2
.Description
AzureAutomationTest
#>
function Test-VirtualMachinePlan2
{
    # Setup
    $rgname = Get-ComputeTestResourceName

    try
    {
        # Common
        $loc = Get-ComputeVMLocation;

        New-AzResourceGroup -Name $rgname -Location $loc -Force;

        # VM Profile & Hardware
        $vmsize = Get-DefaultVMSize;
        $vmname = 'vm' + $rgname;
        $p = New-AzVMConfig -VMName $vmname -VMSize $vmsize;
        # NRP
        $subnet = New-AzVirtualNetworkSubnetConfig -Name ('subnet' + $rgname) -AddressPrefix "10.0.0.0/24";
        $vnet = New-AzVirtualNetwork -Force -Name ('vnet' + $rgname) -ResourceGroupName $rgname -Location $loc -AddressPrefix "10.0.0.0/16" -Subnet $subnet;
        $vnet = Get-AzVirtualNetwork -Name ('vnet' + $rgname) -ResourceGroupName $rgname;
        $subnetId = $vnet.Subnets[0].Id;
        $pubip = New-AzPublicIpAddress -Force -Name ('pubip' + $rgname) -ResourceGroupName $rgname -Location $loc -AllocationMethod Dynamic -DomainNameLabel ('pubip' + $rgname);
        $pubip = Get-AzPublicIpAddress -Name ('pubip' + $rgname) -ResourceGroupName $rgname;
        $pubipId = $pubip.Id;
        $nic = New-AzNetworkInterface -Force -Name ('nic' + $rgname) -ResourceGroupName $rgname -Location $loc -SubnetId $subnetId -PublicIpAddressId $pubip.Id;
        $nic = Get-AzNetworkInterface -Name ('nic' + $rgname) -ResourceGroupName $rgname;
        $nicId = $nic.Id;

        $p = Add-AzVMNetworkInterface -VM $p -Id $nicId;

        # Storage Account (SA)
        $stoname = 'sto' + $rgname;
        $stotype = Get-DefaultStorageType;
        New-AzStorageAccount -ResourceGroupName $rgname -Name $stoname -Location $loc -Type $stotype;
        $stoaccount = Get-AzStorageAccount -ResourceGroupName $rgname -Name $stoname;

        $osDiskName = 'osDisk';
        $osDiskCaching = 'ReadWrite';
        $osDiskVhdUri = "https://$stoname.blob.core.windows.net/test/os.vhd";

        $p = Set-AzVMOSDisk -VM $p -Name $osDiskName -VhdUri $osDiskVhdUri -Caching $osDiskCaching -CreateOption FromImage;

        # OS & Image
        $user = "Foo12";
        $password = $PLACEHOLDER;
        $securePassword = ConvertTo-SecureString $password -AsPlainText -Force;
        $cred = New-Object System.Management.Automation.PSCredential ($user, $securePassword);
        $computerName = 'test';
        $vhdContainer = "https://$stoname.blob.core.windows.net/test";

        # $p.StorageProfile.OSDisk = $null;
        $p = Set-AzVMOperatingSystem -VM $p -Windows -ComputerName $computerName -Credential $cred;

        # Image Reference
        # Pick a VMM Image
        $imgRef = Get-FirstMarketplaceImage;
        $plan = $imgRef.PurchasePlan;
        $p = Set-AzVMSourceImage -VM $p -PublisherName $imgRef.PublisherName -Offer $imgRef.Offer -Skus $imgRef.Skus -Version $imgRef.Version;
        $p = Set-AzVMPlan -VM $p -Name $plan.Name -Publisher $plan.Publisher -Product $plan.Product;
        $p.OSProfile.WindowsConfiguration = $null;

        # Negative Tests on non-purchased Plan
        Assert-ThrowsContains { New-AzVM -ResourceGroupName $rgname -Location $loc -VM $p; } "Legal terms have not been accepted for this item on this subscription";
    }
    finally
    {
        # Cleanup
        Clean-ResourceGroup $rgname
    }
}


<#
.SYNOPSIS
Test Virtual Machines Tags
#>
function Test-VirtualMachineTags
{
    # Setup
    $rgname = Get-ComputeTestResourceName

    try
    {
        # Common
        $loc = Get-ComputeVMLocation;
        New-AzResourceGroup -Name $rgname -Location $loc -Force;

        # VM Profile & Hardware
        $vmsize = 'Standard_A0';
        $vmname = 'vm' + $rgname;
        $p = New-AzVMConfig -VMName $vmname -VMSize $vmsize;
        # NRP
        $subnet = New-AzVirtualNetworkSubnetConfig -Name ('subnet' + $rgname) -AddressPrefix "10.0.0.0/24";
        $vnet = New-AzVirtualNetwork -Force -Name ('vnet' + $rgname) -ResourceGroupName $rgname -Location $loc -AddressPrefix "10.0.0.0/16" -Subnet $subnet;
        $subnetId = $vnet.Subnets[0].Id;
        $pubip = New-AzPublicIpAddress -Force -Name ('pubip' + $rgname) -ResourceGroupName $rgname -Location $loc -AllocationMethod Dynamic -DomainNameLabel ('pubip' + $rgname);
        $pubipId = $pubip.Id;
        $nic = New-AzNetworkInterface -Force -Name ('nic' + $rgname) -ResourceGroupName $rgname -Location $loc -SubnetId $subnetId -PublicIpAddressId $pubip.Id;
        $nicId = $nic.Id;

        $p = Add-AzVMNetworkInterface -VM $p -Id $nicId;

        # Storage Account (SA)
        $stoname = 'sto' + $rgname;
        $stotype = 'Standard_GRS';
        New-AzStorageAccount -ResourceGroupName $rgname -Name $stoname -Location $loc -Type $stotype;
        $stoaccount = Get-AzStorageAccount -ResourceGroupName $rgname -Name $stoname;

        $osDiskName = 'osDisk';
        $osDiskCaching = 'ReadWrite';
        $osDiskVhdUri = "https://$stoname.blob.core.windows.net/test/os.vhd";

        $p = Set-AzVMOSDisk -VM $p -Name $osDiskName -VhdUri $osDiskVhdUri -Caching $osDiskCaching -CreateOption FromImage;

        # OS & Image
        $user = "Foo12";
        $password = $PLACEHOLDER;
        $securePassword = ConvertTo-SecureString $password -AsPlainText -Force;
        $cred = New-Object System.Management.Automation.PSCredential ($user, $securePassword);
        $computerName = 'test';

        $p = Set-AzVMOperatingSystem -VM $p -Windows -ComputerName $computerName -Credential $cred;

        # Image Reference
        $imgRef = Get-DefaultCRPImage -loc $loc;
        $p = ($imgRef | Set-AzVMSourceImage -VM $p);

        # Test Tags
        $tags = @{test1 = "testval1"; test2 = "testval2" };
        $st = New-AzVM -ResourceGroupName $rgname -Location $loc -VM $p -Tag $tags;
        #Assert-NotNull $st.RequestId;
        Assert-NotNull $st.StatusCode;
        $vm = Get-AzVM -ResourceGroupName $rgname -Name $vmname;

        $a = $vm | Out-String;
        Write-Verbose("Get-AzVM output:");
        Write-Verbose($a);

        Assert-NotNull $vm.RequestId;
        Assert-NotNull $vm.StatusCode;

        # Assert
        Assert-AreEqual "testval1" $vm.Tags["test1"];
        Assert-AreEqual "testval2" $vm.Tags["test2"];

        # Update VM
        $vm = $vm | Update-AzVM;
        $vm = Get-AzVM -ResourceGroupName $rgname -Name $vmname;

        Assert-NotNull $vm.RequestId;
        Assert-NotNull $vm.StatusCode;
        Assert-AreEqual "testval1" $vm.Tags["test1"];
        Assert-AreEqual "testval2" $vm.Tags["test2"];

        # Update VM with new Tags
        $new_tags = @{test1 = "testval3"; test2 = "testval4" };
        $st = $vm | Update-AzVM -Tag $new_tags;
        $vm = Get-AzVM -ResourceGroupName $rgname -Name $vmname;

        Assert-NotNull $vm.RequestId;
        Assert-NotNull $vm.StatusCode;
        Assert-AreEqual "testval3" $vm.Tags["test1"];
        Assert-AreEqual "testval4" $vm.Tags["test2"];

    }
    finally
    {
        # Cleanup
        Clean-ResourceGroup $rgname
    }
}

<#
.SYNOPSIS
Test Virtual Machines with VMAgent and AutoUpdate
.Description
AzureAutomationTest
#>
function Test-VirtualMachineWithVMAgentAutoUpdate
{
    # Setup
    $rgname = Get-ComputeTestResourceName

    try
    {
        # Common
        $loc = Get-ComputeVMLocation;
        New-AzResourceGroup -Name $rgname -Location $loc -Force;

        # VM Profile & Hardware
        $vmsize = 'Standard_A4';
        $vmname = 'vm' + $rgname;
        $p = New-AzVMConfig -VMName $vmname -VMSize $vmsize;
        Assert-AreEqual $p.HardwareProfile.VmSize $vmsize;

        # NRP
        $subnet = New-AzVirtualNetworkSubnetConfig -Name ('subnet' + $rgname) -AddressPrefix "10.0.0.0/24";
        $vnet = New-AzVirtualNetwork -Force -Name ('vnet' + $rgname) -ResourceGroupName $rgname -Location $loc -AddressPrefix "10.0.0.0/16" -Subnet $subnet;
        $vnet = Get-AzVirtualNetwork -Name ('vnet' + $rgname) -ResourceGroupName $rgname;
        $subnetId = $vnet.Subnets[0].Id;
        $pubip = New-AzPublicIpAddress -Force -Name ('pubip' + $rgname) -ResourceGroupName $rgname -Location $loc -AllocationMethod Dynamic -DomainNameLabel ('pubip' + $rgname);
        $pubip = Get-AzPublicIpAddress -Name ('pubip' + $rgname) -ResourceGroupName $rgname;
        $pubipId = $pubip.Id;
        $nic = New-AzNetworkInterface -Force -Name ('nic' + $rgname) -ResourceGroupName $rgname -Location $loc -SubnetId $subnetId -PublicIpAddressId $pubip.Id;
        $nic = Get-AzNetworkInterface -Name ('nic' + $rgname) -ResourceGroupName $rgname;
        $nicId = $nic.Id;

        $p = Add-AzVMNetworkInterface -VM $p -Id $nicId;
        Assert-AreEqual $p.NetworkProfile.NetworkInterfaces.Count 1;
        Assert-AreEqual $p.NetworkProfile.NetworkInterfaces[0].Id $nicId;

        # Storage Account (SA)
        $stoname = 'sto' + $rgname;
        $stotype = 'Standard_GRS';
        New-AzStorageAccount -ResourceGroupName $rgname -Name $stoname -Location $loc -Type $stotype;
        $stoaccount = Get-AzStorageAccount -ResourceGroupName $rgname -Name $stoname;

        $osDiskName = 'osDisk';
        $osDiskCaching = 'ReadWrite';
        $osDiskVhdUri = "https://$stoname.blob.core.windows.net/test/os.vhd";
        $p = Set-AzVMOSDisk -VM $p -Name $osDiskName -VhdUri $osDiskVhdUri -Caching $osDiskCaching -CreateOption FromImage;

        Assert-AreEqual $p.StorageProfile.OSDisk.Caching $osDiskCaching;
        Assert-AreEqual $p.StorageProfile.OSDisk.Name $osDiskName;
        Assert-AreEqual $p.StorageProfile.OSDisk.Vhd.Uri $osDiskVhdUri;

        # OS & Image
        $user = "Foo12";
        $password = $PLACEHOLDER;
        $securePassword = ConvertTo-SecureString $password -AsPlainText -Force;
        $cred = New-Object System.Management.Automation.PSCredential ($user, $securePassword);
        $computerName = 'test';
        $vhdContainer = "https://$stoname.blob.core.windows.net/test";
        $imgRef = Get-DefaultCRPWindowsImageOffline;

        $p = Set-AzVMOperatingSystem -VM $p -Windows -ComputerName $computerName -Credential $cred -ProvisionVMAgent -EnableAutoUpdate;
        $p = ($imgRef | Set-AzVMSourceImage -VM $p);

        Assert-AreEqual $p.OSProfile.AdminUsername $user;
        Assert-AreEqual $p.OSProfile.ComputerName $computerName;
        Assert-AreEqual $p.OSProfile.AdminPassword $password;

        Assert-AreEqual $p.StorageProfile.ImageReference.Offer $imgRef.Offer;
        Assert-AreEqual $p.StorageProfile.ImageReference.Publisher $imgRef.PublisherName;
        Assert-AreEqual $p.StorageProfile.ImageReference.Sku $imgRef.Skus;
        Assert-AreEqual $p.StorageProfile.ImageReference.Version $imgRef.Version;

        Assert-Null $p.OSProfile.WindowsConfiguration.AdditionalUnattendContent "NULL";

        # Virtual Machine
        # TODO: Still need to do retry for New-AzVM for SA, even it's returned in Get-.
        New-AzVM -ResourceGroupName $rgname -Location $loc -VM $p;

        # Get VM
        $vm1 = Get-AzVM -Name $vmname -ResourceGroupName $rgname;
        Assert-AreEqual $vm1.Name $vmname;
        Assert-AreEqual $vm1.NetworkProfile.NetworkInterfaces.Count 1;
        Assert-AreEqual $vm1.NetworkProfile.NetworkInterfaces[0].Id $nicId;

        Assert-AreEqual $vm1.StorageProfile.ImageReference.Offer $imgRef.Offer;
        Assert-AreEqual $vm1.StorageProfile.ImageReference.Publisher $imgRef.PublisherName;
        Assert-AreEqual $vm1.StorageProfile.ImageReference.Sku $imgRef.Skus;
        Assert-AreEqual $vm1.StorageProfile.ImageReference.Version $imgRef.Version;

        Assert-AreEqual $vm1.OSProfile.AdminUsername $user;
        Assert-AreEqual $vm1.OSProfile.ComputerName $computerName;
        Assert-AreEqual $vm1.HardwareProfile.VmSize $vmsize;

        # Remove
        Remove-AzVM -Name $vmname -ResourceGroupName $rgname -Force;
    }
    finally
    {
        # Cleanup
        Clean-ResourceGroup $rgname
    }
}

<#
.SYNOPSIS
Test Virtual Machines with VMAgent and AutoUpdate
.Description
AzureAutomationTest
#>
function Test-LinuxVirtualMachine
{
    # Setup
    $rgname = Get-ComputeTestResourceName

    try
    {
        # Common
        $loc = Get-ComputeVMLocation;
        New-AzResourceGroup -Name $rgname -Location $loc -Force;

        # VM Profile & Hardware
        $vmsize = 'Standard_A4';
        $vmname = 'vm' + $rgname;
        $p = New-AzVMConfig -VMName $vmname -VMSize $vmsize;
        Assert-AreEqual $p.HardwareProfile.VmSize $vmsize;

        # NRP
        $subnet = New-AzVirtualNetworkSubnetConfig -Name ('subnet' + $rgname) -AddressPrefix "10.0.0.0/24";
        $vnet = New-AzVirtualNetwork -Force -Name ('vnet' + $rgname) -ResourceGroupName $rgname -Location $loc -AddressPrefix "10.0.0.0/16" -Subnet $subnet;
        $vnet = Get-AzVirtualNetwork -Name ('vnet' + $rgname) -ResourceGroupName $rgname;
        $subnetId = $vnet.Subnets[0].Id;
        $pubip = New-AzPublicIpAddress -Force -Name ('pubip' + $rgname) -ResourceGroupName $rgname -Location $loc -AllocationMethod Dynamic -DomainNameLabel ('pubip' + $rgname);
        $pubip = Get-AzPublicIpAddress -Name ('pubip' + $rgname) -ResourceGroupName $rgname;
        $pubipId = $pubip.Id;
        $nic = New-AzNetworkInterface -Force -Name ('nic' + $rgname) -ResourceGroupName $rgname -Location $loc -SubnetId $subnetId -PublicIpAddressId $pubip.Id;
        $nic = Get-AzNetworkInterface -Name ('nic' + $rgname) -ResourceGroupName $rgname;
        $nicId = $nic.Id;

        $p = Add-AzVMNetworkInterface -VM $p -Id $nicId;
        Assert-AreEqual $p.NetworkProfile.NetworkInterfaces.Count 1;
        Assert-AreEqual $p.NetworkProfile.NetworkInterfaces[0].Id $nicId;

        # Storage Account (SA)
        $stoname = 'sto' + $rgname;
        $stotype = 'Standard_GRS';
        New-AzStorageAccount -ResourceGroupName $rgname -Name $stoname -Location $loc -Type $stotype;
        $stoaccount = Get-AzStorageAccount -ResourceGroupName $rgname -Name $stoname;

        $osDiskName = 'osDisk';
        $osDiskCaching = 'ReadWrite';
        $osDiskVhdUri = "https://$stoname.blob.core.windows.net/test/os.vhd";
        $p = Set-AzVMOSDisk -VM $p -Name $osDiskName -VhdUri $osDiskVhdUri -Caching $osDiskCaching -CreateOption FromImage;

        Assert-AreEqual $p.StorageProfile.OSDisk.Caching $osDiskCaching;
        Assert-AreEqual $p.StorageProfile.OSDisk.Name $osDiskName;
        Assert-AreEqual $p.StorageProfile.OSDisk.Vhd.Uri $osDiskVhdUri;

        # OS & Image
        $user = "Foo12";
        $password = $PLACEHOLDER;
        $securePassword = ConvertTo-SecureString $password -AsPlainText -Force;
        $cred = New-Object System.Management.Automation.PSCredential ($user, $securePassword);
        $computerName = 'test';
        $vhdContainer = "https://$stoname.blob.core.windows.net/test";

        $imgRef = Get-DefaultCRPLinuxImageOffline;

        $p = Set-AzVMOperatingSystem -VM $p -Linux -ComputerName $computerName -Credential $cred
        $p = ($imgRef | Set-AzVMSourceImage -VM $p);

        Assert-AreEqual $p.OSProfile.AdminUsername $user;
        Assert-AreEqual $p.OSProfile.ComputerName $computerName;
        Assert-AreEqual $p.OSProfile.AdminPassword $password;

        Assert-AreEqual $p.StorageProfile.ImageReference.Offer $imgRef.Offer;
        Assert-AreEqual $p.StorageProfile.ImageReference.Publisher $imgRef.PublisherName;
        Assert-AreEqual $p.StorageProfile.ImageReference.Sku $imgRef.Skus;
        Assert-AreEqual $p.StorageProfile.ImageReference.Version $imgRef.Version;

        # Virtual Machine
        # TODO: Still need to do retry for New-AzVM for SA, even it's returned in Get-.
        New-AzVM -ResourceGroupName $rgname -Location $loc -VM $p;

        # Get VM
        $vm1 = Get-AzVM -Name $vmname -ResourceGroupName $rgname;
        Assert-AreEqual $vm1.Name $vmname;
        Assert-AreEqual $vm1.NetworkProfile.NetworkInterfaces.Count 1;
        Assert-AreEqual $vm1.NetworkProfile.NetworkInterfaces[0].Id $nicId;

        Assert-AreEqual $vm1.StorageProfile.ImageReference.Offer $imgRef.Offer;
        Assert-AreEqual $vm1.StorageProfile.ImageReference.Publisher $imgRef.PublisherName;
        Assert-AreEqual $vm1.StorageProfile.ImageReference.Sku $imgRef.Skus;
        Assert-AreEqual $vm1.StorageProfile.ImageReference.Version $imgRef.Version;

        Assert-AreEqual $vm1.OSProfile.AdminUsername $user;
        Assert-AreEqual $vm1.OSProfile.ComputerName $computerName;
        Assert-AreEqual $vm1.HardwareProfile.VmSize $vmsize;

        # Remove
        Remove-AzVM -Name $vmname -ResourceGroupName $rgname -Force;
    }
    finally
    {
        # Cleanup
        Clean-ResourceGroup $rgname
    }
}

# Test Image Cmdlet Output Format
<#
.Description
AzureAutomationTest
#>
function Test-VMImageCmdletOutputFormat
{
    $locStr = Get-ComputeVMLocation;
    $imgRef = Get-DefaultCRPImage -loc $locStr;
    $publisher = $imgRef.PublisherName;
    $offer = $imgRef.Offer;
    $sku = $imgRef.Skus;
    $ver = $imgRef.Version;

    Assert-OutputContains " Get-AzVMImagePublisher -Location '$locStr'" @('Id', 'Location', 'PublisherName');

    Assert-OutputContains " Get-AzVMImagePublisher -Location '$locStr' | ? { `$_.PublisherName -eq `'$publisher`' } " @('Id', 'Location', 'PublisherName');

    Assert-OutputContains " Get-AzVMImagePublisher -Location '$locStr' | ? { `$_.PublisherName -eq `'$publisher`' } | Get-AzVMImageOffer " @('Id', 'Location', 'PublisherName', 'Offer');

    Assert-OutputContains " Get-AzVMImagePublisher -Location '$locStr' | ? { `$_.PublisherName -eq `'$publisher`' } | Get-AzVMImageOffer | Get-AzVMImageSku " @('Publisher', 'Offer', 'Skus');

    Assert-OutputContains " Get-AzVMImagePublisher -Location '$locStr' | ? { `$_.PublisherName -eq `'$publisher`' } | Get-AzVMImageOffer | Get-AzVMImageSku | Get-AzVMImage " @('Version', 'Skus');

    Assert-OutputContains " Get-AzVMImage -Location '$locStr' -PublisherName $publisher -Offer $offer -Skus $sku -Version $ver " @('Id', 'Location', 'PublisherName', 'Offer', 'Sku', 'Version', 'Name', 'DataDiskImages', 'OSDiskImage', 'PurchasePlan');

    Assert-OutputContains " Get-AzVMImage -Location '$locStr' -PublisherName $publisher -Offer $offer -Skus $sku -Version $ver " @('Id', 'Location', 'PublisherName', 'Offer', 'Sku', 'Version', 'Name', 'DataDiskImages', 'OSDiskImage', 'PurchasePlan');
}

# Test Image Cmdlet Output Format with EdgeZone
<#
.Description
AzureAutomationTest
#>
function Test-VMImageEdgeZoneCmdletOutputFormat
{
    $locStr = "westus"; 
    $publisher = "MicrosoftWindowsServer";
    $offer = "WindowsServer";
    $sku = "2016-Datacenter";
    $ver = "14393.4048.2011170655";
    $edgeZone = "microsoftlosangeles1";

    Assert-OutputContains " Get-AzVMImagePublisher -Location '$locStr' | ? { `$_.PublisherName -eq `'$publisher`' } | Get-AzVMImageOffer -EdgeZone '$edgeZone' | Select EdgeZone, Location " @('microsoftlosangeles1', 'westus');

    Assert-OutputContains " Get-AzVMImagePublisher -Location '$locStr' | ? { `$_.PublisherName -eq `'$publisher`' } | Get-AzVMImageOffer -EdgeZone '$edgeZone'| Get-AzVMImageSku " @('Publisher', 'Offer', 'Skus');

    Assert-OutputContains " Get-AzVMImagePublisher -Location '$locStr' | ? { `$_.PublisherName -eq `'$publisher`' } | Get-AzVMImageOffer -EdgeZone '$edgeZone' | Get-AzVMImageSku | Get-AzVMImage " @('Version', 'Skus');

    Assert-OutputContains " Get-AzVMImage -Location '$locStr' -EdgeZone '$edgeZone' -PublisherName $publisher -Offer $offer -Skus $sku -Version $ver " @('Id', 'Location', 'PublisherName', 'Offer', 'Sku', 'Version', 'Name', 'DataDiskImages', 'OSDiskImage', 'PurchasePlan');

    Assert-OutputContains " Get-AzVMImage -Location '$locStr' -EdgeZone '$edgeZone' -PublisherName $publisher -Offer $offer -Skus $sku -Version $ver " @('Id', 'Location', 'PublisherName', 'Offer', 'Sku', 'Version', 'Name', 'DataDiskImages', 'OSDiskImage', 'PurchasePlan');
}

# Test Get VM Size from All Locations
function Test-GetVMSizeFromAllLocations
{
    $locations = get_all_vm_locations;
    foreach ($loc in $locations)
    {
        $vmsizes = Get-AzVMSize -Location $loc;
        Assert-True { $vmsizes.Count -gt 0 }
        Assert-True { ($vmsizes | where { $_.Name -eq 'Standard_A3' }).Count -eq 1 }

        Write-Output ('Found VM Size Standard_A3 in Location: ' + $loc);
    }
}

function get_all_vm_locations
{
    if ((Get-ComputeTestMode) -ne 'Playback')
    {
        $namespace = "Microsoft.Compute"
        $type = "virtualMachines"
        $location = Get-AzResourceProvider -ProviderNamespace $namespace | where {$_.ResourceTypes[0].ResourceTypeName -eq $type}

        if ($location -eq $null)
        {
            return @("East US")
        }
        else
        {
            return $location.Locations
        }
    }

    return @("East US")
}

<#
.SYNOPSIS
Test Virtual Machine List with Paging
#>
function Test-VirtualMachineListWithPaging
{
    # Setup
    $rgname = Get-ComputeTestResourceName

    try
    {
        # Common
        $loc = Get-ComputeDefaultLocation;
        $st = New-AzResourceGroup -Name $rgname -Location $loc -Force;

        $numberOfInstances = 51;
        $vmSize = 'Standard_A0';

        $templateFile = ".\Templates\azuredeploy.json";
        $paramFile = ".\Templates\azuredeploy-parameters-51vms.json";
        $paramContent =
@"
{
  "newStorageAccountName": {
    "value": "${rgname}sto"
  },
  "adminUsername": {
    "value": "Foo12"
  },
  "adminPassword": {
    "value": "BaR@123${rgname}"
  },
  "numberOfInstances": {
    "value": $numberOfInstances
  },
  "location": {
    "value": "$loc"
  },
  "vmSize": {
    "value": "$vmSize"
  }
}
"@;

        $st = Set-Content -Path $paramFile -Value $paramContent -Force;
        $st = New-AzResourceGroupDeployment -Name $rgname -ResourceGroupName $rgname -TemplateFile $templateFile -TemplateParameterFile $paramFile;

        $vms = Get-AzVM -ResourceGroupName $rgname;
        Assert-True { $vms.Count -eq $numberOfInstances };

        $vms = Get-AzVM -Location $loc;
        Assert-True { $vms.Count -ge $numberOfInstances };

        $vms = Get-AzVM;
        Assert-True { $vms.Count -ge $numberOfInstances };
    }
    finally
    {
        # Cleanup
        Clean-ResourceGroup $rgname
    }
}


<#
.SYNOPSIS
Test Virtual Machines
#>
function Test-VirtualMachineWithDifferentStorageResource
{
    # Setup
    $rgname = Get-ComputeTestResourceName
    $rgname_storage = Get-ComputeTestResourceName

    try
    {
        # Common
        $loc = Get-ComputeVMLocation;
        New-AzResourceGroup -Name $rgname -Location $loc -Force;
        New-AzResourceGroup -Name $rgname_storage  -Location $loc -Force;

        # VM Profile & Hardware
        $vmsize = 'Standard_A4';
        $vmname = 'vm' + $rgname;
        $p = New-AzVMConfig -VMName $vmname -VMSize $vmsize;
        Assert-AreEqual $p.HardwareProfile.VmSize $vmsize;

        # NRP
        $subnet = New-AzVirtualNetworkSubnetConfig -Name ('subnet' + $rgname) -AddressPrefix "10.0.0.0/24";
        $vnet = New-AzVirtualNetwork -Force -Name ('vnet' + $rgname) -ResourceGroupName $rgname -Location $loc -AddressPrefix "10.0.0.0/16" -Subnet $subnet;
        $vnet = Get-AzVirtualNetwork -Name ('vnet' + $rgname) -ResourceGroupName $rgname;
        $subnetId = $vnet.Subnets[0].Id;
        $pubip = New-AzPublicIpAddress -Force -Name ('pubip' + $rgname) -ResourceGroupName $rgname -Location $loc -AllocationMethod Dynamic -DomainNameLabel ('pubip' + $rgname);
        $pubip = Get-AzPublicIpAddress -Name ('pubip' + $rgname) -ResourceGroupName $rgname;
        $pubipId = $pubip.Id;
        $nic = New-AzNetworkInterface -Force -Name ('nic' + $rgname) -ResourceGroupName $rgname -Location $loc -SubnetId $subnetId -PublicIpAddressId $pubip.Id;
        $nic = Get-AzNetworkInterface -Name ('nic' + $rgname) -ResourceGroupName $rgname;
        $nicId = $nic.Id;

        $p = Add-AzVMNetworkInterface -VM $p -Id $nicId;
        Assert-AreEqual $p.NetworkProfile.NetworkInterfaces.Count 1;
        Assert-AreEqual $p.NetworkProfile.NetworkInterfaces[0].Id $nicId;

        # Adding the same Nic but not set it Primary
        $p = Add-AzVMNetworkInterface -VM $p -Id $nicId -Primary;
        Assert-AreEqual $p.NetworkProfile.NetworkInterfaces.Count 1;
        Assert-AreEqual $p.NetworkProfile.NetworkInterfaces[0].Id $nicId;
        Assert-AreEqual $p.NetworkProfile.NetworkInterfaces[0].Primary $true;

        # Storage Account (SA)
        $stoname = 'sto' + $rgname;
        $stotype = 'Standard_GRS';
        New-AzStorageAccount -ResourceGroupName $rgname_storage -Name $stoname -Location $loc -Type $stotype;
        $stoaccount = Get-AzStorageAccount -ResourceGroupName $rgname_storage -Name $stoname;

        $osDiskName = 'osDisk';
        $osDiskCaching = 'ReadWrite';
        $osDiskVhdUri = "https://$stoname.blob.core.windows.net/test/os.vhd";
        $dataDiskVhdUri1 = "https://$stoname.blob.core.windows.net/test/data1.vhd";
        $dataDiskVhdUri2 = "https://$stoname.blob.core.windows.net/test/data2.vhd";
        $dataDiskVhdUri3 = "https://$stoname.blob.core.windows.net/test/data3.vhd";

        $p = Set-AzVMOSDisk -VM $p -Name $osDiskName -VhdUri $osDiskVhdUri -Caching $osDiskCaching -CreateOption FromImage;

        $p = Add-AzVMDataDisk -VM $p -Name 'testDataDisk1' -Caching 'ReadOnly' -DiskSizeInGB 10 -Lun 1 -VhdUri $dataDiskVhdUri1 -CreateOption Empty;
        $p = Add-AzVMDataDisk -VM $p -Name 'testDataDisk2' -Caching 'ReadOnly' -DiskSizeInGB 11 -Lun 2 -VhdUri $dataDiskVhdUri2 -CreateOption Empty;
        $p = Add-AzVMDataDisk -VM $p -Name 'testDataDisk3' -Caching 'ReadOnly' -DiskSizeInGB 12 -Lun 3 -VhdUri $dataDiskVhdUri3 -CreateOption Empty;
        $p = Remove-AzVMDataDisk -VM $p -Name 'testDataDisk3';

        Assert-AreEqual $p.StorageProfile.OSDisk.Caching $osDiskCaching;
        Assert-AreEqual $p.StorageProfile.OSDisk.Name $osDiskName;
        Assert-AreEqual $p.StorageProfile.OSDisk.Vhd.Uri $osDiskVhdUri;
        Assert-AreEqual $p.StorageProfile.DataDisks.Count 2;
        Assert-AreEqual $p.StorageProfile.DataDisks[0].Caching 'ReadOnly';
        Assert-AreEqual $p.StorageProfile.DataDisks[0].DiskSizeGB 10;
        Assert-AreEqual $p.StorageProfile.DataDisks[0].Lun 1;
        Assert-AreEqual $p.StorageProfile.DataDisks[0].Vhd.Uri $dataDiskVhdUri1;
        Assert-AreEqual $p.StorageProfile.DataDisks[1].Caching 'ReadOnly';
        Assert-AreEqual $p.StorageProfile.DataDisks[1].DiskSizeGB 11;
        Assert-AreEqual $p.StorageProfile.DataDisks[1].Lun 2;
        Assert-AreEqual $p.StorageProfile.DataDisks[1].Vhd.Uri $dataDiskVhdUri2;

        # OS & Image
        $user = "Foo12";
        $password = $PLACEHOLDER;
        $securePassword = ConvertTo-SecureString $password -AsPlainText -Force;
        $cred = New-Object System.Management.Automation.PSCredential ($user, $securePassword);
        $computerName = 'test';
        $vhdContainer = "https://$stoname.blob.core.windows.net/test";

        # $p.StorageProfile.OSDisk = $null;
        $p = Set-AzVMOperatingSystem -VM $p -Windows -ComputerName $computerName -Credential $cred;

        $imgRef = Get-DefaultCRPImage -loc $loc;
        $p = ($imgRef | Set-AzVMSourceImage -VM $p);

        Assert-AreEqual $p.OSProfile.AdminUsername $user;
        Assert-AreEqual $p.OSProfile.ComputerName $computerName;
        Assert-AreEqual $p.OSProfile.AdminPassword $password;

        Assert-AreEqual $p.StorageProfile.ImageReference.Offer $imgRef.Offer;
        Assert-AreEqual $p.StorageProfile.ImageReference.Publisher $imgRef.PublisherName;
        Assert-AreEqual $p.StorageProfile.ImageReference.Sku $imgRef.Skus;
        Assert-AreEqual $p.StorageProfile.ImageReference.Version $imgRef.Version;

        # Virtual Machine
        New-AzVM -ResourceGroupName $rgname -Location $loc -VM $p;

        # Get VM
        $vm1 = Get-AzVM -Name $vmname -ResourceGroupName $rgname;
        Assert-AreEqual $vm1.Name $vmname;
        Assert-AreEqual $vm1.NetworkProfile.NetworkInterfaces.Count 1;
        Assert-AreEqual $vm1.NetworkProfile.NetworkInterfaces[0].Id $nicId;

        Assert-AreEqual $vm1.StorageProfile.ImageReference.Offer $imgRef.Offer;
        Assert-AreEqual $vm1.StorageProfile.ImageReference.Publisher $imgRef.PublisherName;
        Assert-AreEqual $vm1.StorageProfile.ImageReference.Sku $imgRef.Skus;
        Assert-AreEqual $vm1.StorageProfile.ImageReference.Version $imgRef.Version;

        Assert-AreEqual $vm1.OSProfile.AdminUsername $user;
        Assert-AreEqual $vm1.OSProfile.ComputerName $computerName;
        Assert-AreEqual $vm1.HardwareProfile.VmSize $vmsize;

        Assert-AreEqual $true $vm1.DiagnosticsProfile.BootDiagnostics.Enabled;
        Assert-AreEqual $stoaccount.PrimaryEndpoints.Blob $vm1.DiagnosticsProfile.BootDiagnostics.StorageUri;
    }
    finally
    {
        # Cleanup
        Clean-ResourceGroup $rgname
        Clean-ResourceGroup $rgname_storage
    }
}

<#
.SYNOPSIS
Test Virtual Machines
#>
function Test-VirtualMachineWithPremiumStorageAccount
{
    # Setup
    $rgname = Get-ComputeTestResourceName
    $rgname_storage = Get-ComputeTestResourceName

    try
    {
        # Common
        $loc = Get-ComputeVMLocation;

        # Create a Storage Account in a difference resource group
        New-AzResourceGroup -Name $rgname_storage  -Location $loc -Force;
        $stoname1 = 'sto' + $rgname_storage;
        $stotype1 = 'Standard_GRS';
        $stoaccount1 = New-AzStorageAccount -ResourceGroupName $rgname_storage -Name $stoname1 -Location $loc -Type $stotype1;

        # Create a resource group
        New-AzResourceGroup -Name $rgname -Location $loc -Force;

        # Create a premium Storage Account (SA)
        $stoname = 'sto' + $rgname;
        $stotype = 'Premium_LRS';
        $stoaccount = New-AzStorageAccount -ResourceGroupName $rgname -Name $stoname -Location $loc -Type $stotype;

        # VM Profile & Hardware
        $vmsize = 'Standard_DS1';
        $vmname = 'vm' + $rgname;
        $p = New-AzVMConfig -VMName $vmname -VMSize $vmsize;
        Assert-AreEqual $p.HardwareProfile.VmSize $vmsize;

        # NRP
        $subnet = New-AzVirtualNetworkSubnetConfig -Name ('subnet' + $rgname) -AddressPrefix "10.0.0.0/24";
        $vnet = New-AzVirtualNetwork -Force -Name ('vnet' + $rgname) -ResourceGroupName $rgname -Location $loc -AddressPrefix "10.0.0.0/16" -Subnet $subnet;
        $subnetId = $vnet.Subnets[0].Id;
        $pubip = New-AzPublicIpAddress -Force -Name ('pubip' + $rgname) -ResourceGroupName $rgname -Location $loc -AllocationMethod Dynamic -DomainNameLabel ('pubip' + $rgname);
        $pubipId = $pubip.Id;
        $nic = New-AzNetworkInterface -Force -Name ('nic' + $rgname) -ResourceGroupName $rgname -Location $loc -SubnetId $subnetId -PublicIpAddressId $pubip.Id;
        $nicId = $nic.Id;

        $p = Add-AzVMNetworkInterface -VM $p -Id $nicId;
        Assert-AreEqual $p.NetworkProfile.NetworkInterfaces.Count 1;
        Assert-AreEqual $p.NetworkProfile.NetworkInterfaces[0].Id $nicId;

        # Adding the same Nic but not set it Primary
        $p = Add-AzVMNetworkInterface -VM $p -Id $nicId -Primary;
        Assert-AreEqual $p.NetworkProfile.NetworkInterfaces.Count 1;
        Assert-AreEqual $p.NetworkProfile.NetworkInterfaces[0].Id $nicId;
        Assert-AreEqual $p.NetworkProfile.NetworkInterfaces[0].Primary $true;

        $osDiskName = 'osDisk';
        $osDiskCaching = 'ReadWrite';
        $osDiskVhdUri = "https://$stoname.blob.core.windows.net/test/os.vhd";
        $dataDiskVhdUri1 = "https://$stoname.blob.core.windows.net/test/data1.vhd";
        $dataDiskVhdUri2 = "https://$stoname.blob.core.windows.net/test/data2.vhd";

        $p = Set-AzVMOSDisk -VM $p -Name $osDiskName -VhdUri $osDiskVhdUri -Caching $osDiskCaching -CreateOption FromImage;

        $p = Add-AzVMDataDisk -VM $p -Name 'testDataDisk1' -Caching 'ReadOnly' -DiskSizeInGB 10 -Lun 1 -VhdUri $dataDiskVhdUri1 -CreateOption Empty;
        $p = Add-AzVMDataDisk -VM $p -Name 'testDataDisk2' -Caching 'ReadOnly' -DiskSizeInGB 11 -Lun 2 -VhdUri $dataDiskVhdUri2 -CreateOption Empty;

        Assert-AreEqual $p.StorageProfile.OSDisk.Caching $osDiskCaching;
        Assert-AreEqual $p.StorageProfile.OSDisk.Name $osDiskName;
        Assert-AreEqual $p.StorageProfile.OSDisk.Vhd.Uri $osDiskVhdUri;
        Assert-AreEqual $p.StorageProfile.DataDisks.Count 2;
        Assert-AreEqual $p.StorageProfile.DataDisks[0].Caching 'ReadOnly';
        Assert-AreEqual $p.StorageProfile.DataDisks[0].DiskSizeGB 10;
        Assert-AreEqual $p.StorageProfile.DataDisks[0].Lun 1;
        Assert-AreEqual $p.StorageProfile.DataDisks[0].Vhd.Uri $dataDiskVhdUri1;
        Assert-AreEqual $p.StorageProfile.DataDisks[1].Caching 'ReadOnly';
        Assert-AreEqual $p.StorageProfile.DataDisks[1].DiskSizeGB 11;
        Assert-AreEqual $p.StorageProfile.DataDisks[1].Lun 2;
        Assert-AreEqual $p.StorageProfile.DataDisks[1].Vhd.Uri $dataDiskVhdUri2;

        # OS & Image
        $user = "Foo12";
        $password = $PLACEHOLDER;
        $securePassword = ConvertTo-SecureString $password -AsPlainText -Force;
        $cred = New-Object System.Management.Automation.PSCredential ($user, $securePassword);
        $computerName = 'test';
        $vhdContainer = "https://$stoname.blob.core.windows.net/test";

        # $p.StorageProfile.OSDisk = $null;
        $p = Set-AzVMOperatingSystem -VM $p -Windows -ComputerName $computerName -Credential $cred;

        $imgRef = Get-DefaultCRPImage -loc $loc;
        $p = ($imgRef | Set-AzVMSourceImage -VM $p);

        Assert-AreEqual $p.OSProfile.AdminUsername $user;
        Assert-AreEqual $p.OSProfile.ComputerName $computerName;
        Assert-AreEqual $p.OSProfile.AdminPassword $password;

        Assert-AreEqual $p.StorageProfile.ImageReference.Offer $imgRef.Offer;
        Assert-AreEqual $p.StorageProfile.ImageReference.Publisher $imgRef.PublisherName;
        Assert-AreEqual $p.StorageProfile.ImageReference.Sku $imgRef.Skus;
        Assert-AreEqual $p.StorageProfile.ImageReference.Version $imgRef.Version;

        # Virtual Machine
        New-AzVM -ResourceGroupName $rgname -Location $loc -VM $p;

        # Get VM
        $vm1 = Get-AzVM -Name $vmname -ResourceGroupName $rgname;
        Assert-AreEqual $vm1.Name $vmname;
        Assert-AreEqual $vm1.NetworkProfile.NetworkInterfaces.Count 1;
        Assert-AreEqual $vm1.NetworkProfile.NetworkInterfaces[0].Id $nicId;

        Assert-AreEqual $vm1.StorageProfile.ImageReference.Offer $imgRef.Offer;
        Assert-AreEqual $vm1.StorageProfile.ImageReference.Publisher $imgRef.PublisherName;
        Assert-AreEqual $vm1.StorageProfile.ImageReference.Sku $imgRef.Skus;
        Assert-AreEqual $vm1.StorageProfile.ImageReference.Version $imgRef.Version;

        Assert-AreEqual $vm1.OSProfile.AdminUsername $user;
        Assert-AreEqual $vm1.OSProfile.ComputerName $computerName;
        Assert-AreEqual $vm1.HardwareProfile.VmSize $vmsize;

        Assert-AreEqual $true $vm1.DiagnosticsProfile.BootDiagnostics.Enabled;
        Assert-AreNotEqual $stoaccount.PrimaryEndpoints.Blob $vm1.DiagnosticsProfile.BootDiagnostics.StorageUri;
    }
    finally
    {
        # Cleanup
        Clean-ResourceGroup $rgname
        Clean-ResourceGroup $rgname_storage
    }
}


<#
.SYNOPSIS
Test Virtual Machines
#>
function Test-VirtualMachineWithEmptyAuc
{
    # Setup
    $rgname = Get-ComputeTestResourceName

    try
    {
        # Common
        $loc = Get-ComputeVMLocation;
        New-AzResourceGroup -Name $rgname -Location $loc -Force;

        # VM Profile & Hardware
        $vmsize = 'Standard_A4';
        $vmname = 'vm' + $rgname;
        $p = New-AzVMConfig -VMName $vmname -VMSize $vmsize;
        Assert-AreEqual $p.HardwareProfile.VmSize $vmsize;

        # NRP
        $subnet = New-AzVirtualNetworkSubnetConfig -Name ('subnet' + $rgname) -AddressPrefix "10.0.0.0/24";
        $vnet = New-AzVirtualNetwork -Force -Name ('vnet' + $rgname) -ResourceGroupName $rgname -Location $loc -AddressPrefix "10.0.0.0/16" -Subnet $subnet;
        $vnet = Get-AzVirtualNetwork -Name ('vnet' + $rgname) -ResourceGroupName $rgname;
        $subnetId = $vnet.Subnets[0].Id;
        $pubip = New-AzPublicIpAddress -Force -Name ('pubip' + $rgname) -ResourceGroupName $rgname -Location $loc -AllocationMethod Dynamic -DomainNameLabel ('pubip' + $rgname);
        $pubip = Get-AzPublicIpAddress -Name ('pubip' + $rgname) -ResourceGroupName $rgname;
        $pubipId = $pubip.Id;
        $nic = New-AzNetworkInterface -Force -Name ('nic' + $rgname) -ResourceGroupName $rgname -Location $loc -SubnetId $subnetId -PublicIpAddressId $pubip.Id;
        $nic = Get-AzNetworkInterface -Name ('nic' + $rgname) -ResourceGroupName $rgname;
        $nicId = $nic.Id;

        $p = Add-AzVMNetworkInterface -VM $p -Id $nicId;
        Assert-AreEqual $p.NetworkProfile.NetworkInterfaces.Count 1;
        Assert-AreEqual $p.NetworkProfile.NetworkInterfaces[0].Id $nicId;

        # Adding the same Nic but not set it Primary
        $p = Add-AzVMNetworkInterface -VM $p -Id $nicId -Primary;
        Assert-AreEqual $p.NetworkProfile.NetworkInterfaces.Count 1;
        Assert-AreEqual $p.NetworkProfile.NetworkInterfaces[0].Id $nicId;
        Assert-AreEqual $p.NetworkProfile.NetworkInterfaces[0].Primary $true;

        # Storage Account (SA)
        $stoname = 'sto' + $rgname;
        $stotype = 'Standard_GRS';
        New-AzStorageAccount -ResourceGroupName $rgname -Name $stoname -Location $loc -Type $stotype;
        $stoaccount = Get-AzStorageAccount -ResourceGroupName $rgname -Name $stoname;

        $osDiskName = 'osDisk';
        $osDiskCaching = 'ReadWrite';
        $osDiskVhdUri = "https://$stoname.blob.core.windows.net/test/os.vhd";
        $dataDiskVhdUri1 = "https://$stoname.blob.core.windows.net/test/data1.vhd";

        $p = Set-AzVMOSDisk -VM $p -Name $osDiskName -VhdUri $osDiskVhdUri -Caching $osDiskCaching -CreateOption FromImage;
        $p = Add-AzVMDataDisk -VM $p -Name 'testDataDisk1' -Caching 'ReadOnly' -DiskSizeInGB 10 -Lun 1 -VhdUri $dataDiskVhdUri1 -CreateOption Empty;

        Assert-AreEqual $p.StorageProfile.OSDisk.Caching $osDiskCaching;
        Assert-AreEqual $p.StorageProfile.OSDisk.Name $osDiskName;
        Assert-AreEqual $p.StorageProfile.OSDisk.Vhd.Uri $osDiskVhdUri;
        Assert-AreEqual $p.StorageProfile.DataDisks.Count 1;
        Assert-AreEqual $p.StorageProfile.DataDisks[0].Caching 'ReadOnly';
        Assert-AreEqual $p.StorageProfile.DataDisks[0].DiskSizeGB 10;
        Assert-AreEqual $p.StorageProfile.DataDisks[0].Lun 1;
        Assert-AreEqual $p.StorageProfile.DataDisks[0].Vhd.Uri $dataDiskVhdUri1;

        # OS & Image
        $user = "Foo12";
        $password = $PLACEHOLDER;
        $securePassword = ConvertTo-SecureString $password -AsPlainText -Force;
        $cred = New-Object System.Management.Automation.PSCredential ($user, $securePassword);
        $computerName = 'test';
        $vhdContainer = "https://$stoname.blob.core.windows.net/test";

        $p = Set-AzVMOperatingSystem -VM $p -Windows -ComputerName $computerName -Credential $cred -ProvisionVMAgent -EnableAutoUpdate;

        $imgRef = Get-DefaultCRPImage -loc $loc;
        $p = ($imgRef | Set-AzVMSourceImage -VM $p);

        Assert-AreEqual $p.OSProfile.AdminUsername $user;
        Assert-AreEqual $p.OSProfile.ComputerName $computerName;
        Assert-AreEqual $p.OSProfile.AdminPassword $password;

        Assert-AreEqual $p.StorageProfile.ImageReference.Offer $imgRef.Offer;
        Assert-AreEqual $p.StorageProfile.ImageReference.Publisher $imgRef.PublisherName;
        Assert-AreEqual $p.StorageProfile.ImageReference.Sku $imgRef.Skus;
        Assert-AreEqual $p.StorageProfile.ImageReference.Version $imgRef.Version;

        # Virtual Machine
        New-AzVM -ResourceGroupName $rgname -Location $loc -VM $p;

        # Get VM
        $vm1 = Get-AzVM -Name $vmname -ResourceGroupName $rgname;
        Assert-AreEqual $vm1.Name $vmname;
        Assert-AreEqual $vm1.NetworkProfile.NetworkInterfaces.Count 1;
        Assert-AreEqual $vm1.NetworkProfile.NetworkInterfaces[0].Id $nicId;

        Assert-AreEqual $vm1.StorageProfile.ImageReference.Offer $imgRef.Offer;
        Assert-AreEqual $vm1.StorageProfile.ImageReference.Publisher $imgRef.PublisherName;
        Assert-AreEqual $vm1.StorageProfile.ImageReference.Sku $imgRef.Skus;
        Assert-AreEqual $vm1.StorageProfile.ImageReference.Version $imgRef.Version;

        Assert-AreEqual $vm1.OSProfile.AdminUsername $user;
        Assert-AreEqual $vm1.OSProfile.ComputerName $computerName;
        Assert-AreEqual $vm1.HardwareProfile.VmSize $vmsize;

        Assert-AreEqual $true $vm1.DiagnosticsProfile.BootDiagnostics.Enabled;
        Assert-AreEqual $stoaccount.PrimaryEndpoints.Blob $vm1.DiagnosticsProfile.BootDiagnostics.StorageUri;

        # Update VM with an empty additional unattend content
        $vm1 = Set-AzVMDataDisk -VM $vm1 -Name 'testDataDisk1' -Caching 'None'

        $aucSetting = "AutoLogon";
        $aucContent = "<UserAccounts><AdministratorPassword><Value>" + $password + "</Value><PlainText>true</PlainText></AdministratorPassword></UserAccounts>";
        $vm1 = Add-AzVMAdditionalUnattendContent -VM $vm1 -Content $aucContent -SettingName $aucSetting;
        [System.Collections.Generic.List[Microsoft.Azure.Management.Compute.Models.AdditionalUnattendContent]]$emptyAUC=@();
        $vm1.OSProfile.WindowsConfiguration.AdditionalUnattendContent.RemoveAt(0)

        # Verify Additional Unattend Content
        Assert-NotNull $vm1.OSProfile.WindowsConfiguration.AdditionalUnattendContent;
        Assert-AreEqual 0 $vm1.OSProfile.WindowsConfiguration.AdditionalUnattendContent.Count;

        Update-AzVM -ResourceGroupName $rgname -VM $vm1;

        $vm2 = Get-AzVM -Name $vmname -ResourceGroupName $rgname;
        Assert-AreEqual $vm2.NetworkProfile.NetworkInterfaces.Count 1;
        Assert-AreEqual $vm2.NetworkProfile.NetworkInterfaces[0].Id $nicId;

        Assert-AreEqual $vm2.StorageProfile.ImageReference.Offer $imgRef.Offer;
        Assert-AreEqual $vm2.StorageProfile.ImageReference.Publisher $imgRef.PublisherName;
        Assert-AreEqual $vm2.StorageProfile.ImageReference.Sku $imgRef.Skus;
        Assert-AreEqual $vm2.StorageProfile.ImageReference.Version $imgRef.Version;

        Assert-AreEqual $vm2.OSProfile.AdminUsername $user;
        Assert-AreEqual $vm2.OSProfile.ComputerName $computerName;
        Assert-AreEqual $vm2.HardwareProfile.VmSize $vmsize;
        Assert-NotNull $vm2.Location;

        Assert-AreEqual $true $vm2.DiagnosticsProfile.BootDiagnostics.Enabled;
        Assert-AreEqual $stoaccount.PrimaryEndpoints.Blob $vm2.DiagnosticsProfile.BootDiagnostics.StorageUri;

        $vms = Get-AzVM -ResourceGroupName $rgname;
        Assert-AreNotEqual $vms $null;

        # Remove All VMs
        Get-AzVM -ResourceGroupName $rgname | Remove-AzVM -ResourceGroupName $rgname -Force;
        $vms = Get-AzVM -ResourceGroupName $rgname;
        Assert-AreEqual $vms $null;
    }
    finally
    {
        # Cleanup
        Clean-ResourceGroup $rgname
    }
}

<#
.SYNOPSIS
Test Virtual Machines
#>
function Test-VirtualMachineWithBYOL
{
    # Setup
    $rgname = Get-ComputeTestResourceName

    try
    {
        # Common
        [string]$loc = Get-ComputeVMLocation;
        $loc = $loc.Replace(' ', '');
        New-AzResourceGroup -Name $rgname -Location $loc -Force;

        # VM Profile & Hardware
        $vmsize = 'Standard_A4';
        $vmname = 'vm' + $rgname;
        $p = New-AzVMConfig -VMName $vmname -VMSize $vmsize;
        Assert-AreEqual $p.HardwareProfile.VmSize $vmsize;

        # NRP
        $subnet = New-AzVirtualNetworkSubnetConfig -Name ('subnet' + $rgname) -AddressPrefix "10.0.0.0/24";
        $vnet = New-AzVirtualNetwork -Force -Name ('vnet' + $rgname) -ResourceGroupName $rgname -Location $loc -AddressPrefix "10.0.0.0/16" -Subnet $subnet;
        $vnet = Get-AzVirtualNetwork -Name ('vnet' + $rgname) -ResourceGroupName $rgname;
        $subnetId = $vnet.Subnets[0].Id;
        $pubip = New-AzPublicIpAddress -Force -Name ('pubip' + $rgname) -ResourceGroupName $rgname -Location $loc -AllocationMethod Dynamic -DomainNameLabel ('pubip' + $rgname);
        $pubip = Get-AzPublicIpAddress -Name ('pubip' + $rgname) -ResourceGroupName $rgname;
        $pubipId = $pubip.Id;
        $nic = New-AzNetworkInterface -Force -Name ('nic' + $rgname) -ResourceGroupName $rgname -Location $loc -SubnetId $subnetId -PublicIpAddressId $pubip.Id;
        $nic = Get-AzNetworkInterface -Name ('nic' + $rgname) -ResourceGroupName $rgname;
        $nicId = $nic.Id;

        $p = Add-AzVMNetworkInterface -VM $p -Id $nicId;
        Assert-AreEqual $p.NetworkProfile.NetworkInterfaces.Count 1;
        Assert-AreEqual $p.NetworkProfile.NetworkInterfaces[0].Id $nicId;

        # Adding the same Nic but not set it Primary
        $p = Add-AzVMNetworkInterface -VM $p -Id $nicId -Primary;
        Assert-AreEqual $p.NetworkProfile.NetworkInterfaces.Count 1;
        Assert-AreEqual $p.NetworkProfile.NetworkInterfaces[0].Id $nicId;
        Assert-AreEqual $p.NetworkProfile.NetworkInterfaces[0].Primary $true;

        # Storage Account (SA)
        $stoname = "mybyolosimage";

        $osDiskName = 'osDisk';
        $osDiskCaching = 'ReadWrite';
        $osDiskVhdUri = "https://$stoname.blob.core.windows.net/test/os.vhd";
        $dataDiskVhdUri1 = "https://$stoname.blob.core.windows.net/test/data1.vhd";
        $dataDiskVhdUri2 = "https://$stoname.blob.core.windows.net/test/data2.vhd";
        $userImageUrl = "https://$stoname.blob.core.windows.net/vhdsrc/win2012-tag0.vhd";

        $p = Set-AzVMOSDisk -VM $p -Windows -Name $osDiskName -VhdUri $osDiskVhdUri -Caching $osDiskCaching -SourceImage $userImageUrl -CreateOption FromImage;
        $p = Add-AzVMDataDisk -VM $p -Name 'testDataDisk1' -Caching 'ReadOnly' -DiskSizeInGB 10 -Lun 1 -VhdUri $dataDiskVhdUri1 -CreateOption Empty;

        Assert-AreEqual $p.StorageProfile.OSDisk.Caching $osDiskCaching;
        Assert-AreEqual $p.StorageProfile.OSDisk.Name $osDiskName;
        Assert-AreEqual $p.StorageProfile.OSDisk.Vhd.Uri $osDiskVhdUri;
        Assert-AreEqual $p.StorageProfile.DataDisks.Count 1;
        Assert-AreEqual $p.StorageProfile.DataDisks[0].Caching 'ReadOnly';
        Assert-AreEqual $p.StorageProfile.DataDisks[0].DiskSizeGB 10;
        Assert-AreEqual $p.StorageProfile.DataDisks[0].Lun 1;
        Assert-AreEqual $p.StorageProfile.DataDisks[0].Vhd.Uri $dataDiskVhdUri1;

        # OS & Image
        $user = "Foo12";
        $password = $PLACEHOLDER;
        $securePassword = ConvertTo-SecureString $password -AsPlainText -Force;
        $cred = New-Object System.Management.Automation.PSCredential ($user, $securePassword);
        $computerName = 'test';
        $vhdContainer = "https://$stoname.blob.core.windows.net/test";
        $licenseType = "Windows_Server";

        $p = Set-AzVMOperatingSystem -VM $p -Windows -ComputerName $computerName -Credential $cred -ProvisionVMAgent -EnableAutoUpdate;

        Assert-AreEqual $p.OSProfile.AdminUsername $user;
        Assert-AreEqual $p.OSProfile.ComputerName $computerName;
        Assert-AreEqual $p.OSProfile.AdminPassword $password;

        # Virtual Machine
        New-AzVM -ResourceGroupName $rgname -Location $loc -LicenseType $licenseType -VM $p;

        # Get VM
        $vm1 = Get-AzVM -Name $vmname -ResourceGroupName $rgname;

        $output = $vm1 | Out-String;
        Write-Verbose ('Output String   : ' + $output);
        Assert-AreEqual $vm1.Name $vmname;
        Assert-AreEqual $vm1.NetworkProfile.NetworkInterfaces.Count 1;
        Assert-AreEqual $vm1.NetworkProfile.NetworkInterfaces[0].Id $nicId;

        Assert-AreEqual $vm1.OSProfile.AdminUsername $user;
        Assert-AreEqual $vm1.OSProfile.ComputerName $computerName;
        Assert-AreEqual $vm1.HardwareProfile.VmSize $vmsize;
        Assert-AreEqual $vm1.LicenseType $licenseType;

        Assert-AreEqual $true $vm1.DiagnosticsProfile.BootDiagnostics.Enabled;

        Get-AzVM -ResourceGroupName $rgname -Name $vmname `
        | Add-AzVMDataDisk -Name 'testDataDisk2' -Caching 'ReadOnly' -DiskSizeInGB 12 -Lun 3 -VhdUri $dataDiskVhdUri2 -CreateOption Empty `
        | Update-AzVM;

        $vm2 = Get-AzVM -Name $vmname -ResourceGroupName $rgname;

        Assert-AreEqual $vm2.NetworkProfile.NetworkInterfaces.Count 1;
        Assert-AreEqual $vm2.NetworkProfile.NetworkInterfaces[0].Id $nicId;
        Assert-AreEqual $vm2.StorageProfile.DataDisks.Count 2;

        Assert-AreEqual $vm2.OSProfile.AdminUsername $user;
        Assert-AreEqual $vm2.OSProfile.ComputerName $computerName;
        Assert-AreEqual $vm2.HardwareProfile.VmSize $vmsize;
        Assert-AreEqual $vm2.LicenseType $licenseType;
        Assert-NotNull $vm2.Location;

        # Remove All VMs
        Get-AzVM -ResourceGroupName $rgname | Remove-AzVM -ResourceGroupName $rgname -Force;
        $vms = Get-AzVM -ResourceGroupName $rgname;
        Assert-AreEqual $vms $null;
    }
    finally
    {
        # Cleanup
        Clean-ResourceGroup $rgname
    }
}

<#
.SYNOPSIS
Test Virtual Machines Redeploy
#>
function Test-VirtualMachineRedeploy
{
    # Setup
    $rgname = Get-ComputeTestResourceName

    try
    {
        # Common
        $loc = Get-ComputeVMLocation;
        New-AzResourceGroup -Name $rgname -Location $loc -Force;

        # VM Profile & Hardware
        $vmsize = 'Standard_A4';
        $vmname = 'vm' + $rgname;
        $p = New-AzVMConfig -VMName $vmname -VMSize $vmsize;
        Assert-AreEqual $p.HardwareProfile.VmSize $vmsize;

        # NRP
        $subnet = New-AzVirtualNetworkSubnetConfig -Name ('subnet' + $rgname) -AddressPrefix "10.0.0.0/24";
        $vnet = New-AzVirtualNetwork -Force -Name ('vnet' + $rgname) -ResourceGroupName $rgname -Location $loc -AddressPrefix "10.0.0.0/16" -Subnet $subnet;
        $vnet = Get-AzVirtualNetwork -Name ('vnet' + $rgname) -ResourceGroupName $rgname;
        $subnetId = $vnet.Subnets[0].Id;
        $pubip = New-AzPublicIpAddress -Force -Name ('pubip' + $rgname) -ResourceGroupName $rgname -Location $loc -AllocationMethod Dynamic -DomainNameLabel ('pubip' + $rgname);
        $pubip = Get-AzPublicIpAddress -Name ('pubip' + $rgname) -ResourceGroupName $rgname;
        $pubipId = $pubip.Id;
        $nic = New-AzNetworkInterface -Force -Name ('nic' + $rgname) -ResourceGroupName $rgname -Location $loc -SubnetId $subnetId -PublicIpAddressId $pubip.Id;
        $nic = Get-AzNetworkInterface -Name ('nic' + $rgname) -ResourceGroupName $rgname;
        $nicId = $nic.Id;

        $p = Add-AzVMNetworkInterface -VM $p -Id $nicId;
        Assert-AreEqual $p.NetworkProfile.NetworkInterfaces.Count 1;
        Assert-AreEqual $p.NetworkProfile.NetworkInterfaces[0].Id $nicId;

        # Storage Account (SA)
        $stoname = 'sto' + $rgname;
        $stotype = 'Standard_GRS';
        New-AzStorageAccount -ResourceGroupName $rgname -Name $stoname -Location $loc -Type $stotype;
        $stoaccount = Get-AzStorageAccount -ResourceGroupName $rgname -Name $stoname;

        $osDiskName = 'osDisk';
        $osDiskCaching = 'ReadWrite';
        $osDiskVhdUri = "https://$stoname.blob.core.windows.net/test/os.vhd";
        $dataDiskVhdUri1 = "https://$stoname.blob.core.windows.net/test/data1.vhd";
        $dataDiskVhdUri2 = "https://$stoname.blob.core.windows.net/test/data2.vhd";

        $p = Set-AzVMOSDisk -VM $p -Name $osDiskName -VhdUri $osDiskVhdUri -Caching $osDiskCaching -CreateOption FromImage;
        $p = Add-AzVMDataDisk -VM $p -Name 'testDataDisk1' -Caching 'ReadOnly' -DiskSizeInGB 10 -Lun 1 -VhdUri $dataDiskVhdUri1 -CreateOption Empty;
        $p = Add-AzVMDataDisk -VM $p -Name 'testDataDisk2' -Caching 'ReadOnly' -DiskSizeInGB 11 -Lun 2 -VhdUri $dataDiskVhdUri2 -CreateOption Empty;

        Assert-AreEqual $p.StorageProfile.OSDisk.Caching $osDiskCaching;
        Assert-AreEqual $p.StorageProfile.OSDisk.Name $osDiskName;
        Assert-AreEqual $p.StorageProfile.OSDisk.Vhd.Uri $osDiskVhdUri;
        Assert-AreEqual $p.StorageProfile.DataDisks.Count 2;
        Assert-AreEqual $p.StorageProfile.DataDisks[0].Caching 'ReadOnly';
        Assert-AreEqual $p.StorageProfile.DataDisks[0].DiskSizeGB 10;
        Assert-AreEqual $p.StorageProfile.DataDisks[0].Lun 1;
        Assert-AreEqual $p.StorageProfile.DataDisks[0].Vhd.Uri $dataDiskVhdUri1;
        Assert-AreEqual $p.StorageProfile.DataDisks[1].Caching 'ReadOnly';
        Assert-AreEqual $p.StorageProfile.DataDisks[1].DiskSizeGB 11;
        Assert-AreEqual $p.StorageProfile.DataDisks[1].Lun 2;
        Assert-AreEqual $p.StorageProfile.DataDisks[1].Vhd.Uri $dataDiskVhdUri2;

        # OS & Image
        $user = "Foo12";
        $password = $PLACEHOLDER;
        $securePassword = ConvertTo-SecureString $password -AsPlainText -Force;
        $cred = New-Object System.Management.Automation.PSCredential ($user, $securePassword);
        $computerName = 'test';
        $vhdContainer = "https://$stoname.blob.core.windows.net/test";
        $img = 'a699494373c04fc0bc8f2bb1389d6106__Windows-Server-2012-Datacenter-201503.01-en.us-127GB.vhd';

        # $p.StorageProfile.OSDisk = $null;
        $p = Set-AzVMOperatingSystem -VM $p -Windows -ComputerName $computerName -Credential $cred;

        Assert-AreEqual $p.OSProfile.AdminUsername $user;
        Assert-AreEqual $p.OSProfile.ComputerName $computerName;
        Assert-AreEqual $p.OSProfile.AdminPassword $password;

        # Image Reference
        $imgRef = Get-DefaultCRPImage -loc $loc;
        $p = ($imgRef | Set-AzVMSourceImage -VM $p);

        # Virtual Machine
        New-AzVM -ResourceGroupName $rgname -Location $loc -VM $p;

        $vm2 = Get-AzVM -Name $vmname -ResourceGroupName $rgname;

        Assert-AreEqual $vm2.NetworkProfile.NetworkInterfaces.Count 1;
        Assert-AreEqual $vm2.NetworkProfile.NetworkInterfaces[0].Id $nicId;
        Assert-AreEqual $vm2.StorageProfile.DataDisks.Count 2;

        Assert-AreEqual $vm2.OSProfile.AdminUsername $user;
        Assert-AreEqual $vm2.OSProfile.ComputerName $computerName;
        Assert-AreEqual $vm2.HardwareProfile.VmSize $vmsize;
        Assert-NotNull $vm2.Location;

        # Redeploy the VM
        $job = Set-AzVM -Id $vm2.Id -Redeploy -AsJob;
        $result = $job | Wait-Job;
        Assert-AreEqual "Completed" $result.State;

        $vm2 = Get-AzVM -Name $vmname -ResourceGroupName $rgname;

        Assert-AreEqual $vm2.NetworkProfile.NetworkInterfaces.Count 1;
        Assert-AreEqual $vm2.NetworkProfile.NetworkInterfaces[0].Id $nicId;
        Assert-AreEqual $vm2.StorageProfile.DataDisks.Count 2;

        Assert-AreEqual $vm2.OSProfile.AdminUsername $user;
        Assert-AreEqual $vm2.OSProfile.ComputerName $computerName;
        Assert-AreEqual $vm2.HardwareProfile.VmSize $vmsize;
        Assert-NotNull $vm2.Location;

        # Remove
        Remove-AzVM -ResourceGroupName $rgname -Name $vmname -Force;
    }
    finally
    {
        # Cleanup
        Clean-ResourceGroup $rgname
    }
}

<#
.SYNOPSIS
Test Virtual Machines Reapply
#>
function Test-VirtualMachineReapply
{
    # Setup
    $rgname = Get-ComputeTestResourceName

    try
    {
        $loc = Get-ComputeVMLocation;
        New-AzResourceGroup -Name $rgname -Location $loc -Force;

        # VM Profile & Hardware
        $vmsize = 'Standard_DS2_v2';
        $vmname = 'vm' + $rgname;

        $p = New-AzVMConfig -VMName $vmname -VMSize $vmsize;

        # NRP
        $subnet = New-AzVirtualNetworkSubnetConfig -Name ('subnet' + $rgname) -AddressPrefix "10.0.0.0/24";
        $vnet = New-AzVirtualNetwork -Force -Name ('vnet' + $rgname) -ResourceGroupName $rgname -Location $loc -AddressPrefix "10.0.0.0/16" -Subnet $subnet;
        $vnet = Get-AzVirtualNetwork -Name ('vnet' + $rgname) -ResourceGroupName $rgname;
        $subnetId = $vnet.Subnets[0].Id;
        $nic = New-AzNetworkInterface -Force -Name ('nic' + $rgname) -ResourceGroupName $rgname -Location $loc -SubnetId $subnetId
        $nic = Get-AzNetworkInterface -Name ('nic' + $rgname) -ResourceGroupName $rgname;
        $nicId = $nic.Id;

        $p = Add-AzVMNetworkInterface -VM $p -Id $nicId;

        # OS & Image
        $user = "Foo2";
        $password = $PLACEHOLDER;
        $securePassword = ConvertTo-SecureString $password -AsPlainText -Force;
        $cred = New-Object System.Management.Automation.PSCredential ($user, $securePassword);
        $computerName = 'test';

        $p = Set-AzVMOperatingSystem -VM $p -Windows -ComputerName $computerName -Credential $cred;

        $imgRef = Get-DefaultCRPImage -loc $loc;
        $p = ($imgRef | Set-AzVMSourceImage -VM $p);

        # Create a Virtual Machine
        New-AzVM -ResourceGroupName $rgname -Location $loc -VM $p;

        # Get VM
        $vm = Get-AzVM -ResourceGroupName $rgname -Name $vmname -DisplayHint Expand;

        Assert-AreEqual $vmname $vm.Name;
        Assert-AreEqual "Succeeded" $vm.ProvisioningState;

        # Reapply the VM
        $job = Set-AzVM -Id $vm.Id -Reapply -AsJob;
        $result = $job | Wait-Job;
        Assert-AreEqual "Completed" $result.State;

        $vm2 = Get-AzVM -ResourceGroupName $rgname -Name $vmname;

        Assert-AreEqual $vmname $vm2.Name;
        Assert-AreEqual "Succeeded" $vm2.ProvisioningState;
    }
    finally
    {
        # Cleanup
        Clean-ResourceGroup $rgname
    }
}

<#
.SYNOPSIS
Test Virtual Machines
#>
function Test-VirtualMachineGetStatus
{
    param ($loc)
    # Setup
    $rgname = Get-ComputeTestResourceName

    try
    {
        # Common
        if ($loc -eq $null)
        {
            $loc = Get-ComputeVMLocation;
        }
        New-AzResourceGroup -Name $rgname -Location $loc -Force;

        # VM Profile & Hardware
        $vmsize = 'Standard_A4';
        $vmname = 'vm' + $rgname;
        $p = New-AzVMConfig -VMName $vmname -VMSize $vmsize;
        Assert-AreEqual $p.HardwareProfile.VmSize $vmsize;

        # NRP
        $subnet = New-AzVirtualNetworkSubnetConfig -Name ('subnet' + $rgname) -AddressPrefix "10.0.0.0/24";
        $vnet = New-AzVirtualNetwork -Force -Name ('vnet' + $rgname) -ResourceGroupName $rgname -Location $loc -AddressPrefix "10.0.0.0/16" -Subnet $subnet;
        $vnet = Get-AzVirtualNetwork -Name ('vnet' + $rgname) -ResourceGroupName $rgname;
        $subnetId = $vnet.Subnets[0].Id;
        $pubip = New-AzPublicIpAddress -Force -Name ('pubip' + $rgname) -ResourceGroupName $rgname -Location $loc -AllocationMethod Dynamic -DomainNameLabel ('pubip' + $rgname);
        $pubip = Get-AzPublicIpAddress -Name ('pubip' + $rgname) -ResourceGroupName $rgname;
        $pubipId = $pubip.Id;
        $nic = New-AzNetworkInterface -Force -Name ('nic' + $rgname) -ResourceGroupName $rgname -Location $loc -SubnetId $subnetId -PublicIpAddressId $pubip.Id;
        $nic = Get-AzNetworkInterface -Name ('nic' + $rgname) -ResourceGroupName $rgname;
        $nicId = $nic.Id;

        $p = Add-AzVMNetworkInterface -VM $p -Id $nicId;
        Assert-AreEqual $p.NetworkProfile.NetworkInterfaces.Count 1;
        Assert-AreEqual $p.NetworkProfile.NetworkInterfaces[0].Id $nicId;

        # Storage Account (SA)
        $stoname = 'sto' + $rgname;
        $stotype = 'Standard_GRS';
        New-AzStorageAccount -ResourceGroupName $rgname -Name $stoname -Location $loc -Type $stotype;
        $stoaccount = Get-AzStorageAccount -ResourceGroupName $rgname -Name $stoname;

        $osDiskName = 'osDisk';
        $osDiskCaching = 'ReadWrite';
        $osDiskVhdUri = "https://$stoname.blob.core.windows.net/test/os.vhd";

        $p = Set-AzVMOSDisk -VM $p -Name $osDiskName -VhdUri $osDiskVhdUri -Caching $osDiskCaching -CreateOption FromImage;

        Assert-AreEqual $p.StorageProfile.OSDisk.Caching $osDiskCaching;
        Assert-AreEqual $p.StorageProfile.OSDisk.Name $osDiskName;
        Assert-AreEqual $p.StorageProfile.OSDisk.Vhd.Uri $osDiskVhdUri;

        # OS & Image
        $user = "Foo12";
        $password = $PLACEHOLDER;
        $securePassword = ConvertTo-SecureString $password -AsPlainText -Force;
        $cred = New-Object System.Management.Automation.PSCredential ($user, $securePassword);
        $computerName = 'test';
        $vhdContainer = "https://$stoname.blob.core.windows.net/test";

        # $p.StorageProfile.OSDisk = $null;
        $p = Set-AzVMOperatingSystem -VM $p -Windows -ComputerName $computerName -Credential $cred;

        $imgRef = Get-DefaultCRPImage -loc $loc;
        $p = ($imgRef | Set-AzVMSourceImage -VM $p);

        Assert-AreEqual $p.OSProfile.AdminUsername $user;
        Assert-AreEqual $p.OSProfile.ComputerName $computerName;
        Assert-AreEqual $p.OSProfile.AdminPassword $password;

        Assert-AreEqual $p.StorageProfile.ImageReference.Offer $imgRef.Offer;
        Assert-AreEqual $p.StorageProfile.ImageReference.Publisher $imgRef.PublisherName;
        Assert-AreEqual $p.StorageProfile.ImageReference.Sku $imgRef.Skus;
        Assert-AreEqual $p.StorageProfile.ImageReference.Version $imgRef.Version;

        # Virtual Machine
        New-AzVM -ResourceGroupName $rgname -Location $loc -VM $p;

        # Get VM
        $vm1 = Get-AzVM -Name $vmname -ResourceGroupName $rgname;
        $a = $vm1 | Out-String;
        Write-Verbose("Get-AzVM output:");
        Write-Verbose($a);
        $a = $vm1 | Format-Table | Out-String;
        Write-Verbose("Get-AzVM | Format-Table output:");
        Write-Verbose($a);

        Assert-AreEqual $vm1.Name $vmname;
        Assert-AreEqual $vm1.NetworkProfile.NetworkInterfaces.Count 1;
        Assert-AreEqual $vm1.NetworkProfile.NetworkInterfaces[0].Id $nicId;

        Assert-AreEqual $vm1.StorageProfile.ImageReference.Offer $imgRef.Offer;
        Assert-AreEqual $vm1.StorageProfile.ImageReference.Publisher $imgRef.PublisherName;
        Assert-AreEqual $vm1.StorageProfile.ImageReference.Sku $imgRef.Skus;
        Assert-AreEqual $vm1.StorageProfile.ImageReference.Version $imgRef.Version;

        Assert-AreEqual $vm1.OSProfile.AdminUsername $user;
        Assert-AreEqual $vm1.OSProfile.ComputerName $computerName;
        Assert-AreEqual $vm1.HardwareProfile.VmSize $vmsize;

        $vm = Get-AzVM -Name $vmname -ResourceGroupName $rgname -Status;

        $a = $vm | Out-String;
        Write-Verbose($a);
        Assert-True {$a.Contains("Statuses");}

        $vms = Get-AzVM -ResourceGroupName $rgname -Status;
        Assert-AreEqual "VM running" ($vms | ? {$_.Name -eq $vmname}).PowerState;
        $a = $vms | Out-String;
        Write-Verbose($a);
        Assert-True {$a.Contains("VM running")};

        $vms = Get-AzVM -Status;
        Assert-AreEqual "VM running" ($vms | ? {$_.Name -eq $vmname}).PowerState;
        $a = $vms | Out-String;
        Write-Verbose($a);
        Assert-True {$a.Contains("VM running")};

        # VM Compact output
        $a = $vms[0] | Format-Custom | Out-String;
        Assert-False{$a.Contains("Sku");};

        # VM Expand output
        $vms[0].DisplayHint = "Expand"
        $a = $vms[0] | Format-Custom | Out-String;
        Assert-True{$a.Contains("Sku");};

        # Remove
        Remove-AzVM -Name $vmname -ResourceGroupName $rgname -Force;
    }
    finally
    {
        # Cleanup
        Clean-ResourceGroup $rgname
    }
}

<#
.SYNOPSIS
Test Virtual Machines's Status With Health Extension
Description:
This test creates a virtual machine and adds a vm health extension
and gets the virtual machine with -Status flag which returns the instance
view of the virtual machine. Since the vm has a health extension,
the vm's instance view should have the "vmHealth" field present in its return
object.
#>
function Test-VirtualMachineGetStatusWithHealhtExtension
{
    # Setup
    $rgname = Get-ComputeTestResourceName

    try
    {
        # Common
        $loc = Get-ComputeVMLocation;
        $loc = $loc.Replace(' ', '');

        New-AzResourceGroup -Name $rgname -Location $loc -Force;
        
        # VM Profile & Hardware
        $vmsize = 'Standard_DS2_v2';
        $vmname = 'vm' + $rgname;

        # OS & Image
        $username = "admin01";
        $password = $PLACEHOLDER | ConvertTo-SecureString -AsPlainText -Force;
        $cred = new-object -typename System.Management.Automation.PSCredential -argumentlist $username, $password;
        [string]$domainNameLabel = "vcrptestps7691-6f2166";
        # Virtual Machine
        New-AzVM -ResourceGroupName $rgname -Location $loc -DomainNameLabel $domainNameLabel -Name $vmname -Credential $cred -Size $vmsize;

        # Adding health extension on VM
        $publicConfig = @{"protocol" = "http"; "port" = 80; "requestPath" = "/healthEndpoint"};
        $extensionName = "myHealthExtension"
        $extensionType = "ApplicationHealthWindows"
        $publisher = "Microsoft.ManagedServices"
        Set-AzVMExtension -ResourceGroupName $rgname -VMName $vmname -Publisher $publisher -Settings $publicConfig -ExtensionType $extensionType -ExtensionName $extensionName -Loc $loc -TypeHandlerVersion "1.0"

        # Get VM
        $vm = Get-AzVM -Name $vmname -ResourceGroupName $rgname -Status;

        # Check for VmHealth Property
        Assert-NotNull $vm.VMHealth
        Assert-NotNull $vm.VMHealth.Status
        Assert-NotNull $vm.VMHealth.Status.Code
        Assert-NotNull $vm.VMHealth.Status.Level
        Assert-NotNull $vm.VMHealth.Status.DisplayStatus
        Assert-NotNull $vm.VMHealth.Status.Time

        # Remove
        Remove-AzVM -Name $vmname -ResourceGroupName $rgname -Force;
    }
    finally
    {
        # Cleanup
        Clean-ResourceGroup $rgname
    }
}

<#
.SYNOPSIS
Test Virtual Machines
#>
function Test-VirtualMachineGetStatusWithAssignedHost
{
    param ($loc)
    # Setup
    $rgname = Get-ComputeTestResourceName

    try
    {
        # Common
        [string]$loc = Get-Location "Microsoft.Resources" "resourceGroups" "East US 2 EUAP";
        $loc = $loc.Replace(' ', '');
        
        # Creating the resource group
        New-AzResourceGroup -Name $rgname -Location $loc -Force;

        # Hostgroup and Hostgroupname
        $hostGroupName = $rgname + "HostGroup"
        $hostGroup = New-AzHostGroup -ResourceGroupName $rgname -Name $hostGroupName -Location $loc -PlatformFaultDomain 2 -Zone "2" -SupportAutomaticPlacement $true -Tag @{key1 = "val1"};


        $Sku = "Esv3-Type1"
        $hostName = $rgname + "Host"
        New-AzHost -ResourceGroupName $rgname -HostGroupName $hostGroupName -Name $hostName -Location $loc -Sku $Sku -PlatformFaultDomain 1 -Tag @{test = "true"}
        
        # VM Profile & Hardware
        $vmsize = 'Standard_E2s_v3';
        $vmname = $rgname + 'Vm';

        # Creating a VM using simple parameter set
        $user = "Foo2";
        $password = Get-PasswordForVM
        $securePassword = ConvertTo-SecureString $password -AsPlainText -Force;
        $cred = New-Object System.Management.Automation.PSCredential ($user, $securePassword);
        
        New-AzVM -ResourceGroupName $rgname -Location $loc -Name $vmname -Credential $cred -Zone "2" -Size $vmsize -DomainNameLabel "crptestps2532vm-1d1de" -HostGroupId $hostGroup.Id;
        $vm = Get-AzVM -ResourceGroupName $rgname -Name $vmname -Status
        $a = $vm | Out-String

        Assert-True {$a.Contains("AssignedHost")};
    }
    finally
    {
        # Cleanup
        Clean-ResourceGroup $rgname
    }
}

<#
.SYNOPSIS
Test Virtual Machine managed disk conversion
#>
function Test-VirtualMachineManagedDiskConversion
{
    # Setup
    $rgname = Get-ComputeTestResourceName

    try
    {
        # Common
        if ($loc -eq $null)
        {
            $loc = Get-ComputeVMLocation;
        }
        New-AzResourceGroup -Name $rgname -Location $loc -Force;

        # VM Profile & Hardware
        $vmsize = 'Standard_A4';
        $vmname = 'vm' + $rgname;
        $p = New-AzVMConfig -VMName $vmname -VMSize $vmsize;
        Assert-AreEqual $p.HardwareProfile.VmSize $vmsize;

        # NRP
        $subnet = New-AzVirtualNetworkSubnetConfig -Name ('subnet' + $rgname) -AddressPrefix "10.0.0.0/24";
        $vnet = New-AzVirtualNetwork -Force -Name ('vnet' + $rgname) -ResourceGroupName $rgname -Location $loc -AddressPrefix "10.0.0.0/16" -Subnet $subnet;
        $subnetId = $vnet.Subnets[0].Id;
        $pubip = New-AzPublicIpAddress -Force -Name ('pubip' + $rgname) -ResourceGroupName $rgname -Location $loc -AllocationMethod Dynamic -DomainNameLabel ('pubip' + $rgname);
        $pubipId = $pubip.Id;
        $nic = New-AzNetworkInterface -Force -Name ('nic' + $rgname) -ResourceGroupName $rgname -Location $loc -SubnetId $subnetId -PublicIpAddressId $pubip.Id;
        $nicId = $nic.Id;

        $p = Add-AzVMNetworkInterface -VM $p -Id $nicId;
        Assert-AreEqual $p.NetworkProfile.NetworkInterfaces.Count 1;
        Assert-AreEqual $p.NetworkProfile.NetworkInterfaces[0].Id $nicId;

        # Adding the same Nic but not set it Primary
        $p = Add-AzVMNetworkInterface -VM $p -Id $nicId -Primary;
        Assert-AreEqual $p.NetworkProfile.NetworkInterfaces.Count 1;
        Assert-AreEqual $p.NetworkProfile.NetworkInterfaces[0].Id $nicId;
        Assert-AreEqual $p.NetworkProfile.NetworkInterfaces[0].Primary $true;

        # Storage Account (SA)
        $stoname = 'sto' + $rgname;
        $stotype = 'Standard_GRS';
        New-AzStorageAccount -ResourceGroupName $rgname -Name $stoname -Location $loc -Type $stotype;
        $stoaccount = Get-AzStorageAccount -ResourceGroupName $rgname -Name $stoname;

        $osDiskName = 'osDisk';
        $osDiskCaching = 'ReadWrite';
        $osDiskVhdUri = "https://$stoname.blob.core.windows.net/test/os.vhd";
        $dataDiskVhdUri1 = "https://$stoname.blob.core.windows.net/test/data1.vhd";
        $dataDiskVhdUri2 = "https://$stoname.blob.core.windows.net/test/data2.vhd";
        $dataDiskVhdUri3 = "https://$stoname.blob.core.windows.net/test/data3.vhd";

        $p = Set-AzVMOSDisk -VM $p -Name $osDiskName -VhdUri $osDiskVhdUri -Caching $osDiskCaching -CreateOption FromImage;

        $p = Add-AzVMDataDisk -VM $p -Name 'testDataDisk1' -Caching 'ReadOnly' -DiskSizeInGB 10 -Lun 1 -VhdUri $dataDiskVhdUri1 -CreateOption Empty;
        $p = Add-AzVMDataDisk -VM $p -Name 'testDataDisk2' -Caching 'ReadOnly' -DiskSizeInGB 11 -Lun 2 -VhdUri $dataDiskVhdUri2 -CreateOption Empty;
        $p = Add-AzVMDataDisk -VM $p -Name 'testDataDisk3' -Caching 'ReadOnly' -DiskSizeInGB 12 -Lun 3 -VhdUri $dataDiskVhdUri3 -CreateOption Empty;
        $p = Remove-AzVMDataDisk -VM $p -Name 'testDataDisk3';

        Assert-AreEqual $p.StorageProfile.OSDisk.Caching $osDiskCaching;
        Assert-AreEqual $p.StorageProfile.OSDisk.Name $osDiskName;
        Assert-AreEqual $p.StorageProfile.OSDisk.Vhd.Uri $osDiskVhdUri;
        Assert-AreEqual $p.StorageProfile.DataDisks.Count 2;
        Assert-AreEqual $p.StorageProfile.DataDisks[0].Caching 'ReadOnly';
        Assert-AreEqual $p.StorageProfile.DataDisks[0].DiskSizeGB 10;
        Assert-AreEqual $p.StorageProfile.DataDisks[0].Lun 1;
        Assert-AreEqual $p.StorageProfile.DataDisks[0].Vhd.Uri $dataDiskVhdUri1;
        Assert-AreEqual $p.StorageProfile.DataDisks[1].Caching 'ReadOnly';
        Assert-AreEqual $p.StorageProfile.DataDisks[1].DiskSizeGB 11;
        Assert-AreEqual $p.StorageProfile.DataDisks[1].Lun 2;
        Assert-AreEqual $p.StorageProfile.DataDisks[1].Vhd.Uri $dataDiskVhdUri2;

        # OS & Image
        $user = "Foo12";
        $password = $PLACEHOLDER;
        $securePassword = ConvertTo-SecureString $password -AsPlainText -Force;
        $cred = New-Object System.Management.Automation.PSCredential ($user, $securePassword);
        $computerName = 'test';
        $vhdContainer = "https://$stoname.blob.core.windows.net/test";

        # $p.StorageProfile.OSDisk = $null;
        $p = Set-AzVMOperatingSystem -VM $p -Windows -ComputerName $computerName -Credential $cred;

        $imgRef = Get-DefaultCRPImage -loc $loc;
        $p = ($imgRef | Set-AzVMSourceImage -VM $p);

        Assert-AreEqual $p.OSProfile.AdminUsername $user;
        Assert-AreEqual $p.OSProfile.ComputerName $computerName;
        Assert-AreEqual $p.OSProfile.AdminPassword $password;

        Assert-AreEqual $p.StorageProfile.ImageReference.Offer $imgRef.Offer;
        Assert-AreEqual $p.StorageProfile.ImageReference.Publisher $imgRef.PublisherName;
        Assert-AreEqual $p.StorageProfile.ImageReference.Sku $imgRef.Skus;
        Assert-AreEqual $p.StorageProfile.ImageReference.Version $imgRef.Version;

        # Virtual Machine
        New-AzVM -ResourceGroupName $rgname -Location $loc -VM $p;

        $vm2 = Get-AzVM -Name $vmname -ResourceGroupName $rgname;

        Assert-AreEqual $vm2.NetworkProfile.NetworkInterfaces.Count 1;
        Assert-AreEqual $vm2.NetworkProfile.NetworkInterfaces[0].Id $nicId;
        Assert-AreEqual $vm2.StorageProfile.DataDisks.Count 2;

        Assert-AreEqual $vm2.OSProfile.AdminUsername $user;
        Assert-AreEqual $vm2.OSProfile.ComputerName $computerName;
        Assert-AreEqual $vm2.HardwareProfile.VmSize $vmsize;
        Assert-NotNull $vm2.Location;

        Assert-Null  $vm2.StorageProfile.OSDisk.ManagedDisk
        Assert-Null  $vm2.StorageProfile.DataDisks[0].ManagedDisk
        Assert-Null  $vm2.StorageProfile.DataDisks[1].ManagedDisk

        # Deallocate the VM before conversion
        Stop-AzVM -ResourceGroupName $rgname -Name $vmname -Force

        # Convert VM to managed disks
        $job = ConvertTo-AzVMManagedDisk -ResourceGroupName $rgname -VMName $vmname -AsJob;
        $result = $job | Wait-Job;
        Assert-AreEqual "Completed" $result.State;

        $vm2 = Get-AzVM -Name $vmname -ResourceGroupName $rgname;

        Assert-NotNull  $vm2.StorageProfile.OSDisk.ManagedDisk
        Assert-NotNull  $vm2.StorageProfile.DataDisks[0].ManagedDisk
        Assert-NotNull  $vm2.StorageProfile.DataDisks[1].ManagedDisk

        # Remove
        Remove-AzVM -ResourceGroupName $rgname -Name $vmname -Force;
    }
    finally
    {
        # Cleanup
        Clean-ResourceGroup $rgname
    }
}

<#
.SYNOPSIS
Test Virtual Machine managed disk delete option
#>
function Test-VirtualMachineDiskDeleteOption
{
    # Setup
    $rgname = Get-ComputeTestResourceName

    try
    {
        # Common
        if ($loc -eq $null)
        {
            $loc = Get-ComputeVMLocation;
        }
        New-AzResourceGroup -Name $rgname -Location $loc -Force;

        # VM Profile & Hardware
        $vmsize = 'Standard_A4';
        $vmname = 'vm' + $rgname;
        $p = New-AzVMConfig -VMName $vmname -VMSize $vmsize;
        Assert-AreEqual $p.HardwareProfile.VmSize $vmsize;

        # NRP
        $subnet = New-AzVirtualNetworkSubnetConfig -Name ('subnet' + $rgname) -AddressPrefix "10.0.0.0/24";
        $vnet = New-AzVirtualNetwork -Force -Name ('vnet' + $rgname) -ResourceGroupName $rgname -Location $loc -AddressPrefix "10.0.0.0/16" -Subnet $subnet;
        $subnetId = $vnet.Subnets[0].Id;
        $pubip = New-AzPublicIpAddress -Force -Name ('pubip' + $rgname) -ResourceGroupName $rgname -Location $loc -AllocationMethod Dynamic -DomainNameLabel ('pubip' + $rgname);
        $pubipId = $pubip.Id;
        $nic = New-AzNetworkInterface -Force -Name ('nic' + $rgname) -ResourceGroupName $rgname -Location $loc -SubnetId $subnetId -PublicIpAddressId $pubip.Id;
        $nicId = $nic.Id;

        $p = Add-AzVMNetworkInterface -VM $p -Id $nicId;
        Assert-AreEqual $p.NetworkProfile.NetworkInterfaces.Count 1;
        Assert-AreEqual $p.NetworkProfile.NetworkInterfaces[0].Id $nicId;

        # Adding the same Nic but not set it Primary
        $p = Add-AzVMNetworkInterface -VM $p -Id $nicId -Primary;
        Assert-AreEqual $p.NetworkProfile.NetworkInterfaces.Count 1;
        Assert-AreEqual $p.NetworkProfile.NetworkInterfaces[0].Id $nicId;
        Assert-AreEqual $p.NetworkProfile.NetworkInterfaces[0].Primary $true;

        # Storage Account (SA)
        $stoname = 'sto' + $rgname;
        $stotype = 'Standard_GRS';
        New-AzStorageAccount -ResourceGroupName $rgname -Name $stoname -Location $loc -Type $stotype;
        $stoaccount = Get-AzStorageAccount -ResourceGroupName $rgname -Name $stoname;

        $osDiskName = 'osDisk';
        $osDiskCaching = 'ReadWrite';
        $osDiskVhdUri = "https://$stoname.blob.core.windows.net/test/os.vhd";
        $dataDiskVhdUri1 = "https://$stoname.blob.core.windows.net/test/data1.vhd";
        $dataDiskVhdUri2 = "https://$stoname.blob.core.windows.net/test/data2.vhd";
        $dataDiskVhdUri3 = "https://$stoname.blob.core.windows.net/test/data3.vhd";

        $p = Set-AzVMOSDisk -VM $p -Name $osDiskName -VhdUri $osDiskVhdUri -Caching $osDiskCaching -CreateOption FromImage -DeleteOption "Delete";

        $p = Add-AzVMDataDisk -VM $p -Name 'testDataDisk1' -Caching 'ReadOnly' -DiskSizeInGB 10 -Lun 1 -VhdUri $dataDiskVhdUri1 -CreateOption Empty  -DeleteOption "Delete";
        $p = Add-AzVMDataDisk -VM $p -Name 'testDataDisk2' -Caching 'ReadOnly' -DiskSizeInGB 11 -Lun 2 -VhdUri $dataDiskVhdUri2 -CreateOption Empty  -DeleteOption "Detach";
        $p = Add-AzVMDataDisk -VM $p -Name 'testDataDisk3' -Caching 'ReadOnly' -DiskSizeInGB 12 -Lun 3 -VhdUri $dataDiskVhdUri3 -CreateOption Empty;
        $p = Remove-AzVMDataDisk -VM $p -Name 'testDataDisk3';

        Assert-AreEqual $p.StorageProfile.OSDisk.Caching $osDiskCaching;
        Assert-AreEqual $p.StorageProfile.OSDisk.Name $osDiskName;
        Assert-AreEqual $p.StorageProfile.OSDisk.Vhd.Uri $osDiskVhdUri;
        Assert-AreEqual $p.StorageProfile.OSDisk.DeleteOption "Delete";
        Assert-AreEqual $p.StorageProfile.DataDisks.Count 2;
        Assert-AreEqual $p.StorageProfile.DataDisks[0].Caching 'ReadOnly';
        Assert-AreEqual $p.StorageProfile.DataDisks[0].DiskSizeGB 10;
        Assert-AreEqual $p.StorageProfile.DataDisks[0].Lun 1;
        Assert-AreEqual $p.StorageProfile.DataDisks[0].Vhd.Uri $dataDiskVhdUri1;
        Assert-AreEqual $p.StorageProfile.DataDisks[0].DeleteOption "Delete";
        Assert-AreEqual $p.StorageProfile.DataDisks[1].Caching 'ReadOnly';
        Assert-AreEqual $p.StorageProfile.DataDisks[1].DiskSizeGB 11;
        Assert-AreEqual $p.StorageProfile.DataDisks[1].Lun 2;
        Assert-AreEqual $p.StorageProfile.DataDisks[1].Vhd.Uri $dataDiskVhdUri2;
        Assert-AreEqual $p.StorageProfile.DataDisks[1].DeleteOption "Detach";

        # OS & Image
        $user = "Foo12";
        $password = $PLACEHOLDER;
        $securePassword = ConvertTo-SecureString $password -AsPlainText -Force;
        $cred = New-Object System.Management.Automation.PSCredential ($user, $securePassword);
        $computerName = 'test';
        $vhdContainer = "https://$stoname.blob.core.windows.net/test";

        # $p.StorageProfile.OSDisk = $null;
        $p = Set-AzVMOperatingSystem -VM $p -Windows -ComputerName $computerName -Credential $cred;

        $imgRef = Get-DefaultCRPImage -loc $loc;
        $p = ($imgRef | Set-AzVMSourceImage -VM $p);

        Assert-AreEqual $p.OSProfile.AdminUsername $user;
        Assert-AreEqual $p.OSProfile.ComputerName $computerName;
        Assert-AreEqual $p.OSProfile.AdminPassword $password;

        Assert-AreEqual $p.StorageProfile.ImageReference.Offer $imgRef.Offer;
        Assert-AreEqual $p.StorageProfile.ImageReference.Publisher $imgRef.PublisherName;
        Assert-AreEqual $p.StorageProfile.ImageReference.Sku $imgRef.Skus;
        Assert-AreEqual $p.StorageProfile.ImageReference.Version $imgRef.Version;

        # Virtual Machine
        New-AzVM -ResourceGroupName $rgname -Location $loc -VM $p;

        $vm2 = Get-AzVM -Name $vmname -ResourceGroupName $rgname;

        Assert-AreEqual $vm2.NetworkProfile.NetworkInterfaces.Count 1;
        Assert-AreEqual $vm2.NetworkProfile.NetworkInterfaces[0].Id $nicId;
        Assert-AreEqual $vm2.StorageProfile.DataDisks.Count 2;

        Assert-AreEqual $vm2.OSProfile.AdminUsername $user;
        Assert-AreEqual $vm2.OSProfile.ComputerName $computerName;
        Assert-AreEqual $vm2.HardwareProfile.VmSize $vmsize;
        Assert-NotNull $vm2.Location;

        Assert-Null  $vm2.StorageProfile.OSDisk.ManagedDisk
        Assert-Null  $vm2.StorageProfile.DataDisks[0].ManagedDisk
        Assert-Null  $vm2.StorageProfile.DataDisks[1].ManagedDisk

        # Deallocate the VM before conversion
        Stop-AzVM -ResourceGroupName $rgname -Name $vmname -Force

        # Convert VM to managed disks
        $job = ConvertTo-AzVMManagedDisk -ResourceGroupName $rgname -VMName $vmname -AsJob;
        $result = $job | Wait-Job;
        Assert-AreEqual "Completed" $result.State;

        $vm2 = Get-AzVM -Name $vmname -ResourceGroupName $rgname;

        Assert-NotNull  $vm2.StorageProfile.OSDisk.ManagedDisk
        Assert-AreEqual $vm2.StorageProfile.OSDisk.DeleteOption "Delete"
        Assert-NotNull  $vm2.StorageProfile.DataDisks[0].ManagedDisk
        Assert-AreEqual $vm2.StorageProfile.DataDisks[0].DeleteOption "Delete"
        Assert-NotNull  $vm2.StorageProfile.DataDisks[1].ManagedDisk
        Assert-AreEqual $vm2.StorageProfile.DataDisks[1].DeleteOption "Detach"

        # Remove
        Remove-AzVM -ResourceGroupName $rgname -Name $vmname -Force;
    }
    finally
    {
        # Cleanup
        Clean-ResourceGroup $rgname
    }
}

<#
.SYNOPSIS
Test Virtual Machine Performance Maintenance
#>
function Test-VirtualMachinePerformanceMaintenance
{
    # Setup
    $rgname = Get-ComputeTestResourceName

    try
    {
        # Common
        $loc = Get-ComputeVMLocation;

        New-AzResourceGroup -Name $rgname -Location $loc -Force;

        # VM Profile & Hardware
        $vmsize = 'Standard_A4';
        $vmname = 'vm' + $rgname;

        # NRP
        $subnet = New-AzVirtualNetworkSubnetConfig -Name ('subnet' + $rgname) -AddressPrefix "10.0.0.0/24";
        $vnet = New-AzVirtualNetwork -Force -Name ('vnet' + $rgname) -ResourceGroupName $rgname -Location $loc -AddressPrefix "10.0.0.0/16" -Subnet $subnet;
        $subnetId = $vnet.Subnets[0].Id;
        $pubip = New-AzPublicIpAddress -Force -Name ('pubip' + $rgname) -ResourceGroupName $rgname -Location $loc -AllocationMethod Dynamic -DomainNameLabel ('pubip' + $rgname);
        $pubipId = $pubip.Id;
        $nic = New-AzNetworkInterface -Force -Name ('nic' + $rgname) -ResourceGroupName $rgname -Location $loc -SubnetId $subnetId -PublicIpAddressId $pubip.Id;
        $nicId = $nic.Id;

        # Storage Account (SA)
        $stoname = 'sto' + $rgname;
        $stotype = 'Standard_GRS';
        $stoaccount = New-AzStorageAccount -ResourceGroupName $rgname -Name $stoname -Location $loc -Type $stotype;

        $osDiskName = 'osDisk';
        $osDiskCaching = 'ReadWrite';
        $osDiskVhdUri = "https://$stoname.blob.core.windows.net/test/os.vhd";

        # OS & Image
        $user = "Foo12";
        $password = $PLACEHOLDER;
        $securePassword = ConvertTo-SecureString $password -AsPlainText -Force;
        $cred = New-Object System.Management.Automation.PSCredential ($user, $securePassword);
        $computerName = 'test';
        $vhdContainer = "https://$stoname.blob.core.windows.net/test";

        $p = New-AzVMConfig -VMName $vmname -VMSize $vmsize `
             | Add-AzVMNetworkInterface -Id $nicId -Primary `
             | Set-AzVMOSDisk -Name $osDiskName -VhdUri $osDiskVhdUri -Caching $osDiskCaching -CreateOption FromImage `
             | Set-AzVMOperatingSystem -Windows -ComputerName $computerName -Credential $cred;

        $imgRef = Get-DefaultCRPImage -loc $loc;
        $imgRef | Set-AzVMSourceImage -VM $p | New-AzVM -ResourceGroupName $rgname -Location $loc;

        # Get VM
        $vm1 = Get-AzVM -Name $vmname -ResourceGroupName $rgname;
        $vm = Get-AzVM -ResourceGroupName $rgname

        Assert-ThrowsContains {
            Restart-AzVM -PerformMaintenance -ResourceGroupName $rgname -Name $vmname; } `
            "since the Subscription of this VM is not eligible.";
    }
    finally
    {
        # Cleanup
        Clean-ResourceGroup $rgname
    }
}

<#
.SYNOPSIS
Test Virtual Machine Identity
#>
function Test-VirtualMachineIdentity
{
    # Setup
    $rgname = Get-ComputeTestResourceName

    try
    {
        # Common
        $loc = Get-ComputeVMLocation;

        New-AzResourceGroup -Name $rgname -Location $loc -Force;

        # VM Profile & Hardware
        $vmsize = 'Standard_A4';
        $vmname = 'vm' + $rgname;

        # NRP
        $subnet = New-AzVirtualNetworkSubnetConfig -Name ('subnet' + $rgname) -AddressPrefix "10.0.0.0/24";
        $vnet = New-AzVirtualNetwork -Force -Name ('vnet' + $rgname) -ResourceGroupName $rgname -Location $loc -AddressPrefix "10.0.0.0/16" -Subnet $subnet;
        $vnet = Get-AzVirtualNetwork -Name ('vnet' + $rgname) -ResourceGroupName $rgname;
        $subnetId = $vnet.Subnets[0].Id;
        $pubip = New-AzPublicIpAddress -Force -Name ('pubip' + $rgname) -ResourceGroupName $rgname -Location $loc -AllocationMethod Dynamic -DomainNameLabel ('pubip' + $rgname);
        $pubip = Get-AzPublicIpAddress -Name ('pubip' + $rgname) -ResourceGroupName $rgname;
        $pubipId = $pubip.Id;
        $nic = New-AzNetworkInterface -Force -Name ('nic' + $rgname) -ResourceGroupName $rgname -Location $loc -SubnetId $subnetId -PublicIpAddressId $pubip.Id;
        $nic = Get-AzNetworkInterface -Name ('nic' + $rgname) -ResourceGroupName $rgname;
        $nicId = $nic.Id;

        # Storage Account (SA)
        $stoname = 'sto' + $rgname;
        $stotype = 'Standard_GRS';
        New-AzStorageAccount -ResourceGroupName $rgname -Name $stoname -Location $loc -Type $stotype;
        $stoaccount = Get-AzStorageAccount -ResourceGroupName $rgname -Name $stoname;

        $osDiskName = 'osDisk';
        $osDiskCaching = 'ReadWrite';
        $osDiskVhdUri = "https://$stoname.blob.core.windows.net/test/os.vhd";

        # OS & Image
        $user = "Foo12";
        $password = $PLACEHOLDER;
        $securePassword = ConvertTo-SecureString $password -AsPlainText -Force;
        $cred = New-Object System.Management.Automation.PSCredential ($user, $securePassword);
        $computerName = 'test';
        $vhdContainer = "https://$stoname.blob.core.windows.net/test";

        $p = New-AzVMConfig -VMName $vmname -VMSize $vmsize -IdentityType "SystemAssigned" `
             | Add-AzVMNetworkInterface -Id $nicId -Primary `
             | Set-AzVMOSDisk -Name $osDiskName -VhdUri $osDiskVhdUri -Caching $osDiskCaching -CreateOption FromImage `
             | Set-AzVMOperatingSystem -Windows -ComputerName $computerName -Credential $cred;

        $imgRef = Get-DefaultCRPImage -loc $loc;
        $imgRef | Set-AzVMSourceImage -VM $p | New-AzVM -ResourceGroupName $rgname -Location $loc;

        # Get VM
        $vm1 = Get-AzVM -Name $vmname -ResourceGroupName $rgname -DisplayHint "Expand";

        Assert-AreEqual "SystemAssigned" $vm1.Identity.Type;
        Assert-NotNull $vm1.Identity.PrincipalId;
        Assert-NotNull $vm1.Identity.TenantId;
        $vm1_output = $vm1 | Out-String;
        Write-Verbose($vm1_output);

        $vms = Get-AzVM -ResourceGroupName $rgname
        $vms_output = $vms | Out-String;
        Write-Verbose($vms_output);
    }
    finally
    {
        # Cleanup
        Clean-ResourceGroup $rgname
    }
}

<#
.SYNOPSIS
Test Virtual Machine Identity Update
#>
function Test-VirtualMachineIdentityUpdate
{
    # Setup
    $rgname = Get-ComputeTestResourceName

    try
    {
        # Common
        [string]$loc = Get-ComputeVMLocation;
        $loc = $loc.Replace(' ', '');

        New-AzResourceGroup -Name $rgname -Location $loc -Force;

        # VM Profile & Hardware
        $vmsize = 'Standard_A4';
        $vmname = 'vm' + $rgname;

        # NRP
        $subnet = New-AzVirtualNetworkSubnetConfig -Name ('subnet' + $rgname) -AddressPrefix "10.0.0.0/24";
        $vnet = New-AzVirtualNetwork -Force -Name ('vnet' + $rgname) -ResourceGroupName $rgname -Location $loc -AddressPrefix "10.0.0.0/16" -Subnet $subnet;
        $vnet = Get-AzVirtualNetwork -Name ('vnet' + $rgname) -ResourceGroupName $rgname;
        $subnetId = $vnet.Subnets[0].Id;
        $pubip = New-AzPublicIpAddress -Force -Name ('pubip' + $rgname) -ResourceGroupName $rgname -Location $loc -AllocationMethod Dynamic -DomainNameLabel ('pubip' + $rgname);
        $pubip = Get-AzPublicIpAddress -Name ('pubip' + $rgname) -ResourceGroupName $rgname;
        $pubipId = $pubip.Id;
        $nic = New-AzNetworkInterface -Force -Name ('nic' + $rgname) -ResourceGroupName $rgname -Location $loc -SubnetId $subnetId -PublicIpAddressId $pubip.Id;
        $nic = Get-AzNetworkInterface -Name ('nic' + $rgname) -ResourceGroupName $rgname;
        $nicId = $nic.Id;

        # Storage Account (SA)
        $stoname = 'sto' + $rgname;
        $stotype = 'Standard_GRS';
        New-AzStorageAccount -ResourceGroupName $rgname -Name $stoname -Location $loc -Type $stotype;
        $stoaccount = Get-AzStorageAccount -ResourceGroupName $rgname -Name $stoname;

        $osDiskName = 'osDisk';
        $osDiskCaching = 'ReadWrite';
        $osDiskVhdUri = "https://$stoname.blob.core.windows.net/test/os.vhd";

        # OS & Image
        $user = "Foo12";
        $password = $PLACEHOLDER;
        $securePassword = ConvertTo-SecureString $password -AsPlainText -Force;
        $cred = New-Object System.Management.Automation.PSCredential ($user, $securePassword);
        $computerName = 'test';
        $vhdContainer = "https://$stoname.blob.core.windows.net/test";

        $p = New-AzVMConfig -VMName $vmname -VMSize $vmsize `
             | Add-AzVMNetworkInterface -Id $nicId -Primary `
             | Set-AzVMOSDisk -Name $osDiskName -VhdUri $osDiskVhdUri -Caching $osDiskCaching -CreateOption FromImage `
             | Set-AzVMOperatingSystem -Windows -ComputerName $computerName -Credential $cred;

        $imgRef = Get-DefaultCRPImage -loc $loc;
        $imgRef | Set-AzVMSourceImage -VM $p | New-AzVM -ResourceGroupName $rgname -Location $loc;

        # Get VM
        $vm1 = Get-AzVM -Name $vmname -ResourceGroupName $rgname;

        Assert-Null $vm1.Identity;
        $vm1_output = $vm1 | Out-String;
        Write-Verbose($vm1_output);

        $vms = Get-AzVM -ResourceGroupName $rgname
        $vms_output = $vms | Out-String;
        Write-Verbose($vms_output);

        $st = $vm1 | Update-AzVM -IdentityType "SystemAssigned";

        # Get VM
        $vm1 = Get-AzVM -Name $vmname -ResourceGroupName $rgname -DisplayHint "Expand";

        Assert-AreEqual "SystemAssigned" $vm1.Identity.Type;
        Assert-NotNull $vm1.Identity.PrincipalId;
        Assert-NotNull $vm1.Identity.TenantId;
        $vm1_output = $vm1 | Out-String;
        Write-Verbose($vm1_output);

        $vms = Get-AzVM -ResourceGroupName $rgname
        $vms_output = $vms | Out-String;
        Write-Verbose($vms_output);
    }
    finally
    {
        # Cleanup
        Clean-ResourceGroup $rgname
    }
}

<#
.SYNOPSIS
Test Virtual Machine Write Accelerator Update
#>
function Test-VirtualMachineWriteAcceleratorUpdate
{
    # Setup
    $rgname = Get-ComputeTestResourceName

    try
    {
        # Common
        [string]$loc = Get-ComputeVMLocation;
        $loc = $loc.Replace(' ', '');

        New-AzResourceGroup -Name $rgname -Location $loc -Force;

        # VM Profile & Hardware
        $vmsize = 'Standard_DS1_v2';
        $vmname = 'vm' + $rgname;

        # NRP
        $subnet = New-AzVirtualNetworkSubnetConfig -Name ('subnet' + $rgname) -AddressPrefix "10.0.0.0/24";
        $vnet = New-AzVirtualNetwork -Force -Name ('vnet' + $rgname) -ResourceGroupName $rgname -Location $loc -AddressPrefix "10.0.0.0/16" -Subnet $subnet;
        $subnetId = $vnet.Subnets[0].Id;
        $pubip = New-AzPublicIpAddress -Force -Name ('pubip' + $rgname) -ResourceGroupName $rgname -Location $loc -AllocationMethod Dynamic -DomainNameLabel ('pubip' + $rgname);
        $pubipId = $pubip.Id;
        $nic = New-AzNetworkInterface -Force -Name ('nic' + $rgname) -ResourceGroupName $rgname -Location $loc -SubnetId $subnetId -PublicIpAddressId $pubip.Id;
        $nicId = $nic.Id;

        # OS & Image
        $user = "Foo12";
        $password = $PLACEHOLDER;
        $securePassword = ConvertTo-SecureString $password -AsPlainText -Force;
        $cred = New-Object System.Management.Automation.PSCredential ($user, $securePassword);
        $computerName = 'test';

        $p = New-AzVMConfig -VMName $vmname -VMSize $vmsize `
             | Add-AzVMNetworkInterface -Id $nicId -Primary `
             | Set-AzVMOperatingSystem -Windows -ComputerName $computerName -Credential $cred;

        $imgRef = Get-DefaultCRPImage -loc $loc;
        $imgRef | Set-AzVMSourceImage -VM $p | New-AzVM -ResourceGroupName $rgname -Location $loc;

        # Get VM
        $vm1 = Get-AzVM -Name $vmname -ResourceGroupName $rgname;
        $vm1_output = $vm1 | Out-String;
        Write-Verbose($vm1_output);

        Assert-ThrowsContains {
            $st = $vm1 | Update-AzVM -OsDiskWriteAccelerator $true; } `
             "not supported on disks with Write Accelerator enabled";

        $output = $error | Out-String;
        Assert-True {$output.Contains("Target");}

        $st = $vm1 | Update-AzVM -OsDiskWriteAccelerator $false;
    }
    finally
    {
        # Cleanup
        Clean-ResourceGroup $rgname
    }
}

<#
.SYNOPSIS
Test Virtual Machine Managed Disk
#>
function Test-VirtualMachineManagedDisk
{
    # Setup
    $rgname = Get-ComputeTestResourceName

    try
    {
        $loc = Get-ComputeVMLocation;
        New-AzResourceGroup -Name $rgname -Location $loc -Force;

        # VM Profile & Hardware
        $vmsize = 'Standard_DS1';
        $vmname = 'vm' + $rgname;

        $p = New-AzVMConfig -VMName $vmname -VMSize $vmsize;

        # NRP
        $subnet = New-AzVirtualNetworkSubnetConfig -Name ('subnet' + $rgname) -AddressPrefix "10.0.0.0/24";
        $vnet = New-AzVirtualNetwork -Force -Name ('vnet' + $rgname) -ResourceGroupName $rgname -Location $loc -AddressPrefix "10.0.0.0/16" -Subnet $subnet;
        $vnet = Get-AzVirtualNetwork -Name ('vnet' + $rgname) -ResourceGroupName $rgname;
        $subnetId = $vnet.Subnets[0].Id;
        $pubip = New-AzPublicIpAddress -Force -Name ('pubip' + $rgname) -ResourceGroupName $rgname -Location $loc -AllocationMethod Dynamic -DomainNameLabel ('pubip' + $rgname);
        $pubip = Get-AzPublicIpAddress -Name ('pubip' + $rgname) -ResourceGroupName $rgname;
        $pubipId = $pubip.Id;
        $nic = New-AzNetworkInterface -Force -Name ('nic' + $rgname) -ResourceGroupName $rgname -Location $loc -SubnetId $subnetId -PublicIpAddressId $pubip.Id;
        $nic = Get-AzNetworkInterface -Name ('nic' + $rgname) -ResourceGroupName $rgname;
        $nicId = $nic.Id;

        $p = Add-AzVMNetworkInterface -VM $p -Id $nicId;

        # OS & Image
        $user = "Foo2";
        $password = $PLACEHOLDER;
        $securePassword = ConvertTo-SecureString $password -AsPlainText -Force;
        $cred = New-Object System.Management.Automation.PSCredential ($user, $securePassword);
        $computerName = 'test';

        $p = Set-AzVMOperatingSystem -VM $p -Windows -ComputerName $computerName -Credential $cred;

        $imgRef = Get-DefaultCRPImage -loc $loc;
        $p = ($imgRef | Set-AzVMSourceImage -VM $p);

        # Virtual Machine
        New-AzVM -ResourceGroupName $rgname -Location $loc -VM $p;

        # Get VM
        $vm = Get-AzVM -Name $vmname -ResourceGroupName $rgname;

        Assert-NotNull $vm.StorageProfile.OsDisk.ManagedDisk.Id;
        Assert-AreEqual 'Premium_LRS' $vm.StorageProfile.OsDisk.ManagedDisk.StorageAccountType;

        # Create OS snapshot from the VM
        $snapshotConfig = New-AzSnapshotConfig -SourceUri $vm.Storageprofile.OsDisk.ManagedDisk.Id -Location $loc -CreateOption Copy;
        $snapshotname = "ossnapshot";
        Update-AzSnapshot -Snapshot $snapshotConfig -SnapshotName $snapshotname -ResourceGroupName $rgname;
        $snapshot = Get-AzSnapshot -SnapshotName $snapshotname -ResourceGroupName $rgname;

        Assert-NotNull $snapshot.Id;
        Assert-AreEqual $snapshotname $snapshot.Name;
        Assert-AreEqual 'Standard_LRS' $snapshot.Sku.Name;

        # Create an OS disk from the snapshot
        $osdiskConfig = New-AzDiskConfig -Location $loc -CreateOption Copy -SourceUri $snapshot.Id;
        $osdiskname = "osdisk";
        New-AzDisk -ResourceGroupName $rgname -DiskName $osdiskname -Disk $osdiskConfig;
        $osdisk = Get-AzDisk -ResourceGroupName $rgname -DiskName $osdiskname;

        Assert-NotNull $osdisk.Id;
        Assert-AreEqual $osdiskname $osdisk.Name;
        Assert-AreEqual 'Standard_LRS' $osdisk.Sku.Name;

        # Stop the VM
        Stop-AzVM -ResourceGroupName $rgname -Name $vmname -Force;

        # Change the OS disk of the VM
        $vm = Set-AzVMOSDisk -VM $vm -Name $osdiskname -ManagedDiskId $osdisk.Id;

        # Create an empty disk
        $datadiskconfig = New-AzDiskConfig -Location $loc -CreateOption Empty -AccountType 'Standard_LRS' -DiskSizeGB 10;
        $datadiskname = "datadisk";
        New-AzDisk -ResourceGroupName $rgname -DiskName $datadiskname -Disk $datadiskconfig;
        $datadisk = Get-AzDisk -ResourceGroupName $rgname -DiskName $datadiskname;

        Assert-NotNull $datadisk.Id;
        Assert-AreEqual $datadiskname $datadisk.Name;
        Assert-AreEqual 'Standard_LRS' $datadisk.Sku.Name;

        # Add the disk to the VM
        $vm = Add-AzVMDataDisk -VM $vm -Name $datadiskname -ManagedDiskId $dataDisk.Id -Lun 2 -CreateOption Attach -Caching 'ReadWrite';

        # Update and start the VM
        Update-AzVM -ResourceGroupName $rgname -VM $vm;
        Start-AzVM -ResourceGroupName $rgname -Name $vmname;

        # Get the updated VM
        $vm = Get-AzVM -ResourceGroupName $rgname -Name $vmname;

        Assert-NotNull $vm.VmId;
        Assert-AreEqual $vmname $vm.Name ;
        Assert-AreEqual 1 $vm.NetworkProfile.NetworkInterfaces.Count;
        Assert-AreEqual $nicId $vm.NetworkProfile.NetworkInterfaces[0].Id;

        Assert-AreEqual $imgRef.Offer $vm.StorageProfile.ImageReference.Offer;
        Assert-AreEqual $imgRef.PublisherName $vm.StorageProfile.ImageReference.Publisher;
        Assert-AreEqual $imgRef.Skus $vm.StorageProfile.ImageReference.Sku;
        Assert-AreEqual $imgRef.Version $vm.StorageProfile.ImageReference.Version;

        Assert-AreEqual $user $vm.OSProfile.AdminUsername;
        Assert-AreEqual $computerName $vm.OSProfile.ComputerName;
        Assert-AreEqual $vmsize $vm.HardwareProfile.VmSize;

        Assert-True {$vm.DiagnosticsProfile.BootDiagnostics.Enabled;};

        Assert-AreEqual "BGInfo" $vm.Extensions[0].VirtualMachineExtensionType;
        Assert-AreEqual "Microsoft.Compute" $vm.Extensions[0].Publisher;

        Assert-AreEqual $osdisk.Id $vm.StorageProfile.OsDisk.ManagedDisk.Id;
        Assert-AreEqual 'Standard_LRS' $vm.StorageProfile.OsDisk.ManagedDisk.StorageAccountType;
        Assert-AreEqual $datadisk.Id $vm.StorageProfile.DataDisks[0].ManagedDisk.Id;
        Assert-AreEqual 'Standard_LRS' $vm.StorageProfile.DataDisks[0].ManagedDisk.StorageAccountType;
    }
    finally
    {
        # Cleanup
        Clean-ResourceGroup $rgname
    }
}

<#
.SYNOPSIS
Test Virtual Machine Reimage
#>
function Test-VirtualMachineReimage
{
    # Setup
    $rgname = Get-ComputeTestResourceName

    try
    {
        # Common
        $loc = Get-ComputeVMLocation;

        New-AzResourceGroup -Name $rgname -Location $loc -Force;

        # VM Profile & Hardware
        $vmsize = 'Standard_DS1_v2';
        $vmname = 'vm' + $rgname;

        # NRP
        $subnet = New-AzVirtualNetworkSubnetConfig -Name ('subnet' + $rgname) -AddressPrefix "10.0.0.0/24";
        $vnet = New-AzVirtualNetwork -Force -Name ('vnet' + $rgname) -ResourceGroupName $rgname -Location $loc -AddressPrefix "10.0.0.0/16" -Subnet $subnet;
        $subnetId = $vnet.Subnets[0].Id;
        $pubip = New-AzPublicIpAddress -Force -Name ('pubip' + $rgname) -ResourceGroupName $rgname -Location $loc -AllocationMethod Dynamic -DomainNameLabel ('pubip' + $rgname);
        $pubipId = $pubip.Id;
        $nic = New-AzNetworkInterface -Force -Name ('nic' + $rgname) -ResourceGroupName $rgname -Location $loc -SubnetId $subnetId -PublicIpAddressId $pubip.Id;
        $nicId = $nic.Id;

        # OS & Image
        $user = "Foo12";
        $password = $PLACEHOLDER;
        $securePassword = ConvertTo-SecureString $password -AsPlainText -Force;
        $cred = New-Object System.Management.Automation.PSCredential ($user, $securePassword);
        $computerName = 'test';

        $p = New-AzVMConfig -VMName $vmname -VMSize $vmsize `
             | Add-AzVMNetworkInterface -Id $nicId -Primary `
             | Set-AzVMOperatingSystem -Windows -ComputerName $computerName -Credential $cred `
             | Set-AzVMOSDisk -DiffDiskSetting "Local" -Caching 'ReadOnly' -CreateOption FromImage;

        $imgRef = Get-DefaultCRPImage -loc $loc;
        $imgRef | Set-AzVMSourceImage -VM $p | New-AzVM -ResourceGroupName $rgname -Location $loc;

        # Get VM
        $vm = Get-AzVM -Name $vmname -ResourceGroupName $rgname;
        $vm_output = $vm | Out-String;
        Write-Verbose($vm_output);

        Invoke-AzVMReimage -ResourceGroupName $rgname -Name $vmname -TempDisk;
        $vm = Get-AzVM -Name $vmname -ResourceGroupName $rgname;
    }
    finally
    {
        # Cleanup
        Clean-ResourceGroup $rgname
    }
}

<#
.SYNOPSIS
Test Virtual Machine Managed Disk
#>
function Test-VirtualMachineStop
{
    # Setup
    $rgname = Get-ComputeTestResourceName

    try
    {
        $loc = Get-ComputeVMLocation;
        New-AzResourceGroup -Name $rgname -Location $loc -Force;

        # VM Profile & Hardware
        $vmsize = 'Standard_DS1';
        $vmname = 'vm' + $rgname;

        $p = New-AzVMConfig -VMName $vmname -VMSize $vmsize;

        # NRP
        $subnet = New-AzVirtualNetworkSubnetConfig -Name ('subnet' + $rgname) -AddressPrefix "10.0.0.0/24";
        $vnet = New-AzVirtualNetwork -Force -Name ('vnet' + $rgname) -ResourceGroupName $rgname -Location $loc -AddressPrefix "10.0.0.0/16" -Subnet $subnet;
        $vnet = Get-AzVirtualNetwork -Name ('vnet' + $rgname) -ResourceGroupName $rgname;
        $subnetId = $vnet.Subnets[0].Id;
        $pubip = New-AzPublicIpAddress -Force -Name ('pubip' + $rgname) -ResourceGroupName $rgname -Location $loc -AllocationMethod Dynamic -DomainNameLabel ('pubip' + $rgname);
        $pubip = Get-AzPublicIpAddress -Name ('pubip' + $rgname) -ResourceGroupName $rgname;
        $pubipId = $pubip.Id;
        $nic = New-AzNetworkInterface -Force -Name ('nic' + $rgname) -ResourceGroupName $rgname -Location $loc -SubnetId $subnetId -PublicIpAddressId $pubip.Id;
        $nic = Get-AzNetworkInterface -Name ('nic' + $rgname) -ResourceGroupName $rgname;
        $nicId = $nic.Id;

        $p = Add-AzVMNetworkInterface -VM $p -Id $nicId;

        # OS & Image
        $user = "Foo2";
        $password = $PLACEHOLDER;
        $securePassword = ConvertTo-SecureString $password -AsPlainText -Force;
        $cred = New-Object System.Management.Automation.PSCredential ($user, $securePassword);
        $computerName = 'test';

        $p = Set-AzVMOperatingSystem -VM $p -Windows -ComputerName $computerName -Credential $cred;

        $imgRef = Get-DefaultCRPImage -loc $loc;
        $p = ($imgRef | Set-AzVMSourceImage -VM $p);

        # Virtual Machine
        New-AzVM -ResourceGroupName $rgname -Location $loc -VM $p;

        # Get VM
        $vm = Get-AzVM -ResourceGroupName $rgname -Name $vmname;
        $vmstate = Get-AzVM -ResourceGroupName $rgname -Name $vmname -Status;
        Assert-AreEqual "PowerState/running" $vmstate.Statuses[1].Code;

        # Stop the VM
        Stop-AzVM -ResourceGroupName $rgname -Name $vmname -StayProvisioned -SkipShutdown -Force;
        $vm = Get-AzVM -ResourceGroupName $rgname -Name $vmname;
        $vmstate = Get-AzVM -ResourceGroupName $rgname -Name $vmname -Status;
        Assert-AreEqual "PowerState/stopped" $vmstate.Statuses[1].Code;

        Remove-AzVM -ResourceGroupName $rgname -Name $vmname -Force;
    }
    finally
    {
        # Cleanup
        Clean-ResourceGroup $rgname
    }
}

<#
.SYNOPSIS
Test Virtual Machine Managed Disk
#>
function Test-VirtualMachineRemoteDesktop
{
    # Setup
    $rgname = Get-ComputeTestResourceName

    try
    {
        $loc = Get-ComputeVMLocation;
        New-AzResourceGroup -Name $rgname -Location $loc -Force;

        # VM Profile & Hardware
        $vmsize = 'Standard_DS2_v2';
        $vmname = 'vm' + $rgname;

        $p = New-AzVMConfig -VMName $vmname -VMSize $vmsize -EnableUltraSSD -Zone "1";

        # NRP
        $subnet = New-AzVirtualNetworkSubnetConfig -Name ('subnet' + $rgname) -AddressPrefix "10.0.0.0/24";
        $vnet = New-AzVirtualNetwork -Force -Name ('vnet' + $rgname) -ResourceGroupName $rgname -Location $loc -AddressPrefix "10.0.0.0/16" -Subnet $subnet;
        $vnet = Get-AzVirtualNetwork -Name ('vnet' + $rgname) -ResourceGroupName $rgname;
        $subnetId = $vnet.Subnets[0].Id;
        $nic = New-AzNetworkInterface -Force -Name ('nic' + $rgname) -ResourceGroupName $rgname -Location $loc -SubnetId $subnetId
        $nic = Get-AzNetworkInterface -Name ('nic' + $rgname) -ResourceGroupName $rgname;
        $nicId = $nic.Id;

        $p = Add-AzVMNetworkInterface -VM $p -Id $nicId;

        # OS & Image
        $user = "Foo2";
        $password = $PLACEHOLDER;
        $securePassword = ConvertTo-SecureString $password -AsPlainText -Force;
        $cred = New-Object System.Management.Automation.PSCredential ($user, $securePassword);
        $computerName = 'test';

        $p = Set-AzVMOperatingSystem -VM $p -Windows -ComputerName $computerName -Credential $cred;

        $imgRef = Get-DefaultCRPImage -loc $loc;
        $p = ($imgRef | Set-AzVMSourceImage -VM $p);

        # Virtual Machine
        Assert-ThrowsContains { `
            New-AzVM -ResourceGroupName $rgname -Location $loc -VM $p; } `
            "'Microsoft.Compute/UltraSSD' feature is not enabled for this subscription.";

        $p.AdditionalCapabilities.UltraSSDEnabled = $false;
        New-AzVM -ResourceGroupName $rgname -Location $loc -VM $p;

        # Get VM
        $vm = Get-AzVM -ResourceGroupName $rgname -Name $vmname;
        Assert-False {$vm.AdditionalCapabilities.UltraSSDEnabled};
        $vmstate = Get-AzVM -ResourceGroupName $rgname -Name $vmname -Status;

        Assert-ThrowsContains { `
            Get-AzRemoteDesktopFile -ResourceGroupName $rgname -Name $vmname -LocalPath ".\file.rdp"; } `
            "The RDP file cannot be generated because the network interface of the virtual machine does not reference a PublicIP or an InboundNatRule of a public load balancer.";

        $pubip = New-AzPublicIpAddress -Force -Name ('pubip' + $rgname) -ResourceGroupName $rgname -Location $loc -Zone "1" -Sku "Standard" -AllocationMethod "Static" -DomainNameLabel ('pubip' + $rgname);
        $pubip = Get-AzPublicIpAddress -Name ('pubip' + $rgname) -ResourceGroupName $rgname;
        $pubipId = $pubip.Id;

        $nic = Get-AzNetworkInterface -Name ('nic' + $rgname) -ResourceGroupName $rgname;
        $nic | Set-AzNetworkInterfaceIpConfig -Name 'ipconfig1' -SubnetId $subnetId -PublicIpAddressId $pubip.Id | Set-AzNetworkInterface;

        # Get VM
        $vm = Get-AzVM -ResourceGroupName $rgname -Name $vmname;
        $vmstate = Get-AzVM -ResourceGroupName $rgname -Name $vmname -Status;

        Get-AzRemoteDesktopFile -ResourceGroupName $rgname -Name $vmname -LocalPath ".\file.rdp";
    }
    finally
    {
        # Cleanup
        Clean-ResourceGroup $rgname
    }
}

<#
.SYNOPSIS
Test Low Priority Virtual Machine
#>
function Test-LowPriorityVirtualMachine
{
# Setup
    $rgname = Get-ComputeTestResourceName

    try
    {
        $loc = Get-ComputeVMLocation;
        New-AzResourceGroup -Name $rgname -Location $loc -Force;

        # VM Profile & Hardware
        $vmsize = 'Standard_DS2_v2';
        $vmname = 'vm' + $rgname;

        $p = New-AzVMConfig -VMName $vmname -VMSize $vmsize -Priority 'Low' -EvictionPolicy 'Deallocate' -MaxPrice 0.1538;

        # NRP
        $subnet = New-AzVirtualNetworkSubnetConfig -Name ('subnet' + $rgname) -AddressPrefix "10.0.0.0/24";
        $vnet = New-AzVirtualNetwork -Force -Name ('vnet' + $rgname) -ResourceGroupName $rgname -Location $loc -AddressPrefix "10.0.0.0/16" -Subnet $subnet;
        $vnet = Get-AzVirtualNetwork -Name ('vnet' + $rgname) -ResourceGroupName $rgname;
        $subnetId = $vnet.Subnets[0].Id;
        $nic = New-AzNetworkInterface -Force -Name ('nic' + $rgname) -ResourceGroupName $rgname -Location $loc -SubnetId $subnetId
        $nic = Get-AzNetworkInterface -Name ('nic' + $rgname) -ResourceGroupName $rgname;
        $nicId = $nic.Id;

        $p = Add-AzVMNetworkInterface -VM $p -Id $nicId;

        # OS & Image
        $user = "Foo2";
        $password = $PLACEHOLDER;
        $securePassword = ConvertTo-SecureString $password -AsPlainText -Force;
        $cred = New-Object System.Management.Automation.PSCredential ($user, $securePassword);
        $computerName = 'test';

        $p = Set-AzVMOperatingSystem -VM $p -Windows -ComputerName $computerName -Credential $cred;

        $imgRef = Get-DefaultCRPImage -loc $loc;
        $p = ($imgRef | Set-AzVMSourceImage -VM $p);

        # Create a Virtual Machine
        New-AzVM -ResourceGroupName $rgname -Location $loc -VM $p;

        # Get VM
        $vm = Get-AzVM -ResourceGroupName $rgname -Name $vmname -DisplayHint Expand;
        Assert-AreEqual "Low" $vm.Priority;
        Assert-AreEqual "Deallocate" $vm.EvictionPolicy;
        Assert-AreEqual 0.1538 $vm.BillingProfile.MaxPrice;
        $vmstate = Get-AzVM -ResourceGroupName $rgname -Name $vmname -Status;
        Assert-AreEqual "PowerState/running" $vmstate.Statuses[1].Code;

        Set-AzVM -ResourceGroupName $rgname -Name $vmname -SimulateEviction;

        $vm = Get-AzVM -ResourceGroupName $rgname -Name $vmname;
        Assert-AreEqual "Low" $vm.Priority;
        Assert-AreEqual "Deallocate" $vm.EvictionPolicy;
        Assert-AreEqual 0.1538 $vm.BillingProfile.MaxPrice;

        $vmstate = Get-AzVM -ResourceGroupName $rgname -Name $vmname -Status;
        Assert-AreEqual "PowerState/running" $vmstate.Statuses[1].Code;

        # Update the max price of the VM
        Assert-ThrowsContains { Update-AzVM -ResourceGroupName $rgname -VM $vm -MaxPrice 0.2; } `
            "Max price change is not allowed.";
    }
    finally
    {
        # Cleanup
        Clean-ResourceGroup $rgname
    }
}

<#
.SYNOPSIS
Test EncryptionAtHost Virtual Machine
#>
function Test-EncryptionAtHostVMNull
{
    # Setup
    $rgname = Get-ComputeTestResourceName

    try
    {
        $loc = Get-ComputeVMLocation;
        New-AzResourceGroup -Name $rgname -Location $loc -Force;

        # VM Profile & Hardware
        $vmsize = 'Standard_DS2_v2';
        $vmname = 'vm' + $rgname;
        [string]$domainNameLabel = "$vmname-$vmname".tolower();

        $user = "Foo2";
        $password = $PLACEHOLDER;
        $securePassword = ConvertTo-SecureString $password -AsPlainText -Force;
        $cred = New-Object System.Management.Automation.PSCredential ($user, $securePassword);
        $computerName = 'test';

        $vm = New-AzVM -ResourceGroupName $rgname -Name $vmname -Credential $cred -DomainNameLabel $domainNameLabel;
        Assert-AreEqual $null $vm.SecurityProfile.encryptionathost

        # Get VM
        $vm = Get-AzVM -ResourceGroupName $rgname -Name $vmname;
        Assert-AreEqual $null $vm.SecurityProfile.encryptionAtHost
        Assert-AreEqual $null $vm.encryptionAtHost

    }
    finally
    {
        # Cleanup
        Clean-ResourceGroup $rgname
    }
}

<#
.SYNOPSIS
Test EncryptionAtHost Virtual Machine
#>
function Test-EncryptionAtHostVM
{
# Setup
    $rgname = Get-ComputeTestResourceName

    try
    {
        $loc = Get-ComputeVMLocation;
        New-AzResourceGroup -Name $rgname -Location $loc -Force;

        # VM Profile & Hardware

        $vmsize = 'Standard_DS2_v2';
        $vmname = 'vm' + $rgname;
        [string]$domainNameLabel = "$vmname-$vmname".tolower();

        $user = "Foo2";
        $password = $PLACEHOLDER;
        $securePassword = ConvertTo-SecureString $password -AsPlainText -Force;
        $cred = New-Object System.Management.Automation.PSCredential ($user, $securePassword);
        $computerName = 'test';

        New-AzVM -ResourceGroupName $rgname -Name $vmname -Credential $cred -DomainNameLabel $domainNameLabel -EncryptionAtHost;

        # Get VM
        $vm = Get-AzVM -ResourceGroupName $rgname -Name $vmname;
        Assert-AreEqual True $vm.SecurityProfile.encryptionAtHost
        Assert-ThrowsContains { Update-AzVM -ResourceGroupName $rgname -VM $vm -EncryptionAtHost $false; } "can be updated only when VM is in deallocated state"
        
        #update vm with encryptionathost false
        Stop-AzVM -ResourceGroupName $rgname -Name $vmname -Force;
        Update-AzVM -ResourceGroupName $rgname -VM $vm -EncryptionAtHost $false;
        $vm = Get-AzVM -ResourceGroupName $rgname -Name $vmname;
        Assert-AreEqual False $vm.SecurityProfile.encryptionAtHost
        
        #update vm with encryptionathost false
        Update-AzVM -ResourceGroupName $rgname -VM $vm -EncryptionAtHost $true;
        $vm = Get-AzVM -ResourceGroupName $rgname -Name $vmname;
        Assert-AreEqual True $vm.SecurityProfile.encryptionAtHost
    }
    finally
    {
        # Cleanup
        Clean-ResourceGroup $rgname
    }
}
<#
.SYNOPSIS
Test EncryptionAtHost Virtual Machine Default Param Set
#>
function Test-EncryptionAtHostVMDefaultParamSet
{
    # Setup
    $rgname = Get-ComputeTestResourceName

    try
    {
        # Common
        $loc = Get-ComputeVMLocation;
        New-AzResourceGroup -Name $rgname -Location $loc -Force;

        # VM Profile & Hardware
        $vmsize = 'Standard_DS2_v2';
        $vmname = 'vm' + $rgname;
        $p = New-AzVMConfig -VMName $vmname -VMSize $vmsize -EncryptionAtHost;

        # NRP
        $subnet = New-AzVirtualNetworkSubnetConfig -Name ('subnet' + $rgname) -AddressPrefix "10.0.0.0/24";
        $vnet = New-AzVirtualNetwork -Force -Name ('vnet' + $rgname) -ResourceGroupName $rgname -Location $loc -AddressPrefix "10.0.0.0/16" -Subnet $subnet;
        $vnet = Get-AzVirtualNetwork -Name ('vnet' + $rgname) -ResourceGroupName $rgname;
        $subnetId = $vnet.Subnets[0].Id;
        $pubip = New-AzPublicIpAddress -Force -Name ('pubip' + $rgname) -ResourceGroupName $rgname -Location $loc -AllocationMethod Dynamic -DomainNameLabel ('pubip' + $rgname);
        $pubip = Get-AzPublicIpAddress -Name ('pubip' + $rgname) -ResourceGroupName $rgname;
        $pubipId = $pubip.Id;
        $nic = New-AzNetworkInterface -Force -Name ('nic' + $rgname) -ResourceGroupName $rgname -Location $loc -SubnetId $subnetId -PublicIpAddressId $pubip.Id;
        $nic = Get-AzNetworkInterface -Name ('nic' + $rgname) -ResourceGroupName $rgname;
        $nicId = $nic.Id;

        $p = Add-AzVMNetworkInterface -VM $p -Id $nicId;
        Assert-AreEqual $p.NetworkProfile.NetworkInterfaces.Count 1;
        Assert-AreEqual $p.NetworkProfile.NetworkInterfaces[0].Id $nicId;

        # Storage Account (SA)
        $stoname = 'sto' + $rgname;
        $stotype = 'Standard_GRS';
        New-AzStorageAccount -ResourceGroupName $rgname -Name $stoname -Location $loc -Type $stotype;
        $stoaccount = Get-AzStorageAccount -ResourceGroupName $rgname -Name $stoname;

        $osDiskName = 'osDisk';
        $osDiskCaching = 'ReadWrite';
        $osDiskVhdUri = "https://$stoname.blob.core.windows.net/test/os.vhd";
        $dataDiskVhdUri1 = "https://$stoname.blob.core.windows.net/test/data1.vhd";
        $dataDiskVhdUri2 = "https://$stoname.blob.core.windows.net/test/data2.vhd";
        $dataDiskVhdUri3 = "https://$stoname.blob.core.windows.net/test/data3.vhd";

        $p = Set-AzVMOSDisk -VM $p -Name $osDiskName -VhdUri $osDiskVhdUri -Caching $osDiskCaching -CreateOption FromImage;

        $p = Add-AzVMDataDisk -VM $p -Name 'testDataDisk1' -Caching 'ReadOnly' -DiskSizeInGB 10 -Lun 1 -VhdUri $dataDiskVhdUri1 -CreateOption Empty;
        $p = Add-AzVMDataDisk -VM $p -Name 'testDataDisk2' -Caching 'ReadOnly' -DiskSizeInGB 11 -Lun 2 -VhdUri $dataDiskVhdUri2 -CreateOption Empty;
        $p = Add-AzVMDataDisk -VM $p -Name 'testDataDisk3' -Caching 'ReadOnly' -DiskSizeInGB 12 -Lun 3 -VhdUri $dataDiskVhdUri3 -CreateOption Empty;
        $p = Remove-AzVMDataDisk -VM $p -Name 'testDataDisk3';

        Assert-AreEqual $p.StorageProfile.OSDisk.Caching $osDiskCaching;
        Assert-AreEqual $p.StorageProfile.OSDisk.Name $osDiskName;
        Assert-AreEqual $p.StorageProfile.OSDisk.Vhd.Uri $osDiskVhdUri;
        Assert-AreEqual $p.StorageProfile.DataDisks.Count 2;
        Assert-AreEqual $p.StorageProfile.DataDisks[0].Caching 'ReadOnly';
        Assert-AreEqual $p.StorageProfile.DataDisks[0].DiskSizeGB 10;
        Assert-AreEqual $p.StorageProfile.DataDisks[0].Lun 1;
        Assert-AreEqual $p.StorageProfile.DataDisks[0].Vhd.Uri $dataDiskVhdUri1;
        Assert-AreEqual $p.StorageProfile.DataDisks[1].Caching 'ReadOnly';
        Assert-AreEqual $p.StorageProfile.DataDisks[1].DiskSizeGB 11;
        Assert-AreEqual $p.StorageProfile.DataDisks[1].Lun 2;
        Assert-AreEqual $p.StorageProfile.DataDisks[1].Vhd.Uri $dataDiskVhdUri2;

        # OS & Image
        $user = "Foo12";
        $password = $PLACEHOLDER;
        $securePassword = ConvertTo-SecureString $password -AsPlainText -Force;
        $cred = New-Object System.Management.Automation.PSCredential ($user, $securePassword);
        $computerName = 'test';
        $vhdContainer = "https://$stoname.blob.core.windows.net/test";
        $img = 'a699494373c04fc0bc8f2bb1389d6106__Windows-Server-2012-Datacenter-201503.01-en.us-127GB.vhd';

        # $p.StorageProfile.OSDisk = $null;
        $p = Set-AzVMOperatingSystem -VM $p -Windows -ComputerName $computerName -Credential $cred;

        Assert-AreEqual $p.OSProfile.AdminUsername $user;
        Assert-AreEqual $p.OSProfile.ComputerName $computerName;
        Assert-AreEqual $p.OSProfile.AdminPassword $password;

        # Image Reference
        $imgRef = Get-DefaultCRPImage -loc $loc;
        $p = ($imgRef | Set-AzVMSourceImage -VM $p);

        $p.StorageProfile.DataDisks = $null;

        # Virtual Machine
        New-AzVM -ResourceGroupName $rgname -Location $loc -VM $p;
        $vm = Get-AzVM -ResourceGroupName $rgname -Name $vmname;
        Assert-AreEqual True $vm.SecurityProfile.encryptionAtHost

        # Remove
        Remove-AzVM -ResourceGroupName $rgname -Name $vmname -Force;
    }
    finally
    {
        # Cleanup
        Clean-ResourceGroup $rgname
    }
}

<#
.SYNOPSIS
Test Set-AzVMOperatingSystem
#>
function Test-SetAzVMOperatingSystem
{
# Setup
    $rgname = Get-ComputeTestResourceName

    try
    {
        $loc = Get-ComputeVMLocation;
        New-AzResourceGroup -Name $rgname -Location $loc -Force;

        # VM Profile & Hardware
        $vmsize = 'Standard_DS1_v2';
        $vmname = 'vm' + $rgname;
        $vmname2 = 'vm2' + $rgname;
        $vmname3 = 'vm3' + $rgname;

        $p = New-AzVMConfig -VMName $vmname -VMSize $vmsize;
        $p2 = New-AzVMConfig -VMName $vmname2 -VMSize $vmsize;
        $p3 = New-AzVMConfig -VMName $vmname3 -VMSize $vmsize;

        # NRP
        $subnet = New-AzVirtualNetworkSubnetConfig -Name ('subnet' + $rgname) -AddressPrefix "10.0.0.0/24";
        $vnet = New-AzVirtualNetwork -Force -Name ('vnet' + $rgname) -ResourceGroupName $rgname -Location $loc -AddressPrefix "10.0.0.0/16" -Subnet $subnet;
        $vnet = Get-AzVirtualNetwork -Name ('vnet' + $rgname) -ResourceGroupName $rgname;
        $subnetId = $vnet.Subnets[0].Id;
        #1
        $pubip = New-AzPublicIpAddress -Force -Name ('pubip' + $rgname) -ResourceGroupName $rgname -Location $loc -AllocationMethod Dynamic -DomainNameLabel ('pubip' + $rgname);
        $pubip = Get-AzPublicIpAddress -Name ('pubip' + $rgname) -ResourceGroupName $rgname;
        $pubipId = $pubip.Id;
        $nic = New-AzNetworkInterface -Force -Name ('nic' + $rgname) -ResourceGroupName $rgname -Location $loc -SubnetId $subnetId -PublicIpAddressId $pubip.Id;
        $nic = Get-AzNetworkInterface -Name ('nic' + $rgname) -ResourceGroupName $rgname;
        $nicId = $nic.Id;
        #2
        $pubip2 = New-AzPublicIpAddress -Force -Name ('pubip2' + $rgname) -ResourceGroupName $rgname -Location $loc -AllocationMethod Dynamic -DomainNameLabel ('pubip2' + $rgname);
        $pubip2 = Get-AzPublicIpAddress -Name ('pubip2' + $rgname) -ResourceGroupName $rgname;
        $pubipId2 = $pubip2.Id;
        $nic2 = New-AzNetworkInterface -Force -Name ('nic2' + $rgname) -ResourceGroupName $rgname -Location $loc -SubnetId $subnetId -PublicIpAddressId $pubip2.Id;
        $nic2 = Get-AzNetworkInterface -Name ('nic2' + $rgname) -ResourceGroupName $rgname;
        $nicId2 = $nic2.Id;
        #3
        $pubip3 = New-AzPublicIpAddress -Force -Name ('pubip3' + $rgname) -ResourceGroupName $rgname -Location $loc -AllocationMethod Dynamic -DomainNameLabel ('pubip3' + $rgname);
        $pubip3 = Get-AzPublicIpAddress -Name ('pubip3' + $rgname) -ResourceGroupName $rgname;
        $pubipId3 = $pubip3.Id;
        $nic3 = New-AzNetworkInterface -Force -Name ('nic3' + $rgname) -ResourceGroupName $rgname -Location $loc -SubnetId $subnetId -PublicIpAddressId $pubip3.Id;
        $nic3 = Get-AzNetworkInterface -Name ('nic3' + $rgname) -ResourceGroupName $rgname;
        $nicId3 = $nic3.Id;

        $p = Add-AzVMNetworkInterface -VM $p -Id $nicId;
        $p2 = Add-AzVMNetworkInterface -VM $p2 -Id $nicId2;
        $p3 = Add-AzVMNetworkInterface -VM $p3 -Id $nicId3;

        # OS & Image
        $user = "Foo2";
        $password = $PLACEHOLDER;
        $securePassword = ConvertTo-SecureString $password -AsPlainText -Force;
        $cred = New-Object System.Management.Automation.PSCredential ($user, $securePassword);
        $computerName = 'test';

        $p = Set-AzVMOperatingSystem -VM $p -Windows -ComputerName $computerName -Credential $cred;
        $p2 = Set-AzVMOperatingSystem -VM $p2 -Windows -ComputerName $computerName -Credential $cred -EnableAutoUpdate;
        $p3 = Set-AzVMOperatingSystem -VM $p3 -Windows -ComputerName $computerName -Credential $cred -EnableAutoUpdate -PatchMode "AutomaticByPlatform";

        $imgRef = Get-DefaultCRPImage -loc $loc;
        $p = ($imgRef | Set-AzVMSourceImage -VM $p);
        $p2 = ($imgRef | Set-AzVMSourceImage -VM $p2);
        $p3 = ($imgRef | Set-AzVMSourceImage -VM $p3);

        # Virtual Machine
        New-AzVM -ResourceGroupName $rgname -Location $loc -VM $p;
        New-AzVM -ResourceGroupName $rgname -Location $loc -VM $p2;
        New-AzVM -ResourceGroupName $rgname -Location $loc -VM $p3;

        # Get VM
        $vm = Get-AzVM -Name $vmname -ResourceGroupName $rgname;
        $vm2 = Get-AzVM -Name $vmname2 -ResourceGroupName $rgname;
        $vm3 = Get-AzVM -Name $vmname3 -ResourceGroupName $rgname;
        Assert-AreEqual $vm.osProfile.WindowsConfiguration.PatchSettings.Patchmode "Manual"
        Assert-AreEqual $vm2.osProfile.WindowsConfiguration.PatchSettings.Patchmode "AutomaticByOS"
        Assert-AreEqual $vm3.osProfile.WindowsConfiguration.PatchSettings.Patchmode "AutomaticByPlatform"


        #updating existing VM using Set-AzVMOperatingSystem    "AutomaticByPlatform -> AutomaticByOS"
        $vm3 = Set-AzVMOperatingSystem -VM $vm3 -Windows -ComputerName $computerName -Credential $cred -EnableAutoUpdate -PatchMode "AutomaticByOS";
        Update-AzVM $rgname -vm $vm3;
        $vm3 = Get-AzVM -Name $vmname3 -ResourceGroupName $rgname;
        Assert-AreEqual $vm3.osProfile.WindowsConfiguration.PatchSettings.Patchmode "AutomaticByOS"

        #updating existing VM using Set-AzVMOperatingSystem    "AutomaticByOS -> AutomaticByPlatform"
        $vm2 = Set-AzVMOperatingSystem -VM $vm2 -Windows -ComputerName $computerName -Credential $cred -EnableAutoUpdate -PatchMode "automaticbyplatform";
        Update-AzVM $rgname -vm $vm2;
        $vm2 = Get-AzVM -Name $vmname2 -ResourceGroupName $rgname;
        Assert-AreEqual $vm2.osProfile.WindowsConfiguration.PatchSettings.Patchmode "AutomaticByPlatform"

    }
    finally
    {
        # Cleanup
        Clean-ResourceGroup $rgname
    }
}

<#
.SYNOPSIS
Test Set-AzVMOperatingSystem: if PatchMode is set to AutomaticByPlatForm, both [-ProvisionVMAgent] [-EnableAutoUpdate] has to be true, other wise it is an error.
#>
function Test-SetAzVMOperatingSystemError
{
# Setup
    $rgname = Get-ComputeTestResourceName

    try
    {
        $loc = Get-ComputeVMLocation;
        New-AzResourceGroup -Name $rgname -Location $loc -Force;

        # VM Profile & Hardware
        $vmsize = 'Standard_DS1_v2';
        $vmname = 'vm' + $rgname;

        $p = New-AzVMConfig -VMName $vmname -VMSize $vmsize;

        # NRP
        $subnet = New-AzVirtualNetworkSubnetConfig -Name ('subnet' + $rgname) -AddressPrefix "10.0.0.0/24";
        $vnet = New-AzVirtualNetwork -Force -Name ('vnet' + $rgname) -ResourceGroupName $rgname -Location $loc -AddressPrefix "10.0.0.0/16" -Subnet $subnet;
        $vnet = Get-AzVirtualNetwork -Name ('vnet' + $rgname) -ResourceGroupName $rgname;
        $subnetId = $vnet.Subnets[0].Id;
        $pubip = New-AzPublicIpAddress -Force -Name ('pubip' + $rgname) -ResourceGroupName $rgname -Location $loc -AllocationMethod Dynamic -DomainNameLabel ('pubip' + $rgname);
        $pubip = Get-AzPublicIpAddress -Name ('pubip' + $rgname) -ResourceGroupName $rgname;
        $pubipId = $pubip.Id;
        $nic = New-AzNetworkInterface -Force -Name ('nic' + $rgname) -ResourceGroupName $rgname -Location $loc -SubnetId $subnetId -PublicIpAddressId $pubip.Id;
        $nic = Get-AzNetworkInterface -Name ('nic' + $rgname) -ResourceGroupName $rgname;
        $nicId = $nic.Id;
        
        $p = Add-AzVMNetworkInterface -VM $p -Id $nicId;

        # OS & Image
        $user = "Foo2";
        $password = $PLACEHOLDER;
        $securePassword = ConvertTo-SecureString $password -AsPlainText -Force;
        $cred = New-Object System.Management.Automation.PSCredential ($user, $securePassword);
        $computerName = 'test';

        $p = Set-AzVMOperatingSystem -VM $p -Windows -ComputerName $computerName -Credential $cred -EnableAutoUpdate -DisableVMAgent -Patchmode "AutomaticByPlatform";
      
        $imgRef = Get-DefaultCRPImage -loc $loc;
        $p = ($imgRef | Set-AzVMSourceImage -VM $p);
       
        # Virtual Machine
        Assert-ThrowsContains { New-AzVM -ResourceGroupName $rgname -Location $loc -VM $p; } "The patchMode 'AutomaticByPlatform' is invalid. For patchMode 'AutomaticByPlatform', the properties 'provisionVMAgent' and 'enableAutomaticUpdates' must be set to true.";
    }
    finally
    {
        # Cleanup
        Clean-ResourceGroup $rgname
    }
}

<#
.SYNOPSIS
Test HostGroup property is set on a VM correctly when HostGroup.Id is passed as a parameter.
#>
function Test-HostGroupPropertySetOnVirtualMachine
{
    # Setup
    $rgname = Get-ComputeTestResourceName

    try
    {
        # Common
        [string]$loc = Get-Location "Microsoft.Resources" "resourceGroups" "East US 2 EUAP";
        $loc = $loc.Replace(' ', '');
        
        New-AzResourceGroup -Name $rgname -Location $loc -Force;

        # Create a VM first
        $hostGroupName = $rgname + 'hostgroup'
        $hostGroup = New-AzHostGroup -ResourceGroupName $rgname -Name $hostGroupName -Location $loc -PlatformFaultDomain 2 -Zone "2";
        
        $hostName = $rgname + 'host'
        New-AzHost -ResourceGroupName $rgname -HostGroupName $hostGroupName -Name $hostName -Location $loc -Sku "ESv3-Type1" -PlatformFaultDomain 1;

        # VM Profile & Hardware
        $vmsize = 'Standard_E2s_v3';
        $vmname0 = 'v' + $rgname;

        # Creating a VM using simple parameter set
        $username = "admin01"
        $password = Get-PasswordForVM | ConvertTo-SecureString -AsPlainText -Force
        $cred = new-object -typename System.Management.Automation.PSCredential -argumentlist $username, $password
        [string]$domainNameLabel = "vcrptestps7691-6f2166";

        $vm0 = New-AzVM -ResourceGroupName $rgname -Location $loc -Name $vmname0 -Credential $cred -Zone "2" -Size $vmsize -HostGroupId $hostGroup.Id -DomainNameLabel $domainNameLabel;
        
        Assert-AreEqual $hostGroup.Id $vm0.HostGroup.Id;
    }
    finally
    {
        # Cleanup
        Clean-ResourceGroup $rgname
    }
}

<#
.SYNOPSIS
Test Get-AzVMImage new parameters -OrderBy and -Top.
#>
function Test-VirtualMachineImageListTopOrderExpand
{
    # Setup
    $loc = Get-ComputeVMLocation;

    try
    {
        $pubNames = "MicrosoftWindowsServer";
        $pubNameFilter = '*Windows*';
        $offer = "windowsserver";
        $sku = "2012-R2-Datacenter";
        $numRecords = 3;
        $orderNameDesc = "name desc";
        $orderNameAsc = "name asc";

        # Test -Top
        $vmImagesTop = Get-AzVMImage -Location $loc -PublisherName $pubNames -Offer $offer -Sku $sku -Top $numRecords;
        Assert-AreEqual $numRecords $vmImagesTop.Count; 

        # Test -OrderBy
        $vmImagesOrderDesc = Get-AzVMImage -Location $loc -PublisherName $pubNames -Offer $offer -Sku $sku -OrderBy $orderNameDesc;
        $vmImagesOrderAsc = Get-AzVMImage -Location $loc -PublisherName $pubNames -Offer $offer -Sku $sku -OrderBy $orderNameAsc;

        if ($vmImagesOrderDesc.Count -gt 0)
        {
            $isLessThan = $vmImagesOrderDesc[0].Version -ge $vmImagesOrderAsc[0].Version;
            Assert-True { $isLessThan };
        }
    }
    finally 
    {
    
	}

}

<#
.SYNOPSIS
This test can only run in Record mode. Several lines need to be uncommented for it to test the cmdlet. 
Downloads the managed boot diagnostics of a Windows machine to a local file path. 
#>
function Test-VirtualMachineBootDiagnostics
{
    # Setup
    $rgname = Get-ComputeTestResourceName;
    $loc = Get-ComputeVMLocation;

    try
    {
        New-AzResourceGroup -Name $rgname -Location $loc -Force;

        # VM Profile & Hardware
        $vmsize = 'Standard_DS1_v2';
        $vmname = 'vm' + $rgname;
        # Create the file path on your machine, then set this variable to it. 
        # $localPath = "C:\Users\adsandor\Documents\bootDiags"

        $p = New-AzVMConfig -VMName $vmname -VMSize $vmsize;

        # NRP
        $subnet = New-AzVirtualNetworkSubnetConfig -Name ('subnet' + $rgname) -AddressPrefix "10.0.0.0/24";
        $vnet = New-AzVirtualNetwork -Force -Name ('vnet' + $rgname) -ResourceGroupName $rgname -Location $loc -AddressPrefix "10.0.0.0/16" -Subnet $subnet;
        $vnet = Get-AzVirtualNetwork -Name ('vnet' + $rgname) -ResourceGroupName $rgname;
        $subnetId = $vnet.Subnets[0].Id;
        #1
        $pubip = New-AzPublicIpAddress -Force -Name ('pubip' + $rgname) -ResourceGroupName $rgname -Location $loc -AllocationMethod Dynamic -DomainNameLabel ('pubip' + $rgname);
        $pubip = Get-AzPublicIpAddress -Name ('pubip' + $rgname) -ResourceGroupName $rgname;
        $pubipId = $pubip.Id;
        $nic = New-AzNetworkInterface -Force -Name ('nic' + $rgname) -ResourceGroupName $rgname -Location $loc -SubnetId $subnetId -PublicIpAddressId $pubip.Id;
        $nic = Get-AzNetworkInterface -Name ('nic' + $rgname) -ResourceGroupName $rgname;
        $nicId = $nic.Id;

        $p = Add-AzVMNetworkInterface -VM $p -Id $nicId;

        # OS & Image
        $user = "Foo2";
        $password = $PLACEHOLDER;
        $securePassword = ConvertTo-SecureString $password -AsPlainText -Force;
        $cred = New-Object System.Management.Automation.PSCredential ($user, $securePassword);
        $computerName = 'test';

        # Windows OS test case. 
        $p = Set-AzVMOperatingSystem -VM $p -Windows -ComputerName $computerName -Credential $cred;

        $imgRef = Get-DefaultCRPImage -loc $loc;
        $p = ($imgRef | Set-AzVMSourceImage -VM $p);

        # Virtual Machine
        $vm = New-AzVM -ResourceGroupName $rgname -Location $loc -VM $p;
        Assert-NotNull $vm;

        # Get Managed Boot Diagnostics 
        # uncomment this when running locally. 
        # Get-AzVmBootDiagnosticsData -ResourceGroupName $rgname -Name $vmname -Windows -LocalPath $localPath;
    }
    finally
    {
        # Cleanup
        Clean-ResourceGroup $rgname
	  }
}

<#
.SYNOPSIS
Test the Get-AzVm cmdlet when using VMs with the 
same name across multiple Resource Groups. 
#>
function Test-VirtualMachineGetVMNameAcrossResourceGroups
{
    # Setup
    $loc = "eastus";
    $rgname = Get-ComputeTestResourceName;
    $rgname2 = Get-ComputeTestResourceName;

    try
    {
        New-AzResourceGroup -Name $rgname -Location $loc -Force;
        New-AzResourceGroup -Name $rgname2 -Location $loc -Force;

        # VM Profile & Hardware
        $vmsize = 'Standard_E2s_v3';
        $vmname1 = 'v' + $rgname;
        $vmname3 = 'v3' + $rgname;

        # Creating a VM using simple parameter set
        $username = "admin01"
        $password = Get-PasswordForVM | ConvertTo-SecureString -AsPlainText -Force
        $cred = new-object -typename System.Management.Automation.PSCredential -argumentlist $username, $password

        $domainNameLabel1 = "domain1" + $rgname;
        $domainNameLabel2 = "domain2" + $rgname;
        $domainNameLabel3 = "domain3" + $rgname;

        $vm1 = New-AzVM -ResourceGroupName $rgname -Location $loc -Name $vmname1 -Credential $cred -Zone "2" -Size $vmsize -DomainNameLabel $domainNameLabel1;
        $vm2 = New-AzVM -ResourceGroupName $rgname2 -Location $loc -Name $vmname1 -Credential $cred -Zone "2" -Size $vmsize -DomainNameLabel $domainNameLabel2;
        $vm3 = New-AzVM -ResourceGroupName $rgname2 -Location $loc -Name $vmname3 -Credential $cred -Zone "2" -Size $vmsize -DomainNameLabel $domainNameLabel3;

        $vms = Get-AzVm -Name $vmname1 -Status;

        Assert-AreEqual 2 $vms.Count;
    }
    finally
    {
        # Cleanup
        Clean-ResourceGroup $rgname;
        Clean-ResourceGroup $rgname2;
    }
}

<#
.SYNOPSIS

#>
function Test-VirtualMachineGetVMExtensionPiping
{
    # Setup
    $loc = "eastus";
    $rgname = Get-ComputeTestResourceName;

    try
    {
        New-AzResourceGroup -Name $rgname -Location $loc -Force;

        # VM Profile & Hardware
        $vmsize = 'Standard_E2s_v3';
        $vmname = 'v' + $rgname;

        # Creating a VM using simple parameter set
        $username = "admin01"
        $password = Get-PasswordForVM | ConvertTo-SecureString -AsPlainText -Force
        $cred = new-object -typename System.Management.Automation.PSCredential -argumentlist $username, $password
        $domainNameLabel1 = "domain1" + $rgname;

        $vm1 = New-AzVM -ResourceGroupName $rgname -Location $loc -Name $vmname -Credential $cred -Zone "2" -Size $vmsize -DomainNameLabel $domainNameLabel1;
        
        # No error is thrown
        $vmExt = Get-AzVM -VM $vm1 | Get-AzVMExtension;

        # Test expected error message when missing ResourceGroup. 
        $vmname2 = "errorvm";
        $vmConfig = New-AzVMConfig -Name $vmname2 -VMSize $vmsize;
        Assert-ThrowsContains {
            $vmError = $vmconfig | Get-AzVMExtension; } "The incoming virtual machine must have a 'resourceGroupName'.";
    }
    finally 
    {
        # Cleanup
        Clean-ResourceGroup $rgname;
    }
}

<#
.SYNOPSIS
Windows machine enable hot patching, linux machines patchmode
#>
function Test-VirtualMachinePatchAPI
{
    # Setup
    $rgname = Get-ComputeTestResourceName;
    $loc = Get-ComputeVMLocation;

    try
    {
        New-AzResourceGroup -Name $rgname -Location $loc -Force;

        # VM Profile & Hardware
        $vmsize = 'Standard_E2s_v3';
        $vmname0 = 'v' + $rgname;

        # Creating a VM using simple parameter set
        $username = "admin01";
        $password = Get-PasswordForVM | ConvertTo-SecureString -AsPlainText -Force;
        $cred = new-object -typename System.Management.Automation.PSCredential -argumentlist $username, $password;
        [string]$domainNameLabel = "d"+ $rgname;
        $computerName = 'test';
        $patchMode = "AutomaticByPlatform";

        # EnableHotPatching for Windows machine. 
        $vm0 = New-AzVM -ResourceGroupName $rgname -Location $loc -Name $vmname0 -Credential $cred -Zone "2" -Size $vmsize -DomainNameLabel $domainNameLabel;
        $p = Set-AzVMOperatingSystem -VM $vm0 -Windows -ComputerName $computerName -Credential $cred -EnableHotpatching -PatchMode $patchMode;
        Assert-True {$vm0.OSProfile.WindowsConfiguration.PatchSettings.EnableHotpatching};
        Assert-AreEqual $vm0.OSProfile.WindowsConfiguration.PatchSettings.PatchMode $patchMode;

        # Test Linux VM PatchMode scenario. 
        # This currently requires creating a Linux (Ubuntu) VM manually in the Azure Portal as the DefaultCRPLinuxImageOffline cmd uses a 
        # storage account that Compute does not currently support. 
        $rgname2 = "adamddeast";
        $vmname = "linuxtest";
        $linuxvm = Get-AzVM -ResourceGroupName $rgname2 -Name $vmname;
        $securePassword = Get-PasswordForVM | ConvertTo-SecureString -AsPlainText -Force;
        $user = "usertest";
        $cred = New-Object System.Management.Automation.PSCredential ($user, $securePassword);
        $vmset = Set-AzVMOperatingSystem -VM $linuxvm -Linux -ComputerName $computerName -Credential $cred -PatchMode $patchMode;

        Assert-AreEqual $linuxvm.OSProfile.LinuxConfiguration.PatchSettings.PatchMode $patchMode;
    }
    finally
    {
        # Cleanup
        Clean-ResourceGroup $rgname
	}
}

<#
.SYNOPSIS
Create VM using New-AzVM non-Default parameter set to test the hardcoded default VM size Standard_D2s_v3. 
#>
function Test-NewAzVMDefaultingSize
{
    # Setup
    $rgname = Get-ComputeTestResourceName;
    $loc = "eastus";

    try
    {
        New-AzResourceGroup -Name $rgname -Location $loc -Force;

        # VM Profile & Hardware
        $vmname = 'v' + $rgname;
        $defaultSize = "Standard_D2s_v3";
        $domainNameLabel = "d1" + $rgname;

        # Creating a VM using simple parameter set
        $securePassword = Get-PasswordForVM | ConvertTo-SecureString -AsPlainText -Force;  
        $user = "admin01";
        $cred = New-Object System.Management.Automation.PSCredential ($user, $securePassword);
        $vm = New-AzVM -ResourceGroupName $rgname -Name $vmname -Credential $cred -DomainNameLabel $domainNameLabel;
        
        Assert-NotNull $vm;
        Assert-AreEqual $vm.HardwareProfile.Vmsize $defaultSize;
        
    }
    finally
    {
        # Cleanup
        Clean-ResourceGroup $rgname;
	}
}

<#
.SYNOPSIS

#>
function Test-InvokeAzVMInstallPatch
{
    # Setup
    $rgname = Get-ComputeTestResourceName;
    $loc = "eastus";#Get-ComputeVMLocation;

    try
    {
        New-AzResourceGroup -Name $rgname -Location $loc -Force;

        # VM Profile & Hardware
        $vmname = 'vm' + $rgname;
        $vmsize = "Standard_B1s";
        $domainNameLabel = "d1" + $rgname;

        # Creating a VM 
        $p = New-AzVmConfig -VMName $vmname -vmsize $vmsize 

        $publisherName = "MicrosoftWindowsServer"
        $offer = "WindowsServer"
        $sku = "2019-DataCenter"
        $p = Set-AzVMSourceImage -VM $p -PublisherName $publisherName -Offer $offer -Skus $sku -Version 'latest'

        # NRP
        $subnet = New-AzVirtualNetworkSubnetConfig -Name ('subnet' + $rgname) -AddressPrefix "10.0.0.0/24";
        $vnet = New-AzVirtualNetwork -Force -Name ('vnet' + $rgname) -ResourceGroupName $rgname -Location $loc -AddressPrefix "10.0.0.0/16" -Subnet $subnet;
        $vnet = Get-AzVirtualNetwork -Name ('vnet' + $rgname) -ResourceGroupName $rgname;
        $subnetId = $vnet.Subnets[0].Id;
        $pubip = New-AzPublicIpAddress -Force -Name ('pubip' + $rgname) -ResourceGroupName $rgname -Location $loc -AllocationMethod Dynamic -DomainNameLabel $domainNameLabel;
        $pubip = Get-AzPublicIpAddress -Name ('pubip' + $rgname) -ResourceGroupName $rgname;
        $pubipId = $pubip.Id;
        $nic = New-AzNetworkInterface -Force -Name ('nic' + $rgname) -ResourceGroupName $rgname -Location $loc -SubnetId $subnetId -PublicIpAddressId $pubip.Id;
        $nic = Get-AzNetworkInterface -Name ('nic' + $rgname) -ResourceGroupName $rgname;
        $nicId = $nic.Id;

        $p = Add-AzVMNetworkInterface -VM $p -Id $nicId;

        # OS & Image
        $user = "Foo12";
        $password = $PLACEHOLDER;
        $securePassword = ConvertTo-SecureString $password -AsPlainText -Force;
        $cred = New-Object System.Management.Automation.PSCredential ($user, $securePassword);
        $computerName = 'test';

        $p = Set-AzVMOperatingSystem -VM $p -Windows -ComputerName $computerName -Credential $cred;

        $vm = New-AzVM -ResourceGroupName $rgname -Location $loc -Vm $p
        $vm = Get-AzVM -ResourceGroupName $rgname -Name $vmname
        
        Assert-NotNull $vm;

        $patchResult = Invoke-azvminstallpatch -VM $vm -windows -RebootSetting 'Never' -MaximumDuration PT1H -ClassificationToIncludeForWindows critical
        
        Assert-AreEqual 'Succeeded' $patchResult.Status

        
    }
    finally
    {
        # Cleanup
        Clean-ResourceGroup $rgname;
	}
}

<#
.SYNOPSIS
Windows machine enable hot patching, linux machines patchmode
#>
function Test-VirtualMachineAssessmentMode
{
    # Setup
    $rgname = Get-ComputeTestResourceName;
    $loc = Get-ComputeVMLocation;

    try
    {
        New-AzResourceGroup -Name $rgname -Location $loc -Force;

        # VM Profile & Hardware
        $vmname = 'vm' + $rgname;
        $vmsize = "Standard_B1s";
        $domainNameLabel = "d1" + $rgname;

        # Creating a VM 
        $p = New-AzVmConfig -VMName $vmname -vmsize $vmsize 

        $publisherName = "MicrosoftWindowsServer"
        $offer = "WindowsServer"
        $sku = "2019-DataCenter"
        $p = Set-AzVMSourceImage -VM $p -PublisherName $publisherName -Offer $offer -Skus $sku -Version 'latest'

        # NRP
        $subnet = New-AzVirtualNetworkSubnetConfig -Name ('subnet' + $rgname) -AddressPrefix "10.0.0.0/24";
        $vnet = New-AzVirtualNetwork -Force -Name ('vnet' + $rgname) -ResourceGroupName $rgname -Location $loc -AddressPrefix "10.0.0.0/16" -Subnet $subnet;
        $vnet = Get-AzVirtualNetwork -Name ('vnet' + $rgname) -ResourceGroupName $rgname;
        $subnetId = $vnet.Subnets[0].Id;
        $pubip = New-AzPublicIpAddress -Force -Name ('pubip' + $rgname) -ResourceGroupName $rgname -Location $loc -AllocationMethod Dynamic -DomainNameLabel $domainNameLabel;
        $pubip = Get-AzPublicIpAddress -Name ('pubip' + $rgname) -ResourceGroupName $rgname;
        $pubipId = $pubip.Id;
        $nic = New-AzNetworkInterface -Force -Name ('nic' + $rgname) -ResourceGroupName $rgname -Location $loc -SubnetId $subnetId -PublicIpAddressId $pubip.Id;
        $nic = Get-AzNetworkInterface -Name ('nic' + $rgname) -ResourceGroupName $rgname;
        $nicId = $nic.Id;

        $p = Add-AzVMNetworkInterface -VM $p -Id $nicId;

        # OS & Image
        $user = "Foo12";
        $password = $PLACEHOLDER;
        $securePassword = ConvertTo-SecureString $password -AsPlainText -Force;
        $cred = New-Object System.Management.Automation.PSCredential ($user, $securePassword);
        $computerName = 'test';
        $assessmentMode = "AutomaticByPlatform";

        $p = Set-AzVMOperatingSystem -VM $p -Windows -ComputerName $computerName -Credential $cred -ProvisionVMAgent -AssessmentMode $assessmentMode;

        $vm = New-AzVM -ResourceGroupName $rgname -Location $loc -Vm $p;
        $vm = Get-AzVM -ResourceGroupName $rgname -Name $vmname;
        
        Assert-NotNull $vm;

        Assert-AreEqual $vm.osProfile.WindowsConfiguration.PatchSettings.AssessmentMode "AutomaticByPlatform";
    }
    finally 
    {
        # Cleanup
        Clean-ResourceGroup $rgname;
    }
}

<#
.SYNOPSIS
Windows machine test ensuring the EnableAutoUpdate value on the 
provided VM is not overwritten. 
#>
function Test-VirtualMachineEnableAutoUpdate
{
    # Setup
    $rgname = Get-ComputeTestResourceName;
    $loc = Get-ComputeVMLocation;

    try
    {
        New-AzResourceGroup -Name $rgname -Location $loc -Force;

        # VM Profile & Hardware
        $vmname = 'vm' + $rgname;
        $vmsize = "Standard_B1s";
        $domainNameLabel = "d1" + $rgname;
        $computerName = "v" + $rgname;

        # VM Credential
        $user = "usertest";
        $password = "Testing1234567";
        $securePassword = ConvertTo-SecureString $password -AsPlainText -Force;
        $cred = New-Object System.Management.Automation.PSCredential ($user, $securePassword);

        # Creating a VM 
        $vmConfig = New-AzVmConfig -VMName $vmname -vmsize $vmsize;
        
        $vmSet = Set-AzVMOperatingSystem -VM $vmConfig -Windows -ComputerName $computerName -Credential $cred -provisionVMAgent -EnableAutoUpdate:$false;
        Assert-AreEqual $vmSet.OSProfile.WindowsConfiguration.EnableAutomaticUpdates $false;
        
        $vmSet2 = Set-AzVMOperatingSystem -VM $vmSet -Windows -ComputerName $computerName -Credential $cred -provisionVMAgent -EnableAutoUpdate;
        Assert-AreEqual $vmSet2.OSProfile.WindowsConfiguration.EnableAutomaticUpdates $true;

        $vmSet3 = Set-AzVMOperatingSystem -VM $vmSet2 -Windows -ComputerName $computerName -Credential $cred -provisionVMAgent;
        Assert-AreEqual $vmSet3.OSProfile.WindowsConfiguration.EnableAutomaticUpdates $true;
    }
    finally 
    {
        # Cleanup
        Clean-ResourceGroup $rgname;
    }
} 

<#
.SYNOPSIS
Windows machine test ensuring the EnableAutoUpdate value on the 
provided VM is not overwritten. 
#>
function Test-CapacityReservation
{
    # Setup
    $rgname = Get-ComputeTestResourceName;
    $loc = 'eastus2euap';

    try
    {
        New-AzResourceGroup -Name $rgname -Location $loc -Force;

        # create a CRG
        $CRGName = 'CRG' + $rgname
        New-AzCapacityReservationGroup -ResourceGroupName $rgname -Name $CRGName -Location $loc

        # Create 2 CR in CRG with two different skus
        $CRName1 = "cr1" + $rgname
        $Sku1 = "Standard_DS1_v2"
        $CRName2 = "cr2" + $rgname
        $Sku2 = "Standard_A2_v2"
        $cr1 = New-AzCapacityReservation -ResourceGroupName $rgname -ReservationGroupName $CRGName -Name $CRName1 -Sku $Sku1 -CapacityToReserve 4 -location $loc
        $cr2 = New-AzCapacityReservation -ResourceGroupName $rgname -ReservationGroupName $CRGName -Name $CRName2 -Sku $Sku2 -CapacityToReserve 4 -location $loc
        
        # try Get-CRG with InstanceView
        $CRG = Get-AzCapacityReservationGroup -ResourceGroupName $rgname -Name $CRGName -InstanceView
        Assert-AreEqual 2 $crg.InstanceView.CapacityReservations.count

        # try Get-CR  count == 2 
        $CR = Get-AzCapacityReservation -ResourceGroupName $rgname -ReservationGroupName $CRGName 
        Assert-AreEqual 2 $CR.count
        
        # create credential 
        $securePassword = Get-PasswordForVM | ConvertTo-SecureString -AsPlainText -Force;  
        $user = "admin01";
        $cred = New-Object System.Management.Automation.PSCredential ($user, $securePassword);

        # Add one VM from creation 
        $vmname1 = '1' + $rgname;
        $domainNameLabel1 = "d1" + $rgname;
        $vm1 = New-AzVM -ResourceGroupName $rgname -Name $vmname1 -Credential $cred -DomainNameLabel $domainNameLabel1 -CapacityReservationGroupId $CRG.id -Size $Sku1 -Location $loc

        # Create one VM then update to associate with CRG
        $vmname2 = '2' + $rgname;
        $domainNameLabel2 = "d2" + $rgname;
        $vm2 = New-AzVM -ResourceGroupName $rgname -Name $vmname2 -Credential $cred -DomainNameLabel $domainNameLabel2 -Size $Sku2 -Location $loc
        Stop-AzVM -ResourceGroupName $rgname -Name $vmname2 -Force
        Update-AzVm -ResourceGroupName $rgname -vm $vm2 -CapacityReservationGroupId $CRG.id

        # get instance view of CR. verify
        $vm2 = Get-AzVM -ResourceGroupName $rgname -Name $vmname2
        $cr1 = Get-AzCapacityReservation -ResourceGroupName $rgname -ReservationGroupName $CRGName -Name $CRName1 -InstanceView
        $cr2 = Get-AzCapacityReservation -ResourceGroupName $rgname -ReservationGroupName $CRGName -Name $CRName2 -InstanceView
        Assert-AreEqual $vm2.CapacityReservation.CapacityReservationGroup.id $CRG.id
        Assert-AreEqual $cr1.InstanceView.UtilizationInfo.VirtualMachinesAllocated.id $vm1.id
        Assert-AreEqual $cr2.VirtualMachinesAssociated[0].id $vm2.id

        # remove VMs
        Remove-AzVm -ResourceGroupName $rgname -Name $vmname1 -Force
        Remove-AzVm -ResourceGroupName $rgname -Name $vmname2 -Force

        # remove CRs
        Remove-AzCapacityReservation -ResourceGroupName $rgname -ReservationGroupName $CRGName -Name $CRName1
        Remove-AzCapacityReservation -ResourceGroupName $rgname -ReservationGroupName $CRGName -Name $CRName2
        $CR = Get-AzCapacityReservation -ResourceGroupName $rgname -ReservationGroupName $CRGName 
        Assert-AreEqual 0 $CR.count

        # remove CRG
        Remove-AzCapacityReservationGroup -ResourceGroupName $rgname -Name $CRGName 
        $CRG = Get-AzCapacityReservationGroup -ResourceGroupName $rgname
        Assert-AreEqual 0 $CRG.count

    }
    finally 
    {
        # Cleanup
        Clean-ResourceGroup $rgname;
    }
} 

function Test-VMwithSSHKey
{
    # Setup
    $rgname = Get-ComputeTestResourceName;
    $loc = Get-ComputeVMLocation;

    try
    {
        New-AzResourceGroup -Name $rgname -Location $loc -Force;

        
        # create credential 
        $securePassword = Get-PasswordForVM | ConvertTo-SecureString -AsPlainText -Force;  
        $user = "admin01";
        $cred = New-Object System.Management.Automation.PSCredential ($user, $securePassword);

        # Add one VM from creation 
        $vmname = '1' + $rgname;
        $domainNameLabel = "d1" + $rgname;
        $sshKeyName = "s" + $rgname
        $vm = New-AzVM -ResourceGroupName $rgname -Name $vmname -Credential $cred -Image CentOS -DomainNameLabel $domainNameLabel -SshKeyname $sshKeyName -generateSshkey 

        $vm = Get-AzVm -ResourceGroupName $rgname -Name $vmname
        $sshKey = Get-AzSshKey -ResourceGroupName $rgname -Name $sshKeyName

        #assert compare 
        Assert-AreEqual $vm.OSProfile.LinuxConfiguration.Ssh.PublicKeys[0].KeyData $sshKey.publickey

    }
    finally 
    {
        # Cleanup
        Clean-ResourceGroup $rgname;
    }
} 

<#
.SYNOPSIS
Test Virtual Machine UserData feature. 
#>
function Test-VMUserData
{
    # Setup
    $rgname = Get-ComputeTestResourceName;
    $loc = Get-ComputeVMLocation;

    try
    {
        New-AzResourceGroup -Name $rgname -Location $loc -Force;

        # VM Profile & Hardware
        $vmname = 'v' + $rgname;
        $defaultSize = "Standard_D2s_v3";
        $domainNameLabel = "d1" + $rgname;

        $text = "this isvm encoded";
        $bytes = [System.Text.Encoding]::Unicode.GetBytes($text);
        $encodedText = [Convert]::ToBase64String($bytes);
        $userData = $encodedText;

        # Creating a VM using simple parameter set
        $securePassword = Get-PasswordForVM | ConvertTo-SecureString -AsPlainText -Force;  
        $user = "admin01";
        $cred = New-Object System.Management.Automation.PSCredential ($user, $securePassword);

        $vm = New-AzVM -ResourceGroupName $rgname -Name $vmname -Credential $cred -DomainNameLabel $domainNameLabel -UserData $userData;

        $vmGet = Get-AzVM -ResourceGroupName $rgname -Name $vmname -UserData;
        Assert-AreEqual $userData $vmGet.UserData;

        #Update Userdata test
        $text = "this is vm update";
        $bytes = [System.Text.Encoding]::Unicode.GetBytes($text);
        $encodedTextVMUp = [Convert]::ToBase64String($bytes);

        Stop-AzVM -ResourceGroupName $rgname -Name $vmname -Force;
        Update-AzVM -ResourceGroupName $rgname -VM $vmGet -UserData $encodedTextVMUp;

        $vmGet2 = Get-AzVM -ResourceGroupName $rgname -Name $vmname -UserData;
        Assert-AreEqual $encodedTextVMUp $vmGet2.UserData;

        #Null UserData test
        Update-AzVm -ResourceGroupName $rgname -VM $vmGet -UserData "";
        $vmGet3 = Get-AzVM -ResourceGroupName $rgname -Name $vmname -UserData;
        Assert-Null $vmGet3.Userdata;

        #New-AzVMConfig test
        $vmname2 = 'vm2' + $rgname;
        $vmsize2 = "Standard_B1s";
        $domainNameLabel2 = "d2" + $rgname;
        $computerName2 = "v2" + $rgname;
        $identityType = "SystemAssigned";
        $text3 = "this is vm third encoded";
        $bytes3 = [System.Text.Encoding]::Unicode.GetBytes($text3);
        $encodedText3 = [Convert]::ToBase64String($bytes3);

        # Creating a VM 
        $p = New-AzVmConfig -VMName $vmname2 -vmsize $vmsize2 -Userdata $encodedText3 -IdentityType $identityType;
        Assert-AreEqual $encodedText3 $p.UserData;

        $publisherName = "MicrosoftWindowsServer"
        $offer = "WindowsServer"
        $sku = "2019-DataCenter"
        $p = Set-AzVMSourceImage -VM $p -PublisherName $publisherName -Offer $offer -Skus $sku -Version 'latest'

        # NRP
        $subnet = New-AzVirtualNetworkSubnetConfig -Name ('subnet' + $rgname) -AddressPrefix "10.0.0.0/24";
        $vnet = New-AzVirtualNetwork -Force -Name ('vnet' + $rgname) -ResourceGroupName $rgname -Location $loc -AddressPrefix "10.0.0.0/16" -Subnet $subnet;
        $vnet = Get-AzVirtualNetwork -Name ('vnet' + $rgname) -ResourceGroupName $rgname;
        $subnetId = $vnet.Subnets[0].Id;
        $pubip = New-AzPublicIpAddress -Force -Name ('pubip' + $rgname) -ResourceGroupName $rgname -Location $loc -AllocationMethod Dynamic -DomainNameLabel $domainNameLabel2;
        $pubip = Get-AzPublicIpAddress -Name ('pubip' + $rgname) -ResourceGroupName $rgname;
        $pubipId = $pubip.Id;
        $nic = New-AzNetworkInterface -Force -Name ('nic' + $rgname) -ResourceGroupName $rgname -Location $loc -SubnetId $subnetId -PublicIpAddressId $pubip.Id;
        $nic = Get-AzNetworkInterface -Name ('nic' + $rgname) -ResourceGroupName $rgname;
        $nicId = $nic.Id;

        $p = Add-AzVMNetworkInterface -VM $p -Id $nicId;

        # OS & Image
        $user = "Foo12";
        $password = $PLACEHOLDER;
        $securePassword = ConvertTo-SecureString $password -AsPlainText -Force;
        $cred = New-Object System.Management.Automation.PSCredential ($user, $securePassword);
        $computerName = 'test';

        $p = Set-AzVMOperatingSystem -VM $p -Windows -ComputerName $computerName -Credential $cred -ProvisionVMAgent;

        $vm = New-AzVM -ResourceGroupName $rgname -Location $loc -Vm $p;
        $vmGet2 = Get-AzVM -ResourceGroupName $rgname -Name $vmname2 -UserData;
        Assert-AreEqual $encodedText3 $vmGet2.Userdata;
    }
    finally 
    {
        # Cleanup
        Clean-ResourceGroup $rgname;
    }
}

<#
.SYNOPSIS
Test Virtual Machine UserData feature. 
#>
function Test-VMUserDataBase64Encoded
{
    # Setup
    $rgname = Get-ComputeTestResourceName;
    $loc = Get-ComputeVMLocation;

    try
    {
        New-AzResourceGroup -Name $rgname -Location $loc -Force;

        # VM Profile & Hardware
        $vmname = 'v' + $rgname;
        $defaultSize = "Standard_D2s_v3";
        $domainNameLabel = "d1" + $rgname;

        $text = "this isvm encoded";
        $bytes = [System.Text.Encoding]::Unicode.GetBytes($text);
        $encodedText = [Convert]::ToBase64String($bytes);
        $userData = $encodedText;

        # Creating a VM using simple parameter set
        $securePassword = Get-PasswordForVM | ConvertTo-SecureString -AsPlainText -Force;  
        $user = "admin01";
        $cred = New-Object System.Management.Automation.PSCredential ($user, $securePassword);

        Start-Transcript -Path "transcript.txt";
        $vm = New-AzVM -ResourceGroupName $rgname -Name $vmname -Credential $cred -DomainNameLabel $domainNameLabel -UserData $text;
        Stop-Transcript;

        $wordToFind= "The provided UserData parameter value was not Base64 encoded.";
        $file = (Get-Content -path "transcript.txt") -join ' ';
        Assert-True { $file -match $wordToFind } ;

        $vmGet = Get-AzVM -ResourceGroupName $rgname -Name $vmname -UserData;
        Assert-AreEqual $userData $vmGet.UserData; 
    }
    finally 
    {
        # Cleanup
        Clean-ResourceGroup $rgname;
    }
}

<#
.SYNOPSIS
<<<<<<< HEAD
Test Virtual Machine DiffDiskPlacement feature. 
#>
function Test-VirtualMachineDiffDiskPlacement
{
    # Setup
    $rgname = Get-ComputeTestResourceName;

    try
    {
        # Common
        $loc = Get-ComputeVMLocation;

        New-AzResourceGroup -Name $rgname -Location $loc -Force;

        # VM Profile & Hardware
        $vmsize = 'Standard_DS3_v2';
        $vmname = 'vm' + $rgname;

        # NRP
        $subnet = New-AzVirtualNetworkSubnetConfig -Name ('subnet' + $rgname) -AddressPrefix "10.0.0.0/24";
        $vnet = New-AzVirtualNetwork -Force -Name ('vnet' + $rgname) -ResourceGroupName $rgname -Location $loc -AddressPrefix "10.0.0.0/16" -Subnet $subnet;
        $subnetId = $vnet.Subnets[0].Id;
        $pubip = New-AzPublicIpAddress -Force -Name ('pubip' + $rgname) -ResourceGroupName $rgname -Location $loc -AllocationMethod Dynamic -DomainNameLabel ('pubip' + $rgname);
        $pubipId = $pubip.Id;
        $nic = New-AzNetworkInterface -Force -Name ('nic' + $rgname) -ResourceGroupName $rgname -Location $loc -SubnetId $subnetId -PublicIpAddressId $pubip.Id;
        $nicId = $nic.Id;

        # OS & Image
        $user = "Foo12";
        $password = Get-PasswordForVM;
        $securePassword = ConvertTo-SecureString $password -AsPlainText -Force;
        $cred = New-Object System.Management.Automation.PSCredential ($user, $securePassword);
        $computerName = 'test';
        $diffDiskPlacement = "CacheDisk";

        $p = New-AzVMConfig -VMName $vmname -VMSize $vmsize `
             | Add-AzVMNetworkInterface -Id $nicId -Primary `
             | Set-AzVMOperatingSystem -Windows -ComputerName $computerName -Credential $cred `
             | Set-AzVMOSDisk -DiffDiskSetting "Local" -DiffDiskPlacement $diffDiskPlacement -Caching 'ReadOnly' -CreateOption FromImage;

        # error of "Cannot index into a null array" occurs on this next line. 
        ##$imgRef = Get-DefaultCRPImage -loc $loc;
        $imgRef = Create-ComputeVMImageObject -loc "eastus" -publisherName "MicrosoftWindowsServerHPCPack" -offer "WindowsServerHPCPack" -skus "2012R2" -version "4.5.5198";

        $imgRef | Set-AzVMSourceImage -VM $p | New-AzVM -ResourceGroupName $rgname -Location $loc;

        # Get VM
        $vm = Get-AzVM -Name $vmname -ResourceGroupName $rgname;

        # Validate DiffDiskPlacement
        Assert-AreEqual $vm.StorageProfile.OsDisk.DiffDiskSettings.Placement $diffDiskPlacement;
    }
    finally
=======
Test Virtual Machine creation process does not create a Public IP Address when it is 
not provided as a parameter. 
When using a VM Config object, this problem does not occur. 
#>
function Test-VMNoPublicIPAddress
{
    # Setup
    $rgname = Get-ComputeTestResourceName;
    $loc = Get-ComputeVMLocation;

    try
    {
        New-AzResourceGroup -Name $rgname -Location $loc -Force;

        # VM Profile & Hardware
        $vmname = 'v' + $rgname;
        $domainNameLabel = "d1" + $rgname;

        # Creating a VM using simple parameter set
        $securePassword = Get-PasswordForVM | ConvertTo-SecureString -AsPlainText -Force;  
        $user = "admin01";
        $cred = New-Object System.Management.Automation.PSCredential ($user, $securePassword);

        $vm = New-AzVM -ResourceGroupName $rgname -Name $vmname -Credential $cred -DomainNameLabel $domainNameLabel;

        # Check that no PublicIPAddress resource was created. 
        $publicIPAddress = Get-AzPublicIpAddress -ResourceGroupName $rgname;
        Assert-Null $publicIPAddress;
    }
    finally 
>>>>>>> 1412dade
    {
        # Cleanup
        Clean-ResourceGroup $rgname;
    }
}<|MERGE_RESOLUTION|>--- conflicted
+++ resolved
@@ -5330,7 +5330,44 @@
 
 <#
 .SYNOPSIS
-<<<<<<< HEAD
+Test Virtual Machine creation process does not create a Public IP Address when it is 
+not provided as a parameter. 
+When using a VM Config object, this problem does not occur. 
+#>
+function Test-VMNoPublicIPAddress
+{
+    # Setup
+    $rgname = Get-ComputeTestResourceName;
+    $loc = Get-ComputeVMLocation;
+
+    try
+    {
+        New-AzResourceGroup -Name $rgname -Location $loc -Force;
+
+        # VM Profile & Hardware
+        $vmname = 'v' + $rgname;
+        $domainNameLabel = "d1" + $rgname;
+
+        # Creating a VM using simple parameter set
+        $securePassword = Get-PasswordForVM | ConvertTo-SecureString -AsPlainText -Force;  
+        $user = "admin01";
+        $cred = New-Object System.Management.Automation.PSCredential ($user, $securePassword);
+
+        $vm = New-AzVM -ResourceGroupName $rgname -Name $vmname -Credential $cred -DomainNameLabel $domainNameLabel;
+
+        # Check that no PublicIPAddress resource was created. 
+        $publicIPAddress = Get-AzPublicIpAddress -ResourceGroupName $rgname;
+        Assert-Null $publicIPAddress;
+    }
+    finally 
+    {
+        # Cleanup
+        Clean-ResourceGroup $rgname;
+    }
+}
+
+<#
+.SYNOPSIS
 Test Virtual Machine DiffDiskPlacement feature. 
 #>
 function Test-VirtualMachineDiffDiskPlacement
@@ -5384,38 +5421,6 @@
         Assert-AreEqual $vm.StorageProfile.OsDisk.DiffDiskSettings.Placement $diffDiskPlacement;
     }
     finally
-=======
-Test Virtual Machine creation process does not create a Public IP Address when it is 
-not provided as a parameter. 
-When using a VM Config object, this problem does not occur. 
-#>
-function Test-VMNoPublicIPAddress
-{
-    # Setup
-    $rgname = Get-ComputeTestResourceName;
-    $loc = Get-ComputeVMLocation;
-
-    try
-    {
-        New-AzResourceGroup -Name $rgname -Location $loc -Force;
-
-        # VM Profile & Hardware
-        $vmname = 'v' + $rgname;
-        $domainNameLabel = "d1" + $rgname;
-
-        # Creating a VM using simple parameter set
-        $securePassword = Get-PasswordForVM | ConvertTo-SecureString -AsPlainText -Force;  
-        $user = "admin01";
-        $cred = New-Object System.Management.Automation.PSCredential ($user, $securePassword);
-
-        $vm = New-AzVM -ResourceGroupName $rgname -Name $vmname -Credential $cred -DomainNameLabel $domainNameLabel;
-
-        # Check that no PublicIPAddress resource was created. 
-        $publicIPAddress = Get-AzPublicIpAddress -ResourceGroupName $rgname;
-        Assert-Null $publicIPAddress;
-    }
-    finally 
->>>>>>> 1412dade
     {
         # Cleanup
         Clean-ResourceGroup $rgname;
