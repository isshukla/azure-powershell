--- conflicted
+++ resolved
@@ -19,11 +19,6 @@
 {
     public class ResourceSkuTests : ComputeTestRunner
     {
-<<<<<<< HEAD
-        private readonly XunitTracingInterceptor _logger;
-
-=======
->>>>>>> c325faa3
         public ResourceSkuTests(Xunit.Abstractions.ITestOutputHelper output)
             : base(output)
         {
