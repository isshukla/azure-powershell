﻿// ----------------------------------------------------------------------------------
//
// Copyright Microsoft Corporation
// Licensed under the Apache License, Version 2.0 (the "License");
// you may not use this file except in compliance with the License.
// You may obtain a copy of the License at
// http://www.apache.org/licenses/LICENSE-2.0
// Unless required by applicable law or agreed to in writing, software
// distributed under the License is distributed on an "AS IS" BASIS,
// WITHOUT WARRANTIES OR CONDITIONS OF ANY KIND, either express or implied.
// See the License for the specific language governing permissions and
// limitations under the License.
// ----------------------------------------------------------------------------------

using Microsoft.WindowsAzure.Commands.ScenarioTest;
using Xunit;

namespace Microsoft.Azure.Commands.Compute.Test.ScenarioTests
{
    public partial class VirtualMachineTests : ComputeTestRunner
    {
        public VirtualMachineTests(Xunit.Abstractions.ITestOutputHelper output)
            : base(output)
        {
        }

        [Fact]
        [Trait(Category.AcceptanceType, Category.CheckIn)]
        public void TestVirtualMachine()
        {
            TestRunner.RunTestScript("Test-VirtualMachine 'eastus2euap'");
        }

        [Fact]
        [Trait(Category.AcceptanceType, Category.CheckIn)]
        public void TestVirtualMachine_Managed()
        {
            TestRunner.RunTestScript("Test-VirtualMachine 'eastus2euap' $true");
        }

        [Fact]
        [Trait(Category.AcceptanceType, Category.CheckIn)]
        public void TestVirtualMachineInEdgeZone()
        {
            TestRunner.RunTestScript("Test-VirtualMachineInEdgeZone");
        }

        [Fact]
        [Trait(Category.AcceptanceType, Category.CheckIn)]
        public void TestVirtualMachinePiping()
        {
            TestRunner.RunTestScript("Test-VirtualMachinePiping");
        }

        [Fact]
        [Trait(Category.AcceptanceType, Category.CheckIn)]
        public void TestVirtualMachineUpdateWithoutNic()
        {
            TestRunner.RunTestScript("Test-VirtualMachineUpdateWithoutNic");
        }

        [Fact]
        [Trait(Category.AcceptanceType, Category.CheckIn)]
        public void TestLinuxVirtualMachine()
        {
            TestRunner.RunTestScript("Test-LinuxVirtualMachine");
        }

        [Fact]
        [Trait(Category.AcceptanceType, Category.CheckIn)]
        public void TestVirtualMachineWithVMAgentAutoUpdate()
        {
            TestRunner.RunTestScript("Test-VirtualMachineWithVMAgentAutoUpdate");
        }

        [Fact]
        [Trait(Category.AcceptanceType, Category.CheckIn)]
        public void TestVirtualMachineImageList()
        {
            TestRunner.RunTestScript("Test-VirtualMachineImageList");
        }

        [Fact]
        [Trait(Category.AcceptanceType, Category.CheckIn)]
        public void TestVirtualMachineList()
        {
            TestRunner.RunTestScript("Test-VirtualMachineList");
        }

        [Fact]
        [Trait(Category.AcceptanceType, Category.CheckIn)]
        public void TestVirtualMachineSizeAndUsage()
        {
            TestRunner.RunTestScript("Test-VirtualMachineSizeAndUsage");
        }

        [Fact]
        [Trait(Category.AcceptanceType, Category.CheckIn)]
        public void TestVirtualMachineCapture()
        {
            TestRunner.RunTestScript("Test-VirtualMachineCapture");
        }

        [Fact]
        [Trait(Category.AcceptanceType, Category.CheckIn)]
        public void TestVirtualMachineCaptureNegative()
        {
            TestRunner.RunTestScript("Test-VirtualMachineCaptureNegative");
        }

        [Fact]
        [Trait(Category.AcceptanceType, Category.CheckIn)]
        public void TestVirtualMachineDataDisk()
        {
            TestRunner.RunTestScript("Test-VirtualMachineDataDisk");
        }

        [Fact]
        [Trait(Category.AcceptanceType, Category.CheckIn)]
        public void TestVirtualMachineDataDiskNegative()
        {
            TestRunner.RunTestScript("Test-VirtualMachineDataDiskNegative");
        }

        [Fact]
        [Trait(Category.AcceptanceType, Category.CheckIn)]
        public void TestVirtualMachinePIRv2()
        {
            TestRunner.RunTestScript("Test-VirtualMachinePIRv2");
        }

        [Fact]
        [Trait(Category.AcceptanceType, Category.CheckIn)]
        public void TestVirtualMachinePlan()
        {
            TestRunner.RunTestScript("Test-VirtualMachinePlan");
        }

        [Fact]
        [Trait(Category.AcceptanceType, Category.CheckIn)]
        public void TestVirtualMachinePlan2()
        {
            TestRunner.RunTestScript("Test-VirtualMachinePlan2");
        }

        [Fact]
        [Trait(Category.AcceptanceType, Category.CheckIn)]
        public void TestVirtualMachineTags()
        {
            TestRunner.RunTestScript("Test-VirtualMachineTags");
        }

        [Fact]
        [Trait(Category.AcceptanceType, Category.CheckIn)]
        public void TestVMImageCmdletOutputFormat()
        {
            TestRunner.RunTestScript("Test-VMImageCmdletOutputFormat");
        }

        [Fact]
        [Trait(Category.AcceptanceType, Category.CheckIn)]
        public void TestVMImageEdgeZoneCmdletOutputFormat()
        {
            TestRunner.RunTestScript("Test-VMImageEdgeZoneCmdletOutputFormat");
        }

        [Fact]
        [Trait(Category.AcceptanceType, Category.CheckIn)]
        public void TestGetVMSizeFromAllLocations()
        {
            TestRunner.RunTestScript("Test-GetVMSizeFromAllLocations");
        }

        [Fact]
        [Trait(Category.AcceptanceType, Category.CheckIn)]
        public void TestVirtualMachineListWithPaging()
        {
            TestRunner.RunTestScript("Test-VirtualMachineListWithPaging");
        }

        [Fact]
        [Trait(Category.AcceptanceType, Category.CheckIn)]
        public void TestVirtualMachineWithDifferentStorageResource()
        {
            TestRunner.RunTestScript("Test-VirtualMachineWithDifferentStorageResource");
        }

        [Fact]
        [Trait(Category.AcceptanceType, Category.CheckIn)]
        public void TestVirtualMachineWithPremiumStorageAccount()
        {
            TestRunner.RunTestScript("Test-VirtualMachineWithPremiumStorageAccount");
        }

        [Fact]
        [Trait(Category.AcceptanceType, Category.CheckIn)]
        public void TestVirtualMachineWithEmptyAuc()
        {
            TestRunner.RunTestScript("Test-VirtualMachineWithEmptyAuc");
        }

        [Fact(Skip = "Unknown issue/update, needs re-recorded")]
        [Trait(Category.RunType, Category.DesktopOnly)]
        [Trait(Category.AcceptanceType, Category.CheckIn)]
        public void TestVirtualMachineWithBYOL()
        {
            TestRunner.RunTestScript("Test-VirtualMachineWithBYOL");
        }

        [Fact]
        [Trait(Category.AcceptanceType, Category.CheckIn)]
        public void TestVirtualMachineRedeploy()
        {
            TestRunner.RunTestScript("Test-VirtualMachineRedeploy");
        }

        [Fact]
        [Trait(Category.AcceptanceType, Category.CheckIn)]
        public void TestVirtualMachineReapply()
        {
            TestRunner.RunTestScript("Test-VirtualMachineReapply");
        }

        [Fact]
        [Trait(Category.AcceptanceType, Category.CheckIn)]
        public void TestVirtualMachineGetStatus()
        {
            TestRunner.RunTestScript("Test-VirtualMachineGetStatus");
        }

        [Fact]
        [Trait(Category.AcceptanceType, Category.CheckIn)]
        public void VirtualMachineGetStatusWithHealhtExtension()
        {
            TestRunner.RunTestScript("Test-VirtualMachineGetStatusWithHealhtExtension");
        }
        
        [Fact]
        [Trait(Category.AcceptanceType, Category.CheckIn)]
        public void TestVirtualMachineGetStatusWithAssignedHost()
        {
            TestRunner.RunTestScript("Test-VirtualMachineGetStatusWithAssignedHost");
        }

        [Fact]
        [Trait(Category.AcceptanceType, Category.CheckIn)]
        public void TestVirtualMachineManagedDiskConversion()
        {
            TestRunner.RunTestScript("Test-VirtualMachineManagedDiskConversion");
        }

        [Fact]
        [Trait(Category.AcceptanceType, Category.CheckIn)]
        public void TestVirtualMachineDiskDeleteOption()
        {
            TestRunner.RunTestScript("Test-VirtualMachineDiskDeleteOption");
        }

        [Fact]
        [Trait(Category.AcceptanceType, Category.CheckIn)]
        public void TestVirtualMachinePerformanceMaintenance()
        {
            TestRunner.RunTestScript("Test-VirtualMachinePerformanceMaintenance");
        }

        [Fact]
        [Trait(Category.AcceptanceType, Category.CheckIn)]
        public void TestVirtualMachineIdentity()
        {
            TestRunner.RunTestScript("Test-VirtualMachineIdentity");
        }

        [Fact]
        [Trait(Category.AcceptanceType, Category.CheckIn)]
        public void TestVirtualMachineIdentityUpdate()
        {
            TestRunner.RunTestScript("Test-VirtualMachineIdentityUpdate");
        }

        [Fact]
        [Trait(Category.AcceptanceType, Category.CheckIn)]
        public void TestVirtualMachineWriteAcceleratorUpdate()
        {
            TestRunner.RunTestScript("Test-VirtualMachineWriteAcceleratorUpdate");
        }

        [Fact]
        [Trait(Category.AcceptanceType, Category.CheckIn)]
        public void TestVirtualMachineManagedDisk()
        {
            TestRunner.RunTestScript("Test-VirtualMachineManagedDisk");
        }

        [Fact]
        [Trait(Category.AcceptanceType, Category.CheckIn)]
        public void TestVirtualMachineReimage()
        {
            TestRunner.RunTestScript("Test-VirtualMachineReimage");
        }

        [Fact]
        [Trait(Category.AcceptanceType, Category.CheckIn)]
        public void TestVirtualMachineStop()
        {
            TestRunner.RunTestScript("Test-VirtualMachineStop");
        }

        [Fact]
        [Trait(Category.AcceptanceType, Category.CheckIn)]
        public void TestVirtualMachineRemoteDesktop()
        {
            TestRunner.RunTestScript("Test-VirtualMachineRemoteDesktop");
        }

        [Fact]
        [Trait(Category.AcceptanceType, Category.CheckIn)]
        public void TestLowPriorityVirtualMachine()
        {
            TestRunner.RunTestScript("Test-LowPriorityVirtualMachine");
        }

        [Fact]
        [Trait(Category.AcceptanceType, Category.CheckIn)]
        public void TestEncryptionAtHostVMNull()
        {
            TestRunner.RunTestScript("Test-EncryptionAtHostVMNull");
        }

        [Fact]
        [Trait(Category.AcceptanceType, Category.CheckIn)]
        public void TestEncryptionAtHostVM()
        {
            TestRunner.RunTestScript("Test-EncryptionAtHostVM");
        }

        [Fact]
        [Trait(Category.AcceptanceType, Category.CheckIn)]
        public void TestEncryptionAtHostVMDefaultParameterSet()
        {
            TestRunner.RunTestScript("Test-EncryptionAtHostVMDefaultParamSet");
        }

        [Fact]
        [Trait(Category.AcceptanceType, Category.CheckIn)]
        public void TestSetAzVMOperatingSystem()
        {
            TestRunner.RunTestScript("Test-SetAzVMOperatingSystem");
        }

        [Fact]
        [Trait(Category.AcceptanceType, Category.CheckIn)]
        public void TestSetAzVMOperatingSystemError()
        {
            TestRunner.RunTestScript("Test-SetAzVMOperatingSystemError");
        }
        
        [Fact]
        [Trait(Category.AcceptanceType, Category.CheckIn)]
        public void TestHostGroupPropertySetOnVirtualMachine()
        {
            TestRunner.RunTestScript("Test-HostGroupPropertySetOnVirtualMachine");
        }

        [Fact]
        [Trait(Category.AcceptanceType, Category.CheckIn)]
        public void TestVirtualMachineImageListTopOrderExpand()
        {
            TestRunner.RunTestScript("Test-VirtualMachineImageListTopOrderExpand");
        }
         
        [Fact]
        [Trait(Category.AcceptanceType, Category.LiveOnly)]
        public void TestVirtualMachineBootDiagnostics()
        {
            TestRunner.RunTestScript("Test-VirtualMachineBootDiagnostics");
        }
        
        [Fact]
        [Trait(Category.AcceptanceType, Category.CheckIn)]
        public void TestVirtualMachineGetVMNameAcrossResourceGroups()
        {
            TestRunner.RunTestScript("Test-VirtualMachineGetVMNameAcrossResourceGroups");
        }

        [Fact]
        [Trait(Category.AcceptanceType, Category.CheckIn)]
        public void TestVirtualMachineGetVMExtensionPiping()
        {
            TestRunner.RunTestScript("Test-VirtualMachineGetVMExtensionPiping");
        }

        [Fact]
        [Trait(Category.AcceptanceType, Category.CheckIn)]
        public void TestVirtualMachinePatchAPI()
        {
            TestRunner.RunTestScript("Test-VirtualMachinePatchAPI");
        }

        [Fact]
        [Trait(Category.AcceptanceType, Category.CheckIn)]
        public void TestNewAzVMDefaultingSize()
        {
            TestRunner.RunTestScript("Test-NewAzVMDefaultingSize");
        }
        
        [Fact]
        [Trait(Category.AcceptanceType, Category.CheckIn)]
        public void TestInvokeAzVMInstallPatch()
        {
            TestRunner.RunTestScript("Test-InvokeAzVMInstallPatch");
        }

        [Fact]
        [Trait(Category.AcceptanceType, Category.CheckIn)]
        public void TestVirtualMachineAssessmentMode()
        {
            TestRunner.RunTestScript("Test-VirtualMachineAssessmentMode");
        }

        [Fact]
        [Trait(Category.AcceptanceType, Category.CheckIn)]
        public void TestVirtualMachineEnableAutoUpdate()
        {
            TestRunner.RunTestScript("Test-VirtualMachineEnableAutoUpdate");
        }

        [Fact]
        [Trait(Category.AcceptanceType, Category.CheckIn)]
        public void TestCapacityReservation()
        {
            TestRunner.RunTestScript("Test-CapacityReservation");
        }

        [Fact]
        [Trait(Category.AcceptanceType, Category.CheckIn)]
        public void TestVMwithSSHKey()
        {
            TestRunner.RunTestScript("Test-VMwithSSHKey");
        }
        
        [Fact]
        [Trait(Category.AcceptanceType, Category.CheckIn)]
        public void TestVMUserData()
        {
            TestRunner.RunTestScript("Test-VMUserData");
        }

        [Fact]
        [Trait(Category.AcceptanceType, Category.CheckIn)]
        public void TestVMUserDataBase64Encoded()
        {
            TestRunner.RunTestScript("Test-VMUserDataBase64Encoded");
        }
        
        [Fact]
        [Trait(Category.AcceptanceType, Category.CheckIn)]
        public void TestVMNoPublicIPAddress()
        {
            TestRunner.RunTestScript("Test-VMNoPublicIPAddress");
        }

        [Fact]
        [Trait(Category.AcceptanceType, Category.CheckIn)]
        public void TestVMForceDelete()
        {
            TestRunner.RunTestScript("Test-ForceDelete");
        }

        [Fact]
        [Trait(Category.AcceptanceType, Category.CheckIn)]
        public void TestVirtualMachineDiffDiskPlacement()
        {
            TestRunner.RunTestScript("Test-VirtualMachineDiffDiskPlacement");
        }

        [Fact]
        [Trait(Category.AcceptanceType, Category.CheckIn)]
        public void TestVirtualMachineHibernate()
        {
            TestRunner.RunTestScript("Test-VirtualMachineHibernate");
        }

        [Fact]
        [Trait(Category.AcceptanceType, Category.CheckIn)]
        public void TestVMvCPUFeatures()
        {
            TestRunner.RunTestScript("Test-VMvCPUFeatures");
        }

        [Fact]
        [Trait(Category.AcceptanceType, Category.CheckIn)]
        public void TestGetVirtualMachineById()
        {
            TestRunner.RunTestScript("Test-GetVirtualMachineById");
        }

        [Fact]
        [Trait(Category.AcceptanceType, Category.CheckIn)]
        public void TestVirtualMachinePlatformFaultDomain()
        {
            TestRunner.RunTestScript("Test-VirtualMachinePlatformFaultDomain");
        }

        [Fact]
        [Trait(Category.AcceptanceType, Category.CheckIn)]
<<<<<<< HEAD
        public void TestConfidentialVMSetAzVmOsDisk()
        {
            TestRunner.RunTestScript("Test-ConfidentialVMSetAzVmOsDisk");
        }

        [Fact]
        [Trait(Category.AcceptanceType, Category.LiveOnly)]
        public void TestConfidentialVMSetAzVmOsDiskDESId()
        {
            TestRunner.RunTestScript("Test-ConfidentialVMSetAzVmOsDiskDESId");
        }

        [Fact]
        [Trait(Category.AcceptanceType, Category.CheckIn)]
        public void TestConfVMSetAzVMSecurityProfile()
        {
            TestRunner.RunTestScript("Test-ConfVMSetAzVMSecurityProfile");
        }

        [Fact(Skip = "Needs to be run manually.")]
        [Trait(Category.AcceptanceType, Category.LiveOnly)]
        public void TestConfVMSetAzDiskSecurityProfile()
        {
            TestRunner.RunTestScript("Test-ConfVMSetAzDiskSecurityProfile");
        }

        [Fact(Skip = "Needs to be run manually.")]
        [Trait(Category.AcceptanceType, Category.LiveOnly)]
        public void TestConfVMSetAzDiskEncryptionSetConfig()
        {
            TestRunner.RunTestScript("Test-ConfVMSetAzDiskEncryptionSetConfig");
        }

        [Fact]
        [Trait(Category.AcceptanceType, Category.CheckIn)]
        public void TestConfVMSetAzDiskSecurityProfileNoDES()
        {
            TestRunner.RunTestScript("Test-ConfVMSetAzDiskSecurityProfileNoDES");
=======
        public void TestVirtualMachineGuestAttestation()
        {
            TestRunner.RunTestScript("Test-VirtualMachineGuestAttestation");
>>>>>>> 6f20c36e
        }
    }
}<|MERGE_RESOLUTION|>--- conflicted
+++ resolved
@@ -503,7 +503,6 @@
 
         [Fact]
         [Trait(Category.AcceptanceType, Category.CheckIn)]
-<<<<<<< HEAD
         public void TestConfidentialVMSetAzVmOsDisk()
         {
             TestRunner.RunTestScript("Test-ConfidentialVMSetAzVmOsDisk");
@@ -542,11 +541,13 @@
         public void TestConfVMSetAzDiskSecurityProfileNoDES()
         {
             TestRunner.RunTestScript("Test-ConfVMSetAzDiskSecurityProfileNoDES");
-=======
+        }
+
+        [Fact]
+        [Trait(Category.AcceptanceType, Category.CheckIn)]
         public void TestVirtualMachineGuestAttestation()
         {
             TestRunner.RunTestScript("Test-VirtualMachineGuestAttestation");
->>>>>>> 6f20c36e
         }
     }
 }