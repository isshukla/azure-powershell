--- conflicted
+++ resolved
@@ -377,15 +377,13 @@
 
         [Fact]
         [Trait(Category.AcceptanceType, Category.CheckIn)]
-<<<<<<< HEAD
         public void TestVirtualMachineGZRSStorageAccountSupport()
         {
             TestRunner.RunTestScript("Test-VirtualMachineGZRSStorageAccountSupport");
-=======
+        }
         public void TestNewAzVMDefaultingSize()
         {
             TestRunner.RunTestScript("Test-NewAzVMDefaultingSize");
->>>>>>> 23df7976
         }
     }
 }