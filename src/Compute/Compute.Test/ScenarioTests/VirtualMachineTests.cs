--- conflicted
+++ resolved
@@ -367,18 +367,19 @@
         {
             TestRunner.RunTestScript("Test-VirtualMachineGetVMExtensionPiping");
         }
-
-        [Fact]
-        [Trait(Category.AcceptanceType, Category.CheckIn)]
-<<<<<<< HEAD
+        
+        [Fact]
+        [Trait(Category.AcceptanceType, Category.CheckIn)]
+        public void TestVirtualMachinePatchAPI()
+        {
+            TestRunner.RunTestScript("Test-VirtualMachinePatchAPI");
+        }
+
+        [Fact]
+        [Trait(Category.AcceptanceType, Category.CheckIn)]
         public void TestVirtualMachineGZRSStorageAccountSupport()
         {
             TestRunner.RunTestScript("Test-VirtualMachineGZRSStorageAccountSupport");
-=======
-        public void TestVirtualMachinePatchAPI()
-        {
-            TestRunner.RunTestScript("Test-VirtualMachinePatchAPI");
->>>>>>> 27c6da65
         }
     }
 }