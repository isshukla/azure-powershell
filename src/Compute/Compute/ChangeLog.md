
<!--
    Please leave this section at the top of the change log.

    Changes for the upcoming release should go under the section titled "Upcoming Release", and should adhere to the following format:

    ## Upcoming Release
    * Overview of change #1
        - Additional information about change #1
    * Overview of change #2
        - Additional information about change #2
        - Additional information about change #2
    * Overview of change #3
    * Overview of change #4
        - Additional information about change #4

    ## YYYY.MM.DD - Version X.Y.Z (Previous Release)
    * Overview of change #1
        - Additional information about change #1
-->
## Upcoming Release
<<<<<<< HEAD
* Fix -skipVmBackup exception for Linux VMs with managed disks for Set-AzVMDiskEncryptionExtension. 
=======
* Add Priority, EvictionPolicy, and MaxPrice parameters to New-AzVM and New-AzVmss cmdlets
* Fix warning message and help document for Add-AzVMAdditionalUnattendContent and Add-AzVMSshPublicKey cmdlets
>>>>>>> f6686b21

## Version 2.6.0
* Add UploadSizeInBytes parameter tp New-AzDiskConfig
* Add Incremental parameter to New-AzSnapshotConfig
* Add a low priority virtual machine feature:
    - MaxPrice, EvictionPolicy and Priority parameters are added to New-AzVMConfig.
    - MaxPrice parameter is added to New-AzVmssConfig, Update-AzVM and Update-AzVmss cmdlets.
* Fix VM reference issue for Get-AzAvailabilitySet cmdlet when it lists all availability sets in the subscription.
* Fix the null exception for Get-AzRemoteDesktopFile.
* Fix VHD Seek method for end-relative position.
* Fix UltraSSD issue for New-AzVM and Update-AzVM.
* Fix code to allow non default extension publisher, type and name for Get-AzVMDiskEncryptionStatus

## Version 2.5.0
* Add VmssId to New-AzVMConfig cmdlet
* Add TerminateScheduledEvents and TerminateScheduledEventNotBeforeTimeoutInMinutes parameters to New-AzVmssConfig and Update-AzVmss
* Add HyperVGeneration property to VM image object
* Add Host and HostGroup features
    - New cmdlets:
        New-AzHostGroup
        New-AzHost
        Get-AzHostGroup
        Get-AzHost
        Remove-AzHostGroup
        Remove-AzHost
    - HostId parameter is added to New-AzVMConfig and New-AzVM
* Fixed miscellaneous typos across module
* Update example in `Invoke-AzVMRunCommand` documentation to use correct parameter name
* Update `-VolumeType` description in `Set-AzVMDiskEncryptionExtension` and `Set-AzVmssDiskEncryptionExtension` reference documentation

## Version 2.4.1
* Add missing properties (ComputerName, OsName, OsVersion and HyperVGeneration) of VM instance view object.

## Version 2.4.0
* Add HyperVGeneration parameter to New-AzImageConfig
* Use the extension type instead of the name when disabling vmss disk encryption

## Version 2.3.0
* New-AzVm and New-AzVmss simple parameter sets now accept the `ProximityPlacementGroup` parameter.
* Fix typo in `New-AzVM` reference documentation

## Version 2.2.0
* Added `NoWait` parameter that starts the operation and returns immediately, before the operation is completed.
    - Updated cmdlets:
        Export-AzLogAnalyticRequestRateByInterval
        Export-AzLogAnalyticThrottledRequest
        Remove-AzVM
        Remove-AzVMAccessExtension
        Remove-AzVMAEMExtension
        Remove-AzVMChefExtension
        Remove-AzVMCustomScriptExtension
        Remove-AzVMDiagnosticsExtension
        Remove-AzVMDiskEncryptionExtension
        Remove-AzVMDscExtension
        Remove-AzVMSqlServerExtension
        Restart-AzVM
        Set-AzVM
        Set-AzVMAccessExtension
        Set-AzVMADDomainExtension
        Set-AzVMAEMExtension
        Set-AzVMBginfoExtension
        Set-AzVMChefExtension
        Set-AzVMCustomScriptExtension
        Set-AzVMDiagnosticsExtension
        Set-AzVMDscExtension
        Set-AzVMExtension
        Start-AzVM
        Stop-AzVM
        Update-AzVM

## Version 2.1.0
* Add ProtectFromScaleIn and ProtectFromScaleSetAction parameters to Update-AzVmssVM cmdlet.
* New-AzVM simple parameter set now uses by default an available location if 'East US' is not supported

## Version 2.0.0
* Proximity placement group feature.
    - The following new cmdlets are added:
        New-AzProximityPlacementGroup
        Get-AzProximityPlacementGroup
        Remove-AzProximityPlacementGroup
    - The new parameter, ProximityPlacementGroupId, is added to the following cmdlets:
        New-AzAvailabilitySet
        New-AzVMConfig
        New-AzVmssConfig
* StorageAccountType parameter is added to New-AzGalleryImageVersion.
* TargetRegion of New-AzGalleryImageVersion can contain StorageAccountType.
* SkipShutdown switch parameter is added to Stop-AzVM and Stop-AzVmss
* Breaking changes
    - Set-AzVMBootDiagnostics is changed to Set-AzVMBootDiagnostic.
    - Export-AzLogAnalyticThrottledRequests is changed to Export-AzLogAnalyticThrottledRequests.

## Version 1.8.0
* Fix issue with AEM installation if resource ids of disks had lowercase resourcegroups in resource id
* Updated cmdlets with plural nouns to singular, and deprecated plural names.
* Fix documentation for wildcards

## Version 1.7.0
* Add HyperVGeneration parameter to New-AzDiskConfig and New-AzSnapshotConfig
* Allow VM creation with galley image from other tenants. 

## Version 1.6.0
* Fix issue with path resolution in Get-AzVmBootDiagnosticsData
* Update Compute client library to 25.0.0.
* Add new parameter sets to Set-AzVMCustomScriptExtension
    - Accepts PSVirtualMachine object from pipeline
    - Accepts Resource Id and a VirtualMachineCustomScriptExtensionContext also from pipeline

## Version 1.5.0
* Add wildcard support to Get cmdlets

## Version 1.4.0
* Fix issue with ID parameter sets
* Update Get-AzVMExtension to list all installed extension if Name parameter is not provided
* Add Tag and ResourceId parameters to Update-AzImage cmdlet
* Get-AzVmssVM without instance ID and with InstanceView can list VMSS VMs with instance view.

## Version 1.3.0
* AEM extension: Add support for UltraSSD and P60,P70 and P80 disks
* Update help description for Set-AzVMBootDiagnostics
* Update help description and example for Update-AzImage

## Version 1.2.0
* Add Invoke-AzVMReimage cmdlet
* Add TempDisk parameter to Set-AzVmss
* Fix the warning message of New-AzVM
* Add ProvisionAfterExtension parameter to Add-AzVmssExtension

## Version 1.1.0
* Name is now optional in ID parameter set for Restart/Start/Stop/Remove/Set-AzVM and Save-AzVMImage
* Updated the description of ID in help files
* Fix backward compatibility issue with Az.Accounts module

## Version 1.0.0
* General availability of `Az.Compute` module
* Breaking changes
    - IdentityIds are removed from Identity property in PSVirtualMachine and PSVirtualMachineScaleSet object.
    - The type of InstanceView property of PSVirtualMachineScaleSetVM object is changed from VirtualMachineInstanceView to VirtualMachineScaleSetVMInstanceView.
    - AutoOSUpgradePolicy and AutomaticOSUpgrade properties are removed from UpgradePolicy property.
    - The type of Sku property in PSSnapshotUpdate object is changed from DiskSku to SnapshotSku.
    - VmScaleSetVMParameterSet is removed from Add-AzVMDataDisk.<|MERGE_RESOLUTION|>--- conflicted
+++ resolved
@@ -19,12 +19,9 @@
         - Additional information about change #1
 -->
 ## Upcoming Release
-<<<<<<< HEAD
-* Fix -skipVmBackup exception for Linux VMs with managed disks for Set-AzVMDiskEncryptionExtension. 
-=======
 * Add Priority, EvictionPolicy, and MaxPrice parameters to New-AzVM and New-AzVmss cmdlets
 * Fix warning message and help document for Add-AzVMAdditionalUnattendContent and Add-AzVMSshPublicKey cmdlets
->>>>>>> f6686b21
+* Fix -skipVmBackup exception for Linux VMs with managed disks for Set-AzVMDiskEncryptionExtension. 
 
 ## Version 2.6.0
 * Add UploadSizeInBytes parameter tp New-AzDiskConfig
