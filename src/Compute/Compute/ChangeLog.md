--- conflicted
+++ resolved
@@ -19,9 +19,7 @@
         - Additional information about change #1
 -->        
 ## Upcoming Release
-<<<<<<< HEAD
-* Added PatchStatus Property to VirtualMachine Instance View
-=======
+* Added 'PatchStatus'Property to VirtualMachine Instance View
 * Added ``VMHealth`` property to the virtual machine's instance view, which is the returned object when ``Get-AzVm`` is invoked with ``-Status``
 * Added 'AssignedHost' field to Get-AzVM and Get-AzVmss's instance views. The field shows the resource id of the virtual machine instance
 * Added `SupportAutomaticPlacement` to New-AzHostGroup 
@@ -32,7 +30,6 @@
 
 ## Version 4.3.1
 * Patched `-EncryptionAtHost` parameter in `New-AzVm` to remove default value of false [#12776]
->>>>>>> 00bc26d7
 
 ## Version 4.3.0
 * Added `-EncryptionAtHost` parameter to `New-AzVm`, `New-AzVmss`, `New-AzVMConfig`, `New-AzVmssConfig`, `Update-AzVM`, and `Update-AzVmss`
