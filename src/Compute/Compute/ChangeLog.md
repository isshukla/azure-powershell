--- conflicted
+++ resolved
@@ -20,13 +20,10 @@
 
 -->
 ## Upcoming Release
-<<<<<<< HEAD
 * For `Add-AzVhd` upon upload failure using DirectUploadToManagedDisk parameter set, the SAS will be revoked and the created managed disk will be deleted.
 * An unresolved path can be passed in for '-LocalFilePath' for `Add-AzVhd`. The cmdlet with unresolve the path itself.
-=======
 * Added `-DataAccessAuthMode` parameter to Add-AzVhd DirectUploadToManagedDisk parameter set. 
 * Added `-EnabldUltraSSD` parameter to New-AzHostGroup.
->>>>>>> 95fa5b14
 
 ## Version 4.27.0
 * Edited `New-AzVm` cmdlet internal logic to use the `PlatformFaultDomain` value in the `PSVirtualMachine` object passed to it in the new virtual machine.
