
<!--
    Please leave this section at the top of the change log.

    Changes for the upcoming release should go under the section titled "Upcoming Release", and should adhere to the following format:

    ## Upcoming Release
    * Overview of change #1
        - Additional information about change #1
    * Overview of change #2
        - Additional information about change #2
        - Additional information about change #2
    * Overview of change #3
    * Overview of change #4
        - Additional information about change #4

    ## YYYY.MM.DD - Version X.Y.Z (Previous Release)
    * Overview of change #1
        - Additional information about change #1
-->
## Upcoming Release
<<<<<<< HEAD
* Fix bug in update encryption settings in Set-AzVMDiskEncryptionExtension, two pass scenario.
=======
* Add Priority, EvictionPolicy, and MaxPrice parameters to New-AzVM and New-AzVmss cmdlets
* Fix warning message and help document for Add-AzVMAdditionalUnattendContent and Add-AzVMSshPublicKey cmdlets
>>>>>>> 46bfdb91

## Version 2.6.0
* Add UploadSizeInBytes parameter tp New-AzDiskConfig
* Add Incremental parameter to New-AzSnapshotConfig
* Add a low priority virtual machine feature:
    - MaxPrice, EvictionPolicy and Priority parameters are added to New-AzVMConfig.
    - MaxPrice parameter is added to New-AzVmssConfig, Update-AzVM and Update-AzVmss cmdlets.
* Fix VM reference issue for Get-AzAvailabilitySet cmdlet when it lists all availability sets in the subscription.
* Fix the null exception for Get-AzRemoteDesktopFile.
* Fix VHD Seek method for end-relative position.
* Fix UltraSSD issue for New-AzVM and Update-AzVM.
* Fix code to allow non default extension publisher, type and name for Get-AzVMDiskEncryptionStatus

## Version 2.5.0
* Add VmssId to New-AzVMConfig cmdlet
* Add TerminateScheduledEvents and TerminateScheduledEventNotBeforeTimeoutInMinutes parameters to New-AzVmssConfig and Update-AzVmss
* Add HyperVGeneration property to VM image object
* Add Host and HostGroup features
    - New cmdlets:
        New-AzHostGroup
        New-AzHost
        Get-AzHostGroup
        Get-AzHost
        Remove-AzHostGroup
        Remove-AzHost
    - HostId parameter is added to New-AzVMConfig and New-AzVM
* Fixed miscellaneous typos across module
* Update example in `Invoke-AzVMRunCommand` documentation to use correct parameter name
* Update `-VolumeType` description in `Set-AzVMDiskEncryptionExtension` and `Set-AzVmssDiskEncryptionExtension` reference documentation

## Version 2.4.1
* Add missing properties (ComputerName, OsName, OsVersion and HyperVGeneration) of VM instance view object.

## Version 2.4.0
* Add HyperVGeneration parameter to New-AzImageConfig
* Use the extension type instead of the name when disabling vmss disk encryption

## Version 2.3.0
* New-AzVm and New-AzVmss simple parameter sets now accept the `ProximityPlacementGroup` parameter.
* Fix typo in `New-AzVM` reference documentation

## Version 2.2.0
* Added `NoWait` parameter that starts the operation and returns immediately, before the operation is completed.
    - Updated cmdlets:
        Export-AzLogAnalyticRequestRateByInterval
        Export-AzLogAnalyticThrottledRequest
        Remove-AzVM
        Remove-AzVMAccessExtension
        Remove-AzVMAEMExtension
        Remove-AzVMChefExtension
        Remove-AzVMCustomScriptExtension
        Remove-AzVMDiagnosticsExtension
        Remove-AzVMDiskEncryptionExtension
        Remove-AzVMDscExtension
        Remove-AzVMSqlServerExtension
        Restart-AzVM
        Set-AzVM
        Set-AzVMAccessExtension
        Set-AzVMADDomainExtension
        Set-AzVMAEMExtension
        Set-AzVMBginfoExtension
        Set-AzVMChefExtension
        Set-AzVMCustomScriptExtension
        Set-AzVMDiagnosticsExtension
        Set-AzVMDscExtension
        Set-AzVMExtension
        Start-AzVM
        Stop-AzVM
        Update-AzVM

## Version 2.1.0
* Add ProtectFromScaleIn and ProtectFromScaleSetAction parameters to Update-AzVmssVM cmdlet.
* New-AzVM simple parameter set now uses by default an available location if 'East US' is not supported

## Version 2.0.0
* Proximity placement group feature.
    - The following new cmdlets are added:
        New-AzProximityPlacementGroup
        Get-AzProximityPlacementGroup
        Remove-AzProximityPlacementGroup
    - The new parameter, ProximityPlacementGroupId, is added to the following cmdlets:
        New-AzAvailabilitySet
        New-AzVMConfig
        New-AzVmssConfig
* StorageAccountType parameter is added to New-AzGalleryImageVersion.
* TargetRegion of New-AzGalleryImageVersion can contain StorageAccountType.
* SkipShutdown switch parameter is added to Stop-AzVM and Stop-AzVmss
* Breaking changes
    - Set-AzVMBootDiagnostics is changed to Set-AzVMBootDiagnostic.
    - Export-AzLogAnalyticThrottledRequests is changed to Export-AzLogAnalyticThrottledRequests.

## Version 1.8.0
* Fix issue with AEM installation if resource ids of disks had lowercase resourcegroups in resource id
* Updated cmdlets with plural nouns to singular, and deprecated plural names.
* Fix documentation for wildcards

## Version 1.7.0
* Add HyperVGeneration parameter to New-AzDiskConfig and New-AzSnapshotConfig
* Allow VM creation with galley image from other tenants. 

## Version 1.6.0
* Fix issue with path resolution in Get-AzVmBootDiagnosticsData
* Update Compute client library to 25.0.0.
* Add new parameter sets to Set-AzVMCustomScriptExtension
    - Accepts PSVirtualMachine object from pipeline
    - Accepts Resource Id and a VirtualMachineCustomScriptExtensionContext also from pipeline

## Version 1.5.0
* Add wildcard support to Get cmdlets

## Version 1.4.0
* Fix issue with ID parameter sets
* Update Get-AzVMExtension to list all installed extension if Name parameter is not provided
* Add Tag and ResourceId parameters to Update-AzImage cmdlet
* Get-AzVmssVM without instance ID and with InstanceView can list VMSS VMs with instance view.

## Version 1.3.0
* AEM extension: Add support for UltraSSD and P60,P70 and P80 disks
* Update help description for Set-AzVMBootDiagnostics
* Update help description and example for Update-AzImage

## Version 1.2.0
* Add Invoke-AzVMReimage cmdlet
* Add TempDisk parameter to Set-AzVmss
* Fix the warning message of New-AzVM
* Add ProvisionAfterExtension parameter to Add-AzVmssExtension

## Version 1.1.0
* Name is now optional in ID parameter set for Restart/Start/Stop/Remove/Set-AzVM and Save-AzVMImage
* Updated the description of ID in help files
* Fix backward compatibility issue with Az.Accounts module

## Version 1.0.0
* General availability of `Az.Compute` module
* Breaking changes
    - IdentityIds are removed from Identity property in PSVirtualMachine and PSVirtualMachineScaleSet object.
    - The type of InstanceView property of PSVirtualMachineScaleSetVM object is changed from VirtualMachineInstanceView to VirtualMachineScaleSetVMInstanceView.
    - AutoOSUpgradePolicy and AutomaticOSUpgrade properties are removed from UpgradePolicy property.
    - The type of Sku property in PSSnapshotUpdate object is changed from DiskSku to SnapshotSku.
    - VmScaleSetVMParameterSet is removed from Add-AzVMDataDisk.<|MERGE_RESOLUTION|>--- conflicted
+++ resolved
@@ -19,12 +19,9 @@
         - Additional information about change #1
 -->
 ## Upcoming Release
-<<<<<<< HEAD
-* Fix bug in update encryption settings in Set-AzVMDiskEncryptionExtension, two pass scenario.
-=======
 * Add Priority, EvictionPolicy, and MaxPrice parameters to New-AzVM and New-AzVmss cmdlets
 * Fix warning message and help document for Add-AzVMAdditionalUnattendContent and Add-AzVMSshPublicKey cmdlets
->>>>>>> 46bfdb91
+* Fix bug in update encryption settings in Set-AzVMDiskEncryptionExtension, two pass scenario.
 
 ## Version 2.6.0
 * Add UploadSizeInBytes parameter tp New-AzDiskConfig
