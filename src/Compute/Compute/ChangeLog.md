
<!--
    Please leave this section at the top of the change log.

    Changes for the upcoming release should go under the section titled "Upcoming Release", and should adhere to the following format:

    ## Upcoming Release
    * Overview of change #1
        - Additional information about change #1
    * Overview of change #2
        - Additional information about change #2
        - Additional information about change #2
    * Overview of change #3
    * Overview of change #4
        - Additional information about change #4

    ## YYYY.MM.DD - Version X.Y.Z (Previous Release)
    * Overview of change #1
        - Additional information about change #1
-->
## Upcoming Release
<<<<<<< HEAD
* Update Get-AzVMExtension to list all installed extension if Name parameter is not provided
=======
* Add Tag and ResourceId parameters to Update-AzImage cmdlet
* Get-AzVmssVM without instance ID and with InstanceView can list VMSS VMs with instance view.
>>>>>>> 0f2d5474

## Version 1.3.0
* AEM extension: Add support for UltraSSD and P60,P70 and P80 disks
* Update help description for Set-AzVMBootDiagnostics
* Update help description and example for Update-AzImage

## Version 1.2.0
* Add Invoke-AzVMReimage cmdlet
* Add TempDisk parameter to Set-AzVmss
* Fix the warning message of New-AzVM
* Add ProvisionAfterExtension parameter to Add-AzVmssExtension

## Version 1.1.0
* Name is now optional in ID parameter set for Restart/Start/Stop/Remove/Set-AzVM and Save-AzVMImage
* Updated the description of ID in help files
* Fix backward compatibility issue with Az.Accounts module

## Version 1.0.0
* General availability of `Az.Compute` module
* Breaking changes
    - IdentityIds are removed from Identity property in PSVirtualMachine and PSVirtualMachineScaleSet object.
    - The type of InstanceView property of PSVirtualMachineScaleSetVM object is changed from VirtualMachineInstanceView to VirtualMachineScaleSetVMInstanceView.
    - AutoOSUpgradePolicy and AutomaticOSUpgrade properties are removed from UpgradePolicy property.
    - The type of Sku property in PSSnapshotUpdate object is changed from DiskSku to SnapshotSku.
    - VmScaleSetVMParameterSet is removed from Add-AzVMDataDisk.<|MERGE_RESOLUTION|>--- conflicted
+++ resolved
@@ -19,12 +19,9 @@
         - Additional information about change #1
 -->
 ## Upcoming Release
-<<<<<<< HEAD
 * Update Get-AzVMExtension to list all installed extension if Name parameter is not provided
-=======
 * Add Tag and ResourceId parameters to Update-AzImage cmdlet
 * Get-AzVmssVM without instance ID and with InstanceView can list VMSS VMs with instance view.
->>>>>>> 0f2d5474
 
 ## Version 1.3.0
 * AEM extension: Add support for UltraSSD and P60,P70 and P80 disks
