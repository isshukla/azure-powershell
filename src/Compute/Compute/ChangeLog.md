--- conflicted
+++ resolved
@@ -40,9 +40,7 @@
     - `Update-AzVmss`
     - `Update-AzVmssVm`
   When UserData is provided as a string to a cmdlet, the cmdlet will base64 encode the parameter if it is not already and inform the user of this new value.
-<<<<<<< HEAD
   When UserData is set to null, the Base64 encoding will not occur.
-=======
 * Added string parameter `PublicNetworkAccess` to the following cmdlets:
     - `New-AzDiskConfig`
     - `New-AzDiskUpdateConfig`
@@ -53,7 +51,6 @@
     - `New-AzDiskUpdateConfig`
     - `New-AzSnapshotConfig`
 * Added `CompletionPercent` property to the PSSNapshot model so it is visible to the user.
->>>>>>> abb7e6ee
 
 ## Version 4.20.0
 * Added cmdlets to support gallery applications and versions:
