--- conflicted
+++ resolved
@@ -23,11 +23,8 @@
 * Changed `New-AzVM` cmdlet when using the SimpleParameterSet to not create a `PublicIPAddress` when a `PublicIPAddress` name is not provided.
 * Added `PlatformFaultDomain` parameter to cmdlets: `New-AzVM` and `New-AzVMConfig`
 * Added `-Feature` parameter for `New-AzGalleryImageDefinition`
-<<<<<<< HEAD
+* Added `DiffDiskPlacement` string parameter to `Set-AzVmOSDisk` and `Set-AzVmssStorageProfile` cmdlets.
 * Updated `UserData` parameter in VM and VMSS cmdlets to pipe by the Property Name to ensure piping scenarios occur correctly.`
-=======
-* Added `DiffDiskPlacement` string parameter to `Set-AzVmOSDisk` and `Set-AzVmssStorageProfile` cmdlets.
->>>>>>> 0bbc9a92
 
 ## Version 4.21.0
 * Contains updates to the following powershell cmdlets
