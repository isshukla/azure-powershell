
<!--
    Please leave this section at the top of the change log.

    Changes for the upcoming release should go under the section titled "Upcoming Release", and should adhere to the following format:

    ## Upcoming Release
    * Overview of change #1
        - Additional information about change #1
    * Overview of change #2
        - Additional information about change #2
        - Additional information about change #2
    * Overview of change #3
    * Overview of change #4
        - Additional information about change #4

    ## YYYY.MM.DD - Version X.Y.Z (Previous Release)
    * Overview of change #1
        - Additional information about change #1

-->
## Upcoming Release
* Added image alias 'Win2022AzureEditionCore'
<<<<<<< HEAD
* For `Add-AzVhd` upon upload failure using DirectUploadToManagedDisk parameter set, the SAS will be revoked and the created managed disk will be deleted.
* An unresolved path can be passed in for '-LocalFilePath' for `Add-AzVhd`. The cmdlet with unresolve the path itself.
* Added `-DataAccessAuthMode` parameter to Add-AzVhd DirectUploadToManagedDisk parameter set. 
* Added `-EnabldUltraSSD` parameter to New-AzHostGroup.
* Added the `-DisableIntegrityMonitoring` switch parameter to the `New-AzVM` cmdlet. 
  Changed the default behavior for `New-AzVM` when these conditions are met:
  1) `-DisableIntegrityMonitoring` is not true.
  2) `SecurityType` on the SecurityProfile is `TrustedLaunch`.
  3) `VTpmEnabled` on the SecurityProfile is true.
  4) `SecureBootEnabled` on the SecurityProfile is true. 
  Now `New-AzVM` will install the `Guest Attestation` extension to the new VM when these conditions are met.
=======
>>>>>>> 04e45577
* Added `-UserAssignedIdentity` and `-FederatedClientId` to the following cmdlets:
    - `New-AzDiskEncryptionSetConfig`
    - `Update-AzDiskEncryptionSet`
* Added `-TreatFailureAsDeploymentFailure` to cmdlets `Add-AzVmGalleryApplication` and `Add-AzVmssGalleryApplication`
* Removed Exceptions for when SinglePlacementGroup is set to true in 'OrchestrationMode'

## Version 4.28.0
* For `Add-AzVhd` upon upload failure using DirectUploadToManagedDisk parameter set, the SAS will be revoked and the created managed disk will be deleted.
* An unresolved path can be passed in for '-LocalFilePath' for `Add-AzVhd`. The cmdlet with unresolve the path itself.
* Added `-DataAccessAuthMode` parameter to Add-AzVhd DirectUploadToManagedDisk parameter set. 
* Added `-EnabldUltraSSD` parameter to New-AzHostGroup.

## Version 4.27.0
* Edited `New-AzVm` cmdlet internal logic to use the `PlatformFaultDomain` value in the `PSVirtualMachine` object passed to it in the new virtual machine.
* Added a new cmdlet named `Restart-AzHost` to restart dedicated hosts. 
* Added `-DataAccessAuthMode` parameter to the following cmdlets:
    - `New-AzDiskConfig`
    - `New-AzDiskUpdateConfig`
    - `New-AzSnapshotConfig`
    - `New-AzSnapshotUpdateConfig`
* Added `-Architecture` parameter to the following cmdlets:
    - `New-AzDiskConfig`
    - `New-AzDiskUpdateConfig`
    - `New-AzSnapshotConfig`
    - `New-AzSnapshotUpdateConfig`
    - `New-AzGalleryImageDefinition`
* Added `-InstanceView` parameter to `Get-AzRestorePoint`
* Added parameter `-ScriptString` to `Invoke-AzvmRunCommand` and `Invoke-AzvmssRunCommand`
* Added parameter `-ScaleInPolicyForceDeletion` to `Update-Azvmss`

## Version 4.26.0
* Added `-ImageReferenceId` parameter to following cmdlets: `New-AzVm`, `New-AzVmConfig`, `New-AzVmss`, `Set-AzVmssStorageProfile`
* Added functionality for cross-tenant image reference for VM, VMSS, Managed Disk, and Gallery Image Version creation. 
* `New-AzGallery` can take in `-Permission` parameter to set its sharingProfile property.
* `Update-AzGallery` can update sharingProfile.
* `Get-AzGallery` can take in `-Expand` parameter for expanded resource view.
* New parameter set for the following cmdlets to support Shared Image Gallery Direct Sharing
    - Get-AzGallery
    - Get-AzGalleryImageDefinition
    - Get-AzGalleryImageVersion
* Updates and improvements to `Add-AzVhd`
    - Added `-DiskHyperVGeneration` and `-DiskOsType` parameters to the DirectUploadToManagedDisk parameter set for upload to more robust managed disk settings.
    - Updated progress output functions so that it works with VHD files with "&" character in its name.
    - Updated so that uploading dynamically sized VHD files are converted to fixed size during upload.
    - Fixed a bug in uploading a differencing disk.
    - Automatically delete converted/resized VHD files after upload.
    - Fixed a bug that indicates `-ResourceGroupName` parameter as optional when it is actually mandatory.

## Version 4.25.0
* Updated `New-AzVM` to create a new storage account for boot diagnostics if one does not exist. This will prevent the cmdlet from using a random storage account in the current subscription to use for boot diagnostics.
* Added `AutomaticRepairAction` string parameter to the `New-AzVmssConfig` and `Update-AzVmss` cmdlets.
* Updated `Get-AzVm` to include `GetVirtualMachineById` parameter set.
* Edited the documentation for the cmdlet `Set-AzVMADDomainExtension` to ensure the example is accurate. 
* Improved description and examples for disk creation.
* Added new parameters to `New-AzRestorePoint` and `New-AzRestorePointCollection` for copying Restore Points and Restore Point Collections.
* Added `Zone` and `PlacementGroupId` Parameters to `Repair-AzVmssServiceFabricUpdateDomain`.
* Edited `New-AzVmss` logic to better check for null properties when the parameter `OrchestrationMode` is used.

## Version 4.24.1
* Updated New-AzVM feature for `vCPUsAvailable` and `vCPUsPerCore` parameters. Cmdlets will not try to use the new `VMCustomizationPreview` feature if the user does not have access to that feature. [#17370]

## Version 4.24.0
* Upgraded Compute .NET SDK package reference to version 52.0.0
* Updated `New-AzSshKey` cmdlet to write file paths to generated keys to the Warning stream instead of the console.
* Added `vCPUsAvailable` and `vCPUsPerCore` integer parameters to the `New-AzVm`, `New-AzVmConfig`, and `Update-AzVm` cmdlets.

## Version 4.23.0
* Remove ProvisioningDetails property from PSRestorePoint object.
* Updated `Set-AzVmExtension` cmdlet to properly display `-Name` and `-Location` parameters as mandatory.
* Edited `New-AzVmssConfig` second example so it runs successfully by changing the Tag input to the correct format. 
* Added `Hibernate` parameter to `Stop-AzVm` cmdlet. 
* Added `HibernationEnabled` parameter to `New-AzVm`, `New-AzVmConfig`, and `Update-AzVm` cmdlets.
* Added `EnableHotpatching` parameter to the `Set-AzVmssOSProfile` cmdlet.
* Added 'ForceDeletion' parameter to Remove-AzVM and Remove-AzVMSS.

## Version 4.22.0
* Updated `UserData` parameter in VM and VMSS cmdlets to pipe by the Property Name to ensure piping scenarios occur correctly.
* Changed `New-AzVM` cmdlet when using the SimpleParameterSet to not create a `PublicIPAddress` when a `PublicIPAddress` name is not provided.
* Added `PlatformFaultDomain` parameter to cmdlets: `New-AzVM` and `New-AzVMConfig`
* Added `-Feature` parameter for `New-AzGalleryImageDefinition`
* Added `DiffDiskPlacement` string parameter to `Set-AzVmOSDisk` and `Set-AzVmssStorageProfile` cmdlets.

## Version 4.21.0
* Contains updates to the following powershell cmdlets
    - `SetAzVmssDiskEncryptionExtension` : Added extension parameters for the cmdlet to work with test extensions and parameter `EncryptFormatAll` for Virtual Machine Scale Sets
    - `GetAzVmssVMDiskEncryptionStatus`	 : Modified the functionality of the cmdlet to properly display the encryption status of data disks of Virtual Machine Scale Sets
    - `SetAzDiskEncryptionExtension`     : Fixed a bug in the cmdlet in the migrate scenario from 2pass to 1pass encryption
* Added `Add-AzVhd` to convert VHD using Hyper-V
* Added `UserData` parameter to VM and VMSS cmdlets
* Added string parameter `PublicNetworkAccess` to DiskConfig and SnapshotConfig cmdlets
* Added boolean parameter `AcceleratedNetwork` to DiskConfig and SnapshotConfig cmdlets
* Added `CompletionPercent` property to the PSSnapshot model so it is visible to the user.

## Version 4.20.0
* Added cmdlets to support gallery applications and versions:
    - Get-AzGalleryApplication
    - Get-AzGalleryApplicationVersion
    - New-AzGalleryApplication
    - New-AzGalleryApplicationVersion
    - Remove-AzGalleryApplication
    - Remove-AzGalleryApplicationVersion
    - Update-AzGalleryApplication
    - Update-AzGalleryApplicationVersion

## Version 4.19.0
* Update-AzVM will update ApplicationProfile.
* Added new cmdlets:
    - Add-AzVmssRunCommand
    - Remove-AzVmssRunCommand

## Version 4.18.0
* Added cmdlets for adding VMGalleryApplication property to VM/VMSS
    - New-AzVmGalleryApplication
    - New-AzVmssGalleryApplication
    - Add-AzVmGalleryApplication
    - Add-AzVmssGalleryApplication
    - Remove-AzVmGalleryApplication
    - Remove-AzVmssGalleryApplication
* Added support for proxy and debug settings for VM Extension for SAP (AEM)
* Updated New-AzGalleryImageVersion to take in the 'Encryption' property correctly from '-TargetRegion' parameter. 
* Updated Set-AzVmBootDiagnostic to default to managed storage account if not provided.
* Edited New-AzVmss defaulting behavior when `OrchestrationMode` is set to Flexible.
    - Removed NAT Pool.
    - Removed UpgradePolicy. Throws an error if provided.
    - SinglePlacementGroup must be false. Throws an error if true. 
    - Networking Profile's API version is 2020-11-01 or later.
    - Networking Profile IP Configurations Primary property is set to true.

## Version 4.17.1
* Updated Compute .NET SDK package reference to version 49.1.0
* Fixed a bug in `Get-AzVM` that caused incorrect power status output.

## Version 4.17.0
* Added new parameters `-LinuxConfigurationPatchMode`, `-WindowsConfigurationPatchMode`, and `-LinuxConfigurationProvisionVMAgent` to `Set-AzVmssOSProfile`
* Added new parameters `-SshKeyName` and `-GenerateSshKey` to `New-AzVM` to create a VM with SSH
* Fixed a bug in `Add-AzVHD` on Linux that caused uploads to fail for certain destination URI
* Added new cmdlets for Restore Points and Restore Point Collection:
    - 'New-AzRestorePoint'
    - 'New-AzRestorePointCollection'
    - 'Get-AzRestorePoint'
    - 'Get-AzRestorePointCollection'
    - 'Update-AzRestorePointCollection'
    - 'Remove-AzRestorePoint'
    - 'Remove-AzRestorePointCollection'
* Added new parameters '-EnableSpotRestore' and '-SpotRestoreTimeout' to 'New-AzVMSSConfig' to enable Spot Restore Policy 
* Added new cmdlets: `Update-AzCapacityReservationGroup` and `Update-AzCapacityReservation`

## Version 4.16.0
* Fixed the warning in `New-AzVM` cmdlet stating the sku of the VM is being defaulted even if a sku size is provided by the user. Now it only occurs when the user does not provide a sku size.
* Edited `Set-AzVmOperatingSystem` cmdlet to no longer overwrite any existing EnableAutomaticUpdates value on the passed in virtual machine if it exists.
* Updated Compute module to use the latest .Net SDK version 48.0.0.
* Added new cmdlets for the Capacity Reservation Feature:
    - `New-AzCapacityReservationGroup`
    - `Remove-AzCapacityReservationGroup`
    - `Get-AzCapacityReservationGroup`
    - `New-AzCapacityReservation`
    - `Remove-AzCapacityReservation`
    - `Get-AzCapacityReservation`
* Added a new parameter `-CapacityReservationGroupId` to the following cmdlets:
    - `New-AzVm`
    - `New-AzVmConfig`
    - `New-AzVmss`
    - `New-AzVmssConfig`
    - `Update-AzVm`
    - `Update-AzVmss`

## Version 4.15.0
* Added optional parameter `-OrchestrationMode` to `New-AzVmss` and `New-AzVmssConfig`
* Updated the following cmdlets to work when the resource uses a remote image source using AKS or Shared Image Gallery.
    - `Update-AzVm`
    - `Update-AzVmss`
    - `Update-AzGalleryImageVersion`
* Added parameters `-EnableCrossZoneUpgrade` and `-PrioritizeUnhealthyInstance` to the `Set-AzVmssRollingUpgradePolicy`  
* Added `AssessmentMode` parameter to the `Set-AzVMOperatingSystem` cmdlet.
* Fixed a bug in `Add-AzVmssNetworkInterfaceConfiguration`
* Fixed IOPS and throughput check in `Test-AzVMAEMExtension`
* Added new cmdlets for 2020-12-01 DiskRP API version
    - New-AzDiskPurchasePlanConfig
    - Set-AzDiskSecurityProfile
* Changed Cmdlets for 2020-12-01 DiskRP API version
    - New-AzDiskConfig
    - New-AzSnapshotConfig
    - New-AzSnapshotUpdateConfig
    - New-AzDiskUpdateConfig
    - New-AzDiskEncryptionSetConfig
    - Update-AzDiskEncryptionSet

## Version 4.14.0
* Updated Compute module to use the latest .Net SDK version 47.0.0.

## Version 4.13.0
* Added `Invoke-AzVmInstallPatch` to support patch installation in VMs using PowerShell.
* Updated Compute module to use the latest .Net SDK version 46.0.0.
* Added optional parameter `-EdgeZone` to the following cmdlets:
    - `Get-AzVMImage
    - `Get-AzVMImageOffer`
    - `Get-AzVMImageSku`
    - `New-AzDiskConfig`
    - `New-AzImageConfig`
    - `New-AzSnapshotConfig`
    - `New-AzVM`
    - `New-AzVmssConfig`
    - `New-AzVMSS`
* Added cmdlets to create, update, delete, and get new Azure resource: Ssh Public Key
    - `New-AzSshKey`
    - `Remove-AzSshKey`
    - `Get-AzSshKey`
    - `Update-AzSshKey`

## Version 4.12.0
* Updated the `Set-AzVMDiskEncryptionExtension` cmdlet to support ADE extension migration from two pass (version with AAD input parameters) to single pass (version without AAD input parameters).
    - Added a switch parameter `-Migrate` to trigger migration workflow.
    - Added a switch parameter `-MigrationRecovery` to trigger recovery workflow for VMs experiencing failures after migration from two pass ADE.
* Added `Win2019Datacenter` in the argument completer list for `Image` parameter in the `New-AzVM` cmdlet.

## Version 4.11.0
* Fixed a bug when 1 data disk attached to VMSS for Remove-AzVmssDataDisk [#13368]
* Added new cmdlets to support TrustedLaunch related cmdlets:
    - `Set-AzVmSecurityProfile`
    - `Set-AzVmUefi`
    - `Set-AzVmssSecurityProfile`
    - `Set-AzVmssUefi`
* Edited default value for Size parameter in New-AzVM cmdlet from Standard_DS1_v2 to Standard_D2s_v3.

## Version 4.10.0
* Added parameter `-EnableHotpatching` to the `Set-AzVMOperatingSystem` cmdlet for Windows machines. 
* Added parameter `-PatchMode` to the Linux parameter sets in the cmdlet `Set-AzVMOperatingSystem`. 
* [Breaking Change] Breaking changes for users in the public preview for the VM Guest Patching feature.
    - Removed property `RebootStatus` from the `Microsoft.Azure.Management.Compute.Models.LastPatchInstallationSummary` object. 
    - Removed property `StartedBy` from the `Microsoft.Azure.Management.Compute.Models.LastPatchInstallationSummary` object.
    - Renamed property `Kbid` to `KbId` in the `Microsoft.Azure.Management.Compute.Models.VirtualMachineSoftwarePatchProperties` object. 
    - Renamed property `patches` to `availablePatches` in the `Microsoft.Azure.Management.Compute.Models.VirtualMachineAssessPatchesResult` object. 
    - Renamed object `Microsoft.Azure.Management.Compute.Models.SoftwareUpdateRebootBehavior` to `Microsoft.Azure.Management.Compute.Models.VMGuestPatchRebootBehavior`.
    - Renamed object `Microsoft.Azure.Management.Compute.Models.InGuestPatchMode` to `Microsoft.Azure.Management.Compute.Models.WindowsVMGuestPatchMode`.
* [Breaking Change] Removed all `ContainerService` cmdlets. The Container Service API was deprecated in January 2020. 
    - `Add-AzContainerServiceAgentPoolProfile`
    - `Get-AzContainerService`
    - `New-AzContainerService`
    - `New-AzContainerServiceConfig`
    - `Remove-AzContainerService`
    - `Remove-AzContainerServiceAgentPoolProfile`
    - `Update-AzContainerService`

## Version 4.9.0
* Added parameter `-EnableAutomaticUpgrade` to `Set-AzVmExtension` and `Add-AzVmssExtension`.
* Removed FilterExpression parameter from `Get-AzVMImage` cmdlet documentation. 
* Added deprecation message to the ContainerService cmdlets:
    - `Add-AzureRmContainerServiceAgentPoolProfileCommand`
    - `Get-AzContainerService`
    - `New-AzContainerService`
    - `New-AzContainerServiceConfig`
    - `Remove-AzContainerService`
    - `Remove-AzContainerServiceAgentPoolProfile`
    - `Update-AzContainerService`
* Added parameter `-BurstingEnabled` to `New-AzDiskConfig` and `New-AzDiskUpdateConfig`
* Added `-GroupByApplicationId` and `-GroupByUserAgent` parameters to the `Export-AzLogAnalyticThrottledRequest` and `Export-AzLogAnalyticRequestRateByInterval` cmdlets.
* Added `VMParameterSet` parameter set to `Get-AzVMExtension` cmdlet. Added new parameter `-VM` to this parameter set. 

## Version 4.8.0
* New parameter `VM` in new parameter set `VMParameterSet` added to `Get-AzVMDscExtensionStatus` and `Get-AzVMDscExtension` cmdlets. 
* Edited `New-AzSnapshot` cmdlet to check for existing snapshot with the same name in the same resource group. 
    - Throws an error if a duplicate snapshot exists. 

## Version 4.7.0
* Edited Get-AzVm to filter by `-Name` prior to checking for throttling due to too many resources. 
* New cmdlet `Start-AzVmssRollingExtensionUpgrade`.
## Version 4.6.0
* Added `-VmssId` parameter to `New-AzVm`
* Added `PlatformFaultDomainCount` parameter to the `New-AzVmss` cmdlet.
* New cmdlet `Get-AzDiskEncryptionSetAssociatedResource`
* Added `Tier` and `LogicalSectorSize` optional parameters to the New-AzDiskConfig cmdlet. 
* Added `Tier`, `MaxSharesCount`, `DiskIOPSReadOnly`, and `DiskMBpsReadOnly` optional parameters to the `New-AzDiskUpdateConfig` cmdlet. 
* Modified `Get-AzVmBootDiagnostics` cmdlet to use the new RetrieveBootDiagnosticsData API instead of directly accessing the BootDiagnostics properties on the virtual machine.  

## Version 4.5.0
* Fixed issue in `Update-ASRRecoveryPlan` by populating FailoverTypes
* Added the `-Top` and `-OrderBy` optional parameters to the `Get-AzVmImage` cmdlet. 

## Version 4.4.0
* Added the `-EncryptionType` optional parameter to `New-AzVmDiskEncryptionSetConfig`
* New cmdlets for new resource type: DiskAccess `Get-AzDiskAccess`, `New-AzDiskAccess`, `Get-AzDiskAccess`
* Added optional parameters `-DiskAccessId` and `-NetworkAccessPolicy` to `New-AzSnapshotConfig`
* Added optional parameters `-DiskAccessId` and `-NetworkAccessPolicy` to `New-AzDiskConfig`
* Added `PatchStatus` property to VirtualMachine Instance View
* Added `VMHealth` property to the virtual machine's instance view, which is the returned object when `Get-AzVm` is invoked with `-Status`
* Added `AssignedHost` field to `Get-AzVM` and `Get-AzVmss` instance views. The field shows the resource id of the virtual machine instance
* Added optional parameter `-SupportAutomaticPlacement` to `New-AzHostGroup` 
* Added the `-HostGroupId` parameter to `New-AzVm` and `New-AzVmss`

## Version 4.3.1
* Patched `-EncryptionAtHost` parameter in `New-AzVm` to remove default value of false [#12776]

## Version 4.3.0
* Added `-EncryptionAtHost` parameter to `New-AzVm`, `New-AzVmss`, `New-AzVMConfig`, `New-AzVmssConfig`, `Update-AzVM`, and `Update-AzVmss`
* Added `SecurityProfile` to `Get-AzVM` and `Get-AzVmss` return object
* Added `-InstanceView` switch as optional parameter to `Get-AzHostGroup`
* Added new cmdlet `Invoke-AzVmPatchAssessment`

## Version 4.2.1
* Added warning when using `New-AzVmss` without "latest" image version
* Added '-Location' as optional positional parameter to Get-AzComputeResourceSku cmdlet

## Version 4.2.0
* Added SimulateEviction parameter to Set-AzVM and Set-AzVmssVM cmdlets.
* Added 'Premium_LRS' to the argument completer of StorageAccountType parameter for New-AzGalleryImageVersion cmdlet.
* Added Substatuses to VMCustomScriptExtension [#11297]
* Added 'Delete' to the argument completer of EvictionPolicy parameter for New-AzVM and New-AzVMConfig cmdlets.
* Fixed name of new VM Extension for SAP

## Version 4.1.0
* Added HostId parameter to `Update-AzVM` cmdlet
* Updated Help documents for `New-AzVMConfig`, `New-AzVmssConfig`, `Update-AzVmss`, `Set-AzVMOperatingSystem` and `Set-AzVmssOsProfile` cmdlets.
* Breaking changes
    - FilterExpression parameter is removed from `Get-AzVMImage` cmdlet.
    - AssignIdentity parameter is removed from `New-AzVmssConfig`, `New-AzVMConfig` and `Update-AzVM` cmdlets.
    - AutomaticRepairMaxInstanceRepairsPercent is removed from `New-AzVmssConfig` and `Update-AzVmss` cmdlets.
    - AvailabilitySetsColocationStatus, VirtualMachinesColocationStatus and VirtualMachineScaleSetsColocationStatus properties are removed from ProximityPlacementGroup.
    - MaxInstanceRepairsPercent property is removed from AutomaticRepairsPolicy.
    - The types of AvailabilitySets, VirtualMachines and VirtualMachineScaleSets are changed from IList<SubResource> to IList<SubResourceWithColocationStatus>.
* Description for `Get-AzVM` cmdlet has been updated to better describe it. 

## Version 3.7.0
* Added `Set-AzVmssOrchestrationServiceState` cmdlet.
* `Get-AzVmss` with -InstanceView shows OrchestrationService states.

## Version 3.6.0
* Added the following parameters to `New-AzDiskConfig` cmdlet: 
    - DiskIOPSReadOnly, DiskMBpsReadOnly, MaxSharesCount, GalleryImageReference
* Allowed Encryption property to Target parameter of `New-AzGalleryImageVersion` cmdlet.
* Fixed tempDisk issue for `Set-AzVmss` -Reimage and `Invoke-AzVMReimage` cmdlets. [#11354]
* Added support to below cmdlets for new SAP Extension
    - `Set-AzVMAEMExtension`
    - `Get-AzVMAEMExtension`
    - `Remove-AzVMAEMExtension`
    - `Update-AzVMAEMExtension`
* Fixed errors in examples of help document
* Showed the exact string value for VM PowerState in the table format.
* `New-AzVmssConfig`: fixed serialization of AutomaticRepairs property when SinglePlacementGroup is disabled. [#11257]

## Version 3.5.0
* Allowed empty value for ProximityPlacementGroupId during update

## Version 3.4.0
* Limit the number of VM status to 100 to avoid throttling when Get-AzVM -Status is performed without VM name.
* Add Update-AzDiskEncryptionSet cmdlet
* Add EncryptionType and DiskEncryptionSetId parameters to the following cmdlets:
    - New-AzDiskUpdateConfig, New-AzSnapshotUpdateConfig
* Add ColocationStatus parameter to Get-AzProximityPlacementGroup cmdlet.
* Fix broken example code for 'Revoke-AzSnapshotAccess' and 'Grant-AzSnapshotAccess'
* Fix broken example code for 'Set-AzDiskDiskEncryptionKey' and 'Set-AzDiskKeyEncryptionKey'

## Version 3.3.0
* Fix Set-AzVMCustomScriptExtension cmdlet for a VM with managed OD disk which does not have OS profile.
* Updated the example of `Set-AzVMAccessExtension` to use version 2.4 instead of 2.0

## Version 3.2.0
* Add ProximityPlacementGroupId parameter to the following cmdlets:
    - Update-AzAvailabilitySet, Update-AzVM, Update-AzVmss
* Change ProximityPlacementGroup parameter to ProximityPlacementGroupId parameter in New-AzVM and New-AzVmss.
  (ProximityPlacementGroup parameter is still supported as an alias)
* Update help message for VM and VMSS priority.
* Update references in .psd1 to use relative path

## Version 3.1.0
* VM Reapply feature
    - Add Reapply parameter to Set-AzVM cmdlet
* VM Scale Set AutomaticRepairs feature:
    - Add EnableAutomaticRepair, AutomaticRepairGracePeriod, and AutomaticRepairMaxInstanceRepairsPercent parameters to the following cmdlets:
        New-AzVmssConfig
        Update-AzVmss
* Cross tenant gallery image support for New-AzVM
* Add 'Spot' to the argument completer of Priority parameter in New-AzVM, New-AzVMConfig and New-AzVmss cmdlets
* Add DiskIOPSReadWrite and DiskMBpsReadWrite parameters to Add-AzVmssDataDisk cmdlet
* Change SourceImageId parameter of New-AzGalleryImageVersion cmdlet to optional
* Add OSDiskImage and DataDiskImage parameters to New-AzGalleryImageVersion cmdlet
* Add HyperVGeneration parameter to New-AzGalleryImageDefinition cmdlet
* Add SkipExtensionsOnOverprovisionedVMs parameters to New-AzVmss, New-AzVmssConfig and Update-AzVmss cmdlets

## Version 3.0.0
* Disk Encryption Set feature
    - New cmdlets:
        New-AzDiskEncryptionSetConfig
        New-AzDiskEncryptionSet
        Get-AzDiskEncryptionSet
        Remove-AzDiskEncryptionSet
    - DiskEncryptionSetId parameter is added to the following cmdlets:
        Set-AzImageOSDisk
        Set-AzVMOSDisk
        Set-AzVmssStorageProfile        
        Add-AzImageDataDisk
        New-AzVMDataDisk
        Set-AzVMDataDisk
        Add-AzVMDataDisk
        Add-AzVmssDataDisk
        Add-AzVmssVMDataDisk
    - DiskEncryptionSetId and EncryptionType parameters are added to the following cmdlets:
        New-AzDiskConfig
        New-AzSnapshotConfig
* Add PublicIPAddressVersion parameter to New-AzVmssIPConfig
* Move FileUris of custom script extension from public setting to protected setting
* Add ScaleInPolicy to New-AzVmss, New-AzVmssConfig and Update-AzVmss cmdlets
* Breaking changes
    - UploadSizeInBytes parameter is used instead of DiskSizeGB for New-AzDiskConfig when CreateOption is Upload
    - PublishingProfile.Source.ManagedImage.Id is replaced with StorageProfile.Source.Id in GalleryImageVersion object

## Version 2.7.0
* Add Priority, EvictionPolicy, and MaxPrice parameters to New-AzVM and New-AzVmss cmdlets
* Fix warning message and help document for Add-AzVMAdditionalUnattendContent and Add-AzVMSshPublicKey cmdlets
* Fix -skipVmBackup exception for Linux VMs with managed disks for Set-AzVMDiskEncryptionExtension. 
* Fix bug in update encryption settings in Set-AzVMDiskEncryptionExtension, two pass scenario.

## Version 2.6.0
* Add UploadSizeInBytes parameter tp New-AzDiskConfig
* Add Incremental parameter to New-AzSnapshotConfig
* Add a low priority virtual machine feature:
    - MaxPrice, EvictionPolicy and Priority parameters are added to New-AzVMConfig.
    - MaxPrice parameter is added to New-AzVmssConfig, Update-AzVM and Update-AzVmss cmdlets.
* Fix VM reference issue for Get-AzAvailabilitySet cmdlet when it lists all availability sets in the subscription.
* Fix the null exception for Get-AzRemoteDesktopFile.
* Fix VHD Seek method for end-relative position.
* Fix UltraSSD issue for New-AzVM and Update-AzVM.
* Fix code to allow non default extension publisher, type and name for Get-AzVMDiskEncryptionStatus

## Version 2.5.0
* Add VmssId to New-AzVMConfig cmdlet
* Add TerminateScheduledEvents and TerminateScheduledEventNotBeforeTimeoutInMinutes parameters to New-AzVmssConfig and Update-AzVmss
* Add HyperVGeneration property to VM image object
* Add Host and HostGroup features
    - New cmdlets:
        New-AzHostGroup
        New-AzHost
        Get-AzHostGroup
        Get-AzHost
        Remove-AzHostGroup
        Remove-AzHost
    - HostId parameter is added to New-AzVMConfig and New-AzVM
* Fixed miscellaneous typos across module
* Update example in `Invoke-AzVMRunCommand` documentation to use correct parameter name
* Update `-VolumeType` description in `Set-AzVMDiskEncryptionExtension` and `Set-AzVmssDiskEncryptionExtension` reference documentation

## Version 2.4.1
* Add missing properties (ComputerName, OsName, OsVersion and HyperVGeneration) of VM instance view object.

## Version 2.4.0
* Add HyperVGeneration parameter to New-AzImageConfig
* Use the extension type instead of the name when disabling vmss disk encryption

## Version 2.3.0
* New-AzVm and New-AzVmss simple parameter sets now accept the `ProximityPlacementGroup` parameter.
* Fix typo in `New-AzVM` reference documentation

## Version 2.2.0
* Added `NoWait` parameter that starts the operation and returns immediately, before the operation is completed.
    - Updated cmdlets:
        Export-AzLogAnalyticRequestRateByInterval
        Export-AzLogAnalyticThrottledRequest
        Remove-AzVM
        Remove-AzVMAccessExtension
        Remove-AzVMAEMExtension
        Remove-AzVMChefExtension
        Remove-AzVMCustomScriptExtension
        Remove-AzVMDiagnosticsExtension
        Remove-AzVMDiskEncryptionExtension
        Remove-AzVMDscExtension
        Remove-AzVMSqlServerExtension
        Restart-AzVM
        Set-AzVM
        Set-AzVMAccessExtension
        Set-AzVMADDomainExtension
        Set-AzVMAEMExtension
        Set-AzVMBginfoExtension
        Set-AzVMChefExtension
        Set-AzVMCustomScriptExtension
        Set-AzVMDiagnosticsExtension
        Set-AzVMDscExtension
        Set-AzVMExtension
        Start-AzVM
        Stop-AzVM
        Update-AzVM

## Version 2.1.0
* Add ProtectFromScaleIn and ProtectFromScaleSetAction parameters to Update-AzVmssVM cmdlet.
* New-AzVM simple parameter set now uses by default an available location if 'East US' is not supported

## Version 2.0.0
* Proximity placement group feature.
    - The following new cmdlets are added:
        New-AzProximityPlacementGroup
        Get-AzProximityPlacementGroup
        Remove-AzProximityPlacementGroup
    - The new parameter, ProximityPlacementGroupId, is added to the following cmdlets:
        New-AzAvailabilitySet
        New-AzVMConfig
        New-AzVmssConfig
* StorageAccountType parameter is added to New-AzGalleryImageVersion.
* TargetRegion of New-AzGalleryImageVersion can contain StorageAccountType.
* SkipShutdown switch parameter is added to Stop-AzVM and Stop-AzVmss
* Breaking changes
    - Set-AzVMBootDiagnostics is changed to Set-AzVMBootDiagnostic.
    - Export-AzLogAnalyticThrottledRequests is changed to Export-AzLogAnalyticThrottledRequests.

## Version 1.8.0
* Fix issue with AEM installation if resource ids of disks had lowercase resourcegroups in resource id
* Updated cmdlets with plural nouns to singular, and deprecated plural names.
* Fix documentation for wildcards

## Version 1.7.0
* Add HyperVGeneration parameter to New-AzDiskConfig and New-AzSnapshotConfig
* Allow VM creation with galley image from other tenants. 

## Version 1.6.0
* Fix issue with path resolution in Get-AzVmBootDiagnosticsData
* Update Compute client library to 25.0.0.
* Add new parameter sets to Set-AzVMCustomScriptExtension
    - Accepts PSVirtualMachine object from pipeline
    - Accepts Resource Id and a VirtualMachineCustomScriptExtensionContext also from pipeline

## Version 1.5.0
* Add wildcard support to Get cmdlets

## Version 1.4.0
* Fix issue with ID parameter sets
* Update Get-AzVMExtension to list all installed extension if Name parameter is not provided
* Add Tag and ResourceId parameters to Update-AzImage cmdlet
* Get-AzVmssVM without instance ID and with InstanceView can list VMSS VMs with instance view.

## Version 1.3.0
* AEM extension: Add support for UltraSSD and P60,P70 and P80 disks
* Update help description for Set-AzVMBootDiagnostics
* Update help description and example for Update-AzImage

## Version 1.2.0
* Add Invoke-AzVMReimage cmdlet
* Add TempDisk parameter to Set-AzVmss
* Fix the warning message of New-AzVM
* Add ProvisionAfterExtension parameter to Add-AzVmssExtension

## Version 1.1.0
* Name is now optional in ID parameter set for Restart/Start/Stop/Remove/Set-AzVM and Save-AzVMImage
* Updated the description of ID in help files
* Fix backward compatibility issue with Az.Accounts module

## Version 1.0.0
* General availability of `Az.Compute` module
* Breaking changes
    - IdentityIds are removed from Identity property in PSVirtualMachine and PSVirtualMachineScaleSet object.
    - The type of InstanceView property of PSVirtualMachineScaleSetVM object is changed from VirtualMachineInstanceView to VirtualMachineScaleSetVMInstanceView.
    - AutoOSUpgradePolicy and AutomaticOSUpgrade properties are removed from UpgradePolicy property.
    - The type of Sku property in PSSnapshotUpdate object is changed from DiskSku to SnapshotSku.
    - VmScaleSetVMParameterSet is removed from Add-AzVMDataDisk.<|MERGE_RESOLUTION|>--- conflicted
+++ resolved
@@ -21,11 +21,6 @@
 -->
 ## Upcoming Release
 * Added image alias 'Win2022AzureEditionCore'
-<<<<<<< HEAD
-* For `Add-AzVhd` upon upload failure using DirectUploadToManagedDisk parameter set, the SAS will be revoked and the created managed disk will be deleted.
-* An unresolved path can be passed in for '-LocalFilePath' for `Add-AzVhd`. The cmdlet with unresolve the path itself.
-* Added `-DataAccessAuthMode` parameter to Add-AzVhd DirectUploadToManagedDisk parameter set. 
-* Added `-EnabldUltraSSD` parameter to New-AzHostGroup.
 * Added the `-DisableIntegrityMonitoring` switch parameter to the `New-AzVM` cmdlet. 
   Changed the default behavior for `New-AzVM` when these conditions are met:
   1) `-DisableIntegrityMonitoring` is not true.
@@ -33,8 +28,6 @@
   3) `VTpmEnabled` on the SecurityProfile is true.
   4) `SecureBootEnabled` on the SecurityProfile is true. 
   Now `New-AzVM` will install the `Guest Attestation` extension to the new VM when these conditions are met.
-=======
->>>>>>> 04e45577
 * Added `-UserAssignedIdentity` and `-FederatedClientId` to the following cmdlets:
     - `New-AzDiskEncryptionSetConfig`
     - `Update-AzDiskEncryptionSet`
