
<!--
    Please leave this section at the top of the change log.

    Changes for the upcoming release should go under the section titled "Upcoming Release", and should adhere to the following format:

    ## Upcoming Release
    * Overview of change #1
        - Additional information about change #1
    * Overview of change #2
        - Additional information about change #2
        - Additional information about change #2
    * Overview of change #3
    * Overview of change #4
        - Additional information about change #4

    ## YYYY.MM.DD - Version X.Y.Z (Previous Release)
    * Overview of change #1
        - Additional information about change #1

-->
## Upcoming Release
* `New-AzGallery` can take in `-Permission` parameter to set its sharingProfile property.
* `Update-AzGallery` can update sharingProfile.
* `Get-AzGallery` can take in `-Expand` parameter for expanded resource view.
* New parameter set for the following cmdlets to support Shared Image Gallery Direct Sharing
    - Get-AzGallery
    - Get-AzGalleryImageDefinition
    - Get-AzGalleryImageVersion

## Version 4.25.0
* Updated `New-AzVM` to create a new storage account for boot diagnostics if one does not exist. This will prevent the cmdlet from using a random storage account in the current subscription to use for boot diagnostics.
* Added `AutomaticRepairAction` string parameter to the `New-AzVmssConfig` and `Update-AzVmss` cmdlets.
* Updated `Get-AzVm` to include `GetVirtualMachineById` parameter set.
* Edited the documentation for the cmdlet `Set-AzVMADDomainExtension` to ensure the example is accurate. 
* Improved description and examples for disk creation.
<<<<<<< HEAD
* Updates and improvements to `Add-AzVhd`
    - Added `-DiskHyperVGeneration` and `-DiskOsType` parameters to the DirectUploadToManagedDisk parameter set for upload to more robust managed disk settings.
    - Updated progress output functions so that it works with VHD files with "&" character in its name.
    - Updated so that uploading dynamically sized VHD files are converted to fixed size during upload.
    - Fixed a bug in uploading a differencing disk.
    - Automically delete converted/resized VHD files after upload.
    - Add `-KeepConvertedVhd` parameter to keep the converted/resized VHD files after upload
    - Fixed a bug that indicates `-ResourceGroupName` parameter as optional when it is actually mandatory.

=======
* Added new parameters to `New-AzRestorePoint` and `New-AzRestorePointCollection` for copying Restore Points and Restore Point Collections.
* Added `Zone` and `PlacementGroupId` Parameters to `Repair-AzVmssServiceFabricUpdateDomain`.
* Edited `New-AzVmss` logic to better check for null properties when the parameter `OrchestrationMode` is used.
>>>>>>> 849f9cd7

## Version 4.24.1
* Updated New-AzVM feature for `vCPUsAvailable` and `vCPUsPerCore` parameters. Cmdlets will not try to use the new `VMCustomizationPreview` feature if the user does not have access to that feature. [#17370]

## Version 4.24.0
* Upgraded Compute .NET SDK package reference to version 52.0.0
* Updated `New-AzSshKey` cmdlet to write file paths to generated keys to the Warning stream instead of the console.
* Added `vCPUsAvailable` and `vCPUsPerCore` integer parameters to the `New-AzVm`, `New-AzVmConfig`, and `Update-AzVm` cmdlets.

## Version 4.23.0
* Remove ProvisioningDetails property from PSRestorePoint object.
* Updated `Set-AzVmExtension` cmdlet to properly display `-Name` and `-Location` parameters as mandatory.
* Edited `New-AzVmssConfig` second example so it runs successfully by changing the Tag input to the correct format. 
* Added `Hibernate` parameter to `Stop-AzVm` cmdlet. 
* Added `HibernationEnabled` parameter to `New-AzVm`, `New-AzVmConfig`, and `Update-AzVm` cmdlets.
* Added `EnableHotpatching` parameter to the `Set-AzVmssOSProfile` cmdlet.
* Added 'ForceDeletion' parameter to Remove-AzVM and Remove-AzVMSS.

## Version 4.22.0
* Updated `UserData` parameter in VM and VMSS cmdlets to pipe by the Property Name to ensure piping scenarios occur correctly.
* Changed `New-AzVM` cmdlet when using the SimpleParameterSet to not create a `PublicIPAddress` when a `PublicIPAddress` name is not provided.
* Added `PlatformFaultDomain` parameter to cmdlets: `New-AzVM` and `New-AzVMConfig`
* Added `-Feature` parameter for `New-AzGalleryImageDefinition`
* Added `DiffDiskPlacement` string parameter to `Set-AzVmOSDisk` and `Set-AzVmssStorageProfile` cmdlets.

## Version 4.21.0
* Contains updates to the following powershell cmdlets
    - `SetAzVmssDiskEncryptionExtension` : Added extension parameters for the cmdlet to work with test extensions and parameter `EncryptFormatAll` for Virtual Machine Scale Sets
    - `GetAzVmssVMDiskEncryptionStatus`	 : Modified the functionality of the cmdlet to properly display the encryption status of data disks of Virtual Machine Scale Sets
    - `SetAzDiskEncryptionExtension`     : Fixed a bug in the cmdlet in the migrate scenario from 2pass to 1pass encryption
* Added `Add-AzVhd` to convert VHD using Hyper-V
* Added `UserData` parameter to VM and VMSS cmdlets
* Added string parameter `PublicNetworkAccess` to DiskConfig and SnapshotConfig cmdlets
* Added boolean parameter `AcceleratedNetwork` to DiskConfig and SnapshotConfig cmdlets
* Added `CompletionPercent` property to the PSSnapshot model so it is visible to the user.

## Version 4.20.0
* Added cmdlets to support gallery applications and versions:
    - Get-AzGalleryApplication
    - Get-AzGalleryApplicationVersion
    - New-AzGalleryApplication
    - New-AzGalleryApplicationVersion
    - Remove-AzGalleryApplication
    - Remove-AzGalleryApplicationVersion
    - Update-AzGalleryApplication
    - Update-AzGalleryApplicationVersion

## Version 4.19.0
* Update-AzVM will update ApplicationProfile.
* Added new cmdlets:
    - Add-AzVmssRunCommand
    - Remove-AzVmssRunCommand

## Version 4.18.0
* Added cmdlets for adding VMGalleryApplication property to VM/VMSS
    - New-AzVmGalleryApplication
    - New-AzVmssGalleryApplication
    - Add-AzVmGalleryApplication
    - Add-AzVmssGalleryApplication
    - Remove-AzVmGalleryApplication
    - Remove-AzVmssGalleryApplication
* Added support for proxy and debug settings for VM Extension for SAP (AEM)
* Updated New-AzGalleryImageVersion to take in the 'Encryption' property correctly from '-TargetRegion' parameter. 
* Updated Set-AzVmBootDiagnostic to default to managed storage account if not provided.
* Edited New-AzVmss defaulting behavior when `OrchestrationMode` is set to Flexible.
    - Removed NAT Pool.
    - Removed UpgradePolicy. Throws an error if provided.
    - SinglePlacementGroup must be false. Throws an error if true. 
    - Networking Profile's API version is 2020-11-01 or later.
    - Networking Profile IP Configurations Primary property is set to true.

## Version 4.17.1
* Updated Compute .NET SDK package reference to version 49.1.0
* Fixed a bug in `Get-AzVM` that caused incorrect power status output.

## Version 4.17.0
* Added new parameters `-LinuxConfigurationPatchMode`, `-WindowsConfigurationPatchMode`, and `-LinuxConfigurationProvisionVMAgent` to `Set-AzVmssOSProfile`
* Added new parameters `-SshKeyName` and `-GenerateSshKey` to `New-AzVM` to create a VM with SSH
* Fixed a bug in `Add-AzVHD` on Linux that caused uploads to fail for certain destination URI
* Added new cmdlets for Restore Points and Restore Point Collection:
    - 'New-AzRestorePoint'
    - 'New-AzRestorePointCollection'
    - 'Get-AzRestorePoint'
    - 'Get-AzRestorePointCollection'
    - 'Update-AzRestorePointCollection'
    - 'Remove-AzRestorePoint'
    - 'Remove-AzRestorePointCollection'
* Added new parameters '-EnableSpotRestore' and '-SpotRestoreTimeout' to 'New-AzVMSSConfig' to enable Spot Restore Policy 
* Added new cmdlets: `Update-AzCapacityReservationGroup` and `Update-AzCapacityReservation`

## Version 4.16.0
* Fixed the warning in `New-AzVM` cmdlet stating the sku of the VM is being defaulted even if a sku size is provided by the user. Now it only occurs when the user does not provide a sku size.
* Edited `Set-AzVmOperatingSystem` cmdlet to no longer overwrite any existing EnableAutomaticUpdates value on the passed in virtual machine if it exists.
* Updated Compute module to use the latest .Net SDK version 48.0.0.
* Added new cmdlets for the Capacity Reservation Feature:
    - `New-AzCapacityReservationGroup`
    - `Remove-AzCapacityReservationGroup`
    - `Get-AzCapacityReservationGroup`
    - `New-AzCapacityReservation`
    - `Remove-AzCapacityReservation`
    - `Get-AzCapacityReservation`
* Added a new parameter `-CapacityReservationGroupId` to the following cmdlets:
    - `New-AzVm`
    - `New-AzVmConfig`
    - `New-AzVmss`
    - `New-AzVmssConfig`
    - `Update-AzVm`
    - `Update-AzVmss`

## Version 4.15.0
* Added optional parameter `-OrchestrationMode` to `New-AzVmss` and `New-AzVmssConfig`
* Updated the following cmdlets to work when the resource uses a remote image source using AKS or Shared Image Gallery.
    - `Update-AzVm`
    - `Update-AzVmss`
    - `Update-AzGalleryImageVersion`
* Added parameters `-EnableCrossZoneUpgrade` and `-PrioritizeUnhealthyInstance` to the `Set-AzVmssRollingUpgradePolicy`  
* Added `AssessmentMode` parameter to the `Set-AzVMOperatingSystem` cmdlet.
* Fixed a bug in `Add-AzVmssNetworkInterfaceConfiguration`
* Fixed IOPS and throughput check in `Test-AzVMAEMExtension`
* Added new cmdlets for 2020-12-01 DiskRP API version
    - New-AzDiskPurchasePlanConfig
    - Set-AzDiskSecurityProfile
* Changed Cmdlets for 2020-12-01 DiskRP API version
    - New-AzDiskConfig
    - New-AzSnapshotConfig
    - New-AzSnapshotUpdateConfig
    - New-AzDiskUpdateConfig
    - New-AzDiskEncryptionSetConfig
    - Update-AzDiskEncryptionSet

## Version 4.14.0
* Updated Compute module to use the latest .Net SDK version 47.0.0.

## Version 4.13.0
* Added `Invoke-AzVmInstallPatch` to support patch installation in VMs using PowerShell.
* Updated Compute module to use the latest .Net SDK version 46.0.0.
* Added optional parameter `-EdgeZone` to the following cmdlets:
    - `Get-AzVMImage
    - `Get-AzVMImageOffer`
    - `Get-AzVMImageSku`
    - `New-AzDiskConfig`
    - `New-AzImageConfig`
    - `New-AzSnapshotConfig`
    - `New-AzVM`
    - `New-AzVmssConfig`
    - `New-AzVMSS`
* Added cmdlets to create, update, delete, and get new Azure resource: Ssh Public Key
    - `New-AzSshKey`
    - `Remove-AzSshKey`
    - `Get-AzSshKey`
    - `Update-AzSshKey`

## Version 4.12.0
* Updated the `Set-AzVMDiskEncryptionExtension` cmdlet to support ADE extension migration from two pass (version with AAD input parameters) to single pass (version without AAD input parameters).
    - Added a switch parameter `-Migrate` to trigger migration workflow.
    - Added a switch parameter `-MigrationRecovery` to trigger recovery workflow for VMs experiencing failures after migration from two pass ADE.
* Added `Win2019Datacenter` in the argument completer list for `Image` parameter in the `New-AzVM` cmdlet.

## Version 4.11.0
* Fixed a bug when 1 data disk attached to VMSS for Remove-AzVmssDataDisk [#13368]
* Added new cmdlets to support TrustedLaunch related cmdlets:
    - `Set-AzVmSecurityProfile`
    - `Set-AzVmUefi`
    - `Set-AzVmssSecurityProfile`
    - `Set-AzVmssUefi`
* Edited default value for Size parameter in New-AzVM cmdlet from Standard_DS1_v2 to Standard_D2s_v3.

## Version 4.10.0
* Added parameter `-EnableHotpatching` to the `Set-AzVMOperatingSystem` cmdlet for Windows machines. 
* Added parameter `-PatchMode` to the Linux parameter sets in the cmdlet `Set-AzVMOperatingSystem`. 
* [Breaking Change] Breaking changes for users in the public preview for the VM Guest Patching feature.
    - Removed property `RebootStatus` from the `Microsoft.Azure.Management.Compute.Models.LastPatchInstallationSummary` object. 
    - Removed property `StartedBy` from the `Microsoft.Azure.Management.Compute.Models.LastPatchInstallationSummary` object.
    - Renamed property `Kbid` to `KbId` in the `Microsoft.Azure.Management.Compute.Models.VirtualMachineSoftwarePatchProperties` object. 
    - Renamed property `patches` to `availablePatches` in the `Microsoft.Azure.Management.Compute.Models.VirtualMachineAssessPatchesResult` object. 
    - Renamed object `Microsoft.Azure.Management.Compute.Models.SoftwareUpdateRebootBehavior` to `Microsoft.Azure.Management.Compute.Models.VMGuestPatchRebootBehavior`.
    - Renamed object `Microsoft.Azure.Management.Compute.Models.InGuestPatchMode` to `Microsoft.Azure.Management.Compute.Models.WindowsVMGuestPatchMode`.
* [Breaking Change] Removed all `ContainerService` cmdlets. The Container Service API was deprecated in January 2020. 
    - `Add-AzContainerServiceAgentPoolProfile`
    - `Get-AzContainerService`
    - `New-AzContainerService`
    - `New-AzContainerServiceConfig`
    - `Remove-AzContainerService`
    - `Remove-AzContainerServiceAgentPoolProfile`
    - `Update-AzContainerService`

## Version 4.9.0
* Added parameter `-EnableAutomaticUpgrade` to `Set-AzVmExtension` and `Add-AzVmssExtension`.
* Removed FilterExpression parameter from `Get-AzVMImage` cmdlet documentation. 
* Added deprecation message to the ContainerService cmdlets:
    - `Add-AzureRmContainerServiceAgentPoolProfileCommand`
    - `Get-AzContainerService`
    - `New-AzContainerService`
    - `New-AzContainerServiceConfig`
    - `Remove-AzContainerService`
    - `Remove-AzContainerServiceAgentPoolProfile`
    - `Update-AzContainerService`
* Added parameter `-BurstingEnabled` to `New-AzDiskConfig` and `New-AzDiskUpdateConfig`
* Added `-GroupByApplicationId` and `-GroupByUserAgent` parameters to the `Export-AzLogAnalyticThrottledRequest` and `Export-AzLogAnalyticRequestRateByInterval` cmdlets.
* Added `VMParameterSet` parameter set to `Get-AzVMExtension` cmdlet. Added new parameter `-VM` to this parameter set. 

## Version 4.8.0
* New parameter `VM` in new parameter set `VMParameterSet` added to `Get-AzVMDscExtensionStatus` and `Get-AzVMDscExtension` cmdlets. 
* Edited `New-AzSnapshot` cmdlet to check for existing snapshot with the same name in the same resource group. 
    - Throws an error if a duplicate snapshot exists. 

## Version 4.7.0
* Edited Get-AzVm to filter by `-Name` prior to checking for throttling due to too many resources. 
* New cmdlet `Start-AzVmssRollingExtensionUpgrade`.
## Version 4.6.0
* Added `-VmssId` parameter to `New-AzVm`
* Added `PlatformFaultDomainCount` parameter to the `New-AzVmss` cmdlet.
* New cmdlet `Get-AzDiskEncryptionSetAssociatedResource`
* Added `Tier` and `LogicalSectorSize` optional parameters to the New-AzDiskConfig cmdlet. 
* Added `Tier`, `MaxSharesCount`, `DiskIOPSReadOnly`, and `DiskMBpsReadOnly` optional parameters to the `New-AzDiskUpdateConfig` cmdlet. 
* Modified `Get-AzVmBootDiagnostics` cmdlet to use the new RetrieveBootDiagnosticsData API instead of directly accessing the BootDiagnostics properties on the virtual machine.  

## Version 4.5.0
* Fixed issue in `Update-ASRRecoveryPlan` by populating FailoverTypes
* Added the `-Top` and `-OrderBy` optional parameters to the `Get-AzVmImage` cmdlet. 

## Version 4.4.0
* Added the `-EncryptionType` optional parameter to `New-AzVmDiskEncryptionSetConfig`
* New cmdlets for new resource type: DiskAccess `Get-AzDiskAccess`, `New-AzDiskAccess`, `Get-AzDiskAccess`
* Added optional parameters `-DiskAccessId` and `-NetworkAccessPolicy` to `New-AzSnapshotConfig`
* Added optional parameters `-DiskAccessId` and `-NetworkAccessPolicy` to `New-AzDiskConfig`
* Added `PatchStatus` property to VirtualMachine Instance View
* Added `VMHealth` property to the virtual machine's instance view, which is the returned object when `Get-AzVm` is invoked with `-Status`
* Added `AssignedHost` field to `Get-AzVM` and `Get-AzVmss` instance views. The field shows the resource id of the virtual machine instance
* Added optional parameter `-SupportAutomaticPlacement` to `New-AzHostGroup` 
* Added the `-HostGroupId` parameter to `New-AzVm` and `New-AzVmss`

## Version 4.3.1
* Patched `-EncryptionAtHost` parameter in `New-AzVm` to remove default value of false [#12776]

## Version 4.3.0
* Added `-EncryptionAtHost` parameter to `New-AzVm`, `New-AzVmss`, `New-AzVMConfig`, `New-AzVmssConfig`, `Update-AzVM`, and `Update-AzVmss`
* Added `SecurityProfile` to `Get-AzVM` and `Get-AzVmss` return object
* Added `-InstanceView` switch as optional parameter to `Get-AzHostGroup`
* Added new cmdlet `Invoke-AzVmPatchAssessment`

## Version 4.2.1
* Added warning when using `New-AzVmss` without "latest" image version
* Added '-Location' as optional positional parameter to Get-AzComputeResourceSku cmdlet

## Version 4.2.0
* Added SimulateEviction parameter to Set-AzVM and Set-AzVmssVM cmdlets.
* Added 'Premium_LRS' to the argument completer of StorageAccountType parameter for New-AzGalleryImageVersion cmdlet.
* Added Substatuses to VMCustomScriptExtension [#11297]
* Added 'Delete' to the argument completer of EvictionPolicy parameter for New-AzVM and New-AzVMConfig cmdlets.
* Fixed name of new VM Extension for SAP

## Version 4.1.0
* Added HostId parameter to `Update-AzVM` cmdlet
* Updated Help documents for `New-AzVMConfig`, `New-AzVmssConfig`, `Update-AzVmss`, `Set-AzVMOperatingSystem` and `Set-AzVmssOsProfile` cmdlets.
* Breaking changes
    - FilterExpression parameter is removed from `Get-AzVMImage` cmdlet.
    - AssignIdentity parameter is removed from `New-AzVmssConfig`, `New-AzVMConfig` and `Update-AzVM` cmdlets.
    - AutomaticRepairMaxInstanceRepairsPercent is removed from `New-AzVmssConfig` and `Update-AzVmss` cmdlets.
    - AvailabilitySetsColocationStatus, VirtualMachinesColocationStatus and VirtualMachineScaleSetsColocationStatus properties are removed from ProximityPlacementGroup.
    - MaxInstanceRepairsPercent property is removed from AutomaticRepairsPolicy.
    - The types of AvailabilitySets, VirtualMachines and VirtualMachineScaleSets are changed from IList<SubResource> to IList<SubResourceWithColocationStatus>.
* Description for `Get-AzVM` cmdlet has been updated to better describe it. 

## Version 3.7.0
* Added `Set-AzVmssOrchestrationServiceState` cmdlet.
* `Get-AzVmss` with -InstanceView shows OrchestrationService states.

## Version 3.6.0
* Added the following parameters to `New-AzDiskConfig` cmdlet: 
    - DiskIOPSReadOnly, DiskMBpsReadOnly, MaxSharesCount, GalleryImageReference
* Allowed Encryption property to Target parameter of `New-AzGalleryImageVersion` cmdlet.
* Fixed tempDisk issue for `Set-AzVmss` -Reimage and `Invoke-AzVMReimage` cmdlets. [#11354]
* Added support to below cmdlets for new SAP Extension
    - `Set-AzVMAEMExtension`
    - `Get-AzVMAEMExtension`
    - `Remove-AzVMAEMExtension`
    - `Update-AzVMAEMExtension`
* Fixed errors in examples of help document
* Showed the exact string value for VM PowerState in the table format.
* `New-AzVmssConfig`: fixed serialization of AutomaticRepairs property when SinglePlacementGroup is disabled. [#11257]

## Version 3.5.0
* Allowed empty value for ProximityPlacementGroupId during update

## Version 3.4.0
* Limit the number of VM status to 100 to avoid throttling when Get-AzVM -Status is performed without VM name.
* Add Update-AzDiskEncryptionSet cmdlet
* Add EncryptionType and DiskEncryptionSetId parameters to the following cmdlets:
    - New-AzDiskUpdateConfig, New-AzSnapshotUpdateConfig
* Add ColocationStatus parameter to Get-AzProximityPlacementGroup cmdlet.
* Fix broken example code for 'Revoke-AzSnapshotAccess' and 'Grant-AzSnapshotAccess'
* Fix broken example code for 'Set-AzDiskDiskEncryptionKey' and 'Set-AzDiskKeyEncryptionKey'

## Version 3.3.0
* Fix Set-AzVMCustomScriptExtension cmdlet for a VM with managed OD disk which does not have OS profile.
* Updated the example of `Set-AzVMAccessExtension` to use version 2.4 instead of 2.0

## Version 3.2.0
* Add ProximityPlacementGroupId parameter to the following cmdlets:
    - Update-AzAvailabilitySet, Update-AzVM, Update-AzVmss
* Change ProximityPlacementGroup parameter to ProximityPlacementGroupId parameter in New-AzVM and New-AzVmss.
  (ProximityPlacementGroup parameter is still supported as an alias)
* Update help message for VM and VMSS priority.
* Update references in .psd1 to use relative path

## Version 3.1.0
* VM Reapply feature
    - Add Reapply parameter to Set-AzVM cmdlet
* VM Scale Set AutomaticRepairs feature:
    - Add EnableAutomaticRepair, AutomaticRepairGracePeriod, and AutomaticRepairMaxInstanceRepairsPercent parameters to the following cmdlets:
        New-AzVmssConfig
        Update-AzVmss
* Cross tenant gallery image support for New-AzVM
* Add 'Spot' to the argument completer of Priority parameter in New-AzVM, New-AzVMConfig and New-AzVmss cmdlets
* Add DiskIOPSReadWrite and DiskMBpsReadWrite parameters to Add-AzVmssDataDisk cmdlet
* Change SourceImageId parameter of New-AzGalleryImageVersion cmdlet to optional
* Add OSDiskImage and DataDiskImage parameters to New-AzGalleryImageVersion cmdlet
* Add HyperVGeneration parameter to New-AzGalleryImageDefinition cmdlet
* Add SkipExtensionsOnOverprovisionedVMs parameters to New-AzVmss, New-AzVmssConfig and Update-AzVmss cmdlets

## Version 3.0.0
* Disk Encryption Set feature
    - New cmdlets:
        New-AzDiskEncryptionSetConfig
        New-AzDiskEncryptionSet
        Get-AzDiskEncryptionSet
        Remove-AzDiskEncryptionSet
    - DiskEncryptionSetId parameter is added to the following cmdlets:
        Set-AzImageOSDisk
        Set-AzVMOSDisk
        Set-AzVmssStorageProfile        
        Add-AzImageDataDisk
        New-AzVMDataDisk
        Set-AzVMDataDisk
        Add-AzVMDataDisk
        Add-AzVmssDataDisk
        Add-AzVmssVMDataDisk
    - DiskEncryptionSetId and EncryptionType parameters are added to the following cmdlets:
        New-AzDiskConfig
        New-AzSnapshotConfig
* Add PublicIPAddressVersion parameter to New-AzVmssIPConfig
* Move FileUris of custom script extension from public setting to protected setting
* Add ScaleInPolicy to New-AzVmss, New-AzVmssConfig and Update-AzVmss cmdlets
* Breaking changes
    - UploadSizeInBytes parameter is used instead of DiskSizeGB for New-AzDiskConfig when CreateOption is Upload
    - PublishingProfile.Source.ManagedImage.Id is replaced with StorageProfile.Source.Id in GalleryImageVersion object

## Version 2.7.0
* Add Priority, EvictionPolicy, and MaxPrice parameters to New-AzVM and New-AzVmss cmdlets
* Fix warning message and help document for Add-AzVMAdditionalUnattendContent and Add-AzVMSshPublicKey cmdlets
* Fix -skipVmBackup exception for Linux VMs with managed disks for Set-AzVMDiskEncryptionExtension. 
* Fix bug in update encryption settings in Set-AzVMDiskEncryptionExtension, two pass scenario.

## Version 2.6.0
* Add UploadSizeInBytes parameter tp New-AzDiskConfig
* Add Incremental parameter to New-AzSnapshotConfig
* Add a low priority virtual machine feature:
    - MaxPrice, EvictionPolicy and Priority parameters are added to New-AzVMConfig.
    - MaxPrice parameter is added to New-AzVmssConfig, Update-AzVM and Update-AzVmss cmdlets.
* Fix VM reference issue for Get-AzAvailabilitySet cmdlet when it lists all availability sets in the subscription.
* Fix the null exception for Get-AzRemoteDesktopFile.
* Fix VHD Seek method for end-relative position.
* Fix UltraSSD issue for New-AzVM and Update-AzVM.
* Fix code to allow non default extension publisher, type and name for Get-AzVMDiskEncryptionStatus

## Version 2.5.0
* Add VmssId to New-AzVMConfig cmdlet
* Add TerminateScheduledEvents and TerminateScheduledEventNotBeforeTimeoutInMinutes parameters to New-AzVmssConfig and Update-AzVmss
* Add HyperVGeneration property to VM image object
* Add Host and HostGroup features
    - New cmdlets:
        New-AzHostGroup
        New-AzHost
        Get-AzHostGroup
        Get-AzHost
        Remove-AzHostGroup
        Remove-AzHost
    - HostId parameter is added to New-AzVMConfig and New-AzVM
* Fixed miscellaneous typos across module
* Update example in `Invoke-AzVMRunCommand` documentation to use correct parameter name
* Update `-VolumeType` description in `Set-AzVMDiskEncryptionExtension` and `Set-AzVmssDiskEncryptionExtension` reference documentation

## Version 2.4.1
* Add missing properties (ComputerName, OsName, OsVersion and HyperVGeneration) of VM instance view object.

## Version 2.4.0
* Add HyperVGeneration parameter to New-AzImageConfig
* Use the extension type instead of the name when disabling vmss disk encryption

## Version 2.3.0
* New-AzVm and New-AzVmss simple parameter sets now accept the `ProximityPlacementGroup` parameter.
* Fix typo in `New-AzVM` reference documentation

## Version 2.2.0
* Added `NoWait` parameter that starts the operation and returns immediately, before the operation is completed.
    - Updated cmdlets:
        Export-AzLogAnalyticRequestRateByInterval
        Export-AzLogAnalyticThrottledRequest
        Remove-AzVM
        Remove-AzVMAccessExtension
        Remove-AzVMAEMExtension
        Remove-AzVMChefExtension
        Remove-AzVMCustomScriptExtension
        Remove-AzVMDiagnosticsExtension
        Remove-AzVMDiskEncryptionExtension
        Remove-AzVMDscExtension
        Remove-AzVMSqlServerExtension
        Restart-AzVM
        Set-AzVM
        Set-AzVMAccessExtension
        Set-AzVMADDomainExtension
        Set-AzVMAEMExtension
        Set-AzVMBginfoExtension
        Set-AzVMChefExtension
        Set-AzVMCustomScriptExtension
        Set-AzVMDiagnosticsExtension
        Set-AzVMDscExtension
        Set-AzVMExtension
        Start-AzVM
        Stop-AzVM
        Update-AzVM

## Version 2.1.0
* Add ProtectFromScaleIn and ProtectFromScaleSetAction parameters to Update-AzVmssVM cmdlet.
* New-AzVM simple parameter set now uses by default an available location if 'East US' is not supported

## Version 2.0.0
* Proximity placement group feature.
    - The following new cmdlets are added:
        New-AzProximityPlacementGroup
        Get-AzProximityPlacementGroup
        Remove-AzProximityPlacementGroup
    - The new parameter, ProximityPlacementGroupId, is added to the following cmdlets:
        New-AzAvailabilitySet
        New-AzVMConfig
        New-AzVmssConfig
* StorageAccountType parameter is added to New-AzGalleryImageVersion.
* TargetRegion of New-AzGalleryImageVersion can contain StorageAccountType.
* SkipShutdown switch parameter is added to Stop-AzVM and Stop-AzVmss
* Breaking changes
    - Set-AzVMBootDiagnostics is changed to Set-AzVMBootDiagnostic.
    - Export-AzLogAnalyticThrottledRequests is changed to Export-AzLogAnalyticThrottledRequests.

## Version 1.8.0
* Fix issue with AEM installation if resource ids of disks had lowercase resourcegroups in resource id
* Updated cmdlets with plural nouns to singular, and deprecated plural names.
* Fix documentation for wildcards

## Version 1.7.0
* Add HyperVGeneration parameter to New-AzDiskConfig and New-AzSnapshotConfig
* Allow VM creation with galley image from other tenants. 

## Version 1.6.0
* Fix issue with path resolution in Get-AzVmBootDiagnosticsData
* Update Compute client library to 25.0.0.
* Add new parameter sets to Set-AzVMCustomScriptExtension
    - Accepts PSVirtualMachine object from pipeline
    - Accepts Resource Id and a VirtualMachineCustomScriptExtensionContext also from pipeline

## Version 1.5.0
* Add wildcard support to Get cmdlets

## Version 1.4.0
* Fix issue with ID parameter sets
* Update Get-AzVMExtension to list all installed extension if Name parameter is not provided
* Add Tag and ResourceId parameters to Update-AzImage cmdlet
* Get-AzVmssVM without instance ID and with InstanceView can list VMSS VMs with instance view.

## Version 1.3.0
* AEM extension: Add support for UltraSSD and P60,P70 and P80 disks
* Update help description for Set-AzVMBootDiagnostics
* Update help description and example for Update-AzImage

## Version 1.2.0
* Add Invoke-AzVMReimage cmdlet
* Add TempDisk parameter to Set-AzVmss
* Fix the warning message of New-AzVM
* Add ProvisionAfterExtension parameter to Add-AzVmssExtension

## Version 1.1.0
* Name is now optional in ID parameter set for Restart/Start/Stop/Remove/Set-AzVM and Save-AzVMImage
* Updated the description of ID in help files
* Fix backward compatibility issue with Az.Accounts module

## Version 1.0.0
* General availability of `Az.Compute` module
* Breaking changes
    - IdentityIds are removed from Identity property in PSVirtualMachine and PSVirtualMachineScaleSet object.
    - The type of InstanceView property of PSVirtualMachineScaleSetVM object is changed from VirtualMachineInstanceView to VirtualMachineScaleSetVMInstanceView.
    - AutoOSUpgradePolicy and AutomaticOSUpgrade properties are removed from UpgradePolicy property.
    - The type of Sku property in PSSnapshotUpdate object is changed from DiskSku to SnapshotSku.
    - VmScaleSetVMParameterSet is removed from Add-AzVMDataDisk.<|MERGE_RESOLUTION|>--- conflicted
+++ resolved
@@ -27,14 +27,6 @@
     - Get-AzGallery
     - Get-AzGalleryImageDefinition
     - Get-AzGalleryImageVersion
-
-## Version 4.25.0
-* Updated `New-AzVM` to create a new storage account for boot diagnostics if one does not exist. This will prevent the cmdlet from using a random storage account in the current subscription to use for boot diagnostics.
-* Added `AutomaticRepairAction` string parameter to the `New-AzVmssConfig` and `Update-AzVmss` cmdlets.
-* Updated `Get-AzVm` to include `GetVirtualMachineById` parameter set.
-* Edited the documentation for the cmdlet `Set-AzVMADDomainExtension` to ensure the example is accurate. 
-* Improved description and examples for disk creation.
-<<<<<<< HEAD
 * Updates and improvements to `Add-AzVhd`
     - Added `-DiskHyperVGeneration` and `-DiskOsType` parameters to the DirectUploadToManagedDisk parameter set for upload to more robust managed disk settings.
     - Updated progress output functions so that it works with VHD files with "&" character in its name.
@@ -44,11 +36,15 @@
     - Add `-KeepConvertedVhd` parameter to keep the converted/resized VHD files after upload
     - Fixed a bug that indicates `-ResourceGroupName` parameter as optional when it is actually mandatory.
 
-=======
+## Version 4.25.0
+* Updated `New-AzVM` to create a new storage account for boot diagnostics if one does not exist. This will prevent the cmdlet from using a random storage account in the current subscription to use for boot diagnostics.
+* Added `AutomaticRepairAction` string parameter to the `New-AzVmssConfig` and `Update-AzVmss` cmdlets.
+* Updated `Get-AzVm` to include `GetVirtualMachineById` parameter set.
+* Edited the documentation for the cmdlet `Set-AzVMADDomainExtension` to ensure the example is accurate. 
+* Improved description and examples for disk creation.
 * Added new parameters to `New-AzRestorePoint` and `New-AzRestorePointCollection` for copying Restore Points and Restore Point Collections.
 * Added `Zone` and `PlacementGroupId` Parameters to `Repair-AzVmssServiceFabricUpdateDomain`.
 * Edited `New-AzVmss` logic to better check for null properties when the parameter `OrchestrationMode` is used.
->>>>>>> 849f9cd7
 
 ## Version 4.24.1
 * Updated New-AzVM feature for `vCPUsAvailable` and `vCPUsPerCore` parameters. Cmdlets will not try to use the new `VMCustomizationPreview` feature if the user does not have access to that feature. [#17370]
