﻿// ----------------------------------------------------------------------------------
//
// Copyright Microsoft Corporation
// Licensed under the Apache License, Version 2.0 (the "License");
// you may not use this file except in compliance with the License.
// You may obtain a copy of the License at
// http://www.apache.org/licenses/LICENSE-2.0
// Unless required by applicable law or agreed to in writing, software
// distributed under the License is distributed on an "AS IS" BASIS,
// WITHOUT WARRANTIES OR CONDITIONS OF ANY KIND, either express or implied.
// See the License for the specific language governing permissions and
// limitations under the License.
// ----------------------------------------------------------------------------------

using Microsoft.Azure.Management.Compute.Models;
using System.Collections.Generic;

namespace Microsoft.Azure.Commands.Compute.Models
{
    public class PSVirtualMachineInstanceView
    {
        public string ResourceGroupName { get; set; }

        public string Name { get; set; }
        public string ComputerName { get; set; }
        public string OsName { get; set; }
        public string OsVersion { get; set; }
        public string HyperVGeneration { get; set; }
        public string AssignedHost {get; set; }

        public BootDiagnosticsInstanceView BootDiagnostics { get; set; }

        public IList<DiskInstanceView> Disks { get; set; }

        public IList<VirtualMachineExtensionInstanceView> Extensions { get; set; }

        public int? PlatformFaultDomain { get; set; }

        public int? PlatformUpdateDomain { get; set; }

        public string RemoteDesktopThumbprint { get; set; }

        public VirtualMachineAgentInstanceView VMAgent { get; set; }

        public IList<InstanceViewStatus> Statuses { get; set; }

        public MaintenanceRedeployStatus MaintenanceRedeployStatus { get; set; }
        public VirtualMachineHealthStatus VMHealth { get; set; }
    }

    public static class PSVirtualMachineInstanceViewExtension
    {
        public static PSVirtualMachineInstanceView ToPSVirtualMachineInstanceView(
            this VirtualMachineInstanceView virtualMachineInstanceView,
            string resourceGroupName = null,
            string vmName = null)
        {
            PSVirtualMachineInstanceView result = new PSVirtualMachineInstanceView
            {
                ResourceGroupName = resourceGroupName,
                Name = vmName,
                BootDiagnostics = virtualMachineInstanceView.BootDiagnostics,
                Disks = virtualMachineInstanceView.Disks,
                Extensions = virtualMachineInstanceView.Extensions,
                Statuses = virtualMachineInstanceView.Statuses,
                PlatformFaultDomain = virtualMachineInstanceView.PlatformFaultDomain,
                PlatformUpdateDomain = virtualMachineInstanceView.PlatformUpdateDomain,
                RemoteDesktopThumbprint = virtualMachineInstanceView.RdpThumbPrint,
                VMAgent = virtualMachineInstanceView.VmAgent,
                MaintenanceRedeployStatus = virtualMachineInstanceView.MaintenanceRedeployStatus,
                ComputerName = virtualMachineInstanceView.ComputerName,
                OsName = virtualMachineInstanceView.OsName,
                OsVersion = virtualMachineInstanceView.OsVersion,
                HyperVGeneration = virtualMachineInstanceView.HyperVGeneration,
<<<<<<< HEAD
                VMHealth = virtualMachineInstanceView.VmHealth
=======
                AssignedHost = virtualMachineInstanceView.AssignedHost
>>>>>>> 61d1aaa7
            };

            return result;
        }

        public static PSVirtualMachineInstanceView ToPSVirtualMachineInstanceView(
            this VirtualMachine response,
            string resourceGroupName = null,
            string vmName = null)
        {
            if (response == null)
            {
                return null;
            }

            return response.InstanceView.ToPSVirtualMachineInstanceView(resourceGroupName, vmName);
        }
    }
}<|MERGE_RESOLUTION|>--- conflicted
+++ resolved
@@ -72,11 +72,8 @@
                 OsName = virtualMachineInstanceView.OsName,
                 OsVersion = virtualMachineInstanceView.OsVersion,
                 HyperVGeneration = virtualMachineInstanceView.HyperVGeneration,
-<<<<<<< HEAD
                 VMHealth = virtualMachineInstanceView.VmHealth
-=======
                 AssignedHost = virtualMachineInstanceView.AssignedHost
->>>>>>> 61d1aaa7
             };
 
             return result;
