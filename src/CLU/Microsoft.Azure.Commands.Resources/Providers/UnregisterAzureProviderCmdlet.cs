--- conflicted
+++ resolved
@@ -23,11 +23,7 @@
     /// Un-registers the resource provider from the current subscription.
     /// </summary>
     [Cmdlet(VerbsLifecycle.Unregister, "AzureRmResourceProvider"), OutputType(typeof(List<PSResourceProvider>))]
-<<<<<<< HEAD
-    [CliCommandAlias("resource;provider;unregister")]
-=======
-    [CliCommandAlias("resourcemanager resource provider unregister")]
->>>>>>> 41dd4e7f
+    [CliCommandAlias("resource provider unregister")]
     public class UnregisterAzureProviderCmdlet : ResourcesBaseCmdlet
     {
         /// <summary>
