--- conflicted
+++ resolved
@@ -23,11 +23,7 @@
     /// Register the previewed features of a certain azure resource provider.
     /// </summary>
     [Cmdlet(VerbsLifecycle.Register, "AzureRmProviderFeature"), OutputType(typeof(List<PSProviderFeature>))]
-<<<<<<< HEAD
-    [CliCommandAlias("resource;provider;feature;register")]
-=======
-    [CliCommandAlias("resourcemanager provider feature register")]
->>>>>>> 41dd4e7f
+    [CliCommandAlias("resource provider feature register")]
     public class RegisterAzureProviderFeatureCmdlet : AzureProviderFeatureCmdletBase
     {
         /// <summary>
