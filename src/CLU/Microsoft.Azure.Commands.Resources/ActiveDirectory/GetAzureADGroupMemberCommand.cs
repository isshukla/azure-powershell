--- conflicted
+++ resolved
@@ -24,11 +24,7 @@
     /// Get AD groups members.
     /// </summary>
     [Cmdlet(VerbsCommon.Get, "AzureRmADGroupMember", DefaultParameterSetName = ParameterSet.Empty), OutputType(typeof(List<PSADObject>))]
-<<<<<<< HEAD
-    [CliCommandAlias("ad;group;member;ls")]
-=======
-    [CliCommandAlias("activedirectory resourcemanager group member ls")]
->>>>>>> 41dd4e7f
+    [CliCommandAlias("ad group member ls")]
     public class GetAzureADGroupMemberCommand : ActiveDirectoryBaseCmdlet
     {
         [Parameter(Mandatory = false, ValueFromPipelineByPropertyName = true, HelpMessage = "The user email address.")]
