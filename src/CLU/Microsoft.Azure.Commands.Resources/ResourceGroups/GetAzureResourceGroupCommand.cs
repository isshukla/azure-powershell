﻿// ----------------------------------------------------------------------------------
//
// Copyright Microsoft Corporation
// Licensed under the Apache License, Version 2.0 (the "License");
// you may not use this file except in compliance with the License.
// You may obtain a copy of the License at
// http://www.apache.org/licenses/LICENSE-2.0
// Unless required by applicable law or agreed to in writing, software
// distributed under the License is distributed on an "AS IS" BASIS,
// WITHOUT WARRANTIES OR CONDITIONS OF ANY KIND, either express or implied.
// See the License for the specific language governing permissions and
// limitations under the License.
// ----------------------------------------------------------------------------------

using Microsoft.Azure.Commands.Resources.Models;
using System.Collections.Generic;
using System.Management.Automation;

namespace Microsoft.Azure.Commands.Resources
{
    /// <summary>
    /// Filters resource groups.
    /// </summary>
    [Cmdlet(VerbsCommon.Get, "AzureRmResourceGroup", DefaultParameterSetName = ResourceGroupNameParameterSet), OutputType(typeof(List<PSResourceGroup>))]
<<<<<<< HEAD
    [CliCommandAlias("resource;group;ls")]
=======
    [CliCommandAlias("resourcemanager group ls")]
>>>>>>> 41dd4e7f
    public class GetAzureResourceGroupCommand : ResourcesBaseCmdlet
    {
        /// <summary>
        /// List resources group by name parameter set.
        /// </summary>
        internal const string ResourceGroupNameParameterSet = "Lists the resource group based in the name.";

        /// <summary>
        /// List resources group by Id parameter set.
        /// </summary>
        internal const string ResourceGroupIdParameterSet = "Lists the resource group based in the Id.";

        [Parameter(Mandatory = false, ParameterSetName = ResourceGroupNameParameterSet, ValueFromPipelineByPropertyName = true)]
        [ValidateNotNullOrEmpty]
        [Alias("ResourceGroupName", "n")]
        public string Name { get; set; }

        [Parameter(Mandatory = false, ValueFromPipelineByPropertyName = true, HelpMessage = "The resource group location.")]
        [ValidateNotNullOrEmpty]
        [Alias("l")]
        public string Location { get; set; }

        [Alias("ResourceGroupId", "ResourceId")]
        [Parameter(Mandatory = false, ParameterSetName = ResourceGroupIdParameterSet, ValueFromPipelineByPropertyName = true, HelpMessage = "The resource group Id.")]
        [ValidateNotNullOrEmpty]
        public string Id { get; set; }
        
        protected override void ProcessRecord()
        {
            Name = Name ?? ResourceIdentifier.FromResourceGroupIdentifier(this.Id).ResourceGroupName;

            this.WriteObject(
                ResourcesClient.FilterResourceGroups(name: this.Name, tag: null, detailed: false, location: this.Location),
                true);
        }

    }
}<|MERGE_RESOLUTION|>--- conflicted
+++ resolved
@@ -22,11 +22,7 @@
     /// Filters resource groups.
     /// </summary>
     [Cmdlet(VerbsCommon.Get, "AzureRmResourceGroup", DefaultParameterSetName = ResourceGroupNameParameterSet), OutputType(typeof(List<PSResourceGroup>))]
-<<<<<<< HEAD
-    [CliCommandAlias("resource;group;ls")]
-=======
-    [CliCommandAlias("resourcemanager group ls")]
->>>>>>> 41dd4e7f
+    [CliCommandAlias("resource group ls")]
     public class GetAzureResourceGroupCommand : ResourcesBaseCmdlet
     {
         /// <summary>
