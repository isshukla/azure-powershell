--- conflicted
+++ resolved
@@ -28,11 +28,7 @@
                 return CommandDispatchHelper.MatchScore(cmd, semiColonSeparatedArgs) >= cmd.Length;
             };
 
-<<<<<<< HEAD
-            return FindMatches(helpPackageFinder, args, matcher);
-=======
-            return FindCommandMatches(pkgRoot, args, matcher);
->>>>>>> 707df412
+            return FindCommandMatches(helpPackageFinder, args, matcher);
         }
 
         /// <summary>
@@ -56,16 +52,10 @@
                 return CommandDispatchHelper.MatchScore(cmd, semiColonSeparatedArgs) >= semiColonSeparatedArgs.Length;
             };
 
-<<<<<<< HEAD
-            return FindMatches(helpPackageFinder, args, matcher);
-        }
-
-        public static IEnumerable<CommandInfo> FindMatches(IHelpPackageFinder helpPackageFinder, string[] args, Func<string, bool> matchFunc)
-=======
-            return FindCommandMatches(pkgRoot, args, matcher);
-        }
-
-        public static HelpInfo FindBestHelp(string pkgRoot, string[] args)
+            return FindCommandMatches(helpPackageFinder, args, matcher);
+        }
+
+        public static HelpInfo FindBestHelp(IHelpPackageFinder helpPackageFinder, string[] args)
         {
             var semiColonSeparatedArgs = String.Join(";", args) + ";";
 
@@ -75,14 +65,14 @@
                 CommandDispatchHelper.MatchScore(hlp, semiColonSeparatedArgs) == hlp.Length;
             };
 
-            return FindHelpMatches(pkgRoot, args, matcher).OrderByDescending((hi) => 
+            return FindHelpMatches(helpPackageFinder, args, matcher).OrderByDescending((hi) => 
                    CommandDispatchHelper.MatchScore(hi.Discriminators, semiColonSeparatedArgs)).ThenBy((hi) => 
                    hi.Discriminators).FirstOrDefault();
         }
 
-        public static IEnumerable<HelpInfo> FindHelpMatches(string pkgRoot, string[] args, Func<string, bool> matchFunc)
-        {
-            foreach (var helpInfo in GetPackages(pkgRoot).SelectMany((p) => p.GetHelp()))
+        public static IEnumerable<HelpInfo> FindHelpMatches(IHelpPackageFinder helpPackageFinder, string[] args, Func<string, bool> matchFunc)
+        {
+            foreach (var helpInfo in GetPackages(helpPackageFinder).SelectMany((p) => p.GetHelp()))
             {
                 var semiColonSeparatedCommand = helpInfo.Discriminators + ";";
                 if (matchFunc(semiColonSeparatedCommand))
@@ -92,8 +82,7 @@
             }
         }
 
-        public static IEnumerable<CommandInfo> FindCommandMatches(string pkgRoot, string[] args, Func<string, bool> matchFunc)
->>>>>>> 707df412
+        public static IEnumerable<CommandInfo> FindCommandMatches(IHelpPackageFinder helpPackageFinder, string[] args, Func<string, bool> matchFunc)
         {
             foreach (var commandIndex in GetCommandIndexes(helpPackageFinder).SelectMany((s) => { return s; }))
             {
