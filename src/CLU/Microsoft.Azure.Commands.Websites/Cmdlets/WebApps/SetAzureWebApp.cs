﻿// ----------------------------------------------------------------------------------
//
// Copyright Microsoft Corporation
// Licensed under the Apache License, Version 2.0 (the "License");
// you may not use this file except in compliance with the License.
// You may obtain a copy of the License at
// http://www.apache.org/licenses/LICENSE-2.0
// Unless required by applicable law or agreed to in writing, software
// distributed under the License is distributed on an "AS IS" BASIS,
// WITHOUT WARRANTIES OR CONDITIONS OF ANY KIND, either express or implied.
// See the License for the specific language governing permissions and
// limitations under the License.
// ----------------------------------------------------------------------------------


using System;
using System.Collections;
using System.Collections.Generic;
using System.Linq;
using System.Management.Automation;
using Microsoft.Azure.Commands.WebApps.Models;
using Microsoft.Azure.Commands.WebApps.Utilities;
using Microsoft.Azure.Commands.WebApps.Validations;
using Microsoft.Azure.Management.WebSites.Models;

namespace Microsoft.Azure.Commands.WebApps.Cmdlets.WebApps
{
    /// <summary>
    /// this commandlet will let you create a new Azure Web app using ARM APIs
    /// </summary>
    [Cmdlet(VerbsCommon.Set, "AzureRMWebApp")]
    public class SetAzureWebAppCmdlet : WebAppBaseCmdlet
    {
        [Parameter(ParameterSetName = ParameterSet1Name, Position = 2, Mandatory = false, HelpMessage = "The name of the app service plan eg: Default1.")]
        [Alias("plan")]
        public string AppServicePlan { get; set; }

        [Parameter(ParameterSetName = ParameterSet1Name, Position = 3, Mandatory = false, HelpMessage = "Default documents for web app")]
        [ValidateNotNullOrEmpty]
        [Alias("docs")]
        public string[] DefaultDocuments { get; set; }

        [Parameter(ParameterSetName = ParameterSet1Name, Position = 4, Mandatory = false, HelpMessage = ".NET Framework version")]
        [ValidateNotNullOrEmpty]
        public string NetFrameworkVersion { get; set; }

        [Parameter(ParameterSetName = ParameterSet1Name, Position = 5, Mandatory = false, HelpMessage = "PHP version")]
        [ValidateNotNullOrEmpty]
        public string PhpVersion { get; set; }

        [Parameter(ParameterSetName = ParameterSet1Name, Position = 6, Mandatory = false, HelpMessage = "Whether or not request tracing is enabled")]
        [ValidateNotNullOrEmpty]
        public bool RequestTracingEnabled { get; set; }

        [Parameter(ParameterSetName = ParameterSet1Name, Position = 7, Mandatory = false, HelpMessage = "Whether or not http logging is enabled")]
        [ValidateNotNullOrEmpty]
        public bool HttpLoggingEnabled { get; set; }

        [Parameter(ParameterSetName = ParameterSet1Name, Position = 8, Mandatory = false, HelpMessage = "Whether or not detailed error logging is enabled")]
        [ValidateNotNullOrEmpty]
        public bool DetailedErrorLoggingEnabled { get; set; }

        [Parameter(ParameterSetName = ParameterSet1Name, Position = 9, Mandatory = false, HelpMessage = "Web app settings. Example: -AppSettings @{\"setting1\" = \"ValueA\"}")]
        [ValidateNotNullOrEmpty]
        [ValidateStringDictionary]
        public Hashtable AppSettings { get; set; }

        [Parameter(ParameterSetName = ParameterSet1Name, Position = 10, Mandatory = false, HelpMessage = "Web app connection strings. Example: -ConnectionStrings @{ ConnectionString1 = @{ Type = \"MySql\"; Value = \"MySql Connection string\"}; ConnectionString2 = @{ Type = \"SQLAzure\"; Value = \"SqlAzure Connection string 2\"} }")]
        [ValidateNotNullOrEmpty]
        [ValidateConnectionStrings]
<<<<<<< HEAD
=======
        // TODO: CLU
        //public Hashtable ConnectionStrings { get; set; }
>>>>>>> d0b77bd5
        public Dictionary<string, ConnStringValueTypePair> ConnectionStrings { get; set; }

        [Parameter(ParameterSetName = ParameterSet1Name, Position = 11, Mandatory = false, HelpMessage = "Web app handler mappings")]
        [ValidateNotNullOrEmpty]
        public IList<HandlerMapping> HandlerMappings { get; set; }

        [Parameter(ParameterSetName = ParameterSet1Name, Position = 12, Mandatory = false, HelpMessage = "Web app managed pipeline mode. Allowed Values [Classic|Integrated]")]
        [ValidateSet("Classic", "Integrated")]
        public string ManagedPipelineMode { get; set; }

        [Parameter(ParameterSetName = ParameterSet1Name, Position = 13, Mandatory = false, HelpMessage = "Whether or not detailed error logging is enabled")]
        [ValidateNotNullOrEmpty]
        public bool WebSocketsEnabled { get; set; }

        [Parameter(Position = 14, Mandatory = false, HelpMessage = "Whether or not to use 32-bit worker process. By default worker process is 64-bit")]
        [ValidateNotNullOrEmpty]
        public bool Use32BitWorkerProcess { get; set; }

        [Parameter(ParameterSetName = ParameterSet1Name, Position = 15, Mandatory = false, HelpMessage = "Custom hostnames associated with web app")]
        [ValidateNotNullOrEmpty]
        [Alias("hosts")]
        public string[] HostNames { get; set; }

        protected override void ProcessRecord()
        {
            base.ProcessRecord();
            SiteConfig siteConfig = null;
            string location = null;
            switch (ParameterSetName)
            {
                case ParameterSet1Name:
                    WebApp = WebsitesClient.GetWebApp(ResourceGroupName, Name, null);
                    location = WebApp.Location;
                    var parameters = new HashSet<string>(MyInvocation.BoundParameters.Keys, StringComparer.OrdinalIgnoreCase);
                    if (parameters.Any(p => CmdletHelpers.SiteConfigParameters.Contains(p)))
                    {
                        siteConfig = new SiteConfig
                        {
                            DefaultDocuments = parameters.Contains("DefaultDocuments") ? DefaultDocuments : null,
                            NetFrameworkVersion = parameters.Contains("NetFrameworkVersion") ? NetFrameworkVersion : null,
                            PhpVersion = parameters.Contains("PhpVersion") ? PhpVersion : null,
                            RequestTracingEnabled =
                                parameters.Contains("RequestTracingEnabled") ? (bool?)RequestTracingEnabled : null,
                            HttpLoggingEnabled = parameters.Contains("HttpLoggingEnabled") ? (bool?)HttpLoggingEnabled : null,
                            DetailedErrorLoggingEnabled =
                                parameters.Contains("DetailedErrorLoggingEnabled") ? (bool?)DetailedErrorLoggingEnabled : null,
                            HandlerMappings = parameters.Contains("HandlerMappings") ? HandlerMappings : null,
                            ManagedPipelineMode =
                                parameters.Contains("ManagedPipelineMode")
                                    ? (ManagedPipelineMode?)Enum.Parse(typeof(ManagedPipelineMode), ManagedPipelineMode)
                                    : null,
                            WebSocketsEnabled = parameters.Contains("WebSocketsEnabled") ? (bool?)WebSocketsEnabled : null,
                            Use32BitWorkerProcess =
                                parameters.Contains("Use32BitWorkerProcess") ? (bool?)Use32BitWorkerProcess : null
                        };
                    }

                    // Update web app configuration
                    WebsitesClient.UpdateWebAppConfiguration(ResourceGroupName, location, Name, null, siteConfig, AppSettings.ConvertToStringDictionary(), ConnectionStrings);

                    if (parameters.Contains("AppServicePlan"))
                    {
                        WebsitesClient.UpdateWebApp(ResourceGroupName, location, Name, null, AppServicePlan);
                    }

                    if (parameters.Contains("HostNames"))
                    {
                        WebsitesClient.AddCustomHostNames(ResourceGroupName, location, Name, HostNames);
                    }

                    break;
                case ParameterSet2Name:
                    // Web app is direct or pipeline input
                    string servicePlanName;
                    string rg;
                    location = WebApp.Location;
                    siteConfig = WebApp.SiteConfig;

                    // Update web app configuration
                    WebsitesClient.UpdateWebAppConfiguration(ResourceGroupName, location, Name, null, siteConfig, WebApp.SiteConfig == null ? null : WebApp.SiteConfig.AppSettings.ToDictionary(nvp => nvp.Name, nvp => nvp.Value, StringComparer.OrdinalIgnoreCase), WebApp.SiteConfig == null ? null : WebApp.SiteConfig.ConnectionStrings.ToDictionary(nvp => nvp.Name, nvp => new ConnStringValueTypePair { Type = nvp.Type, Value = nvp.ConnectionString }, StringComparer.OrdinalIgnoreCase));

                    CmdletHelpers.TryParseAppServicePlanMetadataFromResourceId(WebApp.ServerFarmId, out rg, out servicePlanName);
                    WebsitesClient.UpdateWebApp(ResourceGroupName, location, Name, null, servicePlanName);
                    WebsitesClient.AddCustomHostNames(ResourceGroupName, location, Name, WebApp.HostNames.ToArray());
                    break;
            }

            WriteObject(WebsitesClient.GetWebApp(ResourceGroupName, Name, null));
        }
    }
}<|MERGE_RESOLUTION|>--- conflicted
+++ resolved
@@ -68,11 +68,8 @@
         [Parameter(ParameterSetName = ParameterSet1Name, Position = 10, Mandatory = false, HelpMessage = "Web app connection strings. Example: -ConnectionStrings @{ ConnectionString1 = @{ Type = \"MySql\"; Value = \"MySql Connection string\"}; ConnectionString2 = @{ Type = \"SQLAzure\"; Value = \"SqlAzure Connection string 2\"} }")]
         [ValidateNotNullOrEmpty]
         [ValidateConnectionStrings]
-<<<<<<< HEAD
-=======
         // TODO: CLU
         //public Hashtable ConnectionStrings { get; set; }
->>>>>>> d0b77bd5
         public Dictionary<string, ConnStringValueTypePair> ConnectionStrings { get; set; }
 
         [Parameter(ParameterSetName = ParameterSet1Name, Position = 11, Mandatory = false, HelpMessage = "Web app handler mappings")]
