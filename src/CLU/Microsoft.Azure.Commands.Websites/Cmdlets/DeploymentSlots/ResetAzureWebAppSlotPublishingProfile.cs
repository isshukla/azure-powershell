--- conflicted
+++ resolved
@@ -21,12 +21,8 @@
     /// <summary>
     /// This commandlet resets the publishing creds of the given Azure Web app slot
     /// </summary>
-<<<<<<< HEAD
     [Cmdlet(VerbsCommon.Reset, "AzureRMWebAppSlotPublishingProfile"), OutputType(typeof(string))]
-=======
-    [Cmdlet(VerbsCommon.Reset, "AzureRMWebAppSlotPublishingProfile")]
     [CliCommandAlias("appservice;slot;profile;reset")]
->>>>>>> ba037917
     public class ResetAzureWebAppPSlotublishingProfileCmdlet : WebAppSlotBaseCmdlet
     {
         protected override void ProcessRecord()
