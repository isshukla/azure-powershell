--- conflicted
+++ resolved
@@ -24,11 +24,8 @@
     /// this commandlet will get the publishing creds of the given Azure Web app slot using ARM APIs
     /// </summary>
     [Cmdlet(VerbsCommon.Get, "AzureRMWebAppSlotPublishingProfile")]
-<<<<<<< HEAD
     [OutputType(typeof(string))]
-=======
     [CliCommandAlias("appservice;slot;profile;ls")]
->>>>>>> ba037917
     public class GetAzureWebAppSlotPublishingProfileCmdlet : WebAppSlotBaseCmdlet
     {
         private const string DefaultFormat = "WebDeploy";
