--- conflicted
+++ resolved
@@ -21,13 +21,7 @@
     [Cmdlet(
         VerbsCommon.Remove,
         ProfileNouns.VirtualMachineCustomScriptExtension)]
-<<<<<<< HEAD
-    [CliCommandAlias("vm;extension;script;rm")]
-=======
-    [CliCommandAlias("vm customscriptextension rm")]
-    [OutputType(typeof(void))]
->>>>>>> 45506478
-    public class RemoveAzureVMCustomScriptExtensionCommand : VirtualMachineExtensionBaseCmdlet
+    [CliCommandAlias("vm extension script rm")]    [OutputType(typeof(void))]    public class RemoveAzureVMCustomScriptExtensionCommand : VirtualMachineExtensionBaseCmdlet
     {
         [Parameter(
            Mandatory = true,
