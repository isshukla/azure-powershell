﻿// ----------------------------------------------------------------------------------
//
// Copyright Microsoft Corporation
// Licensed under the Apache License, Version 2.0 (the "License");
// you may not use this file except in compliance with the License.
// You may obtain a copy of the License at
// http://www.apache.org/licenses/LICENSE-2.0
// Unless required by applicable law or agreed to in writing, software
// distributed under the License is distributed on an "AS IS" BASIS,
// WITHOUT WARRANTIES OR CONDITIONS OF ANY KIND, either express or implied.
// See the License for the specific language governing permissions and
// limitations under the License.
// ----------------------------------------------------------------------------------

using Microsoft.Azure.Commands.Compute.Common;
using Microsoft.Azure.Commands.Compute.Models;
using Microsoft.Azure.Management.Compute;
using System.Management.Automation;

namespace Microsoft.Azure.Commands.Compute
{
    [Cmdlet(VerbsCommon.Remove, ProfileNouns.AvailabilitySet)]
<<<<<<< HEAD
    [OutputType(typeof(void))]
=======
    [OutputType(typeof(PSOperation))]
    [CliCommandAlias("vm;availabilityset;rm")]
>>>>>>> ba037917
    public class RemoveAzureAvailabilitySetCommand : AvailabilitySetBaseCmdlet
    {
        [Parameter(
           Mandatory = true,
           Position = 0,
           ValueFromPipelineByPropertyName = true,
           HelpMessage = "The resource group name.")]
        [ValidateNotNullOrEmpty]
        public string ResourceGroupName { get; set; }

        [Alias("ResourceName", "AvailabilitySetName")]
        [Parameter(
            Position = 1,
            ValueFromPipelineByPropertyName = true,
            HelpMessage = "The availability set name.")]
        [ValidateNotNullOrEmpty]
        public string Name { get; set; }

        [Parameter(
           Position = 2,
           HelpMessage = "To force the removal.")]
        [ValidateNotNullOrEmpty]
        public SwitchParameter Force { get; set; }

        protected override void ProcessRecord()
        {
            base.ProcessRecord();

            ExecuteClientAction(() =>
            {
                if (this.Force.IsPresent || this.ShouldContinue("Continue?", "Confirmation"))
                {
                    this.AvailabilitySetClient.Delete(this.ResourceGroupName, this.Name);
                }
            });
        }
    }
}<|MERGE_RESOLUTION|>--- conflicted
+++ resolved
@@ -20,12 +20,8 @@
 namespace Microsoft.Azure.Commands.Compute
 {
     [Cmdlet(VerbsCommon.Remove, ProfileNouns.AvailabilitySet)]
-<<<<<<< HEAD
     [OutputType(typeof(void))]
-=======
-    [OutputType(typeof(PSOperation))]
     [CliCommandAlias("vm;availabilityset;rm")]
->>>>>>> ba037917
     public class RemoveAzureAvailabilitySetCommand : AvailabilitySetBaseCmdlet
     {
         [Parameter(
