--- conflicted
+++ resolved
@@ -137,7 +137,6 @@
 
         [Parameter(
             Mandatory = false,
-<<<<<<< HEAD
             HelpMessage = "Enable Azure Files AAD Integration for the Storage account.")]
         [ValidateNotNullOrEmpty]
         [Alias(EnableFilesAadIntegrationAlias)]
@@ -156,19 +155,13 @@
 
         [Parameter(
             Mandatory = false,
-=======
->>>>>>> 172b856a
             HelpMessage = "Enable HierarchicalNamespace for the Storage account.")]
         [ValidateNotNullOrEmpty]
         public bool EnableHierarchicalNamespace
         {
             get
             {
-<<<<<<< HEAD
-                return enableHierarchicalNamespace.Value;
-=======
                 return enableHierarchicalNamespace != null ? enableHierarchicalNamespace.Value : false;
->>>>>>> 172b856a
             }
             set
             {
@@ -232,13 +225,6 @@
             {
                 createParameters.NetworkRuleSet = PSNetworkRuleSet.ParseStorageNetworkRule(NetworkRuleSet);
             }
-<<<<<<< HEAD
-            if (enableAzureFilesAadIntegrationForSMB != null)
-            {
-                createParameters.EnableAzureFilesAadIntegration = enableAzureFilesAadIntegrationForSMB;
-            }
-=======
->>>>>>> 172b856a
             if (enableHierarchicalNamespace != null)
             {
                 createParameters.IsHnsEnabled = enableHierarchicalNamespace;
