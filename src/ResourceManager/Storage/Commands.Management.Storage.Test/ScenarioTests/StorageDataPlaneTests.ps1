

# ----------------------------------------------------------------------------------
#
# Copyright Microsoft Corporation
# Licensed under the Apache License, Version 2.0 (the "License");
# you may not use this file except in compliance with the License.
# You may obtain a copy of the License at
# http://www.apache.org/licenses/LICENSE-2.0
# Unless required by applicable law or agreed to in writing, software
# distributed under the License is distributed on an "AS IS" BASIS,
# WITHOUT WARRANTIES OR CONDITIONS OF ANY KIND, either express or implied.
# See the License for the specific language governing permissions and
# limitations under the License.
# ----------------------------------------------------------------------------------

<#
    .SYNOPSIS
    Tests File-only related commands.
#>
function Test-File
{        
    Param(
        [Parameter(Mandatory = $True)]
        [string]
        $StorageAccountName,
        [Parameter(Mandatory = $True)]
        [string]
        $ResourceGroupName
    ) 

    New-TestResourceGroupAndStorageAccount -ResourceGroupName $ResourceGroupName -StorageAccountName $StorageAccountName

    try{
        $storageAccountKeyValue = $(Get-AzureRmStorageAccountKey -ResourceGroupName $ResourceGroupName -Name $StorageAccountName)[0].Value
        $storageContext = New-AzStorageContext -StorageAccountName $StorageAccountName -StorageAccountKey $storageAccountKeyValue

        $localSrcFile = "localsrcfiletestfile.psd1" #The file need exist before test, and should be 512 bytes aligned
        New-Item $localSrcFile -ItemType File -Force
        $localDestFile = "localdestfiletestfile1.txt"    

        $objectName1 = "filetest1.txt" 
        $objectName2 = "filetest2.txt"  
        $shareName = "filetestshare" 

        #Create a file share 
        New-AzStorageShare $shareName -Context $storageContext
        $Share = Get-AzStorageShare -Name $shareName -Context $storageContext
        Assert-AreEqual $Share.Count 1
        Assert-AreEqual $Share[0].Name $shareName

        Set-AzStorageFileContent -source $localSrcFile -ShareName $shareName -Path $objectName1 -Force -Context $storageContext
        $file = Get-AzStorageFile -ShareName $shareName -Context $storageContext
        Assert-AreEqual $file.Count 1
        Assert-AreEqual $file[0].Name $objectName1

        Start-AzStorageFileCopy -SrcShareName $shareName -SrcFilePath $objectName1 -DestShareName $shareName -DestFilePath $objectName2 -Force -Context $storageContext -DestContext $storageContext
        Get-AzStorageFileCopyState -ShareName $shareName -FilePath $objectName2 -Context $storageContext -WaitForComplete
        $file = Get-AzStorageFile -ShareName $shareName -Context $storageContext
        Assert-AreEqual $file.Count 2
        Assert-AreEqual $file[0].Name $objectName1
        Assert-AreEqual $file[1].Name $objectName2

        Get-AzStorageFileContent -ShareName $shareName -Path $objectName1 -Destination $localDestFile -Force -Context $storageContext    
        Assert-AreEqual (Get-FileHash -Path $localDestFile -Algorithm MD5).Hash (Get-FileHash -Path $localSrcFile -Algorithm MD5).Hash

        Remove-AzStorageFile -ShareName $shareName -Path $objectName1 -Context $storageContext
        $file = Get-AzStorageFile -ShareName $shareName -Context $storageContext
        Assert-AreEqual $file.Count 1
        Assert-AreEqual $file[0].Name $objectName2

        $dirName = "filetestdir"
        New-AzStorageDirectory -ShareName $shareName -Path $dirName -Context $storageContext    
        $file = Get-AzStorageFile -ShareName $shareName -Context $storageContext
        Assert-AreEqual $file.Count 2
        Assert-AreEqual $file[0].Name $objectName2
        Assert-AreEqual $file[0].GetType().Name "CloudFile"
        Assert-AreEqual $file[1].Name $dirName
        Assert-AreEqual $file[1].GetType().Name "CloudFileDirectory"
        Remove-AzStorageDirectory -ShareName $shareName -Path $dirName -Context $storageContext  
        $file = Get-AzStorageFile -ShareName $shareName -Context $storageContext
        Assert-AreEqual $file.Count 1
        Assert-AreEqual $file[0].Name $objectName2
        Assert-AreEqual $file[0].GetType().Name "CloudFile"  

        # Clean Storage Account
        Remove-AzStorageShare -Name $shareName -Force -Context $storageContext
    }
    finally
    {
        Clean-ResourceGroup $ResourceGroupName
    }
    
}

<#
    .SYNOPSIS
    Tests Blob-only related commands.
#>
function Test-Blob
{
    Param(
        [Parameter(Mandatory = $True)]
        [string]
        $StorageAccountName,
        [Parameter(Mandatory = $True)]
        [string]
        $ResourceGroupName
    ) 

    New-TestResourceGroupAndStorageAccount -ResourceGroupName $ResourceGroupName -StorageAccountName $StorageAccountName

    try{

        $storageAccountKeyValue = $(Get-AzureRmStorageAccountKey -ResourceGroupName $ResourceGroupName -Name $StorageAccountName)[0].Value
        $storageContext = New-AzStorageContext -StorageAccountName $StorageAccountName -StorageAccountKey $storageAccountKeyValue

        $localSrcFile = "localsrcblobtestfile.psd1" #The file need exist before test, and should be 512 bytes aligned
        New-Item $localSrcFile -ItemType File -Force
        $localDestFile = "localdestblobtestfile.txt"

        $containerName = "blobtestcontainer"          
        $objectName1 = "blobtest1.txt"
        $objectName2 = "blobtest2.txt"
        $ContentType = "image/jpeg"
        $ContentMD5 = "i727sP7HigloQDsqadNLHw=="

        # Create Container for blob
        New-AzStorageContainer $containerName -Context $storageContext

        # Upload local file to Azure Storage Blob.
        Set-AzStorageBlobContent -File $localSrcFile -Container $containerName -Blob $objectName1 -Force -Properties @{"ContentType" = $ContentType; "ContentMD5" = $ContentMD5} -Context $storageContext
        $blob = Get-AzStorageContainer -Name $containerName -Context $storageContext | Get-AzStorageBlob
        Assert-AreEqual $blob.Count 1
        Assert-AreEqual $blob.Name $objectName1
        Assert-AreEqual $blob.ICloudBlob.Properties.ContentType $ContentType
        Assert-AreEqual $blob.ICloudBlob.Properties.ContentMD5 $ContentMD5

        # Copy blob to the same container, but with a different name.
        Start-AzStorageBlobCopy -srcContainer $containerName -SrcBlob $objectName1 -DestContainer $containerName -DestBlob $objectName2 -Context $storageContext -DestContext $storageContext
        Get-AzStorageBlobCopyState -Container $containerName -Blob $objectName2 -Context $storageContext
        $blob = Get-AzStorageBlob -Container $containerName -Context $storageContext
        Assert-AreEqual $blob.Count 2
        Assert-AreEqual $blob[0].Name $objectName1
        Assert-AreEqual $blob[1].Name $objectName2

        # Download storage blob to compare with the local file.
        Get-AzStorageBlobContent -Container $containerName -Blob $objectName2 -Destination $localDestFile -Force -Context $storageContext
        Assert-AreEqual (Get-FileHash -Path $localDestFile -Algorithm MD5).Hash (Get-FileHash -Path $localSrcFile -Algorithm MD5).Hash

        Remove-AzStorageBlob -Container $containerName -Blob $objectName2 -Force -Context $storageContext
        $blob = Get-AzStorageBlob -Container $containerName -Context $storageContext
        Assert-AreEqual $blob.Count 1
        Assert-AreEqual $blob[0].Name $objectName1
        
        $pageBlobName1 = "blobpage1"
        $pageBlobName2 = "blobpage2"
        $b = Set-AzStorageBlobContent -File $localSrcFile -Container $containerName -Blob $pageBlobName1 -Force -BlobType page -Context $storageContext
        $task = $b.ICloudBlob.SnapshotAsync() 
		$task.Wait()
		$snapshot = $task.Result  
        $blob = Get-AzStorageBlob -Container $containerName -Context $storageContext | Where-Object {$_.Name -eq $pageBlobName1}
<<<<<<< HEAD
        Assert-AreEqual $blob.Count 2
=======
        Assert-AreEqual $blob.Count 2 
>>>>>>> 078856fe
        Assert-AreEqual $blob[0].ICloudBlob.IsSnapshot $true
        Assert-AreEqual $blob[1].ICloudBlob.IsSnapshot $false

        # Copy snapshot of the source page blob to a destination page blob. The snapshot is copied such that only differential changes 
        # between the previously copied snapshot are transferred to the destination.
        Start-AzStorageBlobIncrementalCopy -srcContainer $containerName -SrcBlob $pageBlobName1 -SrcBlobSnapshotTime $snapshot.SnapshotTime -DestContainer $containerName -DestBlob $pageBlobName2 -Context $storageContext -DestContext $storageContext
<<<<<<< HEAD
        Get-AzStorageBlobCopyState -WaitForComplete -Container $containerName -Blob $pageBlobName2 -Context $storageContext
		$blob = Get-AzStorageBlob -Container $containerName -Context $storageContext | Where-Object {$_.Name -eq $pageBlobName2}
        Assert-AreEqual $blob.Count 2
=======
        $blob = Get-AzStorageBlob -Container $containerName -Context $storageContext | Where-Object {$_.Name -eq $pageBlobName2}
        Assert-AreEqual $blob.Count 2 #INVESTIGATE, sometimes fails
>>>>>>> 078856fe
        Assert-AreEqual $blob[0].ICloudBlob.IsSnapshot $true
        Assert-AreEqual $blob[1].ICloudBlob.IsSnapshot $false

        # Clean Storage Account
        Remove-AzStorageContainer -Name $containerName -Force -Context $storageContext
    }
    finally
    {
        Clean-ResourceGroup $ResourceGroupName
    }
}

<#
    .SYNOPSIS
    Tests Queue related commands.
#>
function Test-Queue
{
    Param(
        [Parameter(Mandatory = $True)]
        [string]
        $StorageAccountName,
        [Parameter(Mandatory = $True)]
        [string]
        $ResourceGroupName
    ) 

    New-TestResourceGroupAndStorageAccount -ResourceGroupName $ResourceGroupName -StorageAccountName $StorageAccountName

    try
    {
        $storageAccountKeyValue = $(Get-AzureRmStorageAccountKey -ResourceGroupName $ResourceGroupName -Name $StorageAccountName)[0].Value
        $storageContext = New-AzStorageContext -StorageAccountName $StorageAccountName -StorageAccountKey $storageAccountKeyValue

        $queueName = "queue-test"
        New-AzStorageQueue -Name $queueName -Context $storageContext
        $queue = Get-AzStorageQueue -Name $queueName -Context $storageContext
        Assert-AreEqual $queue.Count 1
        Assert-AreEqual $queue[0].Name $queueName
        
        $queueCount1 = (Get-AzStorageQueue -Context $storageContext).Count
        Remove-AzStorageQueue -Name $queueName -Force -Context $storageContext
        $queue2 = Get-AzStorageQueue -Context $storageContext # modified, it did not assign to anything 
        if ($null -eq $queue2) { # modified, PS guidelines require null on the left side
            $queueCount2 = 0
        }
        else {
            $queueCount2 = $queue2.Count
        }    
        Assert-AreEqual ($queueCount1-$queueCount2) 1
    }
    finally
    {
        Clean-ResourceGroup $ResourceGroupName
    }
}

<#
    .SYNOPSIS
    Tests Table related commands.
#>
function Test-Table
{
    Param(
        [Parameter(Mandatory = $True)]
        [string]
        $StorageAccountName,
        [Parameter(Mandatory = $True)]
        [string]
        $ResourceGroupName
    ) 

    New-TestResourceGroupAndStorageAccount -ResourceGroupName $ResourceGroupName -StorageAccountName $StorageAccountName

    try
    {
        $storageAccountKeyValue = $(Get-AzureRmStorageAccountKey -ResourceGroupName $ResourceGroupName -Name $StorageAccountName)[0].Value
        $storageContext = New-AzStorageContext -StorageAccountName $StorageAccountName -StorageAccountKey $storageAccountKeyValue

        $tableName = "tabletest"
        New-AzStorageTable -Name $tableName -Context $storageContext
        $table =Get-AzStorageTable -Name $tableName -Context $storageContext
        Assert-AreEqual $table.Count 1
        Assert-AreEqual $table[0].Name $tableName

        $tableCount1 = (Get-AzStorageTable -Context $storageContext).Count
        Remove-AzStorageTable -Name $tableName -Force -Context $storageContext
        $table2 = Get-AzStorageTable -Context $storageContext
        if ($null -eq $table2) { 
        $tableCount2 = 0
        }
        else {
        $tableCount2 = $table2.Count
        }    
        Assert-AreEqual ($tableCount1-$tableCount2) 1
    }
    finally
    {
        Clean-ResourceGroup $ResourceGroupName
    }
}

<#
    .SYNOPSIS
    Tests Copy commands between Blobs and Files.
#>
function Test-BlobFileCopy
{
    Param(
        [Parameter(Mandatory = $True)]
        [string]
        $StorageAccountName,
        [Parameter(Mandatory = $True)]
        [string]
        $ResourceGroupName
    ) 

    New-TestResourceGroupAndStorageAccount -ResourceGroupName $ResourceGroupName -StorageAccountName $StorageAccountName

    try
    {
        $storageAccountKeyValue = $(Get-AzureRmStorageAccountKey -ResourceGroupName $ResourceGroupName -Name $StorageAccountName)[0].Value
        $storageContext = New-AzStorageContext -StorageAccountName $StorageAccountName -StorageAccountKey $storageAccountKeyValue
    
        $localSrcFile = "localsrcblobfilecopytestfile.psd1" #The file need exist before test, and should be 512 bytes aligned
        New-Item $localSrcFile -ItemType File -Force     

        $objectName1 = "blobfilecopytest1.txt"
        $objectName2 = "blobfilecopytest2.txt"
        $objectName3 = "blobfilecopytest3.txt"

        #Blob Creation
        $ContentType = "image/jpeg"
        $ContentMD5 = "i727sP7HigloQDsqadNLHw=="
        
        $containerName = "blobfilecopytestcontainer"  
        New-AzStorageContainer $containerName -Context $storageContext
        Set-AzStorageBlobContent -File $localSrcFile -Container $containerName -Blob $objectName1 -Force -Properties @{"ContentType" = $ContentType; "ContentMD5" = $ContentMD5} -Context $storageContext
        $blob = Get-AzStorageContainer -Name $containerName -Context $storageContext |Get-AzStorageBlob
        Assert-AreEqual $blob.Count 1
        Assert-AreEqual $blob.Name $objectName1
        Assert-AreEqual $blob.ICloudBlob.Properties.ContentType $ContentType
        Assert-AreEqual $blob.ICloudBlob.Properties.ContentMD5 $ContentMD5           

        $shareName = "blobfilecopytestshare"
        #File Creation
        New-AzStorageShare $shareName -Context $storageContext
        $Share = Get-AzStorageShare -Name $shareName -Context $storageContext
        Assert-AreEqual $Share.Count 1
        Assert-AreEqual $Share[0].Name $shareName

        Set-AzStorageFileContent -source $localSrcFile -ShareName $shareName -Path $objectName2 -Force -Context $storageContext
        $file = Get-AzStorageFile -ShareName $shareName -Context $storageContext
        Assert-AreEqual $file.Count 1
        Assert-AreEqual $file[0].Name $objectName2

        #blob<->File Copy
        Start-AzStorageBlobCopy  -SrcShareName $shareName -SrcFilePath $objectName2 -DestContainer $containerName -DestBlob $objectName3 -Force -Context $storageContext -DestContext $storageContext
        Get-AzStorageBlobCopyState -Container $containerName -Blob $objectName3 -Context $storageContext    
        $blob = Get-AzStorageBlob -Container $containerName -Blob $objectName3 -Context $storageContext
        Assert-AreEqual $blob.Count 1
        Assert-AreEqual $blob[0].Name $objectName3

        Start-AzStorageFileCopy  -SrcContainerName $containerName -SrcBlobName $objectName1  -DestShareName $shareName -DestFilePath $objectName3 -Force -Context $storageContext -DestContext $storageContext
        Get-AzStorageFileCopyState -ShareName $shareName -FilePath $objectName3 -Context $storageContext    
        $file = Get-AzStorageFile -ShareName $shareName -Path $objectName3 -Context $storageContext
        Assert-AreEqual $file.Count 1
        Assert-AreEqual $file[0].Name $objectName3

        # Clean Storage Account
        Remove-AzStorageShare -Name $shareName -Force -Context $storageContext
        Remove-AzStorageContainer -Name $containerName -Force -Context $storageContext
    }
    finally
    {
        Clean-ResourceGroup $ResourceGroupName
    }
}

<#
    .SYNOPSIS
    Tests Azure storage service loggin property, service metrics property and CORSRule commands.
#>
function Test-Common
{
    Param(
        [Parameter(Mandatory = $True)]
        [string]
        $StorageAccountName,
        [Parameter(Mandatory = $True)]
        [string]
        $ResourceGroupName
    ) 

    New-TestResourceGroupAndStorageAccount -ResourceGroupName $ResourceGroupName -StorageAccountName $StorageAccountName

    try
    {
        $storageAccountKeyValue = $(Get-AzureRmStorageAccountKey -ResourceGroupName $ResourceGroupName -Name $StorageAccountName)[0].Value
        $storageContext = New-AzStorageContext -StorageAccountName $StorageAccountName -StorageAccountKey $storageAccountKeyValue
        
        $version = "1.0"
        $retentionDays = 2
        $LoggingOperations = "All"

        Set-AzStorageServiceLoggingProperty -ServiceType blob -RetentionDays $retentionDays -Version $version -LoggingOperations $LoggingOperations -Context $storageContext
        $i = 0
		$propertyUpdated = $false
		while (($i -lt 120) -and ($propertyUpdated -eq $false))
		{
			$property = Get-AzureStorageServiceLoggingProperty -ServiceType blob -Context $storageContext
			if (($property.RetentionDays -eq $retentionDays+1) -and ($property.Version -eq $version) -and ($property.LoggingOperations -eq $LoggingOperations))
			{
				$propertyUpdated = $true
			}
			else
			{
				sleep 5
				$i = $i + 5
			}
		} 
		$property = Get-AzStorageServiceLoggingProperty -ServiceType blob -Context $storageContext
		Assert-AreEqual $LoggingOperations $property.LoggingOperations.ToString() 
        Assert-AreEqual $version $property.Version 
        Assert-AreEqual $retentionDays $property.RetentionDays  

        $MetricsLevel = "Service"
        Set-AzStorageServiceMetricsProperty -ServiceType blob -Version $version -MetricsType Hour -RetentionDays $retentionDays -MetricsLevel $MetricsLevel -Context $storageContext
        $i = 0
		$propertyUpdated = $false
		while (($i -lt 120) -and ($propertyUpdated -eq $false))
		{
			$property = Get-AzureStorageServiceLoggingProperty -ServiceType blob -Context $storageContext
			if (($property.RetentionDays -eq $retentionDays+1) -and ($property.Version -eq $version) -and ($property.MetricsLevel.ToString()  -eq $MetricsLevel))
			{
				$propertyUpdated = $true
			}
			else
			{
				sleep 5
				$i = $i + 5
			}
		} 				
		$property = Get-AzStorageServiceMetricsProperty -ServiceType Blob -MetricsType Hour -Context $storageContext
        Assert-AreEqual $MetricsLevel $property.MetricsLevel.ToString() 
        Assert-AreEqual $version $property.Version 
        Assert-AreEqual $retentionDays $property.RetentionDays 

        Set-AzStorageCORSRule -ServiceType blob -Context $storageContext -CorsRules (@{
            AllowedHeaders=@("x-ms-blob-content-type","x-ms-blob-content-disposition");
            AllowedOrigins=@("*");
            MaxAgeInSeconds=30;
            AllowedMethods=@("Get","Connect")},
            @{
            AllowedOrigins=@("http://www.fabrikam.com","http://www.contoso.com"); 
            ExposedHeaders=@("x-ms-meta-data*","x-ms-meta-customheader"); 
            AllowedHeaders=@("x-ms-meta-target*","x-ms-meta-customheader");
            MaxAgeInSeconds=30;
            AllowedMethods=@("Put")})
		$i = 0
		$corsRuleUpdated = $false
		while (($i -lt 120) -and ($corsRuleUpdated -eq $false))
		{
			$cors = Get-AzStorageCORSRule -ServiceType blob -Context $storageContext
			if ($cors.Count -eq 2)
			{
				$corsRuleUpdated = $true
			}
			else
			{
				sleep 5
				$i = $i + 5
			}
		}
        $cors = Get-AzStorageCORSRule -ServiceType blob -Context $storageContext
        Assert-AreEqual 2 $cors.Count 

        Remove-AzStorageCORSRule -ServiceType blob -Context $storageContext
		$i = 0
		$corsRuleUpdated = $false
		while (($i -lt 120) -and ($corsRuleUpdated -eq $false))
		{
			$cors = Get-AzStorageCORSRule -ServiceType blob -Context $storageContext
			if ($cors.Count -eq 0)
			{
				$corsRuleUpdated = $true
			}
			else
			{
				sleep 5
				$i = $i + 5
			}
		}
        $cors = Get-AzStorageCORSRule -ServiceType blob -Context $storageContext
        Assert-AreEqual 0 $cors.Count     
    }
    finally
    {
        Clean-ResourceGroup $ResourceGroupName
    }    
}

function New-TestResourceGroupAndStorageAccount
{ 
    Param(
        [Parameter(Mandatory = $True)]
        [string]
        $StorageAccountName,
        [Parameter(Mandatory = $True)]
        [string]
        $ResourceGroupName
    ) 

    $location = Get-ProviderLocation ResourceManagement    
    $storageAccountType = 'Standard_LRS'# Standard Geo-Reduntand Storage
    New-AzureRmResourceGroup -Name $ResourceGroupName -Location $location
    New-AzureRmStorageAccount -Name $storageAccountName -ResourceGroupName $ResourceGroupName -Location $location -Type $storageAccountType
}<|MERGE_RESOLUTION|>--- conflicted
+++ resolved
@@ -160,25 +160,16 @@
 		$task.Wait()
 		$snapshot = $task.Result  
         $blob = Get-AzStorageBlob -Container $containerName -Context $storageContext | Where-Object {$_.Name -eq $pageBlobName1}
-<<<<<<< HEAD
         Assert-AreEqual $blob.Count 2
-=======
-        Assert-AreEqual $blob.Count 2 
->>>>>>> 078856fe
         Assert-AreEqual $blob[0].ICloudBlob.IsSnapshot $true
         Assert-AreEqual $blob[1].ICloudBlob.IsSnapshot $false
 
         # Copy snapshot of the source page blob to a destination page blob. The snapshot is copied such that only differential changes 
         # between the previously copied snapshot are transferred to the destination.
         Start-AzStorageBlobIncrementalCopy -srcContainer $containerName -SrcBlob $pageBlobName1 -SrcBlobSnapshotTime $snapshot.SnapshotTime -DestContainer $containerName -DestBlob $pageBlobName2 -Context $storageContext -DestContext $storageContext
-<<<<<<< HEAD
         Get-AzStorageBlobCopyState -WaitForComplete -Container $containerName -Blob $pageBlobName2 -Context $storageContext
 		$blob = Get-AzStorageBlob -Container $containerName -Context $storageContext | Where-Object {$_.Name -eq $pageBlobName2}
         Assert-AreEqual $blob.Count 2
-=======
-        $blob = Get-AzStorageBlob -Container $containerName -Context $storageContext | Where-Object {$_.Name -eq $pageBlobName2}
-        Assert-AreEqual $blob.Count 2 #INVESTIGATE, sometimes fails
->>>>>>> 078856fe
         Assert-AreEqual $blob[0].ICloudBlob.IsSnapshot $true
         Assert-AreEqual $blob[1].ICloudBlob.IsSnapshot $false
 
