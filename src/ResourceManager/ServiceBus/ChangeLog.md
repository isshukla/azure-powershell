﻿<!--
    Please leave this section at the top of the change log.

    Changes for the current release should go under the section titled "Current Release", and should adhere to the following format:

    ## Current Release
    * Overview of change #1
        - Additional information about change #1
        - Added ServiceBus NameSpace, Queue, Topic and Subscription cmdlets #1
    * Overview of change #2
        - Additional information about change #2
        - Additional information about change #2
    * Overview of change #3
    * Overview of change #4
        - Additional information about change #4

    ## YYYY.MM.DD - Version X.Y.Z (Previous Release)
    * Overview of change #1
        - Additional information about change #1
-->
## Current Release

The following cmdlets were affected this release:
	
   **Get-AzureRmServiceBusTopicAuthorizationRule**
	- 'Get-AzureRmServiceBusTopicAuthorizationRule' cmdlet is removed in current build. Please use the New cmdlet 'Get-AzureRmServiceBusAuthorizationRule'
	
   **Get-AzureRmServiceBusTopicKey**
	- 'Get-AzureRmServiceBusTopicKey' cmdlet is removed in current build. Please use the New cmdlet 'Get-AzureRmServiceBusKey'
	
   **New-AzureRmServiceBusTopicAuthorizationRule**, 
	- 'New-AzureRmServiceBusTopicAuthorizationRule' cmdlet is removed in current build. Please use the New cmdlet 'New-AzureRmServiceBusAuthorizationRule'
	
   **New-AzureRmServiceBusTopicKey**,
	- 'New-AzureRmServiceBusTopicKey' cmdlet is removed in current build. Please use the New cmdlet 'New-AzureRmServiceBusKey'
	
   **Remove-AzureRmServiceBusTopicAuthorizationRule**, 
   - 'Remove-AzureRmServiceBusTopicAuthorizationRule' cmdlet is removed in current build. Please use the New cmdlet 'Remove-AzureRmServiceBusAuthorizationRule'
   
   **Set-AzureRmServiceBusTopicAuthorizationRule**,
   - 'Set-AzureRmServiceBusTopicAuthorizationRule' cmdlet is removed in current build. Please use the New cmdlet 'Set-AzureRmServiceBusAuthorizationRule'
   
   **New-AzureRmServiceBusNamespaceKey**, 
   - 'New-AzureRmServiceBusNamespaceKey' cmdlet is removed in current build. Please use the New cmdlet 'New-AzureRmServiceBusKey'
   
   **Get-AzureRmServiceBusQueueAuthorizationRule**, 
   - 'Get-AzureRmServiceBusQueueAuthorizationRule' cmdlet is removed in current build. Please use the New cmdlet 'Get-AzureRmServiceBusAuthorizationRule'
   
   **Get-AzureRmServiceBusQueueKey**,
   - 'Get-AzureRmServiceBusQueueKey' cmdlet is removed in current build. Please use the New cmdlet 'Get-AzureRmServiceBusKey'
   
   **New-AzureRmServiceBusQueueAuthorizationRule**, 
   - 'New-AzureRmServiceBusQueueAuthorizationRule' cmdlet is removed in current build. Please use the New cmdlet 'New-AzureRmServiceBusAuthorizationRule'
   
   **New-AzureRmServiceBusQueueKey**,
   - 'New-AzureRmServiceBusQueueKey' cmdlet is removed in current build. Please use the New cmdlet 'New-AzureRmServiceBusKey'
   
   **Remove-AzureRmServiceBusQueueAuthorizationRule**,
   - 'Remove-AzureRmServiceBusQueueAuthorizationRule' cmdlet is removed in current build. Please use the New cmdlet 'GRemove-AzureRmServiceBusAuthorizationRule'
   
   **Set-AzureRmServiceBusQueueAuthorizationRule**, 
   - 'Set-AzureRmServiceBusQueueAuthorizationRule' cmdlet is removed in current build. Please use the New cmdlet 'Set-AzureRmServiceBusAuthorizationRule'
   
   **Get-AzureRmServiceBusNamespaceAuthorizationRule**, 
   - 'Get-AzureRmServiceBusNamespaceAuthorizationRule' cmdlet is removed in current build. Please use the New cmdlet 'Get-AzureRmServiceBusAuthorizationRule'
   
   **Get-AzureRmServiceBusNamespaceKey**, 
   - 'Get-AzureRmServiceBusNamespaceKey' cmdlet is removed in current build. Please use the New cmdlet 'Get-AzureRmServiceBusKey'
   
   **New-AzureRmServiceBusNamespaceAuthorizationRule**,
   - 'New-AzureRmServiceBusNamespaceAuthorizationRule' cmdlet is removed in current build. Please use the New cmdlet 'New-AzureRmServiceBusAuthorizationRule'
   
   **Remove-AzureRmServiceBusNamespaceAuthorizationRule**,
   - 'Remove-AzureRmServiceBusNamespaceAuthorizationRule' cmdlet is removed in current build. Please use the New cmdlet 'Remove-AzureRmServiceBusAuthorizationRule'
   
   **Set-AzureRmServiceBusNamespaceAuthorizationRule**
   - 'Set-AzureRmServiceBusNamespaceAuthorizationRule' cmdlet is removed in current build. Please use the New cmdlet 'Set-AzureRmServiceBusAuthorizationRule'
   
   
   The following properties are removed in this release:
   

   **NamespceAttributes**
   - Status
   - Enabled
   
   ```powershell
<<<<<<< HEAD
   # Old
   # The $namespace has Status and Enabled property 
   $namespace = Get-AzureRmServiceBusNamespace <parameters>
   $namespace.Status
   $namespace.Enabled
   # New

   # The call remains the same, but the returned values NameSpace object will not have the Enabled and Status properties   
   $namespace = Get-AzureRmServiceBusNamespace <parameters>
   ```

=======
    # Old
	# The $namespace has Status and Enabled property 
    $namespace = Get-AzureRmServiceBusNamespace <parameters>
	$namespace.Status
	$namespace.Enabled
	
    # New
    # The call remains the same, but the returned values NameSpace object will not have the Enabled and Status properties   
    $namespace = Get-AzureRmServiceBusNamespace <parameters>
```
   
>>>>>>> 7f6de644
   **Queue**
   - EntityAvailabilityStatus
   - EnableBatchedOperations
   - IsAnonymousAccessible
   - SupportOrdering
   
<<<<<<< HEAD
   ```powershell   
   # Old
   # The $queue has EntityAvailabilityStatus, EnableBatchedOperations, IsAnonymousAccessible and SupportOrdering property 
   $queue = Get-AzureRmServiceBusQueue <parameters>
   $queue.EntityAvailabilityStatus
   $queue.EnableBatchedOperations
   $queue.IsAnonymousAccessible
   $queue.SupportOrdering	

   # New
   # The call remains the same, but the returned values Queue object will not have the EntityAvailabilityStatus, EnableBatchedOperations, IsAnonymousAccessible and SupportOrdering properties    
   $queue = Get-AzureRmServiceBusQueue <parameters>
   ```

=======
   ```powershell
   
    # Old
	# The $queue has EntityAvailabilityStatus, EnableBatchedOperations, IsAnonymousAccessible and SupportOrdering property 
    $queue = Get-AzureRmServiceBusQueue <parameters>
	$queue.EntityAvailabilityStatus
	$queue.EnableBatchedOperations
	$queue.IsAnonymousAccessible
	$queue.SupportOrdering	

    # New
    # The call remains the same, but the returned values Queue object will not have the EntityAvailabilityStatus, EnableBatchedOperations, IsAnonymousAccessible and SupportOrdering properties    
    $queue = Get-AzureRmServiceBusQueue <parameters>
```
   
>>>>>>> 7f6de644
   **Topic**
   - Location
   - IsExpress
   - IsAnonymousAccessible
   - FilteringMessagesBeforePublishing
   - EnableSubscriptionPartitioning
   - EntityAvailabilityStatus
<<<<<<< HEAD

   ```powershell   
   # Old
   # The $topic has EntityAvailabilityStatus, EnableSubscriptionPartitioning, IsAnonymousAccessible, IsExpress, Location and FilteringMessagesBeforePublishing property 
   $topic = Get-AzureRmServiceBusTopic <parameters>
   $topic.EntityAvailabilityStatus
   $topic.EnableSubscriptionPartitioning
   $topic.IsAnonymousAccessible
   $topic.IsExpress
   $topic.FilteringMessagesBeforePublishing
   $topic.Location

   # New

   # The call remains the same, but the returned values Topic object will not have the EntityAvailabilityStatus, EnableSubscriptionPartitioning, IsAnonymousAccessible, IsExpress, FilteringMessagesBeforePublishing and Location properties    
   $topic = Get-AzureRmServiceBusTopic <parameters>
   ```   

=======
   
   ```powershell
   
    # Old
    # The $topic has EntityAvailabilityStatus, EnableSubscriptionPartitioning, IsAnonymousAccessible, IsExpress, Location and FilteringMessagesBeforePublishing property 
    $topic = Get-AzureRmServiceBusTopic <parameters>
	$topic.EntityAvailabilityStatus
	$topic.EnableSubscriptionPartitioning
	$topic.IsAnonymousAccessible
	$topic.IsExpress
	$topic.FilteringMessagesBeforePublishing
	$topic.Location

    # New
    # The call remains the same, but the returned values Topic object will not have the EntityAvailabilityStatus, EnableSubscriptionPartitioning, IsAnonymousAccessible, IsExpress, FilteringMessagesBeforePublishing and Location properties    
    $topic = Get-AzureRmServiceBusTopic <parameters>
```
   
>>>>>>> 7f6de644
   **Subscription**
   - EntityAvailabilityStatus
   - DeadLetteringOnFilterEvaluationExceptions
   - Location
   - IsReadOnly
   
<<<<<<< HEAD
   ```powershell   
   # Old
   # The $subscription has EntityAvailabilityStatus, DeadLetteringOnFilterEvaluationExceptions, Location, and IsReadOnly property 
   $subscription = Get-AzureRmServiceBussubscription <parameters>
   $subscription.EntityAvailabilityStatus
   $subscription.DeadLetteringOnFilterEvaluationExceptions
   $subscription.Location
   $subscription.IsReadOnly

   # New

   # The call remains the same, but the returned values Topic object will not have the EntityAvailabilityStatus, DeadLetteringOnFilterEvaluationExceptions, Location, and IsReadOnly properties    
   $subscription = Get-AzureRmServiceBussubscription <parameters>
   ```
=======
   ```powershell
   
    # Old
	# The $subscription has EntityAvailabilityStatus, DeadLetteringOnFilterEvaluationExceptions, Location, and IsReadOnly property 
    $subscription = Get-AzureRmServiceBussubscription <parameters>
	$subscription.EntityAvailabilityStatus
	$subscription.DeadLetteringOnFilterEvaluationExceptions
	$subscription.Location
	$subscription.IsReadOnly

    # New
    # The call remains the same, but the returned values Topic object will not have the EntityAvailabilityStatus, DeadLetteringOnFilterEvaluationExceptions, Location, and IsReadOnly properties    
    $subscription = Get-AzureRmServiceBussubscription <parameters>
```
>>>>>>> 7f6de644

## Version 0.4.7

## Version 0.4.6

## Version 0.4.4

## Version 0.4.3
* Added below new commandlets for AuthorizationRules for NameSpace, Queue and Topic. according to parameter set the authorization rule orperations are perfomed. 
 - New-AzureRmServiceBusAuthorizationRule
   - Adds a new AuthorizationRule to the existing ServiceBus NameSpace/Queue/Topic.
 - Get-AzureRmServiceBusAuthorizationRule
   - Gets AuthorizationRule / List of AuthorizationRules for the existing ServiceBus NameSpace/Queue/Topic.
 - Set-AzureRmServiceBusAuthorizationRule
   - Updates properties of existing AuthorizationRule of Servicebus NameSpace/Queue/Topic.
 - New-AzureRmServiceBusKey
   - Generates a new Primary/Secondary Key for AuthorizationRule of existing ServiceBus NameSpace/Queue/Topic.
 - Get-AzureRmServiceBusKey
   - Gets Primary/Secondary Key for AuthorizationRule of existing ServiceBus NameSpace/Queue/Topic.   
 - Remove-AzureRmServiceBusNamespaceAuthorizationRule
   - Deletes the existing AuthorizationRule of ServiceBus NameSpace/Queue/Topic.   
* Added Resource Group property to NamespceAttributes

## Version 0.4.2

## Version 0.4.1

## Version 0.4.0

## Version 0.3.1

## Version 0.3.0

* Bug Fix: ServiceBus Queue object property values were set to null, the object is used as input parameter in Set-AzureRmServiceBusQueue cmdlet to update Queue. 
  - Properties affected are LockDuration, EntityAvailabilityStatus, DuplicateDetectionHistoryTimeWindow, MaxDeliveryCount and MessageCount 

## Version 0.2.0

## Version 0.1.0

## Version 0.0.3

## Version 0.0.2
* Add SkuCapacity parameter to Set-AzureRmServiceBusNamespace
    - User will be able to update the SkuCapacity(Messaging units in case of a premium namespace) of the SeriveBus NameSpace

* Future Breaking Change Notification: We've added a warning about removing property 'ResourceGroupName' from the returned NamespceAttributes from cmdlets New-AzureRmServiceBusNamespace, Get-AzureRmServiceBusNamespace and Set-AzureRmServiceBusNamespace
    -The call remains the same, but the returned values NameSpace object will not have the ResourceGroupName property  

## Version 0.0.1

* Adds commandlets for the Azure ServiceBus
 - New-AzureRmServiceBusNamespace
   - Adds a New ServiceBus NameSpace in the existing Resource Group.

 - Get-AzureRmServiceBusNamespace
   - Gets NameSpace/list of NameSpaces of existing Resource Group.

 - Set-AzureRmServiceBusNamespace
   - Updates properties of existing Servicebus NameSpace.

 - Remove-AzureRmServiceBusNamespace
   - Deletes the existing ServiceBus NameSpace.

 - New-AzureRmServiceBusNamespaceAuthorizationRule
   - Adds a new AuthorizationRule to the existing ServiceBus NameSpace.

 - Get-AzureRmServiceBusNamespaceAuthorizationRule
   - Gets AuthorizationRule / List of AuthorizationRules for the existing ServiceBus NameSpace.

 - Set-AzureRmServiceBusNamespaceAuthorizationRule
   - Updates properties of existing AuthorizationRule of Servicebus NameSpace.

 - New-AzureRmServiceBusNamespaceKey
   - Generates a new Primary/Secondary Key for AuthorizationRule of existing ServiceBus NameSpace.

 - Get-AzureRmServiceBusNamespaceKey
   - Gets Primary/Secondary Key for AuthorizationRule of existing ServiceBus NameSpace.
   
 - Remove-AzureRmServiceBusNamespaceAuthorizationRule
   - Deletes the existing AuthorizationRule of ServiceBus NameSpace.

 - New-AzureRmServiceBusQueue
   - Adds a new Queue to the existing ServiceBus NameSpace.

 - Get-AzureRmServiceBusQueue
   - Gets existing Queue/ List of Queues of the existing ServiceBus NameSpace.

 - Set-AzureRmServiceBusQueue
   - Updates properties of existing Queue of ServiceBus NameSpace.

 - Remove-AzureRmServiceBusQueue
   - Deletes existing Queue of ServiceBus NameSpace.

 - New-AzureRmServiceBusQueueAuthorizationRule
   - Adds a new AuthorizationRule to the existing Queue of ServiceBus NameSpace.

 - Get-AzureRmServiceBusQueueAuthorizationRule
   - Gets the AuthorizationRule / List of AuthorizationRules of the Queue 
   
 - Set-AzureRmServiceBusQueueAuthorizationRule
   - Updates the AuthorizationRule of the Queue.

 - New-AzureRmServiceBusQueueKey
   - Generates a new Primary/Secondary Key for AuthorizationRule of existing ServiceBus Queue.

 - Get-AzureRmServiceBusQueueKey
   - Gets Primary/Secondary Key for AuthorizationRule of existing ServiceBus Queue.

 - Remove-AzureRmServiceBusQueueAuthorizationRule
   - Deletes the existing AuthorizationRule of ServiceBus Queue.

 - New-AzureRmServiceBusTopic
   - Adds a new Topic to the existing ServiceBus NameSpace.

 - Get-AzureRmServiceBusTopic
   - Gets existing Topic/ List of Topics of the existing ServiceBus NameSpace.

 - Set-AzureRmServiceBusTopic
   - Updates properties of existing Topic of ServiceBus NameSpace.

 - Remove-AzureRmServiceBusTopic
   - Deletes existing Topic of ServiceBus NameSpace.

 - New-AzureRmServiceBusTopicAuthorizationRule
   - Adds a new AuthorizationRule to the existing Topic of ServiceBus NameSpace.

 - Get-AzureRmServiceBusTopicAuthorizationRule
   - Gets the AuthorizationRule / List of AuthorizationRules of the Topic.
   
 - Set-AzureRmServiceBusTopicAuthorizationRule
   - Updates the AuthorizationRule of the Topic.

 - New-AzureRmServiceBusTopicKey
   - Generates a new Primary/Secondary Key for AuthorizationRule of existing ServiceBus Topic.

 - Get-AzureRmServiceBusTopicKey
   - Gets Primary/Secondary Key for AuthorizationRule of existing ServiceBus Topic.

 - Remove-AzureRmServiceBusTopicAuthorizationRule
   - Deletes the existing AuthorizationRule of ServiceBus Topic.
   
 - New-AzureRmServiceBusSubscription
   - Adds a new Subscription to the existing ServiceBus Topic.

 - Get-AzureRmServiceBusSubscription
   - Gets existing Subscription/ List of Subscriptions of the existing ServiceBus Topic.

 - Set-AzureRmServiceBusSubscription
   - Updates properties of existing Subscription of ServiceBus Topic.

 - Remove-AzureRmServiceBusSubscription
   - Deletes existing Subscription of ServiceBus Topic.<|MERGE_RESOLUTION|>--- conflicted
+++ resolved
@@ -85,7 +85,6 @@
    - Enabled
    
    ```powershell
-<<<<<<< HEAD
    # Old
    # The $namespace has Status and Enabled property 
    $namespace = Get-AzureRmServiceBusNamespace <parameters>
@@ -97,26 +96,12 @@
    $namespace = Get-AzureRmServiceBusNamespace <parameters>
    ```
 
-=======
-    # Old
-	# The $namespace has Status and Enabled property 
-    $namespace = Get-AzureRmServiceBusNamespace <parameters>
-	$namespace.Status
-	$namespace.Enabled
-	
-    # New
-    # The call remains the same, but the returned values NameSpace object will not have the Enabled and Status properties   
-    $namespace = Get-AzureRmServiceBusNamespace <parameters>
-```
-   
->>>>>>> 7f6de644
    **Queue**
    - EntityAvailabilityStatus
    - EnableBatchedOperations
    - IsAnonymousAccessible
    - SupportOrdering
-   
-<<<<<<< HEAD
+
    ```powershell   
    # Old
    # The $queue has EntityAvailabilityStatus, EnableBatchedOperations, IsAnonymousAccessible and SupportOrdering property 
@@ -131,23 +116,6 @@
    $queue = Get-AzureRmServiceBusQueue <parameters>
    ```
 
-=======
-   ```powershell
-   
-    # Old
-	# The $queue has EntityAvailabilityStatus, EnableBatchedOperations, IsAnonymousAccessible and SupportOrdering property 
-    $queue = Get-AzureRmServiceBusQueue <parameters>
-	$queue.EntityAvailabilityStatus
-	$queue.EnableBatchedOperations
-	$queue.IsAnonymousAccessible
-	$queue.SupportOrdering	
-
-    # New
-    # The call remains the same, but the returned values Queue object will not have the EntityAvailabilityStatus, EnableBatchedOperations, IsAnonymousAccessible and SupportOrdering properties    
-    $queue = Get-AzureRmServiceBusQueue <parameters>
-```
-   
->>>>>>> 7f6de644
    **Topic**
    - Location
    - IsExpress
@@ -155,7 +123,6 @@
    - FilteringMessagesBeforePublishing
    - EnableSubscriptionPartitioning
    - EntityAvailabilityStatus
-<<<<<<< HEAD
 
    ```powershell   
    # Old
@@ -174,33 +141,12 @@
    $topic = Get-AzureRmServiceBusTopic <parameters>
    ```   
 
-=======
-   
-   ```powershell
-   
-    # Old
-    # The $topic has EntityAvailabilityStatus, EnableSubscriptionPartitioning, IsAnonymousAccessible, IsExpress, Location and FilteringMessagesBeforePublishing property 
-    $topic = Get-AzureRmServiceBusTopic <parameters>
-	$topic.EntityAvailabilityStatus
-	$topic.EnableSubscriptionPartitioning
-	$topic.IsAnonymousAccessible
-	$topic.IsExpress
-	$topic.FilteringMessagesBeforePublishing
-	$topic.Location
-
-    # New
-    # The call remains the same, but the returned values Topic object will not have the EntityAvailabilityStatus, EnableSubscriptionPartitioning, IsAnonymousAccessible, IsExpress, FilteringMessagesBeforePublishing and Location properties    
-    $topic = Get-AzureRmServiceBusTopic <parameters>
-```
-   
->>>>>>> 7f6de644
    **Subscription**
    - EntityAvailabilityStatus
    - DeadLetteringOnFilterEvaluationExceptions
    - Location
    - IsReadOnly
-   
-<<<<<<< HEAD
+
    ```powershell   
    # Old
    # The $subscription has EntityAvailabilityStatus, DeadLetteringOnFilterEvaluationExceptions, Location, and IsReadOnly property 
@@ -215,22 +161,6 @@
    # The call remains the same, but the returned values Topic object will not have the EntityAvailabilityStatus, DeadLetteringOnFilterEvaluationExceptions, Location, and IsReadOnly properties    
    $subscription = Get-AzureRmServiceBussubscription <parameters>
    ```
-=======
-   ```powershell
-   
-    # Old
-	# The $subscription has EntityAvailabilityStatus, DeadLetteringOnFilterEvaluationExceptions, Location, and IsReadOnly property 
-    $subscription = Get-AzureRmServiceBussubscription <parameters>
-	$subscription.EntityAvailabilityStatus
-	$subscription.DeadLetteringOnFilterEvaluationExceptions
-	$subscription.Location
-	$subscription.IsReadOnly
-
-    # New
-    # The call remains the same, but the returned values Topic object will not have the EntityAvailabilityStatus, DeadLetteringOnFilterEvaluationExceptions, Location, and IsReadOnly properties    
-    $subscription = Get-AzureRmServiceBussubscription <parameters>
-```
->>>>>>> 7f6de644
 
 ## Version 0.4.7
 
