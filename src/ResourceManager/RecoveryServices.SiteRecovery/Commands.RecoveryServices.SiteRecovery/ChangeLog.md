--- conflicted
+++ resolved
@@ -18,11 +18,8 @@
         - Additional information about change #1
 -->
 ## Current Release
-<<<<<<< HEAD
 * Updated Azure to Azure recovery for managed disk and RecoveryServices.siteRecovery 2018-01-10 api version.
-=======
 * Updated to the latest version of the Azure ClientRuntime.
->>>>>>> 3d41e45d
 
 ## Version 0.2.7
 * Updated help files to include full parameter types and correct input/output types.
