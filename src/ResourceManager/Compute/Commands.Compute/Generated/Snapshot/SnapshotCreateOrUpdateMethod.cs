// 
// Copyright (c) Microsoft and contributors.  All rights reserved.
// 
// Licensed under the Apache License, Version 2.0 (the "License");
// you may not use this file except in compliance with the License.
// You may obtain a copy of the License at
//   http://www.apache.org/licenses/LICENSE-2.0
// 
// Unless required by applicable law or agreed to in writing, software
// distributed under the License is distributed on an "AS IS" BASIS,
// WITHOUT WARRANTIES OR CONDITIONS OF ANY KIND, either express or implied.
// 
// See the License for the specific language governing permissions and
// limitations under the License.
// 

// Warning: This code was generated by a tool.
// 
// Changes to this file may cause incorrect behavior and will be lost if the
// code is regenerated.

using AutoMapper;
using Microsoft.Azure.Commands.Compute.Automation.Models;
using Microsoft.Azure.Management.Compute;
using Microsoft.Azure.Management.Compute.Models;
using System;
using System.Collections;
using System.Collections.Generic;
using System.Linq;
using System.Management.Automation;

namespace Microsoft.Azure.Commands.Compute.Automation
{
    public partial class InvokeAzureComputeMethodCmdlet : ComputeAutomationBaseCmdlet
    {
        protected object CreateSnapshotCreateOrUpdateDynamicParameters()
        {
            dynamicParameters = new RuntimeDefinedParameterDictionary();
            var pResourceGroupName = new RuntimeDefinedParameter();
            pResourceGroupName.Name = "ResourceGroupName";
            pResourceGroupName.ParameterType = typeof(string);
            pResourceGroupName.Attributes.Add(new ParameterAttribute
            {
                ParameterSetName = "InvokeByDynamicParameters",
                Position = 1,
                Mandatory = true
            });
            pResourceGroupName.Attributes.Add(new AllowNullAttribute());
            dynamicParameters.Add("ResourceGroupName", pResourceGroupName);

            var pSnapshotName = new RuntimeDefinedParameter();
            pSnapshotName.Name = "SnapshotName";
            pSnapshotName.ParameterType = typeof(string);
            pSnapshotName.Attributes.Add(new ParameterAttribute
            {
                ParameterSetName = "InvokeByDynamicParameters",
                Position = 2,
                Mandatory = true
            });
            pSnapshotName.Attributes.Add(new AllowNullAttribute());
            dynamicParameters.Add("SnapshotName", pSnapshotName);

            var pSnapshot = new RuntimeDefinedParameter();
            pSnapshot.Name = "Snapshot";
            pSnapshot.ParameterType = typeof(Snapshot);
            pSnapshot.Attributes.Add(new ParameterAttribute
            {
                ParameterSetName = "InvokeByDynamicParameters",
                Position = 3,
                Mandatory = true
            });
            pSnapshot.Attributes.Add(new AllowNullAttribute());
            dynamicParameters.Add("Snapshot", pSnapshot);

            var pArgumentList = new RuntimeDefinedParameter();
            pArgumentList.Name = "ArgumentList";
            pArgumentList.ParameterType = typeof(object[]);
            pArgumentList.Attributes.Add(new ParameterAttribute
            {
                ParameterSetName = "InvokeByStaticParameters",
                Position = 4,
                Mandatory = true
            });
            pArgumentList.Attributes.Add(new AllowNullAttribute());
            dynamicParameters.Add("ArgumentList", pArgumentList);

            return dynamicParameters;
        }

        protected void ExecuteSnapshotCreateOrUpdateMethod(object[] invokeMethodInputParameters)
        {
            string resourceGroupName = (string)ParseParameter(invokeMethodInputParameters[0]);
            string snapshotName = (string)ParseParameter(invokeMethodInputParameters[1]);
            Snapshot snapshot = (Snapshot)ParseParameter(invokeMethodInputParameters[2]);

            var result = SnapshotsClient.CreateOrUpdate(resourceGroupName, snapshotName, snapshot);
            WriteObject(result);
        }
    }

    public partial class NewAzureComputeArgumentListCmdlet : ComputeAutomationBaseCmdlet
    {
        protected PSArgument[] CreateSnapshotCreateOrUpdateParameters()
        {
            string resourceGroupName = string.Empty;
            string snapshotName = string.Empty;
            Snapshot snapshot = new Snapshot();

            return ConvertFromObjectsToArguments(
                 new string[] { "ResourceGroupName", "SnapshotName", "Snapshot" },
                 new object[] { resourceGroupName, snapshotName, snapshot });
        }
    }

    [Cmdlet(VerbsCommon.New, "AzureRmSnapshot", DefaultParameterSetName = "DefaultParameter", SupportsShouldProcess = true)]
    [OutputType(typeof(PSSnapshot))]
    public partial class NewAzureRmSnapshot : ComputeAutomationBaseCmdlet
    {
        protected override void ProcessRecord()
        {
<<<<<<< HEAD
            AutoMapper.Mapper.AddProfile<ComputeAutomationAutoMapperProfile>();
=======
            ComputeAutomationAutoMapperProfile.Initialize();
>>>>>>> 055c4009
            ExecuteClientAction(() =>
            {
                if (ShouldProcess(this.ResourceGroupName, VerbsCommon.New))
                {
                    string resourceGroupName = this.ResourceGroupName;
                    string snapshotName = this.SnapshotName;
<<<<<<< HEAD
                    Snapshot snapshot = this.Snapshot;

                    var result = SnapshotsClient.CreateOrUpdate(resourceGroupName, snapshotName, snapshot);
                    var psObject = new PSSnapshot();
                    Mapper.Map<Snapshot, PSSnapshot>(result, psObject);
                    WriteObject(psObject);
=======
                    Snapshot snapshot = new Snapshot();
                    Mapper.Map<PSSnapshot, Snapshot>(this.Snapshot, snapshot);

                    var result = SnapshotsClient.CreateOrUpdate(resourceGroupName, snapshotName, snapshot);

                    PSSnapshot psResult = new PSSnapshot();
                    Mapper.Map<Snapshot, PSSnapshot>(result, psResult);
                    WriteObject(psResult);
>>>>>>> 055c4009
                }
            });
        }

        [Parameter(
            ParameterSetName = "DefaultParameter",
            Position = 1,
            Mandatory = true,
            ValueFromPipelineByPropertyName = true,
            ValueFromPipeline = false)]
        [AllowNull]
        public string ResourceGroupName { get; set; }

        [Parameter(
            ParameterSetName = "DefaultParameter",
            Position = 2,
            Mandatory = true,
            ValueFromPipelineByPropertyName = true,
            ValueFromPipeline = false)]
        [Alias("Name")]
        [AllowNull]
        public string SnapshotName { get; set; }

        [Parameter(
            ParameterSetName = "DefaultParameter",
            Position = 3,
            Mandatory = true,
            ValueFromPipelineByPropertyName = false,
            ValueFromPipeline = true)]
        [AllowNull]
        public PSSnapshot Snapshot { get; set; }
    }
}<|MERGE_RESOLUTION|>--- conflicted
+++ resolved
@@ -118,25 +118,13 @@
     {
         protected override void ProcessRecord()
         {
-<<<<<<< HEAD
-            AutoMapper.Mapper.AddProfile<ComputeAutomationAutoMapperProfile>();
-=======
             ComputeAutomationAutoMapperProfile.Initialize();
->>>>>>> 055c4009
             ExecuteClientAction(() =>
             {
                 if (ShouldProcess(this.ResourceGroupName, VerbsCommon.New))
                 {
                     string resourceGroupName = this.ResourceGroupName;
                     string snapshotName = this.SnapshotName;
-<<<<<<< HEAD
-                    Snapshot snapshot = this.Snapshot;
-
-                    var result = SnapshotsClient.CreateOrUpdate(resourceGroupName, snapshotName, snapshot);
-                    var psObject = new PSSnapshot();
-                    Mapper.Map<Snapshot, PSSnapshot>(result, psObject);
-                    WriteObject(psObject);
-=======
                     Snapshot snapshot = new Snapshot();
                     Mapper.Map<PSSnapshot, Snapshot>(this.Snapshot, snapshot);
 
@@ -145,7 +133,6 @@
                     PSSnapshot psResult = new PSSnapshot();
                     Mapper.Map<Snapshot, PSSnapshot>(result, psResult);
                     WriteObject(psResult);
->>>>>>> 055c4009
                 }
             });
         }
