--- conflicted
+++ resolved
@@ -26,27 +26,10 @@
     <DefineConstants>TRACE;RELEASE;NETSTANDARD;SIGN</DefineConstants>
   </PropertyGroup>
 
-<<<<<<< HEAD
-  <ItemGroup >
-    <PackageReference Include="Microsoft.Azure.Management.ResourceManager" Version="1.6.0-preview" />
-    <PackageReference Include="Microsoft.Azure.Graph.RBAC" Version="3.4.0-preview" />
-    <PackageReference Include="Microsoft.Azure.Management.Authorization" Version="2.5.0-preview" />
-    <PackageReference Include="Microsoft.Azure.Management.Compute" Version="17.5.0" />
-    <PackageReference Include="Microsoft.Azure.Management.KeyVault" Version="2.4.1-alpha" />
-    <PackageReference Include="Microsoft.Azure.Management.Network" Version="10.1.0-preview" />
-    <PackageReference Include="AutoMapper" Version="6.0.2" />
-    <PackageReference Include="System.Collections.Specialized" Version="4.3.0" />
-    <PackageReference Include="System.Reflection" Version="4.3.0" />
-    <PackageReference Include="System.Security.SecureString" Version="4.3.0" />
-    <PackageReference Include="System.Xml.XmlDocument" Version="4.3.0" />
-    <PackageReference Include="System.Xml.XmlSerializer" Version="4.3.0" />
-    <PackageReference Include="System.Security.Permissions" Version="4.4.0" />
-    <PackageReference Include="System.ServiceModel.Primitives" Version="4.4.0" />
-=======
   <ItemGroup>
     <PackageReference Include="AutoMapper" Version="6.2.2" />
     <PackageReference Include="Microsoft.Azure.Management.Compute" Version="18.0.0" />
-    <PackageReference Include="Microsoft.Azure.Management.KeyVault" Version="2.3.0-preview" />
+    <PackageReference Include="Microsoft.Azure.Management.KeyVault" Version="2.4.1-alpha" />
     <PackageReference Include="System.ServiceModel.Primitives" Version="4.4.1" />
   </ItemGroup>
 
@@ -106,7 +89,6 @@
     <Folder Include="Sync\Upload\" />
     <Folder Include="VhdManagement\Async\" />
     <Folder Include="VhdManagement\Model\Persistance\" />
->>>>>>> b0f7b8f0
   </ItemGroup>
 
   <ItemGroup>
