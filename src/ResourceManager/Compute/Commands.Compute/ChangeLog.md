--- conflicted
+++ resolved
@@ -19,12 +19,9 @@
         - Additional information about change #1
 -->
 ## Current Release
-<<<<<<< HEAD
 * Fixed issue with default resource groups not being set.
-=======
 
 ## Version 5.5.0
->>>>>>> f34fd78c
 * Updated to the latest version of the Azure ClientRuntime.
 * Add EvictionPolicy parameter to New-AzureRmVmssConfig
 * Use default location in the DiskFileParameterSet of New-AzureRmVm if no Location is specified.
