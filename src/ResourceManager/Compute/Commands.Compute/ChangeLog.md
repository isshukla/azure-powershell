--- conflicted
+++ resolved
@@ -19,12 +19,9 @@
         - Additional information about change #1
 -->
 ## Current Release
-<<<<<<< HEAD
 * Add support for UltraSSD and Gallery Images in the simple param sets for `New-AzVm(ss)` cmdlets.
-=======
 
 ## Version 5.9.0
->>>>>>> 658a82ab
 * Fixed identity issue for SystemAssigned identity
 * Update dependencies for type mapping issue
 
