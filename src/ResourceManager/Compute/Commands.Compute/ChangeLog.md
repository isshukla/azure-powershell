
<!--
    Please leave this section at the top of the change log.

    Changes for the current release should go under the section titled "Current Release", and should adhere to the following format:

    ## Current Release
    * Overview of change #1
        - Additional information about change #1
    * Overview of change #2
        - Additional information about change #2
        - Additional information about change #2
    * Overview of change #3
    * Overview of change #4
        - Additional information about change #4

    ## YYYY.MM.DD - Version X.Y.Z (Previous Release)
    * Overview of change #1
        - Additional information about change #1
-->
## Current Release
<<<<<<< HEAD
* Add support for UltraSSD and Gallery Images in the simple param sets for `New-AzVm(ss)` cmdlets.
=======
* Fixed identity issue for SystemAssigned identity
* Update dependencies for type mapping issue
>>>>>>> 51611a7b

## Version 5.8.0
* Add Add-AzureRmVmssVMDataDisk and Remove-AzureRmVmssVMDataDisk cmdlets
* Get-AzureRmVMImage shows AutomaticOSUpgradeProperties
* Fixed SetAzureRmVMChefExtension -BootstrapOptions and -JsonAttribute option values are not setting in json format.

## Version 5.7.2
* Add EnableUltraSSD switch parameter to New-AzureRmVMConfiig and New-AzureRmVmssConfig.
* Add UltraSSDEnabled parameter to Update-AuzreRmVM and Update-AzureRmVmss.
* Shared Gallery cmdlets

## Version 5.7.1
* Add DiskIOPSReadWrite and  DiskMBpsReadWrite parameters to New-AzureRmDiskConfig and New-AzureRmDiskUpdateConfig cmdlets 
* Add DiffDiskSetting parameter to Set-AzureRmVmOSDisk and Set-AzureRmVmssStorageProfile cmdlets
* Add Location parameter to Get-AzureRmVM
* Added new sizes to the whitelist of VM sizes for which accelerated networking will be turned on when using the simple param set for `New-AzureRmVm`
* Added ResourceName argument completer to all cmdlets.

## Version 5.7.0
* Fix Get-AzureRmVM -ResourceGroupName <rg> to return more than 50 results if needed
* Added an example of the `SimpleParameterSet` to New-AzureRmVmss cmdlet help.
* Fixed a typo in the Azure Disk Encryption progress message

## Version 5.6.0
* Move dependencies on Keyvault and Storage to the common dependencies
* Add support for more virutal machine sizes to AEM cmdlets
* Add PublicIPPrefix parameter to New-AzureRmVmssIpConfig
* Add ResourceId parameter to Invoke-AzureRmVMRunCommand cmdelt
* Add Invoke-AzureRmVmssVMRunCommand cmdlet
* Update the Compute client library to version 22.0.0

## Version 5.5.2
* Fixed the issue that target is missing in error output.
* Fixed issue with storage account type for VM with managed disk
* Fixed issue with default resource groups not being set.
* Fix AEM Extension cmdlets for other environments, for example Azure China
* Updated common runtime assemblies

## Version 5.5.1
* Fixed the issue that target is missing in error output.
* Fixed issue with storage account type for VM with managed disk
* Fixed issue with default resource groups not being set.
* Fix AEM Extension cmdlets for other environments, for example Azure China

## Version 5.5.0
* Updated to the latest version of the Azure ClientRuntime.
* Add EvictionPolicy parameter to New-AzureRmVmssConfig
* Use default location in the DiskFileParameterSet of New-AzureRmVm if no Location is specified.
* Fix parameter description in Save-AzureRmVMImage
* Fix Get-AzureRmVMDiskEncryptionStatus cmdlet for certain singlepass related scenarios

## Version 5.4.0
* Fix issue with creating a vm using `DiskFileParameterSet` in `New-AzureRmVm` failing because of `PremiumLRS` storage account type renaming.
* Fix Invoke-AzureRmVMRunCommand cmdlet
* Update Get-AzureRmAvailabilitySet to enable list all availability sets in a subscription.  (ResouceGroupName parameter is now optional.)
* Update SimpleParameterSet of `New-AzureRmVm` to enable Accelerated Network on qualifying vms.
* Update New-AzureRmVmss simple parameter set to fail creating the vmss when a user specified LB already exists.
* Update example for New-AzureRmDisk
* Add example for `New-AzureRmVM`
* Updated all help files to include full parameter types and correct input/output types.
* Update description for Set-AzureRmVMOSDisk
* Update Example 1 for Set-AzureRmVMBginfoExtension to correct spelling and prefix. 

## Version 5.3.0
* Add -Tag parameter to Update/New-AzureRmAvailabilitySet
* Add example for `Add-AzureRmVmssExtension`
* Add examples for `Remove-AzureRmVmssExtension`
* Update help for `Set-AzureRmVMAccessExtension`
* Update SimpleParameterSet for New-AzureRmVmss to set SinglePlacementGroup to false by default and add switch parameter `SinglePlacementGroup` that enables the user to create the VMSS in a single placement group.
* Fixed Disable-AzureRmVmDiskEncryption to work for VMs encrypted without AAD parameters

## Version 5.2.0
* IP Tag feature for VMSS
    - `New-AzureRmVmssIpTagConfig` cmdlet is added
    - IpTag parameter is added to New-AzureRmVmssIpConfig
* Auto OS Rollback feature for VMSS
    - DisableAutoRollback parameters are added to New-AzureRmVmssConfig and Update-AzureRmVmss
* OS Upgrade History feature for Vmss
    - OSUpgradeHistory switch parameter is added to Get-AzureRmVmss
* Fixed formatting of OutputType in help files

## Version 5.1.1
* ResourceId tab completer applied to the cmdelts top level resource id parameters if any.
* `Get-AzureRmVmDiskEncryptionStatus` fixes an issue observed for VMs with no data disks
* Update Compute client library version to fix following cmdlets
    - Grant-AzureRmDiskAccess
    - Grant-AzureRmSnapshotAccess
    - Save-AzureRmVMImage
* Fixed following cmdlets to show `operation ID` and `operation status` correctly:
    - Start-AzureRmVM
    - Stop-AzureRmVM
    - Restart-AzureRmVM
    - Set-AzureRmVM
    - Remove-AzuerRmVM
    - Set-AzureRmVmss
    - Start-AzureRmVmssRollingOSUpgrade
    - Stop-AzureRmVmssRollingUpgrade
    - Start-AzureRmVmss
    - Restart-AzureRmVmss
    - Stop-AzureRmVmss
    - Remove-AzureRmVmss
    - ConvertTo-AzureRmVMManagedDisk
    - Revoke-AzureRmSnapshotAccess
    - Remove-AzureRmSnapshot
    - Revoke-AzureRmDiskAccess
    - Remove-AzureRmDisk
    - Remove-AzureRmContainerService
    - Remove-AzureRmAvailabilitySet


## Version 5.1.0
* VMSS VM Update feature
    - Added `Update-AzureRmVmssVM` and `New-AzureRmVMDataDisk` cmdlets
    - Add VirtualMachineScaleSetVM parameter to `Add-AzureRmVMDataDisk` cmdlet to support adding a data disk to Vmss VM.

## Version 5.0.0
* `New-AzureRmVm` and `New-AzureRmVmss` support verbose output of parameters
* `New-AzureRmVm` and `New-AzureRmVmss` (simple parameter set) support assigning user defined and(or) system defined identities to the VM(s).
* VMSS Redeploy and PerformMaintenance feature
    -  Add new switch parameter -Redeploy and -PerformMaintenance to `Set-AzureRmVmss` and `Set-AzureRmVmssVM`
* Add DisableVMAgent switch parameter to `Set-AzureRmVMOperatingSystem` cmdlet
* `New-AzureRmVm` and `New-AzureRmVmss` (simple parameter set) support a `Win10` image.
* `Repair-AzureRmVmssServiceFabricUpdateDomain` cmdlet is added.
* Set minimum dependency of module to PowerShell 5.0
* Introduce multiple breaking changes
    - Please refer to the migration guide for more details
* `Set-AzureRmVmDiskEncryptionExtension` makes AAD parameters optional

## Version 4.6.0
* `Get-AzureRmVmssDiskEncryptionStatus` supports encryption status at data disk level
* `Get-AzureRmVmssVmDiskEncryptionStatus` supports encryption status at data disk level
* Update for Zone Resilient
* `New-AzureRmVm` and `New-AzureRmVmss` (simple parameter set) support availability zones.
* Updated to the latest version of the Azure ClientRuntime

## Version 4.5.0
* `New-AzureRmVM` and `New-AzureRmVMSS` support data disks.
* `New-AzureRmVM` and `New-AzureRmVMSS` support custom image by name or by id.
* Log analytic feature
    - Added `Export-AzureRmLogAnalyticRequestRateByInterval` cmdlet
    - Added `Export-AzureRmLogAnalyticThrottledRequests` cmdlet
* Fix issue with Default Resource Group in CloudShell

## Version 4.4.0
* `New-AzureRmVMSS` prints connection strings in verbose mode.
* `New-AzureRmVmss` supports public IP address, load balancing rules, inbound NAT rules.
* WriteAccelerator feature
    - Added WriteAccelerator switch parameter to the following cmdlets:
          Set-AzureRmVMOSDisk
          Set-AzureRmVMDataDisk
          Add-AzureRmVMDataDisk
          Add-AzureRmVmssDataDisk
    - Added OsDiskWriteAccelerator switch parameter to the following cmdlet:
          Set-AzureRmVmssStorageProfile.
    - Added OsDiskWriteAccelerator Boolean parameter to the following cmdlets:
          Update-AzureRmVM
          Update-AzureRmVmss

## Version 4.3.2
* Fix ErrorAction issue for some of Get cmdlets.

## Version 4.3.1
* `New-AzureRmVm` and `New-AzureRmVmss` get information about an image from Azure.

## Version 4.3.0
* Added `FullyQualifiedDomainName` to `PSVirtualMachinScaleSet`.
* Added `AvailabilitySetName` parameter to the simplified parameterset of `New-AzureRmVm`.
* Corrected usage of `Login-AzureRmAccount` to use `Connect-AzureRmAccount`
* User assigned identity support for VM and VM scale set
- IdentityType and IdentityId parameters are added to New-AzureRmVMConfig, New-AzureRmVmssConfig, Update-AzureRmVM and Update-AzureRmVmss
* Added EnableIPForwarding parameter to Add-AzureRmVmssNetworkInterfaceConfig
* Added Priority parameter to New-AzureRmVmssConfig

## Version 4.2.0
* Added simplified parameter set to New-AzureRmVmss, which creates a Virtual Machine Scale Set and all required resources using smart defaults
* Added Location Completer to -Location parameters allowing tab completion through valid Locations
* Added ResourceGroup Completer to -ResourceGroup parameters allowing tab completion through resource groups in current subscription
* Obsoleted -Tags in favor of -Tag for New-AzureRmVm and Update-AzureRmVm
* Fixed Get-AzureRmComputeResourceSku cmdlet when Zone is included in restriction.
* Updated Diagnostics Agent configuration schema for Azure Monitor sink support.
* Fixed a non-existing resource group creation problem for New-AzureRmVM

## Version 4.1.1
* Get-AzureRmComputeResourceSku shows zone information.
* Update Disable-AzureRmVmssDiskEncryption to fix issue https://github.com/Azure/azure-powershell/issues/5038
* Added -AsJob support for long-running Compute cmdlets. Allows selected cmdlets to run in the background and return a job to track and control progress.
    - Affected cmdlets include: New-, Update-, Set-, Remove-, Start-, Restart-, Stop- cmdlets for Virtual Machines and Virtual Machine Scale Sets
* Added simplified parameter set to New-AzureRmVM, which creates a Virtual Machine and all required resources using smart defaults

## Version 4.0.1
* Fixed assembly loading issue that caused some cmdlets to fail when executing

## Version 4.0.0
* Azure Disk Encryption Extension Commands
    - New Parameter for 'Set-AzureRmVmDiskEncryptionExtension': '-EncryptFormatAll' encrypt formats data disks
    - New Parameters for 'Set-AzureRmVmDiskEncryptionExtension': '-ExtensionPublisherName' and '-ExtensionType' allow switching to other versions of the extension
    - New Parameters for 'Disable-AzureRmVmDiskEncryption': '-ExtensionPublisherName' and '-ExtensionType' allow switching to other versions of the extension
    - New Parameters for 'Get-AzureRmVmDiskEncryptionStatus': '-ExtensionPublisherName' and '-ExtensionType' allow switching to other versions of the extension
* Set-AzureRmVMAEMExtension: Add support for Dv3 and Ev3 series
* Add support for online help
    - Run Get-Help with the -Online parameter to open the online help in your default Internet browser

## Version 3.4.1

## Version 3.4.0
* Run Command feature:
    - New cmdlet: 'Invoke-AzureRmVMRunCommand' invokes a run command on a VM
    - New cmdlet: 'Get-AzureRmVMRunCommandDocument' shows available run command documents
* Add 'StorageAccountType' parameter to Set-AzureRmDataDisk
* Availability Zone support for virtual machine, VM scale set, and disk
    - New paramter: 'Zone' is added to New-AzureRmVM, New-AzureRmVMConfig, New-AzureRmVmssConfig, New-AzureRmDiskConfig
* VM scale set rolling upgrade feature:
    - New cmdlet: 'Start-AzureRmVmssRollingOSUpgrade' invokes OS rolling upgrade of VM scale set
    - New cmdlet: 'Set-AzureRmVmssRollingUpgradePolicy' sets upgrade policy for VM scale set rolling upgrade.
    - New cmdlet: 'Stop-AzureRmVmssRollingUpgrade' cancels rolling upgrade of VM scale set
    - New cmdlet: 'Get-AzureRmVmssRollingUpgrade' shows the status of VM scale set rolling upgrade.
* AssignIdentity switch parameter is introduced for system assigned identity.
    - New parameter: 'AssignIdentity' is added to New-AzureRmVMConfig, New-AzureRmVmssConfig and Update-AzureRmVM
* Vmss disk encryption feature:
    - New cmdlet: 'Set-AzureRmVmssDiskEncryptionExtension' enables disk encryption on VM scale set
    - New cmdlet: 'Disable-AzureRmVmssDiskEncryption' disables disk encryption on VM scale set
    - New cmdlet: 'Get-AzureRmVmssDiskEncryptionStatus' shows the disk encryption status of a VM scale set
    - New cmdelt: 'Get-AzureRmVmssVMDiskEncryptionStatus' shows the disk encryption status of VMs in a VM scale set

## Version 3.3.1
*
## Version 3.3.0
* Set-AzureRmVMAEMExtension: Add support for new Premium Disk sizes
* Set-AzureRmVMAEMExtension: Add support for M series
* Add ForceUpdateTag parameter to Add-AzureRmVmssExtension
* Add Primary parameter to New-AzureRmVmssIpConfig
* Add EnableAcceleratedNetworking parameter to Add-AzureRmVmssNetworkInterfaceConfig
* Add InstanceId to Set-AzureRmVmss
* Expose MaintenanceRedeployStatus to Get-AzureRmVM -Status output
* Expose Restriction and Capability to the table format of Get-AzureRmComputeResourceSku

## Version 3.2.1
- Fix issue with VM DIsk and VM Disk snapshot create and update cmdlets, (link)[https://github.com/azure/azure-powershell/issues/4309]
  - New-AzureRmDisk
  - New-AzureRmSnapshot
  - Update-AzureRmDisk
  - Update-AzureRmSnapshot

## Version 3.2.0
* Storage account type support for Image disk:
    - 'StorageAccountType' parameter is added to Set-AzureRmImageOsDisk and Add-AzureRmImageDataDisk
* PrivateIP and PublicIP feature in Vmss Ip Configuration:
    - 'PrivateIPAddressVersion', 'PublicIPAddressConfigurationName', 'PublicIPAddressConfigurationIdleTimeoutInMinutes', 'DnsSetting' names are added to New-AzureRmVmssIpConfig
    - 'PrivateIPAddressVersion' parameter for specifying IPv4 or IPv6 is added to New-AzureRmVmssIpConfig
* Performance Maintenance feature:
    - 'PerformMaintenance' switch parameter is added to Restart-AzureRmVM.
    - Get-AzureRmVM -Status shows the information of performance maintenance of the given VM
* Virtual Machine Identity feature:
    - 'IdentityType' parameter is added to New-AzureRmVMConfig and UpdateAzureRmVM
    - Get-AzureRmVM shows the information of the identity of the given VM
* Vmss Identity feature:
    - 'IdentityType' parameter is added to to New-AzureRmVmssConfig
    - Get-AzureRmVmss shows the information of the identity of the given Vmss
* Vmss Boot Diagnostics feature:
    - New cmdlet for setting boot diagnostics of Vmss object: Set-AzureRmVmssBootDiagnostics
    - 'BootDiagnostic' parameter is added to New-AzureRmVmssConfig
* Vmss LicenseType feature:
    - 'LicenseType' parameter is added to New-AzureRmVmssConfig
* RecoveryPolicyMode support:
    - 'RecoveryPolicyMode' paramter is added to New-AzureRmVmssConfig
* Compute Resource Sku feature:
    - New cmdlet 'Get-AzureRmComputeResourceSku' list all compute resource skus

## Version 3.1.0
* Fix Test-AzureRmVMAEMExtension for virtual machines with multiple managed disks
* Updated Set-AzureRmVMAEMExtension: Add caching information for Premium managed disks
* Add-AzureRmVhd: The size limit on vhd is increased to 4TB.
* Stop-AzureRmVM: Clarify documentation for STayProvisioned parameter
* New-AzureRmDiskUpdateConfig
  * Deprecated parameters CreateOption, StorageAccountId, ImageReference, SourceUri, SourceResourceId
* Set-AzureRmDiskUpdateImageReference: Deprecated cmdlet
* New-AzureRmSnapshotUpdateConfig
  * Deprecated parameters CreateOption, StorageAccountId, ImageReference, SourceUri, SourceResourceId
* Set-AzureRmSnapshotUpdateImageReference: Deprecated Cmdlet

## Version 3.0.1

## Version 3.0.0
* Updated Set-AzureRmVMAEMExtension and Test-AzureRmVMAEMExtension cmdlets to support Premium managed disks
* Backup encryption settings for IaaS VMs and restore on failure
* ChefServiceInterval option is renamed to ChefDaemonInterval now. Old one will continue to work however.
* Remove duplicated DataDiskNames and NetworkInterfaceIDs properties from PS VM object.
  - Make DataDiskNames and NetworkInterfaceIDs parameters optional in Remove-AzureRmVMDataDisk and Remove-AzureRmVMNetworkInterface, respectively.
* Fix the piping issue of Get cmdlets when the Get cmdlets return a list object.
* Cmdlets that conflicted with RDFE cmdlets have been renamed. See issue https://github.com/Azure/azure-powershell/issues/2917 for more details
    - `New-AzureVMSqlServerAutoBackupConfig` has been renamed to `New-AzureRmVMSqlServerAutoBackupConfig`
    - `New-AzureVMSqlServerAutoPatchingConfig` has been renamed to `New-AzureRmVMSqlServerAutoPatchingConfig`
    - `New-AzureVMSqlServerKeyVaultCredentialConfig` has been renamed to `New-AzureRmVMSqlServerKeyVaultCredentialConfig`

## Version 2.9.0
* Fix bug in Get-* cmdlets, to allow retrieving multiple pages of data (more than 120 items)

## Version 2.8.0
* Updated Set-AzureRmVMAEMExtension and Test-AzureRmVMAEMExtension cmdlets to support managed disks

## Version 2.7.0
* Updated Set-AzureRmVMDscExtension cmdlet WmfVersion parameter to support "5.1"
* Updated Set-AzureRmVMChefExtension cmdlet to add following new options :
  - Daemon: Configures the chef-client service for unattended execution. e.g. -Daemon 'none' or e.g. -Daemon 'service'."
  - Secret: The encryption key used to encrypt and decrypt the data bag item values.
  - SecretFile: The path to the file that contains the encryption key used to encrypt and decrypt the data bag item values.
* Fix for Get-AzureRmVM: Get-AzureRmVM did not display anything when the output includes availability set property.
* New cmdlets:
    - Update-AzureRmAvailabilitySet: can update an unmanaged availability set to a managed availability set.
    - Add-AzureRmVmssDataDisk, Remove-AzureRmVmssDataDisk
* New parameter, SkipVmBackup, for cmdlet Set-AzureRmVMDiskEncryptionExtension to allow user to skip backup creation for Linux VMs

## Version 2.6.0
* New cmdlets for Managed disk
    - Disk cmdlets: New-AzureRmDisk, Update-AzureRmDisk, Get-AzureRmDisk, Remove-AzureRmDisk,
                    Grant-AzureRmDiskAccess, Revoke-AzureRmDiskAccess,
                    New-AzureRmDiskConfig, Set-AzureRmDiskDiskEncryptionKey, Set-AzureRmDiskImageReference, Set-AzureRmDiskKeyEncryptionKey,
                    New-AzureRmDiskUpdateConfig, Set-AzureRmDiskUpdateDiskEncryptionKey, Set-AzureRmDiskUpdateImageReference, Set-AzureRmDiskUpdateKeyEncryptionKey
    - Snapshot cmdlets: New-AzureRmSnapshot, Update-AzureRmSnapshot, Get-AzureRmSnapshot, Remove-AzureRmSnapshot,
                        Grant-AzureRmSnapshotAccess, Revoke-AzureRmSnapshotAccess,
                        New-AzureRmSnapshotConfig, Set-AzureRmSnapshotDiskEncryptionKey, Set-AzureRmSnapshotImageReference, Set-AzureRmSnapshotKeyEncryptionKey,
                        New-AzureRmSnapshotUpdateConfig, Set-AzureRmSnapshotUpdateDiskEncryptionKey, Set-AzureRmSnapshotUpdateImageReference, Set-AzureRmSnapshotUpdateKeyEncryptionKey
    - Image cmdlets: New-AzureRmImage, Get-AzureRmImage, Remove-AzureRmImage,
                     New-AzureRmImageConfig, Set-AzureRmImageOsDisk, Add-AzureRmImageDataDisk, Remove-AzureRmImageDataDisk
    - VM cmdlet: ConvertTo-AzureRmVMManagedDisk

## Version 2.5.0
* Fix Get-AzureRmVM with -Status issue: Get-AzureRmVM throws an exception when Get-AzureRmVM lists multiple VMs and some of the VMs are deleted during Get-AzureRmVM is performed.
* New parameters in New-AzureRmVMSqlServerAutoBackupConfig cmdlet to support Auto Backup for SQL Server 2016 VMs.
    - BackupSystemDbs : Specifies if system databases should be added to Sql Server Managed Backup.
    - BackupScheduleType : Specifies the type of managed backup schedule, manual or automated. If it's manual, schedule settings need to be specified.
    - FullBackupFrequency : Specifies the frequency of Full Backup, daily or weekly.
    - FullBackupStartHour : Specifies the hour of the day when the Sql Server Full Backup should start.
    - FullBackupWindowInHours : Specifies the window (in hours) when Sql Server Full Backup should occur.
    - LogBackupFrequencyInMinutes : Specifies the frequency of Sql Server Log Backup.
* New-AzureVMSqlServer* cmdlets are renamed to New-AzureRmVMSqlServer* now. Old ones will continue to work however.

## Version 2.4.0
* Add Remove-AzureRmVMSecret cmdlet.
* Based on user feedback (https://github.com/Azure/azure-powershell/issues/1384), we've added a DisplayHint property to VM object to enable Compact and Expand display modes. This is similar to `Get -Date - DisplayHint Date` cmdlet. By default, the return of `Get-AzureRmVm -ResourceGroupName <rg-name> -Name <vm-name>` will be compact. You can expand the output using `-DisplayHint Expand` parameter.
* UPCOMING BREAKING CHANGE Notification: We've added a warning about removing ` DataDiskNames` and ` NetworkInterfaceIDs` properties from the returned VM object from `Get-AzureRmVm -ResourceGroupName <rg-name> -Name <vm-name` cmdlet. Please update your scripts to access these properties in the following way:
    - `$vm.StorageProfile.DataDisks`
    - `$vm.NetworkProfile.NetworkInterfaces`
* Updated Set-AzureRmVMChefExtension cmdlet to add following new options :
    - JsonAttribute : A JSON string to be added to the first run of chef-client. e.g. -JsonAttribute '{"container_service": {"chef-init-test": {"command": "C:\\opscode\\chef\\bin"}}}'
    - ChefServiceInterval : Specifies the frequency (in minutes) at which the chef-service runs. If in case you don't want the chef-service to be installed on the Azure VM then set value as 0 in this field. e.g. -ChefServiceInterval 45

## Version 2.3.0
* Update formats for list of VMs, VMScaleSets and ContainerService
    - The default format of Get-AzureRmVM, Get-AzureRmVmss and Get-AzureRmContainerService is not table format when these cmdlets call List Operation
* Fix overprovision issue for VMScaleSet
    - Because of the bug in Compute client library (and Swagger spec) regarding overprovision property of VMScaleSet, this property did not show up correctly.
* Better piping scenario for VMScaleSets and ContainerService cmdlets
    - VMScaleSet and ContainerService now have "ResourceGroupName" property, so when piping Get command to Delete/Update command, -ResourceGroupName is not required.
* Separate paremater sets for Set-AzureRmVM with Generalized and Redeploy parameter
* Reduce time taken by Get-AzureRmVMDiskEncryptionStatus cmdlet from two minutes to under five seconds
* Allow Set-AzureRmVMDiskEncryptionStatus to be used with VHDs residing in multiple resource groups<|MERGE_RESOLUTION|>--- conflicted
+++ resolved
@@ -19,12 +19,9 @@
         - Additional information about change #1
 -->
 ## Current Release
-<<<<<<< HEAD
 * Add support for UltraSSD and Gallery Images in the simple param sets for `New-AzVm(ss)` cmdlets.
-=======
 * Fixed identity issue for SystemAssigned identity
 * Update dependencies for type mapping issue
->>>>>>> 51611a7b
 
 ## Version 5.8.0
 * Add Add-AzureRmVmssVMDataDisk and Remove-AzureRmVmssVMDataDisk cmdlets
