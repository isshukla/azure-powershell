
<!--
    Please leave this section at the top of the change log.

    Changes for the upcoming release should go under the section titled "Upcoming Release", and should adhere to the following format:

    ## Upcoming Release
    * Overview of change #1
        - Additional information about change #1
    * Overview of change #2
        - Additional information about change #2
        - Additional information about change #2
    * Overview of change #3
    * Overview of change #4
        - Additional information about change #4

    ## YYYY.MM.DD - Version X.Y.Z (Previous Release)
    * Overview of change #1
        - Additional information about change #1
-->
## Upcoming Release
<<<<<<< HEAD
* Name is now optional in ID parameter set for Restart/Start/Stop/Remove/Set-AzVM and Save-AzVMImage
=======
* Updated the description of ID in help files
>>>>>>> 5a6cd383

## Version 1.0.0
* General availability of `Az.Compute` module
* Breaking changes
    - IdentityIds are removed from Identity property in PSVirtualMachine and PSVirtualMachineScaleSet object.
    - The type of InstanceView property of PSVirtualMachineScaleSetVM object is changed from VirtualMachineInstanceView to VirtualMachineScaleSetVMInstanceView.
    - AutoOSUpgradePolicy and AutomaticOSUpgrade properties are removed from UpgradePolicy property.
    - The type of Sku property in PSSnapshotUpdate object is changed from DiskSku to SnapshotSku.
    - VmScaleSetVMParameterSet is removed from Add-AzVMDataDisk.<|MERGE_RESOLUTION|>--- conflicted
+++ resolved
@@ -19,11 +19,8 @@
         - Additional information about change #1
 -->
 ## Upcoming Release
-<<<<<<< HEAD
 * Name is now optional in ID parameter set for Restart/Start/Stop/Remove/Set-AzVM and Save-AzVMImage
-=======
 * Updated the description of ID in help files
->>>>>>> 5a6cd383
 
 ## Version 1.0.0
 * General availability of `Az.Compute` module
