
<!--
    Please leave this section at the top of the change log.

    Changes for the current release should go under the section titled "Current Release", and should adhere to the following format:

    ## Current Release
    * Overview of change #1
        - Additional information about change #1
    * Overview of change #2
        - Additional information about change #2
        - Additional information about change #2
    * Overview of change #3
    * Overview of change #4
        - Additional information about change #4

    ## YYYY.MM.DD - Version X.Y.Z (Previous Release)
    * Overview of change #1
        - Additional information about change #1
-->
## Current Release
<<<<<<< HEAD
* Add DiffDiskSetting parameter to Set-AzureRmVmOSDisk and Set-AzureRmVmssStorageProfile cmdlets
* Fix Get-AzureRmVM -ResourceGroupName <rg> to return more than 50 results if needed
* Add Location parameter to Get-AzureRmVM
* Shared Gallery cmdlets
=======
* Added an example of the `SimpleParameterSet` to New-AzureRmVmss cmdlet help.

>>>>>>> 2bb79e0c

## Version 5.6.0
* Move dependencies on Keyvault and Storage to the common dependencies
* Add support for more virutal machine sizes to AEM cmdlets
* Add PublicIPPrefix parameter to New-AzureRmVmssIpConfig
* Add ResourceId parameter to Invoke-AzureRmVMRunCommand cmdelt
* Add Invoke-AzureRmVmssVMRunCommand cmdlet
* Update the Compute client library to version 22.0.0

## Version 5.5.2
* Fixed the issue that target is missing in error output.
* Fixed issue with storage account type for VM with managed disk
* Fixed issue with default resource groups not being set.
* Fix AEM Extension cmdlets for other environments, for example Azure China
* Updated common runtime assemblies

## Version 5.5.1
* Fixed the issue that target is missing in error output.
* Fixed issue with storage account type for VM with managed disk
* Fixed issue with default resource groups not being set.
* Fix AEM Extension cmdlets for other environments, for example Azure China

## Version 5.5.0
* Updated to the latest version of the Azure ClientRuntime.
* Add EvictionPolicy parameter to New-AzureRmVmssConfig
* Use default location in the DiskFileParameterSet of New-AzureRmVm if no Location is specified.
* Fix parameter description in Save-AzureRmVMImage
* Fix Get-AzureRmVMDiskEncryptionStatus cmdlet for certain singlepass related scenarios

## Version 5.4.0
* Fix issue with creating a vm using `DiskFileParameterSet` in `New-AzureRmVm` failing because of `PremiumLRS` storage account type renaming.
* Fix Invoke-AzureRmVMRunCommand cmdlet
* Update Get-AzureRmAvailabilitySet to enable list all availability sets in a subscription.  (ResouceGroupName parameter is now optional.)
* Update SimpleParameterSet of `New-AzureRmVm` to enable Accelerated Network on qualifying vms.
* Update New-AzureRmVmss simple parameter set to fail creating the vmss when a user specified LB already exists.
* Update example for New-AzureRmDisk
* Add example for `New-AzureRmVM`
* Updated all help files to include full parameter types and correct input/output types.
* Update description for Set-AzureRmVMOSDisk
* Update Example 1 for Set-AzureRmVMBginfoExtension to correct spelling and prefix. 

## Version 5.3.0
* Add -Tag parameter to Update/New-AzureRmAvailabilitySet
* Add example for `Add-AzureRmVmssExtension`
* Add examples for `Remove-AzureRmVmssExtension`
* Update help for `Set-AzureRmVMAccessExtension`
* Update SimpleParameterSet for New-AzureRmVmss to set SinglePlacementGroup to false by default and add switch parameter `SinglePlacementGroup` that enables the user to create the VMSS in a single placement group.
* Fixed Disable-AzureRmVmDiskEncryption to work for VMs encrypted without AAD parameters

## Version 5.2.0
* IP Tag feature for VMSS
    - `New-AzureRmVmssIpTagConfig` cmdlet is added
    - IpTag parameter is added to New-AzureRmVmssIpConfig
* Auto OS Rollback feature for VMSS
    - DisableAutoRollback parameters are added to New-AzureRmVmssConfig and Update-AzureRmVmss
* OS Upgrade History feature for Vmss
    - OSUpgradeHistory switch parameter is added to Get-AzureRmVmss
* Fixed formatting of OutputType in help files

## Version 5.1.1
* ResourceId tab completer applied to the cmdelts top level resource id parameters if any.
* `Get-AzureRmVmDiskEncryptionStatus` fixes an issue observed for VMs with no data disks
* Update Compute client library version to fix following cmdlets
    - Grant-AzureRmDiskAccess
    - Grant-AzureRmSnapshotAccess
    - Save-AzureRmVMImage
* Fixed following cmdlets to show `operation ID` and `operation status` correctly:
    - Start-AzureRmVM
    - Stop-AzureRmVM
    - Restart-AzureRmVM
    - Set-AzureRmVM
    - Remove-AzuerRmVM
    - Set-AzureRmVmss
    - Start-AzureRmVmssRollingOSUpgrade
    - Stop-AzureRmVmssRollingUpgrade
    - Start-AzureRmVmss
    - Restart-AzureRmVmss
    - Stop-AzureRmVmss
    - Remove-AzureRmVmss
    - ConvertTo-AzureRmVMManagedDisk
    - Revoke-AzureRmSnapshotAccess
    - Remove-AzureRmSnapshot
    - Revoke-AzureRmDiskAccess
    - Remove-AzureRmDisk
    - Remove-AzureRmContainerService
    - Remove-AzureRmAvailabilitySet


## Version 5.1.0
* VMSS VM Update feature
    - Added `Update-AzureRmVmssVM` and `New-AzureRmVMDataDisk` cmdlets
    - Add VirtualMachineScaleSetVM parameter to `Add-AzureRmVMDataDisk` cmdlet to support adding a data disk to Vmss VM.

## Version 5.0.0
* `New-AzureRmVm` and `New-AzureRmVmss` support verbose output of parameters
* `New-AzureRmVm` and `New-AzureRmVmss` (simple parameter set) support assigning user defined and(or) system defined identities to the VM(s).
* VMSS Redeploy and PerformMaintenance feature
    -  Add new switch parameter -Redeploy and -PerformMaintenance to `Set-AzureRmVmss` and `Set-AzureRmVmssVM`
* Add DisableVMAgent switch parameter to `Set-AzureRmVMOperatingSystem` cmdlet
* `New-AzureRmVm` and `New-AzureRmVmss` (simple parameter set) support a `Win10` image.
* `Repair-AzureRmVmssServiceFabricUpdateDomain` cmdlet is added.
* Set minimum dependency of module to PowerShell 5.0
* Introduce multiple breaking changes
    - Please refer to the migration guide for more details
* `Set-AzureRmVmDiskEncryptionExtension` makes AAD parameters optional

## Version 4.6.0
* `Get-AzureRmVmssDiskEncryptionStatus` supports encryption status at data disk level
* `Get-AzureRmVmssVmDiskEncryptionStatus` supports encryption status at data disk level
* Update for Zone Resilient
* `New-AzureRmVm` and `New-AzureRmVmss` (simple parameter set) support availability zones.
* Updated to the latest version of the Azure ClientRuntime

## Version 4.5.0
* `New-AzureRmVM` and `New-AzureRmVMSS` support data disks.
* `New-AzureRmVM` and `New-AzureRmVMSS` support custom image by name or by id.
* Log analytic feature
    - Added `Export-AzureRmLogAnalyticRequestRateByInterval` cmdlet
    - Added `Export-AzureRmLogAnalyticThrottledRequests` cmdlet
* Fix issue with Default Resource Group in CloudShell

## Version 4.4.0
* `New-AzureRmVMSS` prints connection strings in verbose mode.
* `New-AzureRmVmss` supports public IP address, load balancing rules, inbound NAT rules.
* WriteAccelerator feature
    - Added WriteAccelerator switch parameter to the following cmdlets:
          Set-AzureRmVMOSDisk
          Set-AzureRmVMDataDisk
          Add-AzureRmVMDataDisk
          Add-AzureRmVmssDataDisk
    - Added OsDiskWriteAccelerator switch parameter to the following cmdlet:
          Set-AzureRmVmssStorageProfile.
    - Added OsDiskWriteAccelerator Boolean parameter to the following cmdlets:
          Update-AzureRmVM
          Update-AzureRmVmss

## Version 4.3.2
* Fix ErrorAction issue for some of Get cmdlets.

## Version 4.3.1
* `New-AzureRmVm` and `New-AzureRmVmss` get information about an image from Azure.

## Version 4.3.0
* Added `FullyQualifiedDomainName` to `PSVirtualMachinScaleSet`.
* Added `AvailabilitySetName` parameter to the simplified parameterset of `New-AzureRmVm`.
* Corrected usage of `Login-AzureRmAccount` to use `Connect-AzureRmAccount`
* User assigned identity support for VM and VM scale set
- IdentityType and IdentityId parameters are added to New-AzureRmVMConfig, New-AzureRmVmssConfig, Update-AzureRmVM and Update-AzureRmVmss
* Added EnableIPForwarding parameter to Add-AzureRmVmssNetworkInterfaceConfig
* Added Priority parameter to New-AzureRmVmssConfig

## Version 4.2.0
* Added simplified parameter set to New-AzureRmVmss, which creates a Virtual Machine Scale Set and all required resources using smart defaults
* Added Location Completer to -Location parameters allowing tab completion through valid Locations
* Added ResourceGroup Completer to -ResourceGroup parameters allowing tab completion through resource groups in current subscription
* Obsoleted -Tags in favor of -Tag for New-AzureRmVm and Update-AzureRmVm
* Fixed Get-AzureRmComputeResourceSku cmdlet when Zone is included in restriction.
* Updated Diagnostics Agent configuration schema for Azure Monitor sink support.
* Fixed a non-existing resource group creation problem for New-AzureRmVM

## Version 4.1.1
* Get-AzureRmComputeResourceSku shows zone information.
* Update Disable-AzureRmVmssDiskEncryption to fix issue https://github.com/Azure/azure-powershell/issues/5038
* Added -AsJob support for long-running Compute cmdlets. Allows selected cmdlets to run in the background and return a job to track and control progress.
    - Affected cmdlets include: New-, Update-, Set-, Remove-, Start-, Restart-, Stop- cmdlets for Virtual Machines and Virtual Machine Scale Sets
* Added simplified parameter set to New-AzureRmVM, which creates a Virtual Machine and all required resources using smart defaults

## Version 4.0.1
* Fixed assembly loading issue that caused some cmdlets to fail when executing

## Version 4.0.0
* Azure Disk Encryption Extension Commands
    - New Parameter for 'Set-AzureRmVmDiskEncryptionExtension': '-EncryptFormatAll' encrypt formats data disks
    - New Parameters for 'Set-AzureRmVmDiskEncryptionExtension': '-ExtensionPublisherName' and '-ExtensionType' allow switching to other versions of the extension
    - New Parameters for 'Disable-AzureRmVmDiskEncryption': '-ExtensionPublisherName' and '-ExtensionType' allow switching to other versions of the extension
    - New Parameters for 'Get-AzureRmVmDiskEncryptionStatus': '-ExtensionPublisherName' and '-ExtensionType' allow switching to other versions of the extension
* Set-AzureRmVMAEMExtension: Add support for Dv3 and Ev3 series
* Add support for online help
    - Run Get-Help with the -Online parameter to open the online help in your default Internet browser

## Version 3.4.1

## Version 3.4.0
* Run Command feature:
    - New cmdlet: 'Invoke-AzureRmVMRunCommand' invokes a run command on a VM
    - New cmdlet: 'Get-AzureRmVMRunCommandDocument' shows available run command documents
* Add 'StorageAccountType' parameter to Set-AzureRmDataDisk
* Availability Zone support for virtual machine, VM scale set, and disk
    - New paramter: 'Zone' is added to New-AzureRmVM, New-AzureRmVMConfig, New-AzureRmVmssConfig, New-AzureRmDiskConfig
* VM scale set rolling upgrade feature:
    - New cmdlet: 'Start-AzureRmVmssRollingOSUpgrade' invokes OS rolling upgrade of VM scale set
    - New cmdlet: 'Set-AzureRmVmssRollingUpgradePolicy' sets upgrade policy for VM scale set rolling upgrade.
    - New cmdlet: 'Stop-AzureRmVmssRollingUpgrade' cancels rolling upgrade of VM scale set
    - New cmdlet: 'Get-AzureRmVmssRollingUpgrade' shows the status of VM scale set rolling upgrade.
* AssignIdentity switch parameter is introduced for system assigned identity.
    - New parameter: 'AssignIdentity' is added to New-AzureRmVMConfig, New-AzureRmVmssConfig and Update-AzureRmVM
* Vmss disk encryption feature:
    - New cmdlet: 'Set-AzureRmVmssDiskEncryptionExtension' enables disk encryption on VM scale set
    - New cmdlet: 'Disable-AzureRmVmssDiskEncryption' disables disk encryption on VM scale set
    - New cmdlet: 'Get-AzureRmVmssDiskEncryptionStatus' shows the disk encryption status of a VM scale set
    - New cmdelt: 'Get-AzureRmVmssVMDiskEncryptionStatus' shows the disk encryption status of VMs in a VM scale set

## Version 3.3.1
*
## Version 3.3.0
* Set-AzureRmVMAEMExtension: Add support for new Premium Disk sizes
* Set-AzureRmVMAEMExtension: Add support for M series
* Add ForceUpdateTag parameter to Add-AzureRmVmssExtension
* Add Primary parameter to New-AzureRmVmssIpConfig
* Add EnableAcceleratedNetworking parameter to Add-AzureRmVmssNetworkInterfaceConfig
* Add InstanceId to Set-AzureRmVmss
* Expose MaintenanceRedeployStatus to Get-AzureRmVM -Status output
* Expose Restriction and Capability to the table format of Get-AzureRmComputeResourceSku

## Version 3.2.1
- Fix issue with VM DIsk and VM Disk snapshot create and update cmdlets, (link)[https://github.com/azure/azure-powershell/issues/4309]
  - New-AzureRmDisk
  - New-AzureRmSnapshot
  - Update-AzureRmDisk
  - Update-AzureRmSnapshot

## Version 3.2.0
* Storage account type support for Image disk:
    - 'StorageAccountType' parameter is added to Set-AzureRmImageOsDisk and Add-AzureRmImageDataDisk
* PrivateIP and PublicIP feature in Vmss Ip Configuration:
    - 'PrivateIPAddressVersion', 'PublicIPAddressConfigurationName', 'PublicIPAddressConfigurationIdleTimeoutInMinutes', 'DnsSetting' names are added to New-AzureRmVmssIpConfig
    - 'PrivateIPAddressVersion' parameter for specifying IPv4 or IPv6 is added to New-AzureRmVmssIpConfig
* Performance Maintenance feature:
    - 'PerformMaintenance' switch parameter is added to Restart-AzureRmVM.
    - Get-AzureRmVM -Status shows the information of performance maintenance of the given VM
* Virtual Machine Identity feature:
    - 'IdentityType' parameter is added to New-AzureRmVMConfig and UpdateAzureRmVM
    - Get-AzureRmVM shows the information of the identity of the given VM
* Vmss Identity feature:
    - 'IdentityType' parameter is added to to New-AzureRmVmssConfig
    - Get-AzureRmVmss shows the information of the identity of the given Vmss
* Vmss Boot Diagnostics feature:
    - New cmdlet for setting boot diagnostics of Vmss object: Set-AzureRmVmssBootDiagnostics
    - 'BootDiagnostic' parameter is added to New-AzureRmVmssConfig
* Vmss LicenseType feature:
    - 'LicenseType' parameter is added to New-AzureRmVmssConfig
* RecoveryPolicyMode support:
    - 'RecoveryPolicyMode' paramter is added to New-AzureRmVmssConfig
* Compute Resource Sku feature:
    - New cmdlet 'Get-AzureRmComputeResourceSku' list all compute resource skus

## Version 3.1.0
* Fix Test-AzureRmVMAEMExtension for virtual machines with multiple managed disks
* Updated Set-AzureRmVMAEMExtension: Add caching information for Premium managed disks
* Add-AzureRmVhd: The size limit on vhd is increased to 4TB.
* Stop-AzureRmVM: Clarify documentation for STayProvisioned parameter
* New-AzureRmDiskUpdateConfig
  * Deprecated parameters CreateOption, StorageAccountId, ImageReference, SourceUri, SourceResourceId
* Set-AzureRmDiskUpdateImageReference: Deprecated cmdlet
* New-AzureRmSnapshotUpdateConfig
  * Deprecated parameters CreateOption, StorageAccountId, ImageReference, SourceUri, SourceResourceId
* Set-AzureRmSnapshotUpdateImageReference: Deprecated Cmdlet

## Version 3.0.1

## Version 3.0.0
* Updated Set-AzureRmVMAEMExtension and Test-AzureRmVMAEMExtension cmdlets to support Premium managed disks
* Backup encryption settings for IaaS VMs and restore on failure
* ChefServiceInterval option is renamed to ChefDaemonInterval now. Old one will continue to work however.
* Remove duplicated DataDiskNames and NetworkInterfaceIDs properties from PS VM object.
  - Make DataDiskNames and NetworkInterfaceIDs parameters optional in Remove-AzureRmVMDataDisk and Remove-AzureRmVMNetworkInterface, respectively.
* Fix the piping issue of Get cmdlets when the Get cmdlets return a list object.
* Cmdlets that conflicted with RDFE cmdlets have been renamed. See issue https://github.com/Azure/azure-powershell/issues/2917 for more details
    - `New-AzureVMSqlServerAutoBackupConfig` has been renamed to `New-AzureRmVMSqlServerAutoBackupConfig`
    - `New-AzureVMSqlServerAutoPatchingConfig` has been renamed to `New-AzureRmVMSqlServerAutoPatchingConfig`
    - `New-AzureVMSqlServerKeyVaultCredentialConfig` has been renamed to `New-AzureRmVMSqlServerKeyVaultCredentialConfig`

## Version 2.9.0
* Fix bug in Get-* cmdlets, to allow retrieving multiple pages of data (more than 120 items)

## Version 2.8.0
* Updated Set-AzureRmVMAEMExtension and Test-AzureRmVMAEMExtension cmdlets to support managed disks

## Version 2.7.0
* Updated Set-AzureRmVMDscExtension cmdlet WmfVersion parameter to support "5.1"
* Updated Set-AzureRmVMChefExtension cmdlet to add following new options :
  - Daemon: Configures the chef-client service for unattended execution. e.g. -Daemon 'none' or e.g. -Daemon 'service'."
  - Secret: The encryption key used to encrypt and decrypt the data bag item values.
  - SecretFile: The path to the file that contains the encryption key used to encrypt and decrypt the data bag item values.
* Fix for Get-AzureRmVM: Get-AzureRmVM did not display anything when the output includes availability set property.
* New cmdlets:
    - Update-AzureRmAvailabilitySet: can update an unmanaged availability set to a managed availability set.
    - Add-AzureRmVmssDataDisk, Remove-AzureRmVmssDataDisk
* New parameter, SkipVmBackup, for cmdlet Set-AzureRmVMDiskEncryptionExtension to allow user to skip backup creation for Linux VMs

## Version 2.6.0
* New cmdlets for Managed disk
    - Disk cmdlets: New-AzureRmDisk, Update-AzureRmDisk, Get-AzureRmDisk, Remove-AzureRmDisk,
                    Grant-AzureRmDiskAccess, Revoke-AzureRmDiskAccess,
                    New-AzureRmDiskConfig, Set-AzureRmDiskDiskEncryptionKey, Set-AzureRmDiskImageReference, Set-AzureRmDiskKeyEncryptionKey,
                    New-AzureRmDiskUpdateConfig, Set-AzureRmDiskUpdateDiskEncryptionKey, Set-AzureRmDiskUpdateImageReference, Set-AzureRmDiskUpdateKeyEncryptionKey
    - Snapshot cmdlets: New-AzureRmSnapshot, Update-AzureRmSnapshot, Get-AzureRmSnapshot, Remove-AzureRmSnapshot,
                        Grant-AzureRmSnapshotAccess, Revoke-AzureRmSnapshotAccess,
                        New-AzureRmSnapshotConfig, Set-AzureRmSnapshotDiskEncryptionKey, Set-AzureRmSnapshotImageReference, Set-AzureRmSnapshotKeyEncryptionKey,
                        New-AzureRmSnapshotUpdateConfig, Set-AzureRmSnapshotUpdateDiskEncryptionKey, Set-AzureRmSnapshotUpdateImageReference, Set-AzureRmSnapshotUpdateKeyEncryptionKey
    - Image cmdlets: New-AzureRmImage, Get-AzureRmImage, Remove-AzureRmImage,
                     New-AzureRmImageConfig, Set-AzureRmImageOsDisk, Add-AzureRmImageDataDisk, Remove-AzureRmImageDataDisk
    - VM cmdlet: ConvertTo-AzureRmVMManagedDisk

## Version 2.5.0
* Fix Get-AzureRmVM with -Status issue: Get-AzureRmVM throws an exception when Get-AzureRmVM lists multiple VMs and some of the VMs are deleted during Get-AzureRmVM is performed.
* New parameters in New-AzureRmVMSqlServerAutoBackupConfig cmdlet to support Auto Backup for SQL Server 2016 VMs.
    - BackupSystemDbs : Specifies if system databases should be added to Sql Server Managed Backup.
    - BackupScheduleType : Specifies the type of managed backup schedule, manual or automated. If it's manual, schedule settings need to be specified.
    - FullBackupFrequency : Specifies the frequency of Full Backup, daily or weekly.
    - FullBackupStartHour : Specifies the hour of the day when the Sql Server Full Backup should start.
    - FullBackupWindowInHours : Specifies the window (in hours) when Sql Server Full Backup should occur.
    - LogBackupFrequencyInMinutes : Specifies the frequency of Sql Server Log Backup.
* New-AzureVMSqlServer* cmdlets are renamed to New-AzureRmVMSqlServer* now. Old ones will continue to work however.

## Version 2.4.0
* Add Remove-AzureRmVMSecret cmdlet.
* Based on user feedback (https://github.com/Azure/azure-powershell/issues/1384), we've added a DisplayHint property to VM object to enable Compact and Expand display modes. This is similar to `Get -Date - DisplayHint Date` cmdlet. By default, the return of `Get-AzureRmVm -ResourceGroupName <rg-name> -Name <vm-name>` will be compact. You can expand the output using `-DisplayHint Expand` parameter.
* UPCOMING BREAKING CHANGE Notification: We've added a warning about removing ` DataDiskNames` and ` NetworkInterfaceIDs` properties from the returned VM object from `Get-AzureRmVm -ResourceGroupName <rg-name> -Name <vm-name` cmdlet. Please update your scripts to access these properties in the following way:
    - `$vm.StorageProfile.DataDisks`
    - `$vm.NetworkProfile.NetworkInterfaces`
* Updated Set-AzureRmVMChefExtension cmdlet to add following new options :
    - JsonAttribute : A JSON string to be added to the first run of chef-client. e.g. -JsonAttribute '{"container_service": {"chef-init-test": {"command": "C:\\opscode\\chef\\bin"}}}'
    - ChefServiceInterval : Specifies the frequency (in minutes) at which the chef-service runs. If in case you don't want the chef-service to be installed on the Azure VM then set value as 0 in this field. e.g. -ChefServiceInterval 45

## Version 2.3.0
* Update formats for list of VMs, VMScaleSets and ContainerService
    - The default format of Get-AzureRmVM, Get-AzureRmVmss and Get-AzureRmContainerService is not table format when these cmdlets call List Operation
* Fix overprovision issue for VMScaleSet
    - Because of the bug in Compute client library (and Swagger spec) regarding overprovision property of VMScaleSet, this property did not show up correctly.
* Better piping scenario for VMScaleSets and ContainerService cmdlets
    - VMScaleSet and ContainerService now have "ResourceGroupName" property, so when piping Get command to Delete/Update command, -ResourceGroupName is not required.
* Separate paremater sets for Set-AzureRmVM with Generalized and Redeploy parameter
* Reduce time taken by Get-AzureRmVMDiskEncryptionStatus cmdlet from two minutes to under five seconds
* Allow Set-AzureRmVMDiskEncryptionStatus to be used with VHDs residing in multiple resource groups<|MERGE_RESOLUTION|>--- conflicted
+++ resolved
@@ -19,15 +19,12 @@
         - Additional information about change #1
 -->
 ## Current Release
-<<<<<<< HEAD
 * Add DiffDiskSetting parameter to Set-AzureRmVmOSDisk and Set-AzureRmVmssStorageProfile cmdlets
 * Fix Get-AzureRmVM -ResourceGroupName <rg> to return more than 50 results if needed
 * Add Location parameter to Get-AzureRmVM
 * Shared Gallery cmdlets
-=======
 * Added an example of the `SimpleParameterSet` to New-AzureRmVmss cmdlet help.
 
->>>>>>> 2bb79e0c
 
 ## Version 5.6.0
 * Move dependencies on Keyvault and Storage to the common dependencies
