
<!--
    Please leave this section at the top of the change log.

    Changes for the current release should go under the section titled "Current Release", and should adhere to the following format:

    ## Current Release
    * Overview of change #1
        - Additional information about change #1
    * Overview of change #2
        - Additional information about change #2
        - Additional information about change #2
    * Overview of change #3
    * Overview of change #4
        - Additional information about change #4

    ## YYYY.MM.DD - Version X.Y.Z (Previous Release)
    * Overview of change #1
        - Additional information about change #1
-->
## Current Release
<<<<<<< HEAD
* Move dependencies on Keyvault and Storage to the common dependencies.
=======
* Update SimpleParameterSet of `New-AzureRmVm` to enable Accelerated Network on qualifying vms.
* Update New-AzureRmVmss simple parameter set to fail creating the vmss when a user specified LB already exists.
>>>>>>> adf31981
* Update example for New-AzureRmDisk
* Add example for `New-AzureRmVM`
* Updated all help files to include full parameter types and correct input/output types.
* Update description for Set-AzureRmVMOSDisk
* Update Example 1 for Set-AzureRmVMBginfoExtension to correct spelling and prefix. 
* Fix parameter description in Save-AzureRmVMImage

## Version 5.3.0
* Add -Tag parameter to Update/New-AzureRmAvailabilitySet
* Add example for `Add-AzureRmVmssExtension`
* Add examples for `Remove-AzureRmVmssExtension`
* Update help for `Set-AzureRmVMAccessExtension`
* Update SimpleParameterSet for New-AzureRmVmss to set SinglePlacementGroup to false by default and add switch parameter `SinglePlacementGroup` that enables the user to create the VMSS in a single placement group.
* Fixed Disable-AzureRmVmDiskEncryption to work for VMs encrypted without AAD parameters

## Version 5.2.0
* IP Tag feature for VMSS
    - `New-AzureRmVmssIpTagConfig` cmdlet is added
    - IpTag parameter is added to New-AzureRmVmssIpConfig
* Auto OS Rollback feature for VMSS
    - DisableAutoRollback parameters are added to New-AzureRmVmssConfig and Update-AzureRmVmss
* OS Upgrade History feature for Vmss
    - OSUpgradeHistory switch parameter is added to Get-AzureRmVmss
* Fixed formatting of OutputType in help files

## Version 5.1.1
* ResourceId tab completer applied to the cmdelts top level resource id parameters if any.
* `Get-AzureRmVmDiskEncryptionStatus` fixes an issue observed for VMs with no data disks
* Update Compute client library version to fix following cmdlets
    - Grant-AzureRmDiskAccess
    - Grant-AzureRmSnapshotAccess
    - Save-AzureRmVMImage
* Fixed following cmdlets to show `operation ID` and `operation status` correctly:
    - Start-AzureRmVM
    - Stop-AzureRmVM
    - Restart-AzureRmVM
    - Set-AzureRmVM
    - Remove-AzuerRmVM
    - Set-AzureRmVmss
    - Start-AzureRmVmssRollingOSUpgrade
    - Stop-AzureRmVmssRollingUpgrade
    - Start-AzureRmVmss
    - Restart-AzureRmVmss
    - Stop-AzureRmVmss
    - Remove-AzureRmVmss
    - ConvertTo-AzureRmVMManagedDisk
    - Revoke-AzureRmSnapshotAccess
    - Remove-AzureRmSnapshot
    - Revoke-AzureRmDiskAccess
    - Remove-AzureRmDisk
    - Remove-AzureRmContainerService
    - Remove-AzureRmAvailabilitySet


## Version 5.1.0
* VMSS VM Update feature
    - Added `Update-AzureRmVmssVM` and `New-AzureRmVMDataDisk` cmdlets
    - Add VirtualMachineScaleSetVM parameter to `Add-AzureRmVMDataDisk` cmdlet to support adding a data disk to Vmss VM.

## Version 5.0.0
* `New-AzureRmVm` and `New-AzureRmVmss` support verbose output of parameters
* `New-AzureRmVm` and `New-AzureRmVmss` (simple parameter set) support assigning user defined and(or) system defined identities to the VM(s).
* VMSS Redeploy and PerformMaintenance feature
    -  Add new switch parameter -Redeploy and -PerformMaintenance to `Set-AzureRmVmss` and `Set-AzureRmVmssVM`
* Add DisableVMAgent switch parameter to `Set-AzureRmVMOperatingSystem` cmdlet
* `New-AzureRmVm` and `New-AzureRmVmss` (simple parameter set) support a `Win10` image.
* `Repair-AzureRmVmssServiceFabricUpdateDomain` cmdlet is added.
* Set minimum dependency of module to PowerShell 5.0
* Introduce multiple breaking changes
    - Please refer to the migration guide for more details
* `Set-AzureRmVmDiskEncryptionExtension` makes AAD parameters optional

## Version 4.6.0
* `Get-AzureRmVmssDiskEncryptionStatus` supports encryption status at data disk level
* `Get-AzureRmVmssVmDiskEncryptionStatus` supports encryption status at data disk level
* Update for Zone Resilient
* `New-AzureRmVm` and `New-AzureRmVmss` (simple parameter set) support availability zones.
* Updated to the latest version of the Azure ClientRuntime

## Version 4.5.0
* `New-AzureRmVM` and `New-AzureRmVMSS` support data disks.
* `New-AzureRmVM` and `New-AzureRmVMSS` support custom image by name or by id.
* Log analytic feature
    - Added `Export-AzureRmLogAnalyticRequestRateByInterval` cmdlet
    - Added `Export-AzureRmLogAnalyticThrottledRequests` cmdlet
* Fix issue with Default Resource Group in CloudShell

## Version 4.4.0
* `New-AzureRmVMSS` prints connection strings in verbose mode.
* `New-AzureRmVmss` supports public IP address, load balancing rules, inbound NAT rules.
* WriteAccelerator feature
    - Added WriteAccelerator switch parameter to the following cmdlets:
          Set-AzureRmVMOSDisk
          Set-AzureRmVMDataDisk
          Add-AzureRmVMDataDisk
          Add-AzureRmVmssDataDisk
    - Added OsDiskWriteAccelerator switch parameter to the following cmdlet:
          Set-AzureRmVmssStorageProfile.
    - Added OsDiskWriteAccelerator Boolean parameter to the following cmdlets:
          Update-AzureRmVM
          Update-AzureRmVmss

## Version 4.3.2
* Fix ErrorAction issue for some of Get cmdlets.

## Version 4.3.1
* `New-AzureRmVm` and `New-AzureRmVmss` get information about an image from Azure.

## Version 4.3.0
* Added `FullyQualifiedDomainName` to `PSVirtualMachinScaleSet`.
* Added `AvailabilitySetName` parameter to the simplified parameterset of `New-AzureRmVm`.
* Corrected usage of `Login-AzureRmAccount` to use `Connect-AzureRmAccount`
* User assigned identity support for VM and VM scale set
- IdentityType and IdentityId parameters are added to New-AzureRmVMConfig, New-AzureRmVmssConfig, Update-AzureRmVM and Update-AzureRmVmss
* Added EnableIPForwarding parameter to Add-AzureRmVmssNetworkInterfaceConfig
* Added Priority parameter to New-AzureRmVmssConfig

## Version 4.2.0
* Added simplified parameter set to New-AzureRmVmss, which creates a Virtual Machine Scale Set and all required resources using smart defaults
* Added Location Completer to -Location parameters allowing tab completion through valid Locations
* Added ResourceGroup Completer to -ResourceGroup parameters allowing tab completion through resource groups in current subscription
* Obsoleted -Tags in favor of -Tag for New-AzureRmVm and Update-AzureRmVm
* Fixed Get-AzureRmComputeResourceSku cmdlet when Zone is included in restriction.
* Updated Diagnostics Agent configuration schema for Azure Monitor sink support.
* Fixed a non-existing resource group creation problem for New-AzureRmVM

## Version 4.1.1
* Get-AzureRmComputeResourceSku shows zone information.
* Update Disable-AzureRmVmssDiskEncryption to fix issue https://github.com/Azure/azure-powershell/issues/5038
* Added -AsJob support for long-running Compute cmdlets. Allows selected cmdlets to run in the background and return a job to track and control progress.
    - Affected cmdlets include: New-, Update-, Set-, Remove-, Start-, Restart-, Stop- cmdlets for Virtual Machines and Virtual Machine Scale Sets
* Added simplified parameter set to New-AzureRmVM, which creates a Virtual Machine and all required resources using smart defaults

## Version 4.0.1
* Fixed assembly loading issue that caused some cmdlets to fail when executing

## Version 4.0.0
* Azure Disk Encryption Extension Commands
    - New Parameter for 'Set-AzureRmVmDiskEncryptionExtension': '-EncryptFormatAll' encrypt formats data disks
    - New Parameters for 'Set-AzureRmVmDiskEncryptionExtension': '-ExtensionPublisherName' and '-ExtensionType' allow switching to other versions of the extension
    - New Parameters for 'Disable-AzureRmVmDiskEncryption': '-ExtensionPublisherName' and '-ExtensionType' allow switching to other versions of the extension
    - New Parameters for 'Get-AzureRmVmDiskEncryptionStatus': '-ExtensionPublisherName' and '-ExtensionType' allow switching to other versions of the extension
* Set-AzureRmVMAEMExtension: Add support for Dv3 and Ev3 series
* Add support for online help
    - Run Get-Help with the -Online parameter to open the online help in your default Internet browser

## Version 3.4.1

## Version 3.4.0
* Run Command feature:
    - New cmdlet: 'Invoke-AzureRmVMRunCommand' invokes a run command on a VM
    - New cmdlet: 'Get-AzureRmVMRunCommandDocument' shows available run command documents
* Add 'StorageAccountType' parameter to Set-AzureRmDataDisk
* Availability Zone support for virtual machine, VM scale set, and disk
    - New paramter: 'Zone' is added to New-AzureRmVM, New-AzureRmVMConfig, New-AzureRmVmssConfig, New-AzureRmDiskConfig
* VM scale set rolling upgrade feature:
    - New cmdlet: 'Start-AzureRmVmssRollingOSUpgrade' invokes OS rolling upgrade of VM scale set
    - New cmdlet: 'Set-AzureRmVmssRollingUpgradePolicy' sets upgrade policy for VM scale set rolling upgrade.
    - New cmdlet: 'Stop-AzureRmVmssRollingUpgrade' cancels rolling upgrade of VM scale set
    - New cmdlet: 'Get-AzureRmVmssRollingUpgrade' shows the status of VM scale set rolling upgrade.
* AssignIdentity switch parameter is introduced for system assigned identity.
    - New parameter: 'AssignIdentity' is added to New-AzureRmVMConfig, New-AzureRmVmssConfig and Update-AzureRmVM
* Vmss disk encryption feature:
    - New cmdlet: 'Set-AzureRmVmssDiskEncryptionExtension' enables disk encryption on VM scale set
    - New cmdlet: 'Disable-AzureRmVmssDiskEncryption' disables disk encryption on VM scale set
    - New cmdlet: 'Get-AzureRmVmssDiskEncryptionStatus' shows the disk encryption status of a VM scale set
    - New cmdelt: 'Get-AzureRmVmssVMDiskEncryptionStatus' shows the disk encryption status of VMs in a VM scale set

## Version 3.3.1
*
## Version 3.3.0
* Set-AzureRmVMAEMExtension: Add support for new Premium Disk sizes
* Set-AzureRmVMAEMExtension: Add support for M series
* Add ForceUpdateTag parameter to Add-AzureRmVmssExtension
* Add Primary parameter to New-AzureRmVmssIpConfig
* Add EnableAcceleratedNetworking parameter to Add-AzureRmVmssNetworkInterfaceConfig
* Add InstanceId to Set-AzureRmVmss
* Expose MaintenanceRedeployStatus to Get-AzureRmVM -Status output
* Expose Restriction and Capability to the table format of Get-AzureRmComputeResourceSku

## Version 3.2.1
- Fix issue with VM DIsk and VM Disk snapshot create and update cmdlets, (link)[https://github.com/azure/azure-powershell/issues/4309]
  - New-AzureRmDisk
  - New-AzureRmSnapshot
  - Update-AzureRmDisk
  - Update-AzureRmSnapshot

## Version 3.2.0
* Storage account type support for Image disk:
    - 'StorageAccountType' parameter is added to Set-AzureRmImageOsDisk and Add-AzureRmImageDataDisk
* PrivateIP and PublicIP feature in Vmss Ip Configuration:
    - 'PrivateIPAddressVersion', 'PublicIPAddressConfigurationName', 'PublicIPAddressConfigurationIdleTimeoutInMinutes', 'DnsSetting' names are added to New-AzureRmVmssIpConfig
    - 'PrivateIPAddressVersion' parameter for specifying IPv4 or IPv6 is added to New-AzureRmVmssIpConfig
* Performance Maintenance feature:
    - 'PerformMaintenance' switch parameter is added to Restart-AzureRmVM.
    - Get-AzureRmVM -Status shows the information of performance maintenance of the given VM
* Virtual Machine Identity feature:
    - 'IdentityType' parameter is added to New-AzureRmVMConfig and UpdateAzureRmVM
    - Get-AzureRmVM shows the information of the identity of the given VM
* Vmss Identity feature:
    - 'IdentityType' parameter is added to to New-AzureRmVmssConfig
    - Get-AzureRmVmss shows the information of the identity of the given Vmss
* Vmss Boot Diagnostics feature:
    - New cmdlet for setting boot diagnostics of Vmss object: Set-AzureRmVmssBootDiagnostics
    - 'BootDiagnostic' parameter is added to New-AzureRmVmssConfig
* Vmss LicenseType feature:
    - 'LicenseType' parameter is added to New-AzureRmVmssConfig
* RecoveryPolicyMode support:
    - 'RecoveryPolicyMode' paramter is added to New-AzureRmVmssConfig
* Compute Resource Sku feature:
    - New cmdlet 'Get-AzureRmComputeResourceSku' list all compute resource skus

## Version 3.1.0
* Fix Test-AzureRmVMAEMExtension for virtual machines with multiple managed disks
* Updated Set-AzureRmVMAEMExtension: Add caching information for Premium managed disks
* Add-AzureRmVhd: The size limit on vhd is increased to 4TB.
* Stop-AzureRmVM: Clarify documentation for STayProvisioned parameter
* New-AzureRmDiskUpdateConfig
  * Deprecated parameters CreateOption, StorageAccountId, ImageReference, SourceUri, SourceResourceId
* Set-AzureRmDiskUpdateImageReference: Deprecated cmdlet
* New-AzureRmSnapshotUpdateConfig
  * Deprecated parameters CreateOption, StorageAccountId, ImageReference, SourceUri, SourceResourceId
* Set-AzureRmSnapshotUpdateImageReference: Deprecated Cmdlet

## Version 3.0.1

## Version 3.0.0
* Updated Set-AzureRmVMAEMExtension and Test-AzureRmVMAEMExtension cmdlets to support Premium managed disks
* Backup encryption settings for IaaS VMs and restore on failure
* ChefServiceInterval option is renamed to ChefDaemonInterval now. Old one will continue to work however.
* Remove duplicated DataDiskNames and NetworkInterfaceIDs properties from PS VM object.
  - Make DataDiskNames and NetworkInterfaceIDs parameters optional in Remove-AzureRmVMDataDisk and Remove-AzureRmVMNetworkInterface, respectively.
* Fix the piping issue of Get cmdlets when the Get cmdlets return a list object.
* Cmdlets that conflicted with RDFE cmdlets have been renamed. See issue https://github.com/Azure/azure-powershell/issues/2917 for more details
    - `New-AzureVMSqlServerAutoBackupConfig` has been renamed to `New-AzureRmVMSqlServerAutoBackupConfig`
    - `New-AzureVMSqlServerAutoPatchingConfig` has been renamed to `New-AzureRmVMSqlServerAutoPatchingConfig`
    - `New-AzureVMSqlServerKeyVaultCredentialConfig` has been renamed to `New-AzureRmVMSqlServerKeyVaultCredentialConfig`

## Version 2.9.0
* Fix bug in Get-* cmdlets, to allow retrieving multiple pages of data (more than 120 items)

## Version 2.8.0
* Updated Set-AzureRmVMAEMExtension and Test-AzureRmVMAEMExtension cmdlets to support managed disks

## Version 2.7.0
* Updated Set-AzureRmVMDscExtension cmdlet WmfVersion parameter to support "5.1"
* Updated Set-AzureRmVMChefExtension cmdlet to add following new options :
  - Daemon: Configures the chef-client service for unattended execution. e.g. -Daemon 'none' or e.g. -Daemon 'service'."
  - Secret: The encryption key used to encrypt and decrypt the data bag item values.
  - SecretFile: The path to the file that contains the encryption key used to encrypt and decrypt the data bag item values.
* Fix for Get-AzureRmVM: Get-AzureRmVM did not display anything when the output includes availability set property.
* New cmdlets:
    - Update-AzureRmAvailabilitySet: can update an unmanaged availability set to a managed availability set.
    - Add-AzureRmVmssDataDisk, Remove-AzureRmVmssDataDisk
* New parameter, SkipVmBackup, for cmdlet Set-AzureRmVMDiskEncryptionExtension to allow user to skip backup creation for Linux VMs

## Version 2.6.0
* New cmdlets for Managed disk
    - Disk cmdlets: New-AzureRmDisk, Update-AzureRmDisk, Get-AzureRmDisk, Remove-AzureRmDisk,
                    Grant-AzureRmDiskAccess, Revoke-AzureRmDiskAccess,
                    New-AzureRmDiskConfig, Set-AzureRmDiskDiskEncryptionKey, Set-AzureRmDiskImageReference, Set-AzureRmDiskKeyEncryptionKey,
                    New-AzureRmDiskUpdateConfig, Set-AzureRmDiskUpdateDiskEncryptionKey, Set-AzureRmDiskUpdateImageReference, Set-AzureRmDiskUpdateKeyEncryptionKey
    - Snapshot cmdlets: New-AzureRmSnapshot, Update-AzureRmSnapshot, Get-AzureRmSnapshot, Remove-AzureRmSnapshot,
                        Grant-AzureRmSnapshotAccess, Revoke-AzureRmSnapshotAccess,
                        New-AzureRmSnapshotConfig, Set-AzureRmSnapshotDiskEncryptionKey, Set-AzureRmSnapshotImageReference, Set-AzureRmSnapshotKeyEncryptionKey,
                        New-AzureRmSnapshotUpdateConfig, Set-AzureRmSnapshotUpdateDiskEncryptionKey, Set-AzureRmSnapshotUpdateImageReference, Set-AzureRmSnapshotUpdateKeyEncryptionKey
    - Image cmdlets: New-AzureRmImage, Get-AzureRmImage, Remove-AzureRmImage,
                     New-AzureRmImageConfig, Set-AzureRmImageOsDisk, Add-AzureRmImageDataDisk, Remove-AzureRmImageDataDisk
    - VM cmdlet: ConvertTo-AzureRmVMManagedDisk

## Version 2.5.0
* Fix Get-AzureRmVM with -Status issue: Get-AzureRmVM throws an exception when Get-AzureRmVM lists multiple VMs and some of the VMs are deleted during Get-AzureRmVM is performed.
* New parameters in New-AzureRmVMSqlServerAutoBackupConfig cmdlet to support Auto Backup for SQL Server 2016 VMs.
    - BackupSystemDbs : Specifies if system databases should be added to Sql Server Managed Backup.
    - BackupScheduleType : Specifies the type of managed backup schedule, manual or automated. If it's manual, schedule settings need to be specified.
    - FullBackupFrequency : Specifies the frequency of Full Backup, daily or weekly.
    - FullBackupStartHour : Specifies the hour of the day when the Sql Server Full Backup should start.
    - FullBackupWindowInHours : Specifies the window (in hours) when Sql Server Full Backup should occur.
    - LogBackupFrequencyInMinutes : Specifies the frequency of Sql Server Log Backup.
* New-AzureVMSqlServer* cmdlets are renamed to New-AzureRmVMSqlServer* now. Old ones will continue to work however.

## Version 2.4.0
* Add Remove-AzureRmVMSecret cmdlet.
* Based on user feedback (https://github.com/Azure/azure-powershell/issues/1384), we've added a DisplayHint property to VM object to enable Compact and Expand display modes. This is similar to `Get -Date - DisplayHint Date` cmdlet. By default, the return of `Get-AzureRmVm -ResourceGroupName <rg-name> -Name <vm-name>` will be compact. You can expand the output using `-DisplayHint Expand` parameter.
* UPCOMING BREAKING CHANGE Notification: We've added a warning about removing ` DataDiskNames` and ` NetworkInterfaceIDs` properties from the returned VM object from `Get-AzureRmVm -ResourceGroupName <rg-name> -Name <vm-name` cmdlet. Please update your scripts to access these properties in the following way:
    - `$vm.StorageProfile.DataDisks`
    - `$vm.NetworkProfile.NetworkInterfaces`
* Updated Set-AzureRmVMChefExtension cmdlet to add following new options :
    - JsonAttribute : A JSON string to be added to the first run of chef-client. e.g. -JsonAttribute '{"container_service": {"chef-init-test": {"command": "C:\\opscode\\chef\\bin"}}}'
    - ChefServiceInterval : Specifies the frequency (in minutes) at which the chef-service runs. If in case you don't want the chef-service to be installed on the Azure VM then set value as 0 in this field. e.g. -ChefServiceInterval 45

## Version 2.3.0
* Update formats for list of VMs, VMScaleSets and ContainerService
    - The default format of Get-AzureRmVM, Get-AzureRmVmss and Get-AzureRmContainerService is not table format when these cmdlets call List Operation
* Fix overprovision issue for VMScaleSet
    - Because of the bug in Compute client library (and Swagger spec) regarding overprovision property of VMScaleSet, this property did not show up correctly.
* Better piping scenario for VMScaleSets and ContainerService cmdlets
    - VMScaleSet and ContainerService now have "ResourceGroupName" property, so when piping Get command to Delete/Update command, -ResourceGroupName is not required.
* Separate paremater sets for Set-AzureRmVM with Generalized and Redeploy parameter
* Reduce time taken by Get-AzureRmVMDiskEncryptionStatus cmdlet from two minutes to under five seconds
* Allow Set-AzureRmVMDiskEncryptionStatus to be used with VHDs residing in multiple resource groups<|MERGE_RESOLUTION|>--- conflicted
+++ resolved
@@ -19,12 +19,9 @@
         - Additional information about change #1
 -->
 ## Current Release
-<<<<<<< HEAD
 * Move dependencies on Keyvault and Storage to the common dependencies.
-=======
 * Update SimpleParameterSet of `New-AzureRmVm` to enable Accelerated Network on qualifying vms.
 * Update New-AzureRmVmss simple parameter set to fail creating the vmss when a user specified LB already exists.
->>>>>>> adf31981
 * Update example for New-AzureRmDisk
 * Add example for `New-AzureRmVM`
 * Updated all help files to include full parameter types and correct input/output types.
