<!--
    Please leave this section at the top of the change log.

    Changes for the current release should go under the section titled "Current Release", and should adhere to the following format:

    ## Current Release
    * Overview of change #1
        - Additional information about change #1
    * Overview of change #2
        - Additional information about change #2
        - Additional information about change #2
    * Overview of change #3
    * Overview of change #4
        - Additional information about change #4

    ## YYYY.MM.DD - Version X.Y.Z (Previous Release)
    * Overview of change #1
        - Additional information about change #1
-->
## Current Release
<<<<<<< HEAD
* Add example for `Add-AzureRmVmssExtension`
=======
* Add examples for `Remove-AzureRmVmssExtension`
* Update help for `Set-AzureRmVMAccessExtension`
>>>>>>> 17648d3b

## Version 5.2.0
* IP Tag feature for VMSS
    - `New-AzureRmVmssIpTagConfig` cmdlet is added
    - IpTag parameter is added to New-AzureRmVmssIpConfig
* Auto OS Rollback feature for VMSS
    - DisableAutoRollback parameters are added to New-AzureRmVmssConfig and Update-AzureRmVmss
* OS Upgrade History feature for Vmss
    - OSUpgradeHistory switch parameter is added to Get-AzureRmVmss
* Fixed formatting of OutputType in help files

## Version 5.1.1
* ResourceId tab completer applied to the cmdelts top level resource id parameters if any.
* `Get-AzureRmVmDiskEncryptionStatus` fixes an issue observed for VMs with no data disks 
* Update Compute client library version to fix following cmdlets
    - Grant-AzureRmDiskAccess
    - Grant-AzureRmSnapshotAccess
    - Save-AzureRmVMImage
* Fixed following cmdlets to show `operation ID` and `operation status` correctly:
    - Start-AzureRmVM
    - Stop-AzureRmVM
    - Restart-AzureRmVM
    - Set-AzureRmVM
    - Remove-AzuerRmVM
    - Set-AzureRmVmss
    - Start-AzureRmVmssRollingOSUpgrade
    - Stop-AzureRmVmssRollingUpgrade
    - Start-AzureRmVmss
    - Restart-AzureRmVmss
    - Stop-AzureRmVmss
    - Remove-AzureRmVmss
    - ConvertTo-AzureRmVMManagedDisk
    - Revoke-AzureRmSnapshotAccess
    - Remove-AzureRmSnapshot
    - Revoke-AzureRmDiskAccess
    - Remove-AzureRmDisk
    - Remove-AzureRmContainerService
    - Remove-AzureRmAvailabilitySet


## Version 5.1.0
* VMSS VM Update feature
    - Added `Update-AzureRmVmssVM` and `New-AzureRmVMDataDisk` cmdlets
    - Add VirtualMachineScaleSetVM parameter to `Add-AzureRmVMDataDisk` cmdlet to support adding a data disk to Vmss VM.

## Version 5.0.0
* `New-AzureRmVm` and `New-AzureRmVmss` support verbose output of parameters
* `New-AzureRmVm` and `New-AzureRmVmss` (simple parameter set) support assigning user defined and(or) system defined identities to the VM(s).
* VMSS Redeploy and PerformMaintenance feature
    -  Add new switch parameter -Redeploy and -PerformMaintenance to `Set-AzureRmVmss` and `Set-AzureRmVmssVM`
* Add DisableVMAgent switch parameter to `Set-AzureRmVMOperatingSystem` cmdlet
* `New-AzureRmVm` and `New-AzureRmVmss` (simple parameter set) support a `Win10` image.
* `Repair-AzureRmVmssServiceFabricUpdateDomain` cmdlet is added.
* Set minimum dependency of module to PowerShell 5.0
* Introduce multiple breaking changes
    - Please refer to the migration guide for more details
* `Set-AzureRmVmDiskEncryptionExtension` makes AAD parameters optional 

## Version 4.6.0
* `Get-AzureRmVmssDiskEncryptionStatus` supports encryption status at data disk level
* `Get-AzureRmVmssVmDiskEncryptionStatus` supports encryption status at data disk level
* Update for Zone Resilient
* `New-AzureRmVm` and `New-AzureRmVmss` (simple parameter set) support availability zones.
* Updated to the latest version of the Azure ClientRuntime

## Version 4.5.0
* `New-AzureRmVM` and `New-AzureRmVMSS` support data disks.
* `New-AzureRmVM` and `New-AzureRmVMSS` support custom image by name or by id.
* Log analytic feature
    - Added `Export-AzureRmLogAnalyticRequestRateByInterval` cmdlet
    - Added `Export-AzureRmLogAnalyticThrottledRequests` cmdlet
* Fix issue with Default Resource Group in CloudShell

## Version 4.4.0
* `New-AzureRmVMSS` prints connection strings in verbose mode.
* `New-AzureRmVmss` supports public IP address, load balancing rules, inbound NAT rules.
* WriteAccelerator feature
    - Added WriteAccelerator switch parameter to the following cmdlets:
          Set-AzureRmVMOSDisk
          Set-AzureRmVMDataDisk
          Add-AzureRmVMDataDisk
          Add-AzureRmVmssDataDisk
    - Added OsDiskWriteAccelerator switch parameter to the following cmdlet:
          Set-AzureRmVmssStorageProfile.
    - Added OsDiskWriteAccelerator Boolean parameter to the following cmdlets:
          Update-AzureRmVM
          Update-AzureRmVmss

## Version 4.3.2
* Fix ErrorAction issue for some of Get cmdlets.

## Version 4.3.1
* `New-AzureRmVm` and `New-AzureRmVmss` get information about an image from Azure.

## Version 4.3.0
* Added `FullyQualifiedDomainName` to `PSVirtualMachinScaleSet`.
* Added `AvailabilitySetName` parameter to the simplified parameterset of `New-AzureRmVm`.
* Corrected usage of `Login-AzureRmAccount` to use `Connect-AzureRmAccount`
* User assigned identity support for VM and VM scale set
- IdentityType and IdentityId parameters are added to New-AzureRmVMConfig, New-AzureRmVmssConfig, Update-AzureRmVM and Update-AzureRmVmss
* Added EnableIPForwarding parameter to Add-AzureRmVmssNetworkInterfaceConfig
* Added Priority parameter to New-AzureRmVmssConfig

## Version 4.2.0
* Added simplified parameter set to New-AzureRmVmss, which creates a Virtual Machine Scale Set and all required resources using smart defaults
* Added Location Completer to -Location parameters allowing tab completion through valid Locations
* Added ResourceGroup Completer to -ResourceGroup parameters allowing tab completion through resource groups in current subscription
* Obsoleted -Tags in favor of -Tag for New-AzureRmVm and Update-AzureRmVm
* Fixed Get-AzureRmComputeResourceSku cmdlet when Zone is included in restriction.
* Updated Diagnostics Agent configuration schema for Azure Monitor sink support.
* Fixed a non-existing resource group creation problem for New-AzureRmVM

## Version 4.1.1
* Get-AzureRmComputeResourceSku shows zone information.
* Update Disable-AzureRmVmssDiskEncryption to fix issue https://github.com/Azure/azure-powershell/issues/5038
* Added -AsJob support for long-running Compute cmdlets. Allows selected cmdlets to run in the background and return a job to track and control progress.
    - Affected cmdlets include: New-, Update-, Set-, Remove-, Start-, Restart-, Stop- cmdlets for Virtual Machines and Virtual Machine Scale Sets
* Added simplified parameter set to New-AzureRmVM, which creates a Virtual Machine and all required resources using smart defaults

## Version 4.0.1
* Fixed assembly loading issue that caused some cmdlets to fail when executing

## Version 4.0.0
* Azure Disk Encryption Extension Commands
    - New Parameter for 'Set-AzureRmVmDiskEncryptionExtension': '-EncryptFormatAll' encrypt formats data disks
    - New Parameters for 'Set-AzureRmVmDiskEncryptionExtension': '-ExtensionPublisherName' and '-ExtensionType' allow switching to other versions of the extension
    - New Parameters for 'Disable-AzureRmVmDiskEncryption': '-ExtensionPublisherName' and '-ExtensionType' allow switching to other versions of the extension
    - New Parameters for 'Get-AzureRmVmDiskEncryptionStatus': '-ExtensionPublisherName' and '-ExtensionType' allow switching to other versions of the extension
* Set-AzureRmVMAEMExtension: Add support for Dv3 and Ev3 series
* Add support for online help
    - Run Get-Help with the -Online parameter to open the online help in your default Internet browser

## Version 3.4.1

## Version 3.4.0
* Run Command feature:
    - New cmdlet: 'Invoke-AzureRmVMRunCommand' invokes a run command on a VM
    - New cmdlet: 'Get-AzureRmVMRunCommandDocument' shows available run command documents
* Add 'StorageAccountType' parameter to Set-AzureRmDataDisk
* Availability Zone support for virtual machine, VM scale set, and disk
    - New paramter: 'Zone' is added to New-AzureRmVM, New-AzureRmVMConfig, New-AzureRmVmssConfig, New-AzureRmDiskConfig
* VM scale set rolling upgrade feature:
    - New cmdlet: 'Start-AzureRmVmssRollingOSUpgrade' invokes OS rolling upgrade of VM scale set
    - New cmdlet: 'Set-AzureRmVmssRollingUpgradePolicy' sets upgrade policy for VM scale set rolling upgrade.
    - New cmdlet: 'Stop-AzureRmVmssRollingUpgrade' cancels rolling upgrade of VM scale set
    - New cmdlet: 'Get-AzureRmVmssRollingUpgrade' shows the status of VM scale set rolling upgrade.
* AssignIdentity switch parameter is introduced for system assigned identity.
    - New parameter: 'AssignIdentity' is added to New-AzureRmVMConfig, New-AzureRmVmssConfig and Update-AzureRmVM
* Vmss disk encryption feature:
    - New cmdlet: 'Set-AzureRmVmssDiskEncryptionExtension' enables disk encryption on VM scale set
    - New cmdlet: 'Disable-AzureRmVmssDiskEncryption' disables disk encryption on VM scale set
    - New cmdlet: 'Get-AzureRmVmssDiskEncryptionStatus' shows the disk encryption status of a VM scale set
    - New cmdelt: 'Get-AzureRmVmssVMDiskEncryptionStatus' shows the disk encryption status of VMs in a VM scale set

## Version 3.3.1
*
## Version 3.3.0
* Set-AzureRmVMAEMExtension: Add support for new Premium Disk sizes
* Set-AzureRmVMAEMExtension: Add support for M series
* Add ForceUpdateTag parameter to Add-AzureRmVmssExtension
* Add Primary parameter to New-AzureRmVmssIpConfig
* Add EnableAcceleratedNetworking parameter to Add-AzureRmVmssNetworkInterfaceConfig
* Add InstanceId to Set-AzureRmVmss
* Expose MaintenanceRedeployStatus to Get-AzureRmVM -Status output
* Expose Restriction and Capability to the table format of Get-AzureRmComputeResourceSku

## Version 3.2.1
- Fix issue with VM DIsk and VM Disk snapshot create and update cmdlets, (link)[https://github.com/azure/azure-powershell/issues/4309]
  - New-AzureRmDisk
  - New-AzureRmSnapshot
  - Update-AzureRmDisk
  - Update-AzureRmSnapshot

## Version 3.2.0
* Storage account type support for Image disk:
    - 'StorageAccountType' parameter is added to Set-AzureRmImageOsDisk and Add-AzureRmImageDataDisk
* PrivateIP and PublicIP feature in Vmss Ip Configuration:
    - 'PrivateIPAddressVersion', 'PublicIPAddressConfigurationName', 'PublicIPAddressConfigurationIdleTimeoutInMinutes', 'DnsSetting' names are added to New-AzureRmVmssIpConfig
    - 'PrivateIPAddressVersion' parameter for specifying IPv4 or IPv6 is added to New-AzureRmVmssIpConfig
* Performance Maintenance feature:
    - 'PerformMaintenance' switch parameter is added to Restart-AzureRmVM.
    - Get-AzureRmVM -Status shows the information of performance maintenance of the given VM
* Virtual Machine Identity feature:
    - 'IdentityType' parameter is added to New-AzureRmVMConfig and UpdateAzureRmVM
    - Get-AzureRmVM shows the information of the identity of the given VM
* Vmss Identity feature:
    - 'IdentityType' parameter is added to to New-AzureRmVmssConfig
    - Get-AzureRmVmss shows the information of the identity of the given Vmss
* Vmss Boot Diagnostics feature:
    - New cmdlet for setting boot diagnostics of Vmss object: Set-AzureRmVmssBootDiagnostics
    - 'BootDiagnostic' parameter is added to New-AzureRmVmssConfig
* Vmss LicenseType feature:
    - 'LicenseType' parameter is added to New-AzureRmVmssConfig
* RecoveryPolicyMode support:
    - 'RecoveryPolicyMode' paramter is added to New-AzureRmVmssConfig
* Compute Resource Sku feature:
    - New cmdlet 'Get-AzureRmComputeResourceSku' list all compute resource skus

## Version 3.1.0
* Fix Test-AzureRmVMAEMExtension for virtual machines with multiple managed disks
* Updated Set-AzureRmVMAEMExtension: Add caching information for Premium managed disks
* Add-AzureRmVhd: The size limit on vhd is increased to 4TB.
* Stop-AzureRmVM: Clarify documentation for STayProvisioned parameter
* New-AzureRmDiskUpdateConfig
  * Deprecated parameters CreateOption, StorageAccountId, ImageReference, SourceUri, SourceResourceId
* Set-AzureRmDiskUpdateImageReference: Deprecated cmdlet
* New-AzureRmSnapshotUpdateConfig
  * Deprecated parameters CreateOption, StorageAccountId, ImageReference, SourceUri, SourceResourceId
* Set-AzureRmSnapshotUpdateImageReference: Deprecated Cmdlet

## Version 3.0.1

## Version 3.0.0
* Updated Set-AzureRmVMAEMExtension and Test-AzureRmVMAEMExtension cmdlets to support Premium managed disks
* Backup encryption settings for IaaS VMs and restore on failure
* ChefServiceInterval option is renamed to ChefDaemonInterval now. Old one will continue to work however.
* Remove duplicated DataDiskNames and NetworkInterfaceIDs properties from PS VM object.
  - Make DataDiskNames and NetworkInterfaceIDs parameters optional in Remove-AzureRmVMDataDisk and Remove-AzureRmVMNetworkInterface, respectively.
* Fix the piping issue of Get cmdlets when the Get cmdlets return a list object.
* Cmdlets that conflicted with RDFE cmdlets have been renamed. See issue https://github.com/Azure/azure-powershell/issues/2917 for more details
    - `New-AzureVMSqlServerAutoBackupConfig` has been renamed to `New-AzureRmVMSqlServerAutoBackupConfig`
    - `New-AzureVMSqlServerAutoPatchingConfig` has been renamed to `New-AzureRmVMSqlServerAutoPatchingConfig`
    - `New-AzureVMSqlServerKeyVaultCredentialConfig` has been renamed to `New-AzureRmVMSqlServerKeyVaultCredentialConfig`

## Version 2.9.0
* Fix bug in Get-* cmdlets, to allow retrieving multiple pages of data (more than 120 items)

## Version 2.8.0
* Updated Set-AzureRmVMAEMExtension and Test-AzureRmVMAEMExtension cmdlets to support managed disks

## Version 2.7.0
* Updated Set-AzureRmVMDscExtension cmdlet WmfVersion parameter to support "5.1"
* Updated Set-AzureRmVMChefExtension cmdlet to add following new options :
  - Daemon: Configures the chef-client service for unattended execution. e.g. -Daemon 'none' or e.g. -Daemon 'service'."
  - Secret: The encryption key used to encrypt and decrypt the data bag item values.
  - SecretFile: The path to the file that contains the encryption key used to encrypt and decrypt the data bag item values.
* Fix for Get-AzureRmVM: Get-AzureRmVM did not display anything when the output includes availability set property.
* New cmdlets:
    - Update-AzureRmAvailabilitySet: can update an unmanaged availability set to a managed availability set.
    - Add-AzureRmVmssDataDisk, Remove-AzureRmVmssDataDisk
* New parameter, SkipVmBackup, for cmdlet Set-AzureRmVMDiskEncryptionExtension to allow user to skip backup creation for Linux VMs

## Version 2.6.0
* New cmdlets for Managed disk
    - Disk cmdlets: New-AzureRmDisk, Update-AzureRmDisk, Get-AzureRmDisk, Remove-AzureRmDisk,
                    Grant-AzureRmDiskAccess, Revoke-AzureRmDiskAccess,
                    New-AzureRmDiskConfig, Set-AzureRmDiskDiskEncryptionKey, Set-AzureRmDiskImageReference, Set-AzureRmDiskKeyEncryptionKey,
                    New-AzureRmDiskUpdateConfig, Set-AzureRmDiskUpdateDiskEncryptionKey, Set-AzureRmDiskUpdateImageReference, Set-AzureRmDiskUpdateKeyEncryptionKey
    - Snapshot cmdlets: New-AzureRmSnapshot, Update-AzureRmSnapshot, Get-AzureRmSnapshot, Remove-AzureRmSnapshot,
                        Grant-AzureRmSnapshotAccess, Revoke-AzureRmSnapshotAccess,
                        New-AzureRmSnapshotConfig, Set-AzureRmSnapshotDiskEncryptionKey, Set-AzureRmSnapshotImageReference, Set-AzureRmSnapshotKeyEncryptionKey,
                        New-AzureRmSnapshotUpdateConfig, Set-AzureRmSnapshotUpdateDiskEncryptionKey, Set-AzureRmSnapshotUpdateImageReference, Set-AzureRmSnapshotUpdateKeyEncryptionKey
    - Image cmdlets: New-AzureRmImage, Get-AzureRmImage, Remove-AzureRmImage,
                     New-AzureRmImageConfig, Set-AzureRmImageOsDisk, Add-AzureRmImageDataDisk, Remove-AzureRmImageDataDisk
    - VM cmdlet: ConvertTo-AzureRmVMManagedDisk

## Version 2.5.0
* Fix Get-AzureRmVM with -Status issue: Get-AzureRmVM throws an exception when Get-AzureRmVM lists multiple VMs and some of the VMs are deleted during Get-AzureRmVM is performed.
* New parameters in New-AzureRmVMSqlServerAutoBackupConfig cmdlet to support Auto Backup for SQL Server 2016 VMs.
    - BackupSystemDbs : Specifies if system databases should be added to Sql Server Managed Backup.
    - BackupScheduleType : Specifies the type of managed backup schedule, manual or automated. If it's manual, schedule settings need to be specified.
    - FullBackupFrequency : Specifies the frequency of Full Backup, daily or weekly.
    - FullBackupStartHour : Specifies the hour of the day when the Sql Server Full Backup should start.
    - FullBackupWindowInHours : Specifies the window (in hours) when Sql Server Full Backup should occur.
    - LogBackupFrequencyInMinutes : Specifies the frequency of Sql Server Log Backup.
* New-AzureVMSqlServer* cmdlets are renamed to New-AzureRmVMSqlServer* now. Old ones will continue to work however.

## Version 2.4.0
* Add Remove-AzureRmVMSecret cmdlet.
* Based on user feedback (https://github.com/Azure/azure-powershell/issues/1384), we've added a DisplayHint property to VM object to enable Compact and Expand display modes. This is similar to `Get -Date - DisplayHint Date` cmdlet. By default, the return of `Get-AzureRmVm -ResourceGroupName <rg-name> -Name <vm-name>` will be compact. You can expand the output using `-DisplayHint Expand` parameter.
* UPCOMING BREAKING CHANGE Notification: We've added a warning about removing ` DataDiskNames` and ` NetworkInterfaceIDs` properties from the returned VM object from `Get-AzureRmVm -ResourceGroupName <rg-name> -Name <vm-name` cmdlet. Please update your scripts to access these properties in the following way:
    - `$vm.StorageProfile.DataDisks`
    - `$vm.NetworkProfile.NetworkInterfaces`
* Updated Set-AzureRmVMChefExtension cmdlet to add following new options :
    - JsonAttribute : A JSON string to be added to the first run of chef-client. e.g. -JsonAttribute '{"container_service": {"chef-init-test": {"command": "C:\\opscode\\chef\\bin"}}}'
    - ChefServiceInterval : Specifies the frequency (in minutes) at which the chef-service runs. If in case you don't want the chef-service to be installed on the Azure VM then set value as 0 in this field. e.g. -ChefServiceInterval 45

## Version 2.3.0
* Update formats for list of VMs, VMScaleSets and ContainerService
    - The default format of Get-AzureRmVM, Get-AzureRmVmss and Get-AzureRmContainerService is not table format when these cmdlets call List Operation
* Fix overprovision issue for VMScaleSet
    - Because of the bug in Compute client library (and Swagger spec) regarding overprovision property of VMScaleSet, this property did not show up correctly.
* Better piping scenario for VMScaleSets and ContainerService cmdlets
    - VMScaleSet and ContainerService now have "ResourceGroupName" property, so when piping Get command to Delete/Update command, -ResourceGroupName is not required.
* Separate paremater sets for Set-AzureRmVM with Generalized and Redeploy parameter
* Reduce time taken by Get-AzureRmVMDiskEncryptionStatus cmdlet from two minutes to under five seconds
* Allow Set-AzureRmVMDiskEncryptionStatus to be used with VHDs residing in multiple resource groups<|MERGE_RESOLUTION|>--- conflicted
+++ resolved
@@ -18,12 +18,9 @@
         - Additional information about change #1
 -->
 ## Current Release
-<<<<<<< HEAD
 * Add example for `Add-AzureRmVmssExtension`
-=======
 * Add examples for `Remove-AzureRmVmssExtension`
 * Update help for `Set-AzureRmVMAccessExtension`
->>>>>>> 17648d3b
 
 ## Version 5.2.0
 * IP Tag feature for VMSS
