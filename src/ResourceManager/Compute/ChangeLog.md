--- conflicted
+++ resolved
@@ -20,13 +20,10 @@
 ## Current Release
 
 * Backup encryption settings for IaaS VMs and restore on failure
-<<<<<<< HEAD
+* ChefServiceInterval option is renamed to ChefDaemonInterval now. Old one will continue to work however.
 * Remove duplicated DataDiskNames and NetworkInterfaceIDs properties from PS VM object.
   - Make DataDiskNames and NetworkInterfaceIDs parameters optional in Remove-AzureRmVMDataDisk and Remove-AzureRmVMNetworkInterface, respectively.
 * Fix the piping issue of Get cmdlets when the Get cmdlets return a list object.
-=======
-* ChefServiceInterval option is renamed to ChefDaemonInterval now. Old one will continue to work however.
->>>>>>> cd41b071
 
 ## Version 2.9.0
 
