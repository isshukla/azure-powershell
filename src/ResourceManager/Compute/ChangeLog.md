--- conflicted
+++ resolved
@@ -18,12 +18,9 @@
         - Additional information about change #1
 -->
 ## Current Release
-<<<<<<< HEAD
 * `Get-AzureRmVmssDiskEncryptionStatus` supports encryption status at data disk level
 * `Get-AzureRmVmssVmDiskEncryptionStatus` supports encryption status at data disk level
-=======
 * Updated to the latest version of the Azure ClientRuntime
->>>>>>> 0458f825
 
 ## Version 4.5.0
 * `New-AzureRmVM` and `New-AzureRmVMSS` support data disks.
