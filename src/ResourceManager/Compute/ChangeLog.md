--- conflicted
+++ resolved
@@ -18,12 +18,8 @@
         - Additional information about change #1
 -->
 ## Current Release
-<<<<<<< HEAD
 * `New-AzureRmVmss` supports public IP address, load balancing rules, inbound NAT rules.
-=======
-
 ## Version 4.3.2
->>>>>>> 24a00e06
 * Fix ErrorAction issue for some of Get cmdlets.
 
 ## Version 4.3.1
