{
  "Entries": [
    {
      "RequestUri": "/subscriptions/a0d901ba-9956-4f7d-830c-2d7974c36666/resourcegroups/pstestrg6821?api-version=2014-04-01-preview",
      "EncodedRequestUri": "L3N1YnNjcmlwdGlvbnMvYTBkOTAxYmEtOTk1Ni00ZjdkLTgzMGMtMmQ3OTc0YzM2NjY2L3Jlc291cmNlZ3JvdXBzL3BzdGVzdHJnNjgyMT9hcGktdmVyc2lvbj0yMDE0LTA0LTAxLXByZXZpZXc=",
      "RequestMethod": "HEAD",
      "RequestBody": "",
      "RequestHeaders": {
        "User-Agent": [
          "Microsoft.Azure.Management.Resources.ResourceManagementClient/2.0.0.0"
        ]
      },
      "ResponseBody": "",
      "ResponseHeaders": {
        "Content-Length": [
          "104"
        ],
        "Content-Type": [
          "application/json; charset=utf-8"
        ],
        "Expires": [
          "-1"
        ],
        "Pragma": [
          "no-cache"
        ],
        "x-ms-failure-cause": [
          "gateway"
        ],
        "x-ms-ratelimit-remaining-subscription-reads": [
          "31985"
        ],
        "x-ms-request-id": [
          "4753cc5b-bc28-4db3-97ba-7e4525f76b96"
        ],
        "x-ms-correlation-request-id": [
          "4753cc5b-bc28-4db3-97ba-7e4525f76b96"
        ],
        "x-ms-routing-request-id": [
          "JAPANEAST:20150415T090649Z:4753cc5b-bc28-4db3-97ba-7e4525f76b96"
        ],
        "Strict-Transport-Security": [
          "max-age=31536000; includeSubDomains"
        ],
        "Cache-Control": [
          "no-cache"
        ],
        "Date": [
          "Wed, 15 Apr 2015 09:06:49 GMT"
        ]
      },
      "StatusCode": 404
    },
    {
      "RequestUri": "/subscriptions/a0d901ba-9956-4f7d-830c-2d7974c36666/resourcegroups/pstestrg6821?api-version=2014-04-01-preview",
      "EncodedRequestUri": "L3N1YnNjcmlwdGlvbnMvYTBkOTAxYmEtOTk1Ni00ZjdkLTgzMGMtMmQ3OTc0YzM2NjY2L3Jlc291cmNlZ3JvdXBzL3BzdGVzdHJnNjgyMT9hcGktdmVyc2lvbj0yMDE0LTA0LTAxLXByZXZpZXc=",
      "RequestMethod": "HEAD",
      "RequestBody": "",
      "RequestHeaders": {
        "User-Agent": [
          "Microsoft.Azure.Management.Resources.ResourceManagementClient/2.0.0.0"
        ]
      },
      "ResponseBody": "",
      "ResponseHeaders": {
        "Content-Length": [
          "0"
        ],
        "Expires": [
          "-1"
        ],
        "Pragma": [
          "no-cache"
        ],
        "x-ms-ratelimit-remaining-subscription-reads": [
          "31983"
        ],
        "x-ms-request-id": [
          "84ebadfc-976b-4ca4-a1a0-0a7ddfdc9ffa"
        ],
        "x-ms-correlation-request-id": [
          "84ebadfc-976b-4ca4-a1a0-0a7ddfdc9ffa"
        ],
        "x-ms-routing-request-id": [
          "JAPANEAST:20150415T090732Z:84ebadfc-976b-4ca4-a1a0-0a7ddfdc9ffa"
        ],
        "Strict-Transport-Security": [
          "max-age=31536000; includeSubDomains"
        ],
        "Cache-Control": [
          "no-cache"
        ],
        "Date": [
          "Wed, 15 Apr 2015 09:07:31 GMT"
        ]
      },
      "StatusCode": 204
    },
    {
      "RequestUri": "/subscriptions/a0d901ba-9956-4f7d-830c-2d7974c36666/resourcegroups/pstestrg6821?api-version=2014-04-01-preview",
      "EncodedRequestUri": "L3N1YnNjcmlwdGlvbnMvYTBkOTAxYmEtOTk1Ni00ZjdkLTgzMGMtMmQ3OTc0YzM2NjY2L3Jlc291cmNlZ3JvdXBzL3BzdGVzdHJnNjgyMT9hcGktdmVyc2lvbj0yMDE0LTA0LTAxLXByZXZpZXc=",
      "RequestMethod": "PUT",
      "RequestBody": "{\r\n  \"location\": \"West US\"\r\n}",
      "RequestHeaders": {
        "Content-Type": [
          "application/json; charset=utf-8"
        ],
        "Content-Length": [
          "29"
        ],
        "User-Agent": [
          "Microsoft.Azure.Management.Resources.ResourceManagementClient/2.0.0.0"
        ]
      },
      "ResponseBody": "{\r\n  \"id\": \"/subscriptions/a0d901ba-9956-4f7d-830c-2d7974c36666/resourceGroups/pstestrg6821\",\r\n  \"name\": \"pstestrg6821\",\r\n  \"location\": \"westus\",\r\n  \"properties\": {\r\n    \"provisioningState\": \"Succeeded\"\r\n  }\r\n}",
      "ResponseHeaders": {
        "Content-Length": [
          "177"
        ],
        "Content-Type": [
          "application/json; charset=utf-8"
        ],
        "Expires": [
          "-1"
        ],
        "Pragma": [
          "no-cache"
        ],
        "x-ms-ratelimit-remaining-subscription-writes": [
          "1191"
        ],
        "x-ms-request-id": [
          "679d8807-ac90-4cc3-92dc-1568b9a521e0"
        ],
        "x-ms-correlation-request-id": [
          "679d8807-ac90-4cc3-92dc-1568b9a521e0"
        ],
        "x-ms-routing-request-id": [
          "JAPANEAST:20150415T090650Z:679d8807-ac90-4cc3-92dc-1568b9a521e0"
        ],
        "Strict-Transport-Security": [
          "max-age=31536000; includeSubDomains"
        ],
        "Cache-Control": [
          "no-cache"
        ],
        "Date": [
          "Wed, 15 Apr 2015 09:06:50 GMT"
        ]
      },
      "StatusCode": 201
    },
    {
      "RequestUri": "/subscriptions/a0d901ba-9956-4f7d-830c-2d7974c36666/resourceGroups/pstestrg6821/resources?api-version=2014-04-01-preview",
      "EncodedRequestUri": "L3N1YnNjcmlwdGlvbnMvYTBkOTAxYmEtOTk1Ni00ZjdkLTgzMGMtMmQ3OTc0YzM2NjY2L3Jlc291cmNlR3JvdXBzL3BzdGVzdHJnNjgyMS9yZXNvdXJjZXM/YXBpLXZlcnNpb249MjAxNC0wNC0wMS1wcmV2aWV3",
      "RequestMethod": "GET",
      "RequestBody": "",
      "RequestHeaders": {
        "User-Agent": [
          "Microsoft.Azure.Management.Resources.ResourceManagementClient/2.0.0.0"
        ]
      },
      "ResponseBody": "{\r\n  \"value\": []\r\n}",
      "ResponseHeaders": {
        "Content-Length": [
          "12"
        ],
        "Content-Type": [
          "application/json; charset=utf-8"
        ],
        "Expires": [
          "-1"
        ],
        "Pragma": [
          "no-cache"
        ],
        "x-ms-ratelimit-remaining-subscription-reads": [
          "31984"
        ],
        "x-ms-request-id": [
          "c2e43c46-5c4c-40a3-b7e7-e040c3a94933"
        ],
        "x-ms-correlation-request-id": [
          "c2e43c46-5c4c-40a3-b7e7-e040c3a94933"
        ],
        "x-ms-routing-request-id": [
          "JAPANEAST:20150415T090651Z:c2e43c46-5c4c-40a3-b7e7-e040c3a94933"
        ],
        "Strict-Transport-Security": [
          "max-age=31536000; includeSubDomains"
        ],
        "Cache-Control": [
          "no-cache"
        ],
        "Date": [
          "Wed, 15 Apr 2015 09:06:50 GMT"
        ]
      },
      "StatusCode": 200
    },
    {
      "RequestUri": "/subscriptions/a0d901ba-9956-4f7d-830c-2d7974c36666/resourcegroups/pstestrg6821/providers/Microsoft.Authorization/permissions?api-version=2014-07-01-preview",
      "EncodedRequestUri": "L3N1YnNjcmlwdGlvbnMvYTBkOTAxYmEtOTk1Ni00ZjdkLTgzMGMtMmQ3OTc0YzM2NjY2L3Jlc291cmNlZ3JvdXBzL3BzdGVzdHJnNjgyMS9wcm92aWRlcnMvTWljcm9zb2Z0LkF1dGhvcml6YXRpb24vcGVybWlzc2lvbnM/YXBpLXZlcnNpb249MjAxNC0wNy0wMS1wcmV2aWV3",
      "RequestMethod": "GET",
      "RequestBody": "",
      "RequestHeaders": {
        "User-Agent": [
          "Microsoft.Azure.Management.Authorization.AuthorizationManagementClient/0.0.0.0"
        ]
      },
      "ResponseBody": "{\r\n  \"value\": [\r\n    {\r\n      \"actions\": [\r\n        \"*\"\r\n      ],\r\n      \"notActions\": []\r\n    }\r\n  ]\r\n}",
      "ResponseHeaders": {
        "Content-Length": [
          "45"
        ],
        "Content-Type": [
          "application/json; charset=utf-8"
        ],
        "Expires": [
          "-1"
        ],
        "Pragma": [
          "no-cache"
        ],
        "Vary": [
          "Accept-Encoding"
        ],
        "x-ms-request-id": [
          "japaneast:b9976eb1-d563-4ec3-8e86-0257105aa86a"
        ],
        "x-ms-ratelimit-remaining-subscription-reads": [
          "31981"
        ],
        "x-ms-correlation-request-id": [
          "31cc3750-d087-490b-8f3d-5569e5cd6cbc"
        ],
        "x-ms-routing-request-id": [
          "JAPANEAST:20150415T090652Z:31cc3750-d087-490b-8f3d-5569e5cd6cbc"
        ],
        "Strict-Transport-Security": [
          "max-age=31536000; includeSubDomains"
        ],
        "Cache-Control": [
          "no-cache"
        ],
        "Date": [
          "Wed, 15 Apr 2015 09:06:52 GMT"
        ]
      },
      "StatusCode": 200
    },
    {
<<<<<<< HEAD
      "RequestUri": "/subscriptions/a0d901ba-9956-4f7d-830c-2d7974c36666/resourceGroups/pstestrg6821/providers/Microsoft.Storage/storageAccounts/stopstestrg6821?api-version=2014-12-01-preview",
      "EncodedRequestUri": "L3N1YnNjcmlwdGlvbnMvYTBkOTAxYmEtOTk1Ni00ZjdkLTgzMGMtMmQ3OTc0YzM2NjY2L3Jlc291cmNlR3JvdXBzL3BzdGVzdHJnNjgyMS9wcm92aWRlcnMvTWljcm9zb2Z0LlN0b3JhZ2Uvc3RvcmFnZUFjY291bnRzL3N0b3BzdGVzdHJnNjgyMT9hcGktdmVyc2lvbj0yMDE0LTEyLTAxLXByZXZpZXc=",
=======
      "RequestUri": "/subscriptions/a0d901ba-9956-4f7d-830c-2d7974c36666/resourceGroups/pstestrg6818/providers/Microsoft.Storage/storageAccounts/stopstestrg6818?api-version=2015-05-01-preview",
      "EncodedRequestUri": "L3N1YnNjcmlwdGlvbnMvYTBkOTAxYmEtOTk1Ni00ZjdkLTgzMGMtMmQ3OTc0YzM2NjY2L3Jlc291cmNlR3JvdXBzL3BzdGVzdHJnNjgxOC9wcm92aWRlcnMvTWljcm9zb2Z0LlN0b3JhZ2Uvc3RvcmFnZUFjY291bnRzL3N0b3BzdGVzdHJnNjgxOD9hcGktdmVyc2lvbj0yMDE1LTA1LTAxLXByZXZpZXc=",
>>>>>>> e04b01d2
      "RequestMethod": "PUT",
      "RequestBody": "{\r\n  \"location\": \"West US\",\r\n  \"properties\": {\r\n    \"accountType\": \"Standard_GRS\"\r\n  }\r\n}",
      "RequestHeaders": {
        "Content-Type": [
          "application/json"
        ],
        "Content-Length": [
          "89"
        ],
        "x-ms-client-request-id": [
          "87938af4-2985-412f-bec2-46e9d862b5ef"
        ],
        "User-Agent": [
          "Microsoft.Azure.Management.Storage.StorageManagementClient/2.0.0.0"
        ]
      },
      "ResponseBody": "null",
      "ResponseHeaders": {
        "Content-Length": [
          "4"
        ],
        "Content-Type": [
          "application/json; charset=utf-8"
        ],
        "Expires": [
          "-1"
        ],
        "Pragma": [
          "no-cache"
        ],
        "Retry-After": [
          "25"
        ],
        "x-ms-request-id": [
          "22b3a9da-5414-4692-9079-2df32525481c"
        ],
        "Cache-Control": [
          "no-cache"
        ],
        "Location": [
<<<<<<< HEAD
          "https://management.azure.com/subscriptions/a0d901ba-9956-4f7d-830c-2d7974c36666/providers/Microsoft.Storage/operations/22b3a9da-5414-4692-9079-2df32525481c?monitor=true&api-version=2014-12-01-preview"
=======
          "https://management.azure.com/subscriptions/a0d901ba-9956-4f7d-830c-2d7974c36666/providers/Microsoft.Storage/operations/c5a4c33a-af5b-44b7-98e5-b3dff5c06833?monitor=true&api-version=2015-05-01-preview"
>>>>>>> e04b01d2
        ],
        "Server": [
          "Microsoft-HTTPAPI/2.0",
          "Microsoft-HTTPAPI/2.0"
        ],
        "x-ms-ratelimit-remaining-subscription-writes": [
          "1185"
        ],
        "x-ms-correlation-request-id": [
          "1925fbd8-9f6e-442a-b3e2-154d933f56f2"
        ],
        "x-ms-routing-request-id": [
          "JAPANEAST:20150415T090702Z:1925fbd8-9f6e-442a-b3e2-154d933f56f2"
        ],
        "Strict-Transport-Security": [
          "max-age=31536000; includeSubDomains"
        ],
        "Date": [
          "Wed, 15 Apr 2015 09:07:01 GMT"
        ]
      },
      "StatusCode": 202
    },
    {
<<<<<<< HEAD
      "RequestUri": "/subscriptions/a0d901ba-9956-4f7d-830c-2d7974c36666/providers/Microsoft.Storage/operations/22b3a9da-5414-4692-9079-2df32525481c?monitor=true&api-version=2014-12-01-preview",
      "EncodedRequestUri": "L3N1YnNjcmlwdGlvbnMvYTBkOTAxYmEtOTk1Ni00ZjdkLTgzMGMtMmQ3OTc0YzM2NjY2L3Byb3ZpZGVycy9NaWNyb3NvZnQuU3RvcmFnZS9vcGVyYXRpb25zLzIyYjNhOWRhLTU0MTQtNDY5Mi05MDc5LTJkZjMyNTI1NDgxYz9tb25pdG9yPXRydWUmYXBpLXZlcnNpb249MjAxNC0xMi0wMS1wcmV2aWV3",
=======
      "RequestUri": "/subscriptions/a0d901ba-9956-4f7d-830c-2d7974c36666/providers/Microsoft.Storage/operations/c5a4c33a-af5b-44b7-98e5-b3dff5c06833?monitor=true&api-version=2015-05-01-preview",
      "EncodedRequestUri": "L3N1YnNjcmlwdGlvbnMvYTBkOTAxYmEtOTk1Ni00ZjdkLTgzMGMtMmQ3OTc0YzM2NjY2L3Byb3ZpZGVycy9NaWNyb3NvZnQuU3RvcmFnZS9vcGVyYXRpb25zL2M1YTRjMzNhLWFmNWItNDRiNy05OGU1LWIzZGZmNWMwNjgzMz9tb25pdG9yPXRydWUmYXBpLXZlcnNpb249MjAxNS0wNS0wMS1wcmV2aWV3",
>>>>>>> e04b01d2
      "RequestMethod": "GET",
      "RequestBody": "",
      "RequestHeaders": {
        "x-ms-client-request-id": [
          "c778a2a5-2274-46ef-8a1d-c2621e47fc17"
        ],
        "User-Agent": [
          "Microsoft.Azure.Management.Storage.StorageManagementClient/2.0.0.0"
        ]
      },
      "ResponseBody": "null",
      "ResponseHeaders": {
        "Content-Length": [
          "4"
        ],
        "Content-Type": [
          "application/json; charset=utf-8"
        ],
        "Expires": [
          "-1"
        ],
        "Pragma": [
          "no-cache"
        ],
        "Retry-After": [
          "25"
        ],
        "x-ms-request-id": [
          "d61c256b-2720-4ff8-be6a-b35fb5f4e285"
        ],
        "Cache-Control": [
          "no-cache"
        ],
        "Location": [
<<<<<<< HEAD
          "https://management.azure.com/subscriptions/a0d901ba-9956-4f7d-830c-2d7974c36666/providers/Microsoft.Storage/operations/22b3a9da-5414-4692-9079-2df32525481c?monitor=true&api-version=2014-12-01-preview"
=======
          "https://management.azure.com/subscriptions/a0d901ba-9956-4f7d-830c-2d7974c36666/providers/Microsoft.Storage/operations/c5a4c33a-af5b-44b7-98e5-b3dff5c06833?monitor=true&api-version=2015-05-01-preview"
>>>>>>> e04b01d2
        ],
        "Server": [
          "Microsoft-HTTPAPI/2.0",
          "Microsoft-HTTPAPI/2.0"
        ],
        "x-ms-ratelimit-remaining-subscription-reads": [
          "31977"
        ],
        "x-ms-correlation-request-id": [
          "7d6dc506-f719-435c-8179-252b70e81e0d"
        ],
        "x-ms-routing-request-id": [
          "JAPANEAST:20150415T090703Z:7d6dc506-f719-435c-8179-252b70e81e0d"
        ],
        "Strict-Transport-Security": [
          "max-age=31536000; includeSubDomains"
        ],
        "Date": [
          "Wed, 15 Apr 2015 09:07:03 GMT"
        ]
      },
      "StatusCode": 202
    },
    {
<<<<<<< HEAD
      "RequestUri": "/subscriptions/a0d901ba-9956-4f7d-830c-2d7974c36666/providers/Microsoft.Storage/operations/22b3a9da-5414-4692-9079-2df32525481c?monitor=true&api-version=2014-12-01-preview",
      "EncodedRequestUri": "L3N1YnNjcmlwdGlvbnMvYTBkOTAxYmEtOTk1Ni00ZjdkLTgzMGMtMmQ3OTc0YzM2NjY2L3Byb3ZpZGVycy9NaWNyb3NvZnQuU3RvcmFnZS9vcGVyYXRpb25zLzIyYjNhOWRhLTU0MTQtNDY5Mi05MDc5LTJkZjMyNTI1NDgxYz9tb25pdG9yPXRydWUmYXBpLXZlcnNpb249MjAxNC0xMi0wMS1wcmV2aWV3",
=======
      "RequestUri": "/subscriptions/a0d901ba-9956-4f7d-830c-2d7974c36666/providers/Microsoft.Storage/operations/c5a4c33a-af5b-44b7-98e5-b3dff5c06833?monitor=true&api-version=2015-05-01-preview",
      "EncodedRequestUri": "L3N1YnNjcmlwdGlvbnMvYTBkOTAxYmEtOTk1Ni00ZjdkLTgzMGMtMmQ3OTc0YzM2NjY2L3Byb3ZpZGVycy9NaWNyb3NvZnQuU3RvcmFnZS9vcGVyYXRpb25zL2M1YTRjMzNhLWFmNWItNDRiNy05OGU1LWIzZGZmNWMwNjgzMz9tb25pdG9yPXRydWUmYXBpLXZlcnNpb249MjAxNS0wNS0wMS1wcmV2aWV3",
>>>>>>> e04b01d2
      "RequestMethod": "GET",
      "RequestBody": "",
      "RequestHeaders": {
        "x-ms-client-request-id": [
          "b7932b3b-bad7-43d5-a154-0fd357d6a8e2"
        ],
        "User-Agent": [
          "Microsoft.Azure.Management.Storage.StorageManagementClient/2.0.0.0"
        ]
      },
      "ResponseBody": "{\r\n  \"properties\": {\r\n    \"accountType\": \"Standard_GRS\"\r\n  },\r\n  \"location\": \"West US\"\r\n}",
      "ResponseHeaders": {
        "Content-Length": [
          "66"
        ],
        "Content-Type": [
          "application/json; charset=utf-8"
        ],
        "Expires": [
          "-1"
        ],
        "Pragma": [
          "no-cache"
        ],
        "x-ms-request-id": [
          "10d36675-2a46-4c99-be56-54197f061932"
        ],
        "Cache-Control": [
          "no-cache"
        ],
        "Server": [
          "Microsoft-HTTPAPI/2.0",
          "Microsoft-HTTPAPI/2.0"
        ],
        "x-ms-ratelimit-remaining-subscription-reads": [
          "31976"
        ],
        "x-ms-correlation-request-id": [
          "95125aa3-f444-4708-9311-6c5b0cad6d80"
        ],
        "x-ms-routing-request-id": [
          "JAPANEAST:20150415T090728Z:95125aa3-f444-4708-9311-6c5b0cad6d80"
        ],
        "Strict-Transport-Security": [
          "max-age=31536000; includeSubDomains"
        ],
        "Date": [
          "Wed, 15 Apr 2015 09:07:27 GMT"
        ]
      },
      "StatusCode": 200
    },
    {
<<<<<<< HEAD
      "RequestUri": "/subscriptions/a0d901ba-9956-4f7d-830c-2d7974c36666/resourceGroups/pstestrg6821/providers/Microsoft.Storage/storageAccounts/stopstestrg6821?api-version=2014-12-01-preview",
      "EncodedRequestUri": "L3N1YnNjcmlwdGlvbnMvYTBkOTAxYmEtOTk1Ni00ZjdkLTgzMGMtMmQ3OTc0YzM2NjY2L3Jlc291cmNlR3JvdXBzL3BzdGVzdHJnNjgyMS9wcm92aWRlcnMvTWljcm9zb2Z0LlN0b3JhZ2Uvc3RvcmFnZUFjY291bnRzL3N0b3BzdGVzdHJnNjgyMT9hcGktdmVyc2lvbj0yMDE0LTEyLTAxLXByZXZpZXc=",
=======
      "RequestUri": "/subscriptions/a0d901ba-9956-4f7d-830c-2d7974c36666/resourceGroups/pstestrg6818/providers/Microsoft.Storage/storageAccounts/stopstestrg6818?api-version=2015-05-01-preview",
      "EncodedRequestUri": "L3N1YnNjcmlwdGlvbnMvYTBkOTAxYmEtOTk1Ni00ZjdkLTgzMGMtMmQ3OTc0YzM2NjY2L3Jlc291cmNlR3JvdXBzL3BzdGVzdHJnNjgxOC9wcm92aWRlcnMvTWljcm9zb2Z0LlN0b3JhZ2Uvc3RvcmFnZUFjY291bnRzL3N0b3BzdGVzdHJnNjgxOD9hcGktdmVyc2lvbj0yMDE1LTA1LTAxLXByZXZpZXc=",
>>>>>>> e04b01d2
      "RequestMethod": "GET",
      "RequestBody": "",
      "RequestHeaders": {
        "x-ms-client-request-id": [
          "27bd4b1d-235e-4a9c-b0a1-ce344b3abe75"
        ],
        "User-Agent": [
          "Microsoft.Azure.Management.Storage.StorageManagementClient/2.0.0.0"
        ]
      },
      "ResponseBody": "{\r\n  \"id\": \"/subscriptions/a0d901ba-9956-4f7d-830c-2d7974c36666/resourceGroups/pstestrg6821/providers/Microsoft.Storage/storageAccounts/stopstestrg6821\",\r\n  \"name\": \"stopstestrg6821\",\r\n  \"location\": \"West US\",\r\n  \"type\": \"Microsoft.Storage/storageAccounts\",\r\n  \"properties\": {\r\n    \"provisioningState\": \"Succeeded\",\r\n    \"accountType\": \"Standard_GRS\",\r\n    \"primaryEndpoints\": {\r\n      \"blob\": \"https://stopstestrg6821.blob.core.windows.net/\",\r\n      \"queue\": \"https://stopstestrg6821.queue.core.windows.net/\",\r\n      \"table\": \"https://stopstestrg6821.table.core.windows.net/\"\r\n    },\r\n    \"primaryLocation\": \"West US\",\r\n    \"statusOfPrimary\": \"Available\",\r\n    \"secondaryLocation\": \"East US\",\r\n    \"statusOfSecondary\": \"Available\",\r\n    \"creationTime\": \"2015-04-15T09:07:00.2387943Z\"\r\n  }\r\n}",
      "ResponseHeaders": {
        "Content-Length": [
          "672"
        ],
        "Content-Type": [
          "application/json; charset=utf-8"
        ],
        "Expires": [
          "-1"
        ],
        "Pragma": [
          "no-cache"
        ],
        "x-ms-request-id": [
          "73e529ba-3b82-4068-a28e-f73fcffad397"
        ],
        "Cache-Control": [
          "no-cache"
        ],
        "Server": [
          "Microsoft-HTTPAPI/2.0",
          "Microsoft-HTTPAPI/2.0"
        ],
        "x-ms-ratelimit-remaining-subscription-reads": [
          "31975"
        ],
        "x-ms-correlation-request-id": [
          "5c7ac222-03dc-4307-9c17-8730e99b8b48"
        ],
        "x-ms-routing-request-id": [
          "JAPANEAST:20150415T090728Z:5c7ac222-03dc-4307-9c17-8730e99b8b48"
        ],
        "Strict-Transport-Security": [
          "max-age=31536000; includeSubDomains"
        ],
        "Date": [
          "Wed, 15 Apr 2015 09:07:28 GMT"
        ]
      },
      "StatusCode": 200
    },
    {
      "RequestUri": "/subscriptions/a0d901ba-9956-4f7d-830c-2d7974c36666/resourceGroups/pstestrg6821/providers/Microsoft.Storage/storageAccounts/stopstestrg6821?api-version=2014-12-01-preview",
      "EncodedRequestUri": "L3N1YnNjcmlwdGlvbnMvYTBkOTAxYmEtOTk1Ni00ZjdkLTgzMGMtMmQ3OTc0YzM2NjY2L3Jlc291cmNlR3JvdXBzL3BzdGVzdHJnNjgyMS9wcm92aWRlcnMvTWljcm9zb2Z0LlN0b3JhZ2Uvc3RvcmFnZUFjY291bnRzL3N0b3BzdGVzdHJnNjgyMT9hcGktdmVyc2lvbj0yMDE0LTEyLTAxLXByZXZpZXc=",
      "RequestMethod": "GET",
      "RequestBody": "",
      "RequestHeaders": {
        "x-ms-client-request-id": [
          "af2323f7-0777-410a-9375-0336e5e5ea5b"
        ],
        "User-Agent": [
          "Microsoft.Azure.Management.Storage.StorageManagementClient/2.0.0.0"
        ]
      },
      "ResponseBody": "{\r\n  \"id\": \"/subscriptions/a0d901ba-9956-4f7d-830c-2d7974c36666/resourceGroups/pstestrg6821/providers/Microsoft.Storage/storageAccounts/stopstestrg6821\",\r\n  \"name\": \"stopstestrg6821\",\r\n  \"location\": \"West US\",\r\n  \"type\": \"Microsoft.Storage/storageAccounts\",\r\n  \"properties\": {\r\n    \"provisioningState\": \"Succeeded\",\r\n    \"accountType\": \"Standard_GRS\",\r\n    \"primaryEndpoints\": {\r\n      \"blob\": \"https://stopstestrg6821.blob.core.windows.net/\",\r\n      \"queue\": \"https://stopstestrg6821.queue.core.windows.net/\",\r\n      \"table\": \"https://stopstestrg6821.table.core.windows.net/\"\r\n    },\r\n    \"primaryLocation\": \"West US\",\r\n    \"statusOfPrimary\": \"Available\",\r\n    \"secondaryLocation\": \"East US\",\r\n    \"statusOfSecondary\": \"Available\",\r\n    \"creationTime\": \"2015-04-15T09:07:00.2387943Z\"\r\n  }\r\n}",
      "ResponseHeaders": {
        "Content-Length": [
          "672"
        ],
        "Content-Type": [
          "application/json; charset=utf-8"
        ],
        "Expires": [
          "-1"
        ],
        "Pragma": [
          "no-cache"
        ],
        "x-ms-request-id": [
          "e106c69b-64c8-4216-bbaa-ced684353bf7"
        ],
        "Cache-Control": [
          "no-cache"
        ],
        "Server": [
          "Microsoft-HTTPAPI/2.0",
          "Microsoft-HTTPAPI/2.0"
        ],
        "x-ms-ratelimit-remaining-subscription-reads": [
          "31974"
        ],
        "x-ms-correlation-request-id": [
          "05bede99-0e64-4e7c-a7de-e65ee095b931"
        ],
        "x-ms-routing-request-id": [
          "JAPANEAST:20150415T090729Z:05bede99-0e64-4e7c-a7de-e65ee095b931"
        ],
        "Strict-Transport-Security": [
          "max-age=31536000; includeSubDomains"
        ],
        "Date": [
          "Wed, 15 Apr 2015 09:07:28 GMT"
        ]
      },
      "StatusCode": 200
    },
    {
<<<<<<< HEAD
      "RequestUri": "/subscriptions/a0d901ba-9956-4f7d-830c-2d7974c36666/resourceGroups/pstestrg6821/providers/Microsoft.Storage/storageAccounts?api-version=2014-12-01-preview",
      "EncodedRequestUri": "L3N1YnNjcmlwdGlvbnMvYTBkOTAxYmEtOTk1Ni00ZjdkLTgzMGMtMmQ3OTc0YzM2NjY2L3Jlc291cmNlR3JvdXBzL3BzdGVzdHJnNjgyMS9wcm92aWRlcnMvTWljcm9zb2Z0LlN0b3JhZ2Uvc3RvcmFnZUFjY291bnRzP2FwaS12ZXJzaW9uPTIwMTQtMTItMDEtcHJldmlldw==",
=======
      "RequestUri": "/subscriptions/a0d901ba-9956-4f7d-830c-2d7974c36666/resourceGroups/pstestrg6818/providers/Microsoft.Storage/storageAccounts?api-version=2015-05-01-preview",
      "EncodedRequestUri": "L3N1YnNjcmlwdGlvbnMvYTBkOTAxYmEtOTk1Ni00ZjdkLTgzMGMtMmQ3OTc0YzM2NjY2L3Jlc291cmNlR3JvdXBzL3BzdGVzdHJnNjgxOC9wcm92aWRlcnMvTWljcm9zb2Z0LlN0b3JhZ2Uvc3RvcmFnZUFjY291bnRzP2FwaS12ZXJzaW9uPTIwMTUtMDUtMDEtcHJldmlldw==",
>>>>>>> e04b01d2
      "RequestMethod": "GET",
      "RequestBody": "",
      "RequestHeaders": {
        "x-ms-client-request-id": [
          "46d78240-9670-4ee3-88de-9b2f34cc92e4"
        ],
        "User-Agent": [
          "Microsoft.Azure.Management.Storage.StorageManagementClient/2.0.0.0"
        ]
      },
      "ResponseBody": "{\r\n  \"value\": [\r\n    {\r\n      \"id\": \"/subscriptions/a0d901ba-9956-4f7d-830c-2d7974c36666/resourceGroups/pstestrg6821/providers/Microsoft.Storage/storageAccounts/stopstestrg6821\",\r\n      \"name\": \"stopstestrg6821\",\r\n      \"location\": \"West US\",\r\n      \"type\": \"Microsoft.Storage/storageAccounts\",\r\n      \"properties\": {\r\n        \"provisioningState\": \"Succeeded\",\r\n        \"accountType\": \"Standard_GRS\",\r\n        \"primaryEndpoints\": {\r\n          \"blob\": \"https://stopstestrg6821.blob.core.windows.net/\",\r\n          \"queue\": \"https://stopstestrg6821.queue.core.windows.net/\",\r\n          \"table\": \"https://stopstestrg6821.table.core.windows.net/\"\r\n        },\r\n        \"primaryLocation\": \"West US\",\r\n        \"statusOfPrimary\": \"Available\",\r\n        \"secondaryLocation\": \"East US\",\r\n        \"statusOfSecondary\": \"Available\",\r\n        \"creationTime\": \"2015-04-15T09:07:00.2387943Z\"\r\n      }\r\n    }\r\n  ],\r\n  \"nextLink\": \"\"\r\n}",
      "ResponseHeaders": {
        "Content-Length": [
          "698"
        ],
        "Content-Type": [
          "application/json; charset=utf-8"
        ],
        "Expires": [
          "-1"
        ],
        "Pragma": [
          "no-cache"
        ],
        "x-ms-request-id": [
          "738de848-add3-43e9-9ac5-c06fdb080f9a"
        ],
        "Cache-Control": [
          "no-cache"
        ],
        "Server": [
          "Microsoft-HTTPAPI/2.0",
          "Microsoft-HTTPAPI/2.0"
        ],
        "x-ms-ratelimit-remaining-subscription-reads": [
          "31973"
        ],
        "x-ms-correlation-request-id": [
          "8fa4755c-2f74-42f4-a40b-c410c1466871"
        ],
        "x-ms-routing-request-id": [
          "JAPANEAST:20150415T090729Z:8fa4755c-2f74-42f4-a40b-c410c1466871"
        ],
        "Strict-Transport-Security": [
          "max-age=31536000; includeSubDomains"
        ],
        "Date": [
          "Wed, 15 Apr 2015 09:07:28 GMT"
        ]
      },
      "StatusCode": 200
    },
    {
<<<<<<< HEAD
      "RequestUri": "/subscriptions/a0d901ba-9956-4f7d-830c-2d7974c36666/resourceGroups/pstestrg6821/providers/Microsoft.Storage/storageAccounts/stopstestrg6821?api-version=2014-12-01-preview",
      "EncodedRequestUri": "L3N1YnNjcmlwdGlvbnMvYTBkOTAxYmEtOTk1Ni00ZjdkLTgzMGMtMmQ3OTc0YzM2NjY2L3Jlc291cmNlR3JvdXBzL3BzdGVzdHJnNjgyMS9wcm92aWRlcnMvTWljcm9zb2Z0LlN0b3JhZ2Uvc3RvcmFnZUFjY291bnRzL3N0b3BzdGVzdHJnNjgyMT9hcGktdmVyc2lvbj0yMDE0LTEyLTAxLXByZXZpZXc=",
=======
      "RequestUri": "/subscriptions/a0d901ba-9956-4f7d-830c-2d7974c36666/resourceGroups/pstestrg6818/providers/Microsoft.Storage/storageAccounts/stopstestrg6818?api-version=2015-05-01-preview",
      "EncodedRequestUri": "L3N1YnNjcmlwdGlvbnMvYTBkOTAxYmEtOTk1Ni00ZjdkLTgzMGMtMmQ3OTc0YzM2NjY2L3Jlc291cmNlR3JvdXBzL3BzdGVzdHJnNjgxOC9wcm92aWRlcnMvTWljcm9zb2Z0LlN0b3JhZ2Uvc3RvcmFnZUFjY291bnRzL3N0b3BzdGVzdHJnNjgxOD9hcGktdmVyc2lvbj0yMDE1LTA1LTAxLXByZXZpZXc=",
>>>>>>> e04b01d2
      "RequestMethod": "DELETE",
      "RequestBody": "",
      "RequestHeaders": {
        "x-ms-client-request-id": [
          "fef52a90-0e31-4eb9-b586-151b62602713"
        ],
        "User-Agent": [
          "Microsoft.Azure.Management.Storage.StorageManagementClient/2.0.0.0"
        ]
      },
      "ResponseBody": "",
      "ResponseHeaders": {
        "Content-Length": [
          "0"
        ],
        "Expires": [
          "-1"
        ],
        "Pragma": [
          "no-cache"
        ],
        "x-ms-request-id": [
          "df8688e5-1887-43c6-b8c5-f66273e703e2"
        ],
        "Cache-Control": [
          "no-cache"
        ],
        "Server": [
          "Microsoft-HTTPAPI/2.0",
          "Microsoft-HTTPAPI/2.0"
        ],
        "x-ms-ratelimit-remaining-subscription-writes": [
          "1184"
        ],
        "x-ms-correlation-request-id": [
          "bfda3cb0-12be-402e-a407-5dbf6633f995"
        ],
        "x-ms-routing-request-id": [
          "JAPANEAST:20150415T090732Z:bfda3cb0-12be-402e-a407-5dbf6633f995"
        ],
        "Strict-Transport-Security": [
          "max-age=31536000; includeSubDomains"
        ],
        "Date": [
          "Wed, 15 Apr 2015 09:07:32 GMT"
        ]
      },
      "StatusCode": 200
    },
    {
      "RequestUri": "/subscriptions/a0d901ba-9956-4f7d-830c-2d7974c36666/resourcegroups/pstestrg6821?api-version=2014-04-01-preview",
      "EncodedRequestUri": "L3N1YnNjcmlwdGlvbnMvYTBkOTAxYmEtOTk1Ni00ZjdkLTgzMGMtMmQ3OTc0YzM2NjY2L3Jlc291cmNlZ3JvdXBzL3BzdGVzdHJnNjgyMT9hcGktdmVyc2lvbj0yMDE0LTA0LTAxLXByZXZpZXc=",
      "RequestMethod": "DELETE",
      "RequestBody": "",
      "RequestHeaders": {
        "User-Agent": [
          "Microsoft.Azure.Management.Resources.ResourceManagementClient/2.0.0.0"
        ]
      },
      "ResponseBody": "",
      "ResponseHeaders": {
        "Content-Length": [
          "0"
        ],
        "Expires": [
          "-1"
        ],
        "Pragma": [
          "no-cache"
        ],
        "Retry-After": [
          "15"
        ],
        "x-ms-ratelimit-remaining-subscription-writes": [
          "1190"
        ],
        "x-ms-request-id": [
          "8f3564c1-8e5c-4402-8c96-5276c15bc39d"
        ],
        "x-ms-correlation-request-id": [
          "8f3564c1-8e5c-4402-8c96-5276c15bc39d"
        ],
        "x-ms-routing-request-id": [
          "JAPANEAST:20150415T090733Z:8f3564c1-8e5c-4402-8c96-5276c15bc39d"
        ],
        "Strict-Transport-Security": [
          "max-age=31536000; includeSubDomains"
        ],
        "Cache-Control": [
          "no-cache"
        ],
        "Date": [
          "Wed, 15 Apr 2015 09:07:33 GMT"
        ],
        "Location": [
          "https://management.azure.com/subscriptions/a0d901ba-9956-4f7d-830c-2d7974c36666/operationresults/eyJqb2JJZCI6IlJFU09VUkNFR1JPVVBERUxFVElPTkpPQi1QU1RFU1RSRzY4MjEtV0VTVFVTIiwiam9iTG9jYXRpb24iOiJ3ZXN0dXMifQ?api-version=2014-04-01-preview"
        ]
      },
      "StatusCode": 202
    },
    {
      "RequestUri": "/subscriptions/a0d901ba-9956-4f7d-830c-2d7974c36666/operationresults/eyJqb2JJZCI6IlJFU09VUkNFR1JPVVBERUxFVElPTkpPQi1QU1RFU1RSRzY4MjEtV0VTVFVTIiwiam9iTG9jYXRpb24iOiJ3ZXN0dXMifQ?api-version=2014-04-01-preview",
      "EncodedRequestUri": "L3N1YnNjcmlwdGlvbnMvYTBkOTAxYmEtOTk1Ni00ZjdkLTgzMGMtMmQ3OTc0YzM2NjY2L29wZXJhdGlvbnJlc3VsdHMvZXlKcWIySkpaQ0k2SWxKRlUwOVZVa05GUjFKUFZWQkVSVXhGVkVsUFRrcFBRaTFRVTFSRlUxUlNSelk0TWpFdFYwVlRWRlZUSWl3aWFtOWlURzlqWVhScGIyNGlPaUozWlhOMGRYTWlmUT9hcGktdmVyc2lvbj0yMDE0LTA0LTAxLXByZXZpZXc=",
      "RequestMethod": "GET",
      "RequestBody": "",
      "RequestHeaders": {
        "x-ms-version": [
          "2014-04-01-preview"
        ],
        "User-Agent": [
          "Microsoft.Azure.Management.Resources.ResourceManagementClient/2.0.0.0"
        ]
      },
      "ResponseBody": "",
      "ResponseHeaders": {
        "Content-Length": [
          "0"
        ],
        "Expires": [
          "-1"
        ],
        "Pragma": [
          "no-cache"
        ],
        "Retry-After": [
          "15"
        ],
        "x-ms-ratelimit-remaining-subscription-reads": [
          "31982"
        ],
        "x-ms-request-id": [
          "f0c3c588-8493-406f-92a5-1d2981b1ea87"
        ],
        "x-ms-correlation-request-id": [
          "f0c3c588-8493-406f-92a5-1d2981b1ea87"
        ],
        "x-ms-routing-request-id": [
          "JAPANEAST:20150415T090734Z:f0c3c588-8493-406f-92a5-1d2981b1ea87"
        ],
        "Strict-Transport-Security": [
          "max-age=31536000; includeSubDomains"
        ],
        "Cache-Control": [
          "no-cache"
        ],
        "Date": [
          "Wed, 15 Apr 2015 09:07:33 GMT"
        ],
        "Location": [
          "https://management.azure.com/subscriptions/a0d901ba-9956-4f7d-830c-2d7974c36666/operationresults/eyJqb2JJZCI6IlJFU09VUkNFR1JPVVBERUxFVElPTkpPQi1QU1RFU1RSRzY4MjEtV0VTVFVTIiwiam9iTG9jYXRpb24iOiJ3ZXN0dXMifQ?api-version=2014-04-01-preview"
        ]
      },
      "StatusCode": 202
    },
    {
      "RequestUri": "/subscriptions/a0d901ba-9956-4f7d-830c-2d7974c36666/operationresults/eyJqb2JJZCI6IlJFU09VUkNFR1JPVVBERUxFVElPTkpPQi1QU1RFU1RSRzY4MjEtV0VTVFVTIiwiam9iTG9jYXRpb24iOiJ3ZXN0dXMifQ?api-version=2014-04-01-preview",
      "EncodedRequestUri": "L3N1YnNjcmlwdGlvbnMvYTBkOTAxYmEtOTk1Ni00ZjdkLTgzMGMtMmQ3OTc0YzM2NjY2L29wZXJhdGlvbnJlc3VsdHMvZXlKcWIySkpaQ0k2SWxKRlUwOVZVa05GUjFKUFZWQkVSVXhGVkVsUFRrcFBRaTFRVTFSRlUxUlNSelk0TWpFdFYwVlRWRlZUSWl3aWFtOWlURzlqWVhScGIyNGlPaUozWlhOMGRYTWlmUT9hcGktdmVyc2lvbj0yMDE0LTA0LTAxLXByZXZpZXc=",
      "RequestMethod": "GET",
      "RequestBody": "",
      "RequestHeaders": {
        "x-ms-version": [
          "2014-04-01-preview"
        ],
        "User-Agent": [
          "Microsoft.Azure.Management.Resources.ResourceManagementClient/2.0.0.0"
        ]
      },
      "ResponseBody": "",
      "ResponseHeaders": {
        "Content-Length": [
          "0"
        ],
        "Expires": [
          "-1"
        ],
        "Pragma": [
          "no-cache"
        ],
        "Retry-After": [
          "15"
        ],
        "x-ms-ratelimit-remaining-subscription-reads": [
          "31981"
        ],
        "x-ms-request-id": [
          "83ab958c-8dd5-4f8a-8894-9bc7b032c8df"
        ],
        "x-ms-correlation-request-id": [
          "83ab958c-8dd5-4f8a-8894-9bc7b032c8df"
        ],
        "x-ms-routing-request-id": [
          "JAPANEAST:20150415T090749Z:83ab958c-8dd5-4f8a-8894-9bc7b032c8df"
        ],
        "Strict-Transport-Security": [
          "max-age=31536000; includeSubDomains"
        ],
        "Cache-Control": [
          "no-cache"
        ],
        "Date": [
          "Wed, 15 Apr 2015 09:07:49 GMT"
        ],
        "Location": [
          "https://management.azure.com/subscriptions/a0d901ba-9956-4f7d-830c-2d7974c36666/operationresults/eyJqb2JJZCI6IlJFU09VUkNFR1JPVVBERUxFVElPTkpPQi1QU1RFU1RSRzY4MjEtV0VTVFVTIiwiam9iTG9jYXRpb24iOiJ3ZXN0dXMifQ?api-version=2014-04-01-preview"
        ]
      },
      "StatusCode": 202
    },
    {
      "RequestUri": "/subscriptions/a0d901ba-9956-4f7d-830c-2d7974c36666/operationresults/eyJqb2JJZCI6IlJFU09VUkNFR1JPVVBERUxFVElPTkpPQi1QU1RFU1RSRzY4MjEtV0VTVFVTIiwiam9iTG9jYXRpb24iOiJ3ZXN0dXMifQ?api-version=2014-04-01-preview",
      "EncodedRequestUri": "L3N1YnNjcmlwdGlvbnMvYTBkOTAxYmEtOTk1Ni00ZjdkLTgzMGMtMmQ3OTc0YzM2NjY2L29wZXJhdGlvbnJlc3VsdHMvZXlKcWIySkpaQ0k2SWxKRlUwOVZVa05GUjFKUFZWQkVSVXhGVkVsUFRrcFBRaTFRVTFSRlUxUlNSelk0TWpFdFYwVlRWRlZUSWl3aWFtOWlURzlqWVhScGIyNGlPaUozWlhOMGRYTWlmUT9hcGktdmVyc2lvbj0yMDE0LTA0LTAxLXByZXZpZXc=",
      "RequestMethod": "GET",
      "RequestBody": "",
      "RequestHeaders": {
        "x-ms-version": [
          "2014-04-01-preview"
        ],
        "User-Agent": [
          "Microsoft.Azure.Management.Resources.ResourceManagementClient/2.0.0.0"
        ]
      },
      "ResponseBody": "",
      "ResponseHeaders": {
        "Content-Length": [
          "0"
        ],
        "Expires": [
          "-1"
        ],
        "Pragma": [
          "no-cache"
        ],
        "x-ms-ratelimit-remaining-subscription-reads": [
          "31980"
        ],
        "x-ms-request-id": [
          "29b276ac-28fd-43d0-82cf-1a206c295736"
        ],
        "x-ms-correlation-request-id": [
          "29b276ac-28fd-43d0-82cf-1a206c295736"
        ],
        "x-ms-routing-request-id": [
          "JAPANEAST:20150415T090805Z:29b276ac-28fd-43d0-82cf-1a206c295736"
        ],
        "Strict-Transport-Security": [
          "max-age=31536000; includeSubDomains"
        ],
        "Cache-Control": [
          "no-cache"
        ],
        "Date": [
          "Wed, 15 Apr 2015 09:08:04 GMT"
        ]
      },
      "StatusCode": 200
    }
  ],
  "Names": {
    "Test-GetAzureStorageAccount": [
      "pstestrg6821"
    ]
  },
  "Variables": {
    "SubscriptionId": "a0d901ba-9956-4f7d-830c-2d7974c36666",
    "TenantId": "72f988bf-86f1-41af-91ab-2d7cd011db47",
    "Domain": "microsoft.com"
  }
}<|MERGE_RESOLUTION|>--- conflicted
+++ resolved
@@ -1,8 +1,8 @@
 {
   "Entries": [
     {
-      "RequestUri": "/subscriptions/a0d901ba-9956-4f7d-830c-2d7974c36666/resourcegroups/pstestrg6821?api-version=2014-04-01-preview",
-      "EncodedRequestUri": "L3N1YnNjcmlwdGlvbnMvYTBkOTAxYmEtOTk1Ni00ZjdkLTgzMGMtMmQ3OTc0YzM2NjY2L3Jlc291cmNlZ3JvdXBzL3BzdGVzdHJnNjgyMT9hcGktdmVyc2lvbj0yMDE0LTA0LTAxLXByZXZpZXc=",
+      "RequestUri": "/subscriptions/a0d901ba-9956-4f7d-830c-2d7974c36666/resourcegroups/pstestrg8755?api-version=2014-04-01-preview",
+      "EncodedRequestUri": "L3N1YnNjcmlwdGlvbnMvYTBkOTAxYmEtOTk1Ni00ZjdkLTgzMGMtMmQ3OTc0YzM2NjY2L3Jlc291cmNlZ3JvdXBzL3BzdGVzdHJnODc1NT9hcGktdmVyc2lvbj0yMDE0LTA0LTAxLXByZXZpZXc=",
       "RequestMethod": "HEAD",
       "RequestBody": "",
       "RequestHeaders": {
@@ -28,32 +28,32 @@
           "gateway"
         ],
         "x-ms-ratelimit-remaining-subscription-reads": [
-          "31985"
-        ],
-        "x-ms-request-id": [
-          "4753cc5b-bc28-4db3-97ba-7e4525f76b96"
-        ],
-        "x-ms-correlation-request-id": [
-          "4753cc5b-bc28-4db3-97ba-7e4525f76b96"
-        ],
-        "x-ms-routing-request-id": [
-          "JAPANEAST:20150415T090649Z:4753cc5b-bc28-4db3-97ba-7e4525f76b96"
-        ],
-        "Strict-Transport-Security": [
-          "max-age=31536000; includeSubDomains"
-        ],
-        "Cache-Control": [
-          "no-cache"
-        ],
-        "Date": [
-          "Wed, 15 Apr 2015 09:06:49 GMT"
+          "31981"
+        ],
+        "x-ms-request-id": [
+          "858ed9ea-361d-4d4a-95f1-9f41e5033a27"
+        ],
+        "x-ms-correlation-request-id": [
+          "858ed9ea-361d-4d4a-95f1-9f41e5033a27"
+        ],
+        "x-ms-routing-request-id": [
+          "JAPANEAST:20150421T023818Z:858ed9ea-361d-4d4a-95f1-9f41e5033a27"
+        ],
+        "Strict-Transport-Security": [
+          "max-age=31536000; includeSubDomains"
+        ],
+        "Cache-Control": [
+          "no-cache"
+        ],
+        "Date": [
+          "Tue, 21 Apr 2015 02:38:18 GMT"
         ]
       },
       "StatusCode": 404
     },
     {
-      "RequestUri": "/subscriptions/a0d901ba-9956-4f7d-830c-2d7974c36666/resourcegroups/pstestrg6821?api-version=2014-04-01-preview",
-      "EncodedRequestUri": "L3N1YnNjcmlwdGlvbnMvYTBkOTAxYmEtOTk1Ni00ZjdkLTgzMGMtMmQ3OTc0YzM2NjY2L3Jlc291cmNlZ3JvdXBzL3BzdGVzdHJnNjgyMT9hcGktdmVyc2lvbj0yMDE0LTA0LTAxLXByZXZpZXc=",
+      "RequestUri": "/subscriptions/a0d901ba-9956-4f7d-830c-2d7974c36666/resourcegroups/pstestrg8755?api-version=2014-04-01-preview",
+      "EncodedRequestUri": "L3N1YnNjcmlwdGlvbnMvYTBkOTAxYmEtOTk1Ni00ZjdkLTgzMGMtMmQ3OTc0YzM2NjY2L3Jlc291cmNlZ3JvdXBzL3BzdGVzdHJnODc1NT9hcGktdmVyc2lvbj0yMDE0LTA0LTAxLXByZXZpZXc=",
       "RequestMethod": "HEAD",
       "RequestBody": "",
       "RequestHeaders": {
@@ -73,32 +73,32 @@
           "no-cache"
         ],
         "x-ms-ratelimit-remaining-subscription-reads": [
-          "31983"
-        ],
-        "x-ms-request-id": [
-          "84ebadfc-976b-4ca4-a1a0-0a7ddfdc9ffa"
-        ],
-        "x-ms-correlation-request-id": [
-          "84ebadfc-976b-4ca4-a1a0-0a7ddfdc9ffa"
-        ],
-        "x-ms-routing-request-id": [
-          "JAPANEAST:20150415T090732Z:84ebadfc-976b-4ca4-a1a0-0a7ddfdc9ffa"
-        ],
-        "Strict-Transport-Security": [
-          "max-age=31536000; includeSubDomains"
-        ],
-        "Cache-Control": [
-          "no-cache"
-        ],
-        "Date": [
-          "Wed, 15 Apr 2015 09:07:31 GMT"
+          "31974"
+        ],
+        "x-ms-request-id": [
+          "fbf77300-04c2-44f7-ad96-35499c61c70e"
+        ],
+        "x-ms-correlation-request-id": [
+          "fbf77300-04c2-44f7-ad96-35499c61c70e"
+        ],
+        "x-ms-routing-request-id": [
+          "JAPANEAST:20150421T023858Z:fbf77300-04c2-44f7-ad96-35499c61c70e"
+        ],
+        "Strict-Transport-Security": [
+          "max-age=31536000; includeSubDomains"
+        ],
+        "Cache-Control": [
+          "no-cache"
+        ],
+        "Date": [
+          "Tue, 21 Apr 2015 02:38:57 GMT"
         ]
       },
       "StatusCode": 204
     },
     {
-      "RequestUri": "/subscriptions/a0d901ba-9956-4f7d-830c-2d7974c36666/resourcegroups/pstestrg6821?api-version=2014-04-01-preview",
-      "EncodedRequestUri": "L3N1YnNjcmlwdGlvbnMvYTBkOTAxYmEtOTk1Ni00ZjdkLTgzMGMtMmQ3OTc0YzM2NjY2L3Jlc291cmNlZ3JvdXBzL3BzdGVzdHJnNjgyMT9hcGktdmVyc2lvbj0yMDE0LTA0LTAxLXByZXZpZXc=",
+      "RequestUri": "/subscriptions/a0d901ba-9956-4f7d-830c-2d7974c36666/resourcegroups/pstestrg8755?api-version=2014-04-01-preview",
+      "EncodedRequestUri": "L3N1YnNjcmlwdGlvbnMvYTBkOTAxYmEtOTk1Ni00ZjdkLTgzMGMtMmQ3OTc0YzM2NjY2L3Jlc291cmNlZ3JvdXBzL3BzdGVzdHJnODc1NT9hcGktdmVyc2lvbj0yMDE0LTA0LTAxLXByZXZpZXc=",
       "RequestMethod": "PUT",
       "RequestBody": "{\r\n  \"location\": \"West US\"\r\n}",
       "RequestHeaders": {
@@ -112,7 +112,7 @@
           "Microsoft.Azure.Management.Resources.ResourceManagementClient/2.0.0.0"
         ]
       },
-      "ResponseBody": "{\r\n  \"id\": \"/subscriptions/a0d901ba-9956-4f7d-830c-2d7974c36666/resourceGroups/pstestrg6821\",\r\n  \"name\": \"pstestrg6821\",\r\n  \"location\": \"westus\",\r\n  \"properties\": {\r\n    \"provisioningState\": \"Succeeded\"\r\n  }\r\n}",
+      "ResponseBody": "{\r\n  \"id\": \"/subscriptions/a0d901ba-9956-4f7d-830c-2d7974c36666/resourceGroups/pstestrg8755\",\r\n  \"name\": \"pstestrg8755\",\r\n  \"location\": \"westus\",\r\n  \"properties\": {\r\n    \"provisioningState\": \"Succeeded\"\r\n  }\r\n}",
       "ResponseHeaders": {
         "Content-Length": [
           "177"
@@ -127,32 +127,32 @@
           "no-cache"
         ],
         "x-ms-ratelimit-remaining-subscription-writes": [
-          "1191"
-        ],
-        "x-ms-request-id": [
-          "679d8807-ac90-4cc3-92dc-1568b9a521e0"
-        ],
-        "x-ms-correlation-request-id": [
-          "679d8807-ac90-4cc3-92dc-1568b9a521e0"
-        ],
-        "x-ms-routing-request-id": [
-          "JAPANEAST:20150415T090650Z:679d8807-ac90-4cc3-92dc-1568b9a521e0"
-        ],
-        "Strict-Transport-Security": [
-          "max-age=31536000; includeSubDomains"
-        ],
-        "Cache-Control": [
-          "no-cache"
-        ],
-        "Date": [
-          "Wed, 15 Apr 2015 09:06:50 GMT"
+          "1193"
+        ],
+        "x-ms-request-id": [
+          "a762e9aa-770a-4f16-8092-997c20f8c4f8"
+        ],
+        "x-ms-correlation-request-id": [
+          "a762e9aa-770a-4f16-8092-997c20f8c4f8"
+        ],
+        "x-ms-routing-request-id": [
+          "JAPANEAST:20150421T023819Z:a762e9aa-770a-4f16-8092-997c20f8c4f8"
+        ],
+        "Strict-Transport-Security": [
+          "max-age=31536000; includeSubDomains"
+        ],
+        "Cache-Control": [
+          "no-cache"
+        ],
+        "Date": [
+          "Tue, 21 Apr 2015 02:38:19 GMT"
         ]
       },
       "StatusCode": 201
     },
     {
-      "RequestUri": "/subscriptions/a0d901ba-9956-4f7d-830c-2d7974c36666/resourceGroups/pstestrg6821/resources?api-version=2014-04-01-preview",
-      "EncodedRequestUri": "L3N1YnNjcmlwdGlvbnMvYTBkOTAxYmEtOTk1Ni00ZjdkLTgzMGMtMmQ3OTc0YzM2NjY2L3Jlc291cmNlR3JvdXBzL3BzdGVzdHJnNjgyMS9yZXNvdXJjZXM/YXBpLXZlcnNpb249MjAxNC0wNC0wMS1wcmV2aWV3",
+      "RequestUri": "/subscriptions/a0d901ba-9956-4f7d-830c-2d7974c36666/resourceGroups/pstestrg8755/resources?api-version=2014-04-01-preview",
+      "EncodedRequestUri": "L3N1YnNjcmlwdGlvbnMvYTBkOTAxYmEtOTk1Ni00ZjdkLTgzMGMtMmQ3OTc0YzM2NjY2L3Jlc291cmNlR3JvdXBzL3BzdGVzdHJnODc1NS9yZXNvdXJjZXM/YXBpLXZlcnNpb249MjAxNC0wNC0wMS1wcmV2aWV3",
       "RequestMethod": "GET",
       "RequestBody": "",
       "RequestHeaders": {
@@ -175,32 +175,32 @@
           "no-cache"
         ],
         "x-ms-ratelimit-remaining-subscription-reads": [
-          "31984"
-        ],
-        "x-ms-request-id": [
-          "c2e43c46-5c4c-40a3-b7e7-e040c3a94933"
-        ],
-        "x-ms-correlation-request-id": [
-          "c2e43c46-5c4c-40a3-b7e7-e040c3a94933"
-        ],
-        "x-ms-routing-request-id": [
-          "JAPANEAST:20150415T090651Z:c2e43c46-5c4c-40a3-b7e7-e040c3a94933"
-        ],
-        "Strict-Transport-Security": [
-          "max-age=31536000; includeSubDomains"
-        ],
-        "Cache-Control": [
-          "no-cache"
-        ],
-        "Date": [
-          "Wed, 15 Apr 2015 09:06:50 GMT"
+          "31980"
+        ],
+        "x-ms-request-id": [
+          "475d27ae-38a9-4401-b948-68855c8a02be"
+        ],
+        "x-ms-correlation-request-id": [
+          "475d27ae-38a9-4401-b948-68855c8a02be"
+        ],
+        "x-ms-routing-request-id": [
+          "JAPANEAST:20150421T023819Z:475d27ae-38a9-4401-b948-68855c8a02be"
+        ],
+        "Strict-Transport-Security": [
+          "max-age=31536000; includeSubDomains"
+        ],
+        "Cache-Control": [
+          "no-cache"
+        ],
+        "Date": [
+          "Tue, 21 Apr 2015 02:38:19 GMT"
         ]
       },
       "StatusCode": 200
     },
     {
-      "RequestUri": "/subscriptions/a0d901ba-9956-4f7d-830c-2d7974c36666/resourcegroups/pstestrg6821/providers/Microsoft.Authorization/permissions?api-version=2014-07-01-preview",
-      "EncodedRequestUri": "L3N1YnNjcmlwdGlvbnMvYTBkOTAxYmEtOTk1Ni00ZjdkLTgzMGMtMmQ3OTc0YzM2NjY2L3Jlc291cmNlZ3JvdXBzL3BzdGVzdHJnNjgyMS9wcm92aWRlcnMvTWljcm9zb2Z0LkF1dGhvcml6YXRpb24vcGVybWlzc2lvbnM/YXBpLXZlcnNpb249MjAxNC0wNy0wMS1wcmV2aWV3",
+      "RequestUri": "/subscriptions/a0d901ba-9956-4f7d-830c-2d7974c36666/resourcegroups/pstestrg8755/providers/Microsoft.Authorization/permissions?api-version=2014-07-01-preview",
+      "EncodedRequestUri": "L3N1YnNjcmlwdGlvbnMvYTBkOTAxYmEtOTk1Ni00ZjdkLTgzMGMtMmQ3OTc0YzM2NjY2L3Jlc291cmNlZ3JvdXBzL3BzdGVzdHJnODc1NS9wcm92aWRlcnMvTWljcm9zb2Z0LkF1dGhvcml6YXRpb24vcGVybWlzc2lvbnM/YXBpLXZlcnNpb249MjAxNC0wNy0wMS1wcmV2aWV3",
       "RequestMethod": "GET",
       "RequestBody": "",
       "RequestHeaders": {
@@ -226,37 +226,32 @@
           "Accept-Encoding"
         ],
         "x-ms-request-id": [
-          "japaneast:b9976eb1-d563-4ec3-8e86-0257105aa86a"
-        ],
-        "x-ms-ratelimit-remaining-subscription-reads": [
-          "31981"
-        ],
-        "x-ms-correlation-request-id": [
-          "31cc3750-d087-490b-8f3d-5569e5cd6cbc"
-        ],
-        "x-ms-routing-request-id": [
-          "JAPANEAST:20150415T090652Z:31cc3750-d087-490b-8f3d-5569e5cd6cbc"
-        ],
-        "Strict-Transport-Security": [
-          "max-age=31536000; includeSubDomains"
-        ],
-        "Cache-Control": [
-          "no-cache"
-        ],
-        "Date": [
-          "Wed, 15 Apr 2015 09:06:52 GMT"
+          "japaneast:e15bd64b-a2d5-48c7-b6a3-8b0a80d584cd"
+        ],
+        "x-ms-ratelimit-remaining-subscription-reads": [
+          "31993"
+        ],
+        "x-ms-correlation-request-id": [
+          "af8964dc-2370-4693-b7b8-ac895f26222b"
+        ],
+        "x-ms-routing-request-id": [
+          "JAPANEAST:20150421T023821Z:af8964dc-2370-4693-b7b8-ac895f26222b"
+        ],
+        "Strict-Transport-Security": [
+          "max-age=31536000; includeSubDomains"
+        ],
+        "Cache-Control": [
+          "no-cache"
+        ],
+        "Date": [
+          "Tue, 21 Apr 2015 02:38:20 GMT"
         ]
       },
       "StatusCode": 200
     },
     {
-<<<<<<< HEAD
-      "RequestUri": "/subscriptions/a0d901ba-9956-4f7d-830c-2d7974c36666/resourceGroups/pstestrg6821/providers/Microsoft.Storage/storageAccounts/stopstestrg6821?api-version=2014-12-01-preview",
-      "EncodedRequestUri": "L3N1YnNjcmlwdGlvbnMvYTBkOTAxYmEtOTk1Ni00ZjdkLTgzMGMtMmQ3OTc0YzM2NjY2L3Jlc291cmNlR3JvdXBzL3BzdGVzdHJnNjgyMS9wcm92aWRlcnMvTWljcm9zb2Z0LlN0b3JhZ2Uvc3RvcmFnZUFjY291bnRzL3N0b3BzdGVzdHJnNjgyMT9hcGktdmVyc2lvbj0yMDE0LTEyLTAxLXByZXZpZXc=",
-=======
-      "RequestUri": "/subscriptions/a0d901ba-9956-4f7d-830c-2d7974c36666/resourceGroups/pstestrg6818/providers/Microsoft.Storage/storageAccounts/stopstestrg6818?api-version=2015-05-01-preview",
-      "EncodedRequestUri": "L3N1YnNjcmlwdGlvbnMvYTBkOTAxYmEtOTk1Ni00ZjdkLTgzMGMtMmQ3OTc0YzM2NjY2L3Jlc291cmNlR3JvdXBzL3BzdGVzdHJnNjgxOC9wcm92aWRlcnMvTWljcm9zb2Z0LlN0b3JhZ2Uvc3RvcmFnZUFjY291bnRzL3N0b3BzdGVzdHJnNjgxOD9hcGktdmVyc2lvbj0yMDE1LTA1LTAxLXByZXZpZXc=",
->>>>>>> e04b01d2
+      "RequestUri": "/subscriptions/a0d901ba-9956-4f7d-830c-2d7974c36666/resourceGroups/pstestrg8755/providers/Microsoft.Storage/storageAccounts/stopstestrg8755?api-version=2015-05-01-preview",
+      "EncodedRequestUri": "L3N1YnNjcmlwdGlvbnMvYTBkOTAxYmEtOTk1Ni00ZjdkLTgzMGMtMmQ3OTc0YzM2NjY2L3Jlc291cmNlR3JvdXBzL3BzdGVzdHJnODc1NS9wcm92aWRlcnMvTWljcm9zb2Z0LlN0b3JhZ2Uvc3RvcmFnZUFjY291bnRzL3N0b3BzdGVzdHJnODc1NT9hcGktdmVyc2lvbj0yMDE1LTA1LTAxLXByZXZpZXc=",
       "RequestMethod": "PUT",
       "RequestBody": "{\r\n  \"location\": \"West US\",\r\n  \"properties\": {\r\n    \"accountType\": \"Standard_GRS\"\r\n  }\r\n}",
       "RequestHeaders": {
@@ -267,7 +262,7 @@
           "89"
         ],
         "x-ms-client-request-id": [
-          "87938af4-2985-412f-bec2-46e9d862b5ef"
+          "14a58c0f-7d52-44bb-94b3-53f042b2af64"
         ],
         "User-Agent": [
           "Microsoft.Azure.Management.Storage.StorageManagementClient/2.0.0.0"
@@ -291,53 +286,44 @@
           "25"
         ],
         "x-ms-request-id": [
-          "22b3a9da-5414-4692-9079-2df32525481c"
+          "cd45d97c-0cca-4116-a084-531a2b2e886a"
         ],
         "Cache-Control": [
           "no-cache"
         ],
         "Location": [
-<<<<<<< HEAD
-          "https://management.azure.com/subscriptions/a0d901ba-9956-4f7d-830c-2d7974c36666/providers/Microsoft.Storage/operations/22b3a9da-5414-4692-9079-2df32525481c?monitor=true&api-version=2014-12-01-preview"
-=======
-          "https://management.azure.com/subscriptions/a0d901ba-9956-4f7d-830c-2d7974c36666/providers/Microsoft.Storage/operations/c5a4c33a-af5b-44b7-98e5-b3dff5c06833?monitor=true&api-version=2015-05-01-preview"
->>>>>>> e04b01d2
+          "https://management.azure.com/subscriptions/a0d901ba-9956-4f7d-830c-2d7974c36666/providers/Microsoft.Storage/operations/cd45d97c-0cca-4116-a084-531a2b2e886a?monitor=true&api-version=2015-05-01-preview"
         ],
         "Server": [
           "Microsoft-HTTPAPI/2.0",
           "Microsoft-HTTPAPI/2.0"
         ],
         "x-ms-ratelimit-remaining-subscription-writes": [
-          "1185"
-        ],
-        "x-ms-correlation-request-id": [
-          "1925fbd8-9f6e-442a-b3e2-154d933f56f2"
-        ],
-        "x-ms-routing-request-id": [
-          "JAPANEAST:20150415T090702Z:1925fbd8-9f6e-442a-b3e2-154d933f56f2"
-        ],
-        "Strict-Transport-Security": [
-          "max-age=31536000; includeSubDomains"
-        ],
-        "Date": [
-          "Wed, 15 Apr 2015 09:07:01 GMT"
+          "1192"
+        ],
+        "x-ms-correlation-request-id": [
+          "342f5f41-b0d3-4898-8ca2-61340626809c"
+        ],
+        "x-ms-routing-request-id": [
+          "JAPANEAST:20150421T023828Z:342f5f41-b0d3-4898-8ca2-61340626809c"
+        ],
+        "Strict-Transport-Security": [
+          "max-age=31536000; includeSubDomains"
+        ],
+        "Date": [
+          "Tue, 21 Apr 2015 02:38:27 GMT"
         ]
       },
       "StatusCode": 202
     },
     {
-<<<<<<< HEAD
-      "RequestUri": "/subscriptions/a0d901ba-9956-4f7d-830c-2d7974c36666/providers/Microsoft.Storage/operations/22b3a9da-5414-4692-9079-2df32525481c?monitor=true&api-version=2014-12-01-preview",
-      "EncodedRequestUri": "L3N1YnNjcmlwdGlvbnMvYTBkOTAxYmEtOTk1Ni00ZjdkLTgzMGMtMmQ3OTc0YzM2NjY2L3Byb3ZpZGVycy9NaWNyb3NvZnQuU3RvcmFnZS9vcGVyYXRpb25zLzIyYjNhOWRhLTU0MTQtNDY5Mi05MDc5LTJkZjMyNTI1NDgxYz9tb25pdG9yPXRydWUmYXBpLXZlcnNpb249MjAxNC0xMi0wMS1wcmV2aWV3",
-=======
-      "RequestUri": "/subscriptions/a0d901ba-9956-4f7d-830c-2d7974c36666/providers/Microsoft.Storage/operations/c5a4c33a-af5b-44b7-98e5-b3dff5c06833?monitor=true&api-version=2015-05-01-preview",
-      "EncodedRequestUri": "L3N1YnNjcmlwdGlvbnMvYTBkOTAxYmEtOTk1Ni00ZjdkLTgzMGMtMmQ3OTc0YzM2NjY2L3Byb3ZpZGVycy9NaWNyb3NvZnQuU3RvcmFnZS9vcGVyYXRpb25zL2M1YTRjMzNhLWFmNWItNDRiNy05OGU1LWIzZGZmNWMwNjgzMz9tb25pdG9yPXRydWUmYXBpLXZlcnNpb249MjAxNS0wNS0wMS1wcmV2aWV3",
->>>>>>> e04b01d2
+      "RequestUri": "/subscriptions/a0d901ba-9956-4f7d-830c-2d7974c36666/providers/Microsoft.Storage/operations/cd45d97c-0cca-4116-a084-531a2b2e886a?monitor=true&api-version=2015-05-01-preview",
+      "EncodedRequestUri": "L3N1YnNjcmlwdGlvbnMvYTBkOTAxYmEtOTk1Ni00ZjdkLTgzMGMtMmQ3OTc0YzM2NjY2L3Byb3ZpZGVycy9NaWNyb3NvZnQuU3RvcmFnZS9vcGVyYXRpb25zL2NkNDVkOTdjLTBjY2EtNDExNi1hMDg0LTUzMWEyYjJlODg2YT9tb25pdG9yPXRydWUmYXBpLXZlcnNpb249MjAxNS0wNS0wMS1wcmV2aWV3",
       "RequestMethod": "GET",
       "RequestBody": "",
       "RequestHeaders": {
         "x-ms-client-request-id": [
-          "c778a2a5-2274-46ef-8a1d-c2621e47fc17"
+          "d61bf72e-1c84-4b54-af3f-a294ed8b4145"
         ],
         "User-Agent": [
           "Microsoft.Azure.Management.Storage.StorageManagementClient/2.0.0.0"
@@ -361,53 +347,44 @@
           "25"
         ],
         "x-ms-request-id": [
-          "d61c256b-2720-4ff8-be6a-b35fb5f4e285"
+          "c8c9b6b1-9d5d-4192-a957-bf9478b6043a"
         ],
         "Cache-Control": [
           "no-cache"
         ],
         "Location": [
-<<<<<<< HEAD
-          "https://management.azure.com/subscriptions/a0d901ba-9956-4f7d-830c-2d7974c36666/providers/Microsoft.Storage/operations/22b3a9da-5414-4692-9079-2df32525481c?monitor=true&api-version=2014-12-01-preview"
-=======
-          "https://management.azure.com/subscriptions/a0d901ba-9956-4f7d-830c-2d7974c36666/providers/Microsoft.Storage/operations/c5a4c33a-af5b-44b7-98e5-b3dff5c06833?monitor=true&api-version=2015-05-01-preview"
->>>>>>> e04b01d2
+          "https://management.azure.com/subscriptions/a0d901ba-9956-4f7d-830c-2d7974c36666/providers/Microsoft.Storage/operations/cd45d97c-0cca-4116-a084-531a2b2e886a?monitor=true&api-version=2015-05-01-preview"
         ],
         "Server": [
           "Microsoft-HTTPAPI/2.0",
           "Microsoft-HTTPAPI/2.0"
         ],
         "x-ms-ratelimit-remaining-subscription-reads": [
-          "31977"
-        ],
-        "x-ms-correlation-request-id": [
-          "7d6dc506-f719-435c-8179-252b70e81e0d"
-        ],
-        "x-ms-routing-request-id": [
-          "JAPANEAST:20150415T090703Z:7d6dc506-f719-435c-8179-252b70e81e0d"
-        ],
-        "Strict-Transport-Security": [
-          "max-age=31536000; includeSubDomains"
-        ],
-        "Date": [
-          "Wed, 15 Apr 2015 09:07:03 GMT"
+          "31979"
+        ],
+        "x-ms-correlation-request-id": [
+          "ee20c411-9038-4c81-81e1-a611464c036c"
+        ],
+        "x-ms-routing-request-id": [
+          "JAPANEAST:20150421T023829Z:ee20c411-9038-4c81-81e1-a611464c036c"
+        ],
+        "Strict-Transport-Security": [
+          "max-age=31536000; includeSubDomains"
+        ],
+        "Date": [
+          "Tue, 21 Apr 2015 02:38:28 GMT"
         ]
       },
       "StatusCode": 202
     },
     {
-<<<<<<< HEAD
-      "RequestUri": "/subscriptions/a0d901ba-9956-4f7d-830c-2d7974c36666/providers/Microsoft.Storage/operations/22b3a9da-5414-4692-9079-2df32525481c?monitor=true&api-version=2014-12-01-preview",
-      "EncodedRequestUri": "L3N1YnNjcmlwdGlvbnMvYTBkOTAxYmEtOTk1Ni00ZjdkLTgzMGMtMmQ3OTc0YzM2NjY2L3Byb3ZpZGVycy9NaWNyb3NvZnQuU3RvcmFnZS9vcGVyYXRpb25zLzIyYjNhOWRhLTU0MTQtNDY5Mi05MDc5LTJkZjMyNTI1NDgxYz9tb25pdG9yPXRydWUmYXBpLXZlcnNpb249MjAxNC0xMi0wMS1wcmV2aWV3",
-=======
-      "RequestUri": "/subscriptions/a0d901ba-9956-4f7d-830c-2d7974c36666/providers/Microsoft.Storage/operations/c5a4c33a-af5b-44b7-98e5-b3dff5c06833?monitor=true&api-version=2015-05-01-preview",
-      "EncodedRequestUri": "L3N1YnNjcmlwdGlvbnMvYTBkOTAxYmEtOTk1Ni00ZjdkLTgzMGMtMmQ3OTc0YzM2NjY2L3Byb3ZpZGVycy9NaWNyb3NvZnQuU3RvcmFnZS9vcGVyYXRpb25zL2M1YTRjMzNhLWFmNWItNDRiNy05OGU1LWIzZGZmNWMwNjgzMz9tb25pdG9yPXRydWUmYXBpLXZlcnNpb249MjAxNS0wNS0wMS1wcmV2aWV3",
->>>>>>> e04b01d2
+      "RequestUri": "/subscriptions/a0d901ba-9956-4f7d-830c-2d7974c36666/providers/Microsoft.Storage/operations/cd45d97c-0cca-4116-a084-531a2b2e886a?monitor=true&api-version=2015-05-01-preview",
+      "EncodedRequestUri": "L3N1YnNjcmlwdGlvbnMvYTBkOTAxYmEtOTk1Ni00ZjdkLTgzMGMtMmQ3OTc0YzM2NjY2L3Byb3ZpZGVycy9NaWNyb3NvZnQuU3RvcmFnZS9vcGVyYXRpb25zL2NkNDVkOTdjLTBjY2EtNDExNi1hMDg0LTUzMWEyYjJlODg2YT9tb25pdG9yPXRydWUmYXBpLXZlcnNpb249MjAxNS0wNS0wMS1wcmV2aWV3",
       "RequestMethod": "GET",
       "RequestBody": "",
       "RequestHeaders": {
         "x-ms-client-request-id": [
-          "b7932b3b-bad7-43d5-a154-0fd357d6a8e2"
+          "5cb57724-2e60-43a9-895e-f1494570880a"
         ],
         "User-Agent": [
           "Microsoft.Azure.Management.Storage.StorageManagementClient/2.0.0.0"
@@ -428,7 +405,7 @@
           "no-cache"
         ],
         "x-ms-request-id": [
-          "10d36675-2a46-4c99-be56-54197f061932"
+          "3f78b653-80cf-419c-a419-85ca95064d09"
         ],
         "Cache-Control": [
           "no-cache"
@@ -438,42 +415,37 @@
           "Microsoft-HTTPAPI/2.0"
         ],
         "x-ms-ratelimit-remaining-subscription-reads": [
-          "31976"
-        ],
-        "x-ms-correlation-request-id": [
-          "95125aa3-f444-4708-9311-6c5b0cad6d80"
-        ],
-        "x-ms-routing-request-id": [
-          "JAPANEAST:20150415T090728Z:95125aa3-f444-4708-9311-6c5b0cad6d80"
-        ],
-        "Strict-Transport-Security": [
-          "max-age=31536000; includeSubDomains"
-        ],
-        "Date": [
-          "Wed, 15 Apr 2015 09:07:27 GMT"
+          "31978"
+        ],
+        "x-ms-correlation-request-id": [
+          "86b750b5-91b5-45d8-bf27-0a3fa6c3c077"
+        ],
+        "x-ms-routing-request-id": [
+          "JAPANEAST:20150421T023854Z:86b750b5-91b5-45d8-bf27-0a3fa6c3c077"
+        ],
+        "Strict-Transport-Security": [
+          "max-age=31536000; includeSubDomains"
+        ],
+        "Date": [
+          "Tue, 21 Apr 2015 02:38:53 GMT"
         ]
       },
       "StatusCode": 200
     },
     {
-<<<<<<< HEAD
-      "RequestUri": "/subscriptions/a0d901ba-9956-4f7d-830c-2d7974c36666/resourceGroups/pstestrg6821/providers/Microsoft.Storage/storageAccounts/stopstestrg6821?api-version=2014-12-01-preview",
-      "EncodedRequestUri": "L3N1YnNjcmlwdGlvbnMvYTBkOTAxYmEtOTk1Ni00ZjdkLTgzMGMtMmQ3OTc0YzM2NjY2L3Jlc291cmNlR3JvdXBzL3BzdGVzdHJnNjgyMS9wcm92aWRlcnMvTWljcm9zb2Z0LlN0b3JhZ2Uvc3RvcmFnZUFjY291bnRzL3N0b3BzdGVzdHJnNjgyMT9hcGktdmVyc2lvbj0yMDE0LTEyLTAxLXByZXZpZXc=",
-=======
-      "RequestUri": "/subscriptions/a0d901ba-9956-4f7d-830c-2d7974c36666/resourceGroups/pstestrg6818/providers/Microsoft.Storage/storageAccounts/stopstestrg6818?api-version=2015-05-01-preview",
-      "EncodedRequestUri": "L3N1YnNjcmlwdGlvbnMvYTBkOTAxYmEtOTk1Ni00ZjdkLTgzMGMtMmQ3OTc0YzM2NjY2L3Jlc291cmNlR3JvdXBzL3BzdGVzdHJnNjgxOC9wcm92aWRlcnMvTWljcm9zb2Z0LlN0b3JhZ2Uvc3RvcmFnZUFjY291bnRzL3N0b3BzdGVzdHJnNjgxOD9hcGktdmVyc2lvbj0yMDE1LTA1LTAxLXByZXZpZXc=",
->>>>>>> e04b01d2
+      "RequestUri": "/subscriptions/a0d901ba-9956-4f7d-830c-2d7974c36666/resourceGroups/pstestrg8755/providers/Microsoft.Storage/storageAccounts/stopstestrg8755?api-version=2015-05-01-preview",
+      "EncodedRequestUri": "L3N1YnNjcmlwdGlvbnMvYTBkOTAxYmEtOTk1Ni00ZjdkLTgzMGMtMmQ3OTc0YzM2NjY2L3Jlc291cmNlR3JvdXBzL3BzdGVzdHJnODc1NS9wcm92aWRlcnMvTWljcm9zb2Z0LlN0b3JhZ2Uvc3RvcmFnZUFjY291bnRzL3N0b3BzdGVzdHJnODc1NT9hcGktdmVyc2lvbj0yMDE1LTA1LTAxLXByZXZpZXc=",
       "RequestMethod": "GET",
       "RequestBody": "",
       "RequestHeaders": {
         "x-ms-client-request-id": [
-          "27bd4b1d-235e-4a9c-b0a1-ce344b3abe75"
+          "81afd560-fddd-40d9-8228-1581a69a4496"
         ],
         "User-Agent": [
           "Microsoft.Azure.Management.Storage.StorageManagementClient/2.0.0.0"
         ]
       },
-      "ResponseBody": "{\r\n  \"id\": \"/subscriptions/a0d901ba-9956-4f7d-830c-2d7974c36666/resourceGroups/pstestrg6821/providers/Microsoft.Storage/storageAccounts/stopstestrg6821\",\r\n  \"name\": \"stopstestrg6821\",\r\n  \"location\": \"West US\",\r\n  \"type\": \"Microsoft.Storage/storageAccounts\",\r\n  \"properties\": {\r\n    \"provisioningState\": \"Succeeded\",\r\n    \"accountType\": \"Standard_GRS\",\r\n    \"primaryEndpoints\": {\r\n      \"blob\": \"https://stopstestrg6821.blob.core.windows.net/\",\r\n      \"queue\": \"https://stopstestrg6821.queue.core.windows.net/\",\r\n      \"table\": \"https://stopstestrg6821.table.core.windows.net/\"\r\n    },\r\n    \"primaryLocation\": \"West US\",\r\n    \"statusOfPrimary\": \"Available\",\r\n    \"secondaryLocation\": \"East US\",\r\n    \"statusOfSecondary\": \"Available\",\r\n    \"creationTime\": \"2015-04-15T09:07:00.2387943Z\"\r\n  }\r\n}",
+      "ResponseBody": "{\r\n  \"id\": \"/subscriptions/a0d901ba-9956-4f7d-830c-2d7974c36666/resourceGroups/pstestrg8755/providers/Microsoft.Storage/storageAccounts/stopstestrg8755\",\r\n  \"name\": \"stopstestrg8755\",\r\n  \"location\": \"West US\",\r\n  \"type\": \"Microsoft.Storage/storageAccounts\",\r\n  \"properties\": {\r\n    \"provisioningState\": \"Succeeded\",\r\n    \"accountType\": \"Standard_GRS\",\r\n    \"primaryEndpoints\": {\r\n      \"blob\": \"https://stopstestrg8755.blob.core.windows.net/\",\r\n      \"queue\": \"https://stopstestrg8755.queue.core.windows.net/\",\r\n      \"table\": \"https://stopstestrg8755.table.core.windows.net/\"\r\n    },\r\n    \"primaryLocation\": \"West US\",\r\n    \"statusOfPrimary\": \"Available\",\r\n    \"secondaryLocation\": \"East US\",\r\n    \"statusOfSecondary\": \"Available\",\r\n    \"creationTime\": \"2015-04-21T02:38:26.5129104Z\"\r\n  }\r\n}",
       "ResponseHeaders": {
         "Content-Length": [
           "672"
@@ -488,7 +460,7 @@
           "no-cache"
         ],
         "x-ms-request-id": [
-          "73e529ba-3b82-4068-a28e-f73fcffad397"
+          "d7e18a40-eeb8-463d-8f88-6cfeb98251bd"
         ],
         "Cache-Control": [
           "no-cache"
@@ -498,37 +470,37 @@
           "Microsoft-HTTPAPI/2.0"
         ],
         "x-ms-ratelimit-remaining-subscription-reads": [
-          "31975"
-        ],
-        "x-ms-correlation-request-id": [
-          "5c7ac222-03dc-4307-9c17-8730e99b8b48"
-        ],
-        "x-ms-routing-request-id": [
-          "JAPANEAST:20150415T090728Z:5c7ac222-03dc-4307-9c17-8730e99b8b48"
-        ],
-        "Strict-Transport-Security": [
-          "max-age=31536000; includeSubDomains"
-        ],
-        "Date": [
-          "Wed, 15 Apr 2015 09:07:28 GMT"
+          "31977"
+        ],
+        "x-ms-correlation-request-id": [
+          "f0587ac9-8468-4111-b618-575a60ef4665"
+        ],
+        "x-ms-routing-request-id": [
+          "JAPANEAST:20150421T023854Z:f0587ac9-8468-4111-b618-575a60ef4665"
+        ],
+        "Strict-Transport-Security": [
+          "max-age=31536000; includeSubDomains"
+        ],
+        "Date": [
+          "Tue, 21 Apr 2015 02:38:54 GMT"
         ]
       },
       "StatusCode": 200
     },
     {
-      "RequestUri": "/subscriptions/a0d901ba-9956-4f7d-830c-2d7974c36666/resourceGroups/pstestrg6821/providers/Microsoft.Storage/storageAccounts/stopstestrg6821?api-version=2014-12-01-preview",
-      "EncodedRequestUri": "L3N1YnNjcmlwdGlvbnMvYTBkOTAxYmEtOTk1Ni00ZjdkLTgzMGMtMmQ3OTc0YzM2NjY2L3Jlc291cmNlR3JvdXBzL3BzdGVzdHJnNjgyMS9wcm92aWRlcnMvTWljcm9zb2Z0LlN0b3JhZ2Uvc3RvcmFnZUFjY291bnRzL3N0b3BzdGVzdHJnNjgyMT9hcGktdmVyc2lvbj0yMDE0LTEyLTAxLXByZXZpZXc=",
+      "RequestUri": "/subscriptions/a0d901ba-9956-4f7d-830c-2d7974c36666/resourceGroups/pstestrg8755/providers/Microsoft.Storage/storageAccounts/stopstestrg8755?api-version=2015-05-01-preview",
+      "EncodedRequestUri": "L3N1YnNjcmlwdGlvbnMvYTBkOTAxYmEtOTk1Ni00ZjdkLTgzMGMtMmQ3OTc0YzM2NjY2L3Jlc291cmNlR3JvdXBzL3BzdGVzdHJnODc1NS9wcm92aWRlcnMvTWljcm9zb2Z0LlN0b3JhZ2Uvc3RvcmFnZUFjY291bnRzL3N0b3BzdGVzdHJnODc1NT9hcGktdmVyc2lvbj0yMDE1LTA1LTAxLXByZXZpZXc=",
       "RequestMethod": "GET",
       "RequestBody": "",
       "RequestHeaders": {
         "x-ms-client-request-id": [
-          "af2323f7-0777-410a-9375-0336e5e5ea5b"
+          "e7de2f2f-db89-4559-a4cb-4a9489adb413"
         ],
         "User-Agent": [
           "Microsoft.Azure.Management.Storage.StorageManagementClient/2.0.0.0"
         ]
       },
-      "ResponseBody": "{\r\n  \"id\": \"/subscriptions/a0d901ba-9956-4f7d-830c-2d7974c36666/resourceGroups/pstestrg6821/providers/Microsoft.Storage/storageAccounts/stopstestrg6821\",\r\n  \"name\": \"stopstestrg6821\",\r\n  \"location\": \"West US\",\r\n  \"type\": \"Microsoft.Storage/storageAccounts\",\r\n  \"properties\": {\r\n    \"provisioningState\": \"Succeeded\",\r\n    \"accountType\": \"Standard_GRS\",\r\n    \"primaryEndpoints\": {\r\n      \"blob\": \"https://stopstestrg6821.blob.core.windows.net/\",\r\n      \"queue\": \"https://stopstestrg6821.queue.core.windows.net/\",\r\n      \"table\": \"https://stopstestrg6821.table.core.windows.net/\"\r\n    },\r\n    \"primaryLocation\": \"West US\",\r\n    \"statusOfPrimary\": \"Available\",\r\n    \"secondaryLocation\": \"East US\",\r\n    \"statusOfSecondary\": \"Available\",\r\n    \"creationTime\": \"2015-04-15T09:07:00.2387943Z\"\r\n  }\r\n}",
+      "ResponseBody": "{\r\n  \"id\": \"/subscriptions/a0d901ba-9956-4f7d-830c-2d7974c36666/resourceGroups/pstestrg8755/providers/Microsoft.Storage/storageAccounts/stopstestrg8755\",\r\n  \"name\": \"stopstestrg8755\",\r\n  \"location\": \"West US\",\r\n  \"type\": \"Microsoft.Storage/storageAccounts\",\r\n  \"properties\": {\r\n    \"provisioningState\": \"Succeeded\",\r\n    \"accountType\": \"Standard_GRS\",\r\n    \"primaryEndpoints\": {\r\n      \"blob\": \"https://stopstestrg8755.blob.core.windows.net/\",\r\n      \"queue\": \"https://stopstestrg8755.queue.core.windows.net/\",\r\n      \"table\": \"https://stopstestrg8755.table.core.windows.net/\"\r\n    },\r\n    \"primaryLocation\": \"West US\",\r\n    \"statusOfPrimary\": \"Available\",\r\n    \"secondaryLocation\": \"East US\",\r\n    \"statusOfSecondary\": \"Available\",\r\n    \"creationTime\": \"2015-04-21T02:38:26.5129104Z\"\r\n  }\r\n}",
       "ResponseHeaders": {
         "Content-Length": [
           "672"
@@ -543,7 +515,7 @@
           "no-cache"
         ],
         "x-ms-request-id": [
-          "e106c69b-64c8-4216-bbaa-ced684353bf7"
+          "6117fe10-4f78-4a5a-a5f1-70eff33c7358"
         ],
         "Cache-Control": [
           "no-cache"
@@ -553,42 +525,37 @@
           "Microsoft-HTTPAPI/2.0"
         ],
         "x-ms-ratelimit-remaining-subscription-reads": [
-          "31974"
-        ],
-        "x-ms-correlation-request-id": [
-          "05bede99-0e64-4e7c-a7de-e65ee095b931"
-        ],
-        "x-ms-routing-request-id": [
-          "JAPANEAST:20150415T090729Z:05bede99-0e64-4e7c-a7de-e65ee095b931"
-        ],
-        "Strict-Transport-Security": [
-          "max-age=31536000; includeSubDomains"
-        ],
-        "Date": [
-          "Wed, 15 Apr 2015 09:07:28 GMT"
+          "31976"
+        ],
+        "x-ms-correlation-request-id": [
+          "d77fa8ef-ada6-42be-bb11-355366790f04"
+        ],
+        "x-ms-routing-request-id": [
+          "JAPANEAST:20150421T023855Z:d77fa8ef-ada6-42be-bb11-355366790f04"
+        ],
+        "Strict-Transport-Security": [
+          "max-age=31536000; includeSubDomains"
+        ],
+        "Date": [
+          "Tue, 21 Apr 2015 02:38:54 GMT"
         ]
       },
       "StatusCode": 200
     },
     {
-<<<<<<< HEAD
-      "RequestUri": "/subscriptions/a0d901ba-9956-4f7d-830c-2d7974c36666/resourceGroups/pstestrg6821/providers/Microsoft.Storage/storageAccounts?api-version=2014-12-01-preview",
-      "EncodedRequestUri": "L3N1YnNjcmlwdGlvbnMvYTBkOTAxYmEtOTk1Ni00ZjdkLTgzMGMtMmQ3OTc0YzM2NjY2L3Jlc291cmNlR3JvdXBzL3BzdGVzdHJnNjgyMS9wcm92aWRlcnMvTWljcm9zb2Z0LlN0b3JhZ2Uvc3RvcmFnZUFjY291bnRzP2FwaS12ZXJzaW9uPTIwMTQtMTItMDEtcHJldmlldw==",
-=======
-      "RequestUri": "/subscriptions/a0d901ba-9956-4f7d-830c-2d7974c36666/resourceGroups/pstestrg6818/providers/Microsoft.Storage/storageAccounts?api-version=2015-05-01-preview",
-      "EncodedRequestUri": "L3N1YnNjcmlwdGlvbnMvYTBkOTAxYmEtOTk1Ni00ZjdkLTgzMGMtMmQ3OTc0YzM2NjY2L3Jlc291cmNlR3JvdXBzL3BzdGVzdHJnNjgxOC9wcm92aWRlcnMvTWljcm9zb2Z0LlN0b3JhZ2Uvc3RvcmFnZUFjY291bnRzP2FwaS12ZXJzaW9uPTIwMTUtMDUtMDEtcHJldmlldw==",
->>>>>>> e04b01d2
+      "RequestUri": "/subscriptions/a0d901ba-9956-4f7d-830c-2d7974c36666/resourceGroups/pstestrg8755/providers/Microsoft.Storage/storageAccounts?api-version=2015-05-01-preview",
+      "EncodedRequestUri": "L3N1YnNjcmlwdGlvbnMvYTBkOTAxYmEtOTk1Ni00ZjdkLTgzMGMtMmQ3OTc0YzM2NjY2L3Jlc291cmNlR3JvdXBzL3BzdGVzdHJnODc1NS9wcm92aWRlcnMvTWljcm9zb2Z0LlN0b3JhZ2Uvc3RvcmFnZUFjY291bnRzP2FwaS12ZXJzaW9uPTIwMTUtMDUtMDEtcHJldmlldw==",
       "RequestMethod": "GET",
       "RequestBody": "",
       "RequestHeaders": {
         "x-ms-client-request-id": [
-          "46d78240-9670-4ee3-88de-9b2f34cc92e4"
+          "0c7caec9-6e1c-45e0-9bb0-842428d8df9e"
         ],
         "User-Agent": [
           "Microsoft.Azure.Management.Storage.StorageManagementClient/2.0.0.0"
         ]
       },
-      "ResponseBody": "{\r\n  \"value\": [\r\n    {\r\n      \"id\": \"/subscriptions/a0d901ba-9956-4f7d-830c-2d7974c36666/resourceGroups/pstestrg6821/providers/Microsoft.Storage/storageAccounts/stopstestrg6821\",\r\n      \"name\": \"stopstestrg6821\",\r\n      \"location\": \"West US\",\r\n      \"type\": \"Microsoft.Storage/storageAccounts\",\r\n      \"properties\": {\r\n        \"provisioningState\": \"Succeeded\",\r\n        \"accountType\": \"Standard_GRS\",\r\n        \"primaryEndpoints\": {\r\n          \"blob\": \"https://stopstestrg6821.blob.core.windows.net/\",\r\n          \"queue\": \"https://stopstestrg6821.queue.core.windows.net/\",\r\n          \"table\": \"https://stopstestrg6821.table.core.windows.net/\"\r\n        },\r\n        \"primaryLocation\": \"West US\",\r\n        \"statusOfPrimary\": \"Available\",\r\n        \"secondaryLocation\": \"East US\",\r\n        \"statusOfSecondary\": \"Available\",\r\n        \"creationTime\": \"2015-04-15T09:07:00.2387943Z\"\r\n      }\r\n    }\r\n  ],\r\n  \"nextLink\": \"\"\r\n}",
+      "ResponseBody": "{\r\n  \"value\": [\r\n    {\r\n      \"id\": \"/subscriptions/a0d901ba-9956-4f7d-830c-2d7974c36666/resourceGroups/pstestrg8755/providers/Microsoft.Storage/storageAccounts/stopstestrg8755\",\r\n      \"name\": \"stopstestrg8755\",\r\n      \"location\": \"West US\",\r\n      \"type\": \"Microsoft.Storage/storageAccounts\",\r\n      \"properties\": {\r\n        \"provisioningState\": \"Succeeded\",\r\n        \"accountType\": \"Standard_GRS\",\r\n        \"primaryEndpoints\": {\r\n          \"blob\": \"https://stopstestrg8755.blob.core.windows.net/\",\r\n          \"queue\": \"https://stopstestrg8755.queue.core.windows.net/\",\r\n          \"table\": \"https://stopstestrg8755.table.core.windows.net/\"\r\n        },\r\n        \"primaryLocation\": \"West US\",\r\n        \"statusOfPrimary\": \"Available\",\r\n        \"secondaryLocation\": \"East US\",\r\n        \"statusOfSecondary\": \"Available\",\r\n        \"creationTime\": \"2015-04-21T02:38:26.5129104Z\"\r\n      }\r\n    }\r\n  ],\r\n  \"nextLink\": \"\"\r\n}",
       "ResponseHeaders": {
         "Content-Length": [
           "698"
@@ -603,7 +570,7 @@
           "no-cache"
         ],
         "x-ms-request-id": [
-          "738de848-add3-43e9-9ac5-c06fdb080f9a"
+          "645895ce-bb78-4538-a677-24cba41338e1"
         ],
         "Cache-Control": [
           "no-cache"
@@ -613,36 +580,31 @@
           "Microsoft-HTTPAPI/2.0"
         ],
         "x-ms-ratelimit-remaining-subscription-reads": [
-          "31973"
-        ],
-        "x-ms-correlation-request-id": [
-          "8fa4755c-2f74-42f4-a40b-c410c1466871"
-        ],
-        "x-ms-routing-request-id": [
-          "JAPANEAST:20150415T090729Z:8fa4755c-2f74-42f4-a40b-c410c1466871"
-        ],
-        "Strict-Transport-Security": [
-          "max-age=31536000; includeSubDomains"
-        ],
-        "Date": [
-          "Wed, 15 Apr 2015 09:07:28 GMT"
+          "31975"
+        ],
+        "x-ms-correlation-request-id": [
+          "18c77e70-6e7b-4096-a35a-8c300eb74836"
+        ],
+        "x-ms-routing-request-id": [
+          "JAPANEAST:20150421T023855Z:18c77e70-6e7b-4096-a35a-8c300eb74836"
+        ],
+        "Strict-Transport-Security": [
+          "max-age=31536000; includeSubDomains"
+        ],
+        "Date": [
+          "Tue, 21 Apr 2015 02:38:54 GMT"
         ]
       },
       "StatusCode": 200
     },
     {
-<<<<<<< HEAD
-      "RequestUri": "/subscriptions/a0d901ba-9956-4f7d-830c-2d7974c36666/resourceGroups/pstestrg6821/providers/Microsoft.Storage/storageAccounts/stopstestrg6821?api-version=2014-12-01-preview",
-      "EncodedRequestUri": "L3N1YnNjcmlwdGlvbnMvYTBkOTAxYmEtOTk1Ni00ZjdkLTgzMGMtMmQ3OTc0YzM2NjY2L3Jlc291cmNlR3JvdXBzL3BzdGVzdHJnNjgyMS9wcm92aWRlcnMvTWljcm9zb2Z0LlN0b3JhZ2Uvc3RvcmFnZUFjY291bnRzL3N0b3BzdGVzdHJnNjgyMT9hcGktdmVyc2lvbj0yMDE0LTEyLTAxLXByZXZpZXc=",
-=======
-      "RequestUri": "/subscriptions/a0d901ba-9956-4f7d-830c-2d7974c36666/resourceGroups/pstestrg6818/providers/Microsoft.Storage/storageAccounts/stopstestrg6818?api-version=2015-05-01-preview",
-      "EncodedRequestUri": "L3N1YnNjcmlwdGlvbnMvYTBkOTAxYmEtOTk1Ni00ZjdkLTgzMGMtMmQ3OTc0YzM2NjY2L3Jlc291cmNlR3JvdXBzL3BzdGVzdHJnNjgxOC9wcm92aWRlcnMvTWljcm9zb2Z0LlN0b3JhZ2Uvc3RvcmFnZUFjY291bnRzL3N0b3BzdGVzdHJnNjgxOD9hcGktdmVyc2lvbj0yMDE1LTA1LTAxLXByZXZpZXc=",
->>>>>>> e04b01d2
+      "RequestUri": "/subscriptions/a0d901ba-9956-4f7d-830c-2d7974c36666/resourceGroups/pstestrg8755/providers/Microsoft.Storage/storageAccounts/stopstestrg8755?api-version=2015-05-01-preview",
+      "EncodedRequestUri": "L3N1YnNjcmlwdGlvbnMvYTBkOTAxYmEtOTk1Ni00ZjdkLTgzMGMtMmQ3OTc0YzM2NjY2L3Jlc291cmNlR3JvdXBzL3BzdGVzdHJnODc1NS9wcm92aWRlcnMvTWljcm9zb2Z0LlN0b3JhZ2Uvc3RvcmFnZUFjY291bnRzL3N0b3BzdGVzdHJnODc1NT9hcGktdmVyc2lvbj0yMDE1LTA1LTAxLXByZXZpZXc=",
       "RequestMethod": "DELETE",
       "RequestBody": "",
       "RequestHeaders": {
         "x-ms-client-request-id": [
-          "fef52a90-0e31-4eb9-b586-151b62602713"
+          "d874bc10-5c50-4e6b-bfac-25fb5f28a11c"
         ],
         "User-Agent": [
           "Microsoft.Azure.Management.Storage.StorageManagementClient/2.0.0.0"
@@ -660,7 +622,7 @@
           "no-cache"
         ],
         "x-ms-request-id": [
-          "df8688e5-1887-43c6-b8c5-f66273e703e2"
+          "eedb09d3-1966-4a6f-a683-6bbc93754367"
         ],
         "Cache-Control": [
           "no-cache"
@@ -670,26 +632,26 @@
           "Microsoft-HTTPAPI/2.0"
         ],
         "x-ms-ratelimit-remaining-subscription-writes": [
-          "1184"
-        ],
-        "x-ms-correlation-request-id": [
-          "bfda3cb0-12be-402e-a407-5dbf6633f995"
-        ],
-        "x-ms-routing-request-id": [
-          "JAPANEAST:20150415T090732Z:bfda3cb0-12be-402e-a407-5dbf6633f995"
-        ],
-        "Strict-Transport-Security": [
-          "max-age=31536000; includeSubDomains"
-        ],
-        "Date": [
-          "Wed, 15 Apr 2015 09:07:32 GMT"
+          "1191"
+        ],
+        "x-ms-correlation-request-id": [
+          "ae9c362e-7cba-4d25-beb9-398e3a5e8161"
+        ],
+        "x-ms-routing-request-id": [
+          "JAPANEAST:20150421T023858Z:ae9c362e-7cba-4d25-beb9-398e3a5e8161"
+        ],
+        "Strict-Transport-Security": [
+          "max-age=31536000; includeSubDomains"
+        ],
+        "Date": [
+          "Tue, 21 Apr 2015 02:38:57 GMT"
         ]
       },
       "StatusCode": 200
     },
     {
-      "RequestUri": "/subscriptions/a0d901ba-9956-4f7d-830c-2d7974c36666/resourcegroups/pstestrg6821?api-version=2014-04-01-preview",
-      "EncodedRequestUri": "L3N1YnNjcmlwdGlvbnMvYTBkOTAxYmEtOTk1Ni00ZjdkLTgzMGMtMmQ3OTc0YzM2NjY2L3Jlc291cmNlZ3JvdXBzL3BzdGVzdHJnNjgyMT9hcGktdmVyc2lvbj0yMDE0LTA0LTAxLXByZXZpZXc=",
+      "RequestUri": "/subscriptions/a0d901ba-9956-4f7d-830c-2d7974c36666/resourcegroups/pstestrg8755?api-version=2014-04-01-preview",
+      "EncodedRequestUri": "L3N1YnNjcmlwdGlvbnMvYTBkOTAxYmEtOTk1Ni00ZjdkLTgzMGMtMmQ3OTc0YzM2NjY2L3Jlc291cmNlZ3JvdXBzL3BzdGVzdHJnODc1NT9hcGktdmVyc2lvbj0yMDE0LTA0LTAxLXByZXZpZXc=",
       "RequestMethod": "DELETE",
       "RequestBody": "",
       "RequestHeaders": {
@@ -715,32 +677,32 @@
           "1190"
         ],
         "x-ms-request-id": [
-          "8f3564c1-8e5c-4402-8c96-5276c15bc39d"
-        ],
-        "x-ms-correlation-request-id": [
-          "8f3564c1-8e5c-4402-8c96-5276c15bc39d"
-        ],
-        "x-ms-routing-request-id": [
-          "JAPANEAST:20150415T090733Z:8f3564c1-8e5c-4402-8c96-5276c15bc39d"
-        ],
-        "Strict-Transport-Security": [
-          "max-age=31536000; includeSubDomains"
-        ],
-        "Cache-Control": [
-          "no-cache"
-        ],
-        "Date": [
-          "Wed, 15 Apr 2015 09:07:33 GMT"
+          "cfb72893-104d-447b-aaac-7b8f14b70cff"
+        ],
+        "x-ms-correlation-request-id": [
+          "cfb72893-104d-447b-aaac-7b8f14b70cff"
+        ],
+        "x-ms-routing-request-id": [
+          "JAPANEAST:20150421T023859Z:cfb72893-104d-447b-aaac-7b8f14b70cff"
+        ],
+        "Strict-Transport-Security": [
+          "max-age=31536000; includeSubDomains"
+        ],
+        "Cache-Control": [
+          "no-cache"
+        ],
+        "Date": [
+          "Tue, 21 Apr 2015 02:38:58 GMT"
         ],
         "Location": [
-          "https://management.azure.com/subscriptions/a0d901ba-9956-4f7d-830c-2d7974c36666/operationresults/eyJqb2JJZCI6IlJFU09VUkNFR1JPVVBERUxFVElPTkpPQi1QU1RFU1RSRzY4MjEtV0VTVFVTIiwiam9iTG9jYXRpb24iOiJ3ZXN0dXMifQ?api-version=2014-04-01-preview"
+          "https://management.azure.com/subscriptions/a0d901ba-9956-4f7d-830c-2d7974c36666/operationresults/eyJqb2JJZCI6IlJFU09VUkNFR1JPVVBERUxFVElPTkpPQi1QU1RFU1RSRzg3NTUtV0VTVFVTIiwiam9iTG9jYXRpb24iOiJ3ZXN0dXMifQ?api-version=2014-04-01-preview"
         ]
       },
       "StatusCode": 202
     },
     {
-      "RequestUri": "/subscriptions/a0d901ba-9956-4f7d-830c-2d7974c36666/operationresults/eyJqb2JJZCI6IlJFU09VUkNFR1JPVVBERUxFVElPTkpPQi1QU1RFU1RSRzY4MjEtV0VTVFVTIiwiam9iTG9jYXRpb24iOiJ3ZXN0dXMifQ?api-version=2014-04-01-preview",
-      "EncodedRequestUri": "L3N1YnNjcmlwdGlvbnMvYTBkOTAxYmEtOTk1Ni00ZjdkLTgzMGMtMmQ3OTc0YzM2NjY2L29wZXJhdGlvbnJlc3VsdHMvZXlKcWIySkpaQ0k2SWxKRlUwOVZVa05GUjFKUFZWQkVSVXhGVkVsUFRrcFBRaTFRVTFSRlUxUlNSelk0TWpFdFYwVlRWRlZUSWl3aWFtOWlURzlqWVhScGIyNGlPaUozWlhOMGRYTWlmUT9hcGktdmVyc2lvbj0yMDE0LTA0LTAxLXByZXZpZXc=",
+      "RequestUri": "/subscriptions/a0d901ba-9956-4f7d-830c-2d7974c36666/operationresults/eyJqb2JJZCI6IlJFU09VUkNFR1JPVVBERUxFVElPTkpPQi1QU1RFU1RSRzg3NTUtV0VTVFVTIiwiam9iTG9jYXRpb24iOiJ3ZXN0dXMifQ?api-version=2014-04-01-preview",
+      "EncodedRequestUri": "L3N1YnNjcmlwdGlvbnMvYTBkOTAxYmEtOTk1Ni00ZjdkLTgzMGMtMmQ3OTc0YzM2NjY2L29wZXJhdGlvbnJlc3VsdHMvZXlKcWIySkpaQ0k2SWxKRlUwOVZVa05GUjFKUFZWQkVSVXhGVkVsUFRrcFBRaTFRVTFSRlUxUlNSemczTlRVdFYwVlRWRlZUSWl3aWFtOWlURzlqWVhScGIyNGlPaUozWlhOMGRYTWlmUT9hcGktdmVyc2lvbj0yMDE0LTA0LTAxLXByZXZpZXc=",
       "RequestMethod": "GET",
       "RequestBody": "",
       "RequestHeaders": {
@@ -766,35 +728,35 @@
           "15"
         ],
         "x-ms-ratelimit-remaining-subscription-reads": [
-          "31982"
-        ],
-        "x-ms-request-id": [
-          "f0c3c588-8493-406f-92a5-1d2981b1ea87"
-        ],
-        "x-ms-correlation-request-id": [
-          "f0c3c588-8493-406f-92a5-1d2981b1ea87"
-        ],
-        "x-ms-routing-request-id": [
-          "JAPANEAST:20150415T090734Z:f0c3c588-8493-406f-92a5-1d2981b1ea87"
-        ],
-        "Strict-Transport-Security": [
-          "max-age=31536000; includeSubDomains"
-        ],
-        "Cache-Control": [
-          "no-cache"
-        ],
-        "Date": [
-          "Wed, 15 Apr 2015 09:07:33 GMT"
+          "31973"
+        ],
+        "x-ms-request-id": [
+          "b8be10f3-24d4-4e0a-9db9-924ce78608bc"
+        ],
+        "x-ms-correlation-request-id": [
+          "b8be10f3-24d4-4e0a-9db9-924ce78608bc"
+        ],
+        "x-ms-routing-request-id": [
+          "JAPANEAST:20150421T023859Z:b8be10f3-24d4-4e0a-9db9-924ce78608bc"
+        ],
+        "Strict-Transport-Security": [
+          "max-age=31536000; includeSubDomains"
+        ],
+        "Cache-Control": [
+          "no-cache"
+        ],
+        "Date": [
+          "Tue, 21 Apr 2015 02:38:59 GMT"
         ],
         "Location": [
-          "https://management.azure.com/subscriptions/a0d901ba-9956-4f7d-830c-2d7974c36666/operationresults/eyJqb2JJZCI6IlJFU09VUkNFR1JPVVBERUxFVElPTkpPQi1QU1RFU1RSRzY4MjEtV0VTVFVTIiwiam9iTG9jYXRpb24iOiJ3ZXN0dXMifQ?api-version=2014-04-01-preview"
+          "https://management.azure.com/subscriptions/a0d901ba-9956-4f7d-830c-2d7974c36666/operationresults/eyJqb2JJZCI6IlJFU09VUkNFR1JPVVBERUxFVElPTkpPQi1QU1RFU1RSRzg3NTUtV0VTVFVTIiwiam9iTG9jYXRpb24iOiJ3ZXN0dXMifQ?api-version=2014-04-01-preview"
         ]
       },
       "StatusCode": 202
     },
     {
-      "RequestUri": "/subscriptions/a0d901ba-9956-4f7d-830c-2d7974c36666/operationresults/eyJqb2JJZCI6IlJFU09VUkNFR1JPVVBERUxFVElPTkpPQi1QU1RFU1RSRzY4MjEtV0VTVFVTIiwiam9iTG9jYXRpb24iOiJ3ZXN0dXMifQ?api-version=2014-04-01-preview",
-      "EncodedRequestUri": "L3N1YnNjcmlwdGlvbnMvYTBkOTAxYmEtOTk1Ni00ZjdkLTgzMGMtMmQ3OTc0YzM2NjY2L29wZXJhdGlvbnJlc3VsdHMvZXlKcWIySkpaQ0k2SWxKRlUwOVZVa05GUjFKUFZWQkVSVXhGVkVsUFRrcFBRaTFRVTFSRlUxUlNSelk0TWpFdFYwVlRWRlZUSWl3aWFtOWlURzlqWVhScGIyNGlPaUozWlhOMGRYTWlmUT9hcGktdmVyc2lvbj0yMDE0LTA0LTAxLXByZXZpZXc=",
+      "RequestUri": "/subscriptions/a0d901ba-9956-4f7d-830c-2d7974c36666/operationresults/eyJqb2JJZCI6IlJFU09VUkNFR1JPVVBERUxFVElPTkpPQi1QU1RFU1RSRzg3NTUtV0VTVFVTIiwiam9iTG9jYXRpb24iOiJ3ZXN0dXMifQ?api-version=2014-04-01-preview",
+      "EncodedRequestUri": "L3N1YnNjcmlwdGlvbnMvYTBkOTAxYmEtOTk1Ni00ZjdkLTgzMGMtMmQ3OTc0YzM2NjY2L29wZXJhdGlvbnJlc3VsdHMvZXlKcWIySkpaQ0k2SWxKRlUwOVZVa05GUjFKUFZWQkVSVXhGVkVsUFRrcFBRaTFRVTFSRlUxUlNSemczTlRVdFYwVlRWRlZUSWl3aWFtOWlURzlqWVhScGIyNGlPaUozWlhOMGRYTWlmUT9hcGktdmVyc2lvbj0yMDE0LTA0LTAxLXByZXZpZXc=",
       "RequestMethod": "GET",
       "RequestBody": "",
       "RequestHeaders": {
@@ -820,35 +782,35 @@
           "15"
         ],
         "x-ms-ratelimit-remaining-subscription-reads": [
-          "31981"
-        ],
-        "x-ms-request-id": [
-          "83ab958c-8dd5-4f8a-8894-9bc7b032c8df"
-        ],
-        "x-ms-correlation-request-id": [
-          "83ab958c-8dd5-4f8a-8894-9bc7b032c8df"
-        ],
-        "x-ms-routing-request-id": [
-          "JAPANEAST:20150415T090749Z:83ab958c-8dd5-4f8a-8894-9bc7b032c8df"
-        ],
-        "Strict-Transport-Security": [
-          "max-age=31536000; includeSubDomains"
-        ],
-        "Cache-Control": [
-          "no-cache"
-        ],
-        "Date": [
-          "Wed, 15 Apr 2015 09:07:49 GMT"
+          "31972"
+        ],
+        "x-ms-request-id": [
+          "3fbba108-c332-42b8-9d13-400e1fe288a5"
+        ],
+        "x-ms-correlation-request-id": [
+          "3fbba108-c332-42b8-9d13-400e1fe288a5"
+        ],
+        "x-ms-routing-request-id": [
+          "JAPANEAST:20150421T023915Z:3fbba108-c332-42b8-9d13-400e1fe288a5"
+        ],
+        "Strict-Transport-Security": [
+          "max-age=31536000; includeSubDomains"
+        ],
+        "Cache-Control": [
+          "no-cache"
+        ],
+        "Date": [
+          "Tue, 21 Apr 2015 02:39:14 GMT"
         ],
         "Location": [
-          "https://management.azure.com/subscriptions/a0d901ba-9956-4f7d-830c-2d7974c36666/operationresults/eyJqb2JJZCI6IlJFU09VUkNFR1JPVVBERUxFVElPTkpPQi1QU1RFU1RSRzY4MjEtV0VTVFVTIiwiam9iTG9jYXRpb24iOiJ3ZXN0dXMifQ?api-version=2014-04-01-preview"
+          "https://management.azure.com/subscriptions/a0d901ba-9956-4f7d-830c-2d7974c36666/operationresults/eyJqb2JJZCI6IlJFU09VUkNFR1JPVVBERUxFVElPTkpPQi1QU1RFU1RSRzg3NTUtV0VTVFVTIiwiam9iTG9jYXRpb24iOiJ3ZXN0dXMifQ?api-version=2014-04-01-preview"
         ]
       },
       "StatusCode": 202
     },
     {
-      "RequestUri": "/subscriptions/a0d901ba-9956-4f7d-830c-2d7974c36666/operationresults/eyJqb2JJZCI6IlJFU09VUkNFR1JPVVBERUxFVElPTkpPQi1QU1RFU1RSRzY4MjEtV0VTVFVTIiwiam9iTG9jYXRpb24iOiJ3ZXN0dXMifQ?api-version=2014-04-01-preview",
-      "EncodedRequestUri": "L3N1YnNjcmlwdGlvbnMvYTBkOTAxYmEtOTk1Ni00ZjdkLTgzMGMtMmQ3OTc0YzM2NjY2L29wZXJhdGlvbnJlc3VsdHMvZXlKcWIySkpaQ0k2SWxKRlUwOVZVa05GUjFKUFZWQkVSVXhGVkVsUFRrcFBRaTFRVTFSRlUxUlNSelk0TWpFdFYwVlRWRlZUSWl3aWFtOWlURzlqWVhScGIyNGlPaUozWlhOMGRYTWlmUT9hcGktdmVyc2lvbj0yMDE0LTA0LTAxLXByZXZpZXc=",
+      "RequestUri": "/subscriptions/a0d901ba-9956-4f7d-830c-2d7974c36666/operationresults/eyJqb2JJZCI6IlJFU09VUkNFR1JPVVBERUxFVElPTkpPQi1QU1RFU1RSRzg3NTUtV0VTVFVTIiwiam9iTG9jYXRpb24iOiJ3ZXN0dXMifQ?api-version=2014-04-01-preview",
+      "EncodedRequestUri": "L3N1YnNjcmlwdGlvbnMvYTBkOTAxYmEtOTk1Ni00ZjdkLTgzMGMtMmQ3OTc0YzM2NjY2L29wZXJhdGlvbnJlc3VsdHMvZXlKcWIySkpaQ0k2SWxKRlUwOVZVa05GUjFKUFZWQkVSVXhGVkVsUFRrcFBRaTFRVTFSRlUxUlNSemczTlRVdFYwVlRWRlZUSWl3aWFtOWlURzlqWVhScGIyNGlPaUozWlhOMGRYTWlmUT9hcGktdmVyc2lvbj0yMDE0LTA0LTAxLXByZXZpZXc=",
       "RequestMethod": "GET",
       "RequestBody": "",
       "RequestHeaders": {
@@ -870,26 +832,80 @@
         "Pragma": [
           "no-cache"
         ],
-        "x-ms-ratelimit-remaining-subscription-reads": [
-          "31980"
-        ],
-        "x-ms-request-id": [
-          "29b276ac-28fd-43d0-82cf-1a206c295736"
-        ],
-        "x-ms-correlation-request-id": [
-          "29b276ac-28fd-43d0-82cf-1a206c295736"
-        ],
-        "x-ms-routing-request-id": [
-          "JAPANEAST:20150415T090805Z:29b276ac-28fd-43d0-82cf-1a206c295736"
-        ],
-        "Strict-Transport-Security": [
-          "max-age=31536000; includeSubDomains"
-        ],
-        "Cache-Control": [
-          "no-cache"
-        ],
-        "Date": [
-          "Wed, 15 Apr 2015 09:08:04 GMT"
+        "Retry-After": [
+          "15"
+        ],
+        "x-ms-ratelimit-remaining-subscription-reads": [
+          "31971"
+        ],
+        "x-ms-request-id": [
+          "6b42de7a-bfd7-45c0-b37c-52f0b8d9ab1a"
+        ],
+        "x-ms-correlation-request-id": [
+          "6b42de7a-bfd7-45c0-b37c-52f0b8d9ab1a"
+        ],
+        "x-ms-routing-request-id": [
+          "JAPANEAST:20150421T023930Z:6b42de7a-bfd7-45c0-b37c-52f0b8d9ab1a"
+        ],
+        "Strict-Transport-Security": [
+          "max-age=31536000; includeSubDomains"
+        ],
+        "Cache-Control": [
+          "no-cache"
+        ],
+        "Date": [
+          "Tue, 21 Apr 2015 02:39:30 GMT"
+        ],
+        "Location": [
+          "https://management.azure.com/subscriptions/a0d901ba-9956-4f7d-830c-2d7974c36666/operationresults/eyJqb2JJZCI6IlJFU09VUkNFR1JPVVBERUxFVElPTkpPQi1QU1RFU1RSRzg3NTUtV0VTVFVTIiwiam9iTG9jYXRpb24iOiJ3ZXN0dXMifQ?api-version=2014-04-01-preview"
+        ]
+      },
+      "StatusCode": 202
+    },
+    {
+      "RequestUri": "/subscriptions/a0d901ba-9956-4f7d-830c-2d7974c36666/operationresults/eyJqb2JJZCI6IlJFU09VUkNFR1JPVVBERUxFVElPTkpPQi1QU1RFU1RSRzg3NTUtV0VTVFVTIiwiam9iTG9jYXRpb24iOiJ3ZXN0dXMifQ?api-version=2014-04-01-preview",
+      "EncodedRequestUri": "L3N1YnNjcmlwdGlvbnMvYTBkOTAxYmEtOTk1Ni00ZjdkLTgzMGMtMmQ3OTc0YzM2NjY2L29wZXJhdGlvbnJlc3VsdHMvZXlKcWIySkpaQ0k2SWxKRlUwOVZVa05GUjFKUFZWQkVSVXhGVkVsUFRrcFBRaTFRVTFSRlUxUlNSemczTlRVdFYwVlRWRlZUSWl3aWFtOWlURzlqWVhScGIyNGlPaUozWlhOMGRYTWlmUT9hcGktdmVyc2lvbj0yMDE0LTA0LTAxLXByZXZpZXc=",
+      "RequestMethod": "GET",
+      "RequestBody": "",
+      "RequestHeaders": {
+        "x-ms-version": [
+          "2014-04-01-preview"
+        ],
+        "User-Agent": [
+          "Microsoft.Azure.Management.Resources.ResourceManagementClient/2.0.0.0"
+        ]
+      },
+      "ResponseBody": "",
+      "ResponseHeaders": {
+        "Content-Length": [
+          "0"
+        ],
+        "Expires": [
+          "-1"
+        ],
+        "Pragma": [
+          "no-cache"
+        ],
+        "x-ms-ratelimit-remaining-subscription-reads": [
+          "31970"
+        ],
+        "x-ms-request-id": [
+          "c454f06b-ddbe-4bb8-a537-c6425311e5aa"
+        ],
+        "x-ms-correlation-request-id": [
+          "c454f06b-ddbe-4bb8-a537-c6425311e5aa"
+        ],
+        "x-ms-routing-request-id": [
+          "JAPANEAST:20150421T023945Z:c454f06b-ddbe-4bb8-a537-c6425311e5aa"
+        ],
+        "Strict-Transport-Security": [
+          "max-age=31536000; includeSubDomains"
+        ],
+        "Cache-Control": [
+          "no-cache"
+        ],
+        "Date": [
+          "Tue, 21 Apr 2015 02:39:45 GMT"
         ]
       },
       "StatusCode": 200
@@ -897,7 +913,7 @@
   ],
   "Names": {
     "Test-GetAzureStorageAccount": [
-      "pstestrg6821"
+      "pstestrg8755"
     ]
   },
   "Variables": {
