--- conflicted
+++ resolved
@@ -56,12 +56,8 @@
         [Trait(Category.RunType, Category.DesktopOnly)]
 #else
         [Fact]
-<<<<<<< HEAD
-        [Trait(Category.AcceptanceType, Category.Flaky)]
-=======
 #endif
         [Trait(Category.AcceptanceType, Category.LiveOnly)]
->>>>>>> d4f81630
         public void TestSimpleNewVmWithSystemAssignedAndUserAssignedIdentity()
         {
             /**
