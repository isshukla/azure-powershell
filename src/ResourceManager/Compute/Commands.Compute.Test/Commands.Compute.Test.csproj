--- conflicted
+++ resolved
@@ -195,7 +195,6 @@
       <Link>ScenarioTests\Common.ps1</Link>
       <CopyToOutputDirectory>Always</CopyToOutputDirectory>
     </None>
-<<<<<<< HEAD
     <None Include="ScenarioTests\Generated\VirtualMachineDynamicTest1.ps1">
       <CopyToOutputDirectory>Always</CopyToOutputDirectory>
     </None>
@@ -208,9 +207,6 @@
     <None Include="ScenarioTests\VMDynamicTests.ps1">
       <CopyToOutputDirectory>Always</CopyToOutputDirectory>
     </None>
-=======
-    <None Include="app.config" />
->>>>>>> cefd479b
     <None Include="MSSharedLibKey.snk" />
     <None Include="packages.config" />
     <None Include="ScenarioTests\VirtualMachineProfileTests.ps1">
