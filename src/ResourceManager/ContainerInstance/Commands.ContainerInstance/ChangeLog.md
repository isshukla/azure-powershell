<!--
    Please leave this section at the top of the change log.

    Changes for the current release should go under the section titled "Current Release", and should adhere to the following format:

    ## Current Release
    * Overview of change #1
        - Additional information about change #1
    * Overview of change #2
        - Additional information about change #2
        - Additional information about change #2
    * Overview of change #3
    * Overview of change #4
        - Additional information about change #4

    ## YYYY.MM.DD - Version X.Y.Z (Previous Release)
    * Overview of change #1
        - Additional information about change #1
-->
## Current Release
<<<<<<< HEAD
* Added managed identity support
=======
* Minor changes for upcoming AzureRM to Az transition

## Version 0.2.11
* Update dependencies for type mapping issue
>>>>>>> 3471c65d

## Version 0.2.10
* Fixed issue with default resource groups not being set.
* Updated common runtime assemblies

## Version 0.2.9
* Fixed issue with default resource groups not being set.

## Version 0.2.8
* Updated to the latest version of the Azure ClientRuntime.

## Version 0.2.7
* Updated help files to include full parameter types and correct input/output types.

## Version 0.2.6
* Set minimum dependency of module to PowerShell 5.0

## Version 0.2.5
* Updated to the latest version of the Azure ClientRuntime

## Version 0.2.4
* Fix parameter sets issue for container registry and azure file volume mount
* Fix issue with Default Resource Group in CloudShell

## Version 0.2.3
* Apply Azure Container Instance SDK 2018-02-01
    - Support DNS name label

## Version 0.2.2
* Added Location Completer to -Location parameters allowing tab completion through valid Locations
* Added ResourceGroup Completer to -ResourceGroup parameters allowing tab completion through resource groups in current subscription

## Version 0.2.1
* Apply Azure Container Instance SDK 2017-10-01
    - Support container run-to-completion
    - Support Azure File volume mount
    - Support opening multiple ports for public IP

## Version 0.1.0
* Add support for online help
    - Run Get-Help with the -Online parameter to open the online help in your default Internet browser

## Version 0.0.2

## Version 0.0.1
* Add PowerShell cmdlets for Azure Container Instance
    - New-AzureRmContainerGroup
    - Get-AzureRmContainerGroup
    - Remove-AzureRmContainerGroup
    - Get-AzureRmContainerInstanceLog<|MERGE_RESOLUTION|>--- conflicted
+++ resolved
@@ -18,14 +18,11 @@
         - Additional information about change #1
 -->
 ## Current Release
-<<<<<<< HEAD
 * Added managed identity support
-=======
 * Minor changes for upcoming AzureRM to Az transition
 
 ## Version 0.2.11
 * Update dependencies for type mapping issue
->>>>>>> 3471c65d
 
 ## Version 0.2.10
 * Fixed issue with default resource groups not being set.
