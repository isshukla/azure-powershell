--- conflicted
+++ resolved
@@ -18,11 +18,8 @@
         - Additional information about change #1
 -->
 ## Current Release
-<<<<<<< HEAD
 * Fix parameter sets issue for container registry and azure file volume mount
-=======
 * Fix issue with Default Resource Group in CloudShell
->>>>>>> 65f18f8a
 
 ## Version 0.2.3
 * Apply Azure Container Instance SDK 2018-02-01
