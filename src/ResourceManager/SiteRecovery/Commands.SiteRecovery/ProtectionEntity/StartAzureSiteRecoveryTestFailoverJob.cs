﻿// ----------------------------------------------------------------------------------
//
// Copyright Microsoft Corporation
// Licensed under the Apache License, Version 2.0 (the "License");
// you may not use this file except in compliance with the License.
// You may obtain a copy of the License at
// http://www.apache.org/licenses/LICENSE-2.0
// Unless required by applicable law or agreed to in writing, software
// distributed under the License is distributed on an "AS IS" BASIS,
// WITHOUT WARRANTIES OR CONDITIONS OF ANY KIND, either express or implied.
// See the License for the specific language governing permissions and
// limitations under the License.
// ----------------------------------------------------------------------------------

using System;
using System.Linq;
using System.Management.Automation;
using Microsoft.Azure.Portal.RecoveryServices.Models.Common;
using Microsoft.Azure.Management.SiteRecovery.Models;
using Properties = Microsoft.Azure.Commands.SiteRecovery.Properties;
using System.Collections.Generic;

namespace Microsoft.Azure.Commands.SiteRecovery
{
    /// <summary>
    /// Used to initiate a commit operation.
    /// </summary>
    [Cmdlet(VerbsLifecycle.Start, "AzureRmSiteRecoveryTestFailoverJob", DefaultParameterSetName = ASRParameterSets.ByPEObject)]
    [OutputType(typeof(ASRJob))]
    public class StartAzureSiteRecoveryTestFailoverJob : SiteRecoveryCmdletBase
    {
        #region Parameters

        /// <summary>
        /// Network ID.
        /// </summary>
        private string networkId = string.Empty; // Network ARM Id

        /// <summary>
        /// Network Type (Logical network or VM network).
        /// </summary>
        private string networkType = string.Empty; // LogicalNetworkAsInput|VmNetworkAsInput|NoNetworkAttachAsInput

        /// <summary>
        /// Gets or sets Name of the PE.
        /// </summary>
        public string protectionEntityName;

        /// <summary>
        /// Gets or sets Name of the Protection Container.
        /// </summary>
        public string protectionContainerName;

        /// <summary>
        /// Gets or sets Name of the Fabric.
        /// </summary>
        public string fabricName;

        /// <summary>
        /// Gets or sets failover direction for the recovery plan.
        /// </summary>
        [Parameter(Mandatory = true)]
        [ValidateSet(
          Constants.PrimaryToRecovery,
          Constants.RecoveryToPrimary)]
        public string Direction { get; set; }

        /// <summary>
        /// Gets or sets Recovery Plan object.
        /// </summary>
        [Parameter(ParameterSetName = ASRParameterSets.ByRPObject, Mandatory = true, ValueFromPipeline = true)]
        [Parameter(ParameterSetName = ASRParameterSets.ByRPObjectWithVMNetwork, Mandatory = true, ValueFromPipeline = true)]
        [Parameter(ParameterSetName = ASRParameterSets.ByRPObjectWithAzureVMNetworkId, Mandatory = true, ValueFromPipeline = true)]
        [ValidateNotNullOrEmpty]
        public ASRRecoveryPlan RecoveryPlan { get; set; }

        /// <summary>
        /// Gets or sets Protection Entity object.
        /// </summary>
        [Parameter(ParameterSetName = ASRParameterSets.ByPEObject, Mandatory = true, ValueFromPipeline = true)]
        [Parameter(ParameterSetName = ASRParameterSets.ByPEObjectWithVMNetwork, Mandatory = true, ValueFromPipeline = true)]
        [Parameter(ParameterSetName = ASRParameterSets.ByPEObjectWithAzureVMNetworkId, Mandatory = true, ValueFromPipeline = true)]
        [ValidateNotNullOrEmpty]
        public ASRProtectionEntity ProtectionEntity { get; set; }

        /// <summary>
        /// Gets or sets Network.
        /// </summary>
        [Parameter(ParameterSetName = ASRParameterSets.ByRPObjectWithVMNetwork, Mandatory = true, ValueFromPipeline = true)]
        [Parameter(ParameterSetName = ASRParameterSets.ByPEObjectWithVMNetwork, Mandatory = true)]
        public ASRNetwork VMNetwork { get; set; }

        ///// <summary>
        ///// Gets or sets Network.
        ///// </summary>
        //[Parameter(ParameterSetName = ASRParameterSets.ByPEObjectWithLogicalVMNetwork, Mandatory = true)]
        //public ASRLogicalNetwork LogicalVMNetwork { get; set; }

        /// <summary>
        /// Gets or sets Network.
        /// </summary>
        [Parameter(ParameterSetName = ASRParameterSets.ByRPObjectWithAzureVMNetworkId, Mandatory = true, ValueFromPipeline = true)]
        [Parameter(ParameterSetName = ASRParameterSets.ByPEObjectWithAzureVMNetworkId, Mandatory = true)]
        public string AzureVMNetworkId { get; set; }

        #endregion Parameters

        /// <summary>
        /// ProcessRecord of the command.
        /// </summary>
        public override void ExecuteSiteRecoveryCmdlet()
        {
<<<<<<< HEAD
            try
            {
                switch(this.ParameterSetName)
                {
                    case ASRParameterSets.ByPEObjectWithVMNetwork:
                    case ASRParameterSets.ByRPObjectWithVMNetwork:
                        this.networkType = "VmNetworkAsInput"; 
                        this.networkId = this.VMNetwork.ID;
                        break;
                    //case ASRParameterSets.ByPEObjectWithLogicalVMNetwork:
                    //case ASRParameterSets.ByRPObjectWithLogicalVMNetwork:
                    //    this.networkType = "LogicalNetworkAsInput"; 
                    //    this.networkId = this.LogicalVMNetwork.ID;
                    //    break;
                    case ASRParameterSets.ByPEObjectWithAzureVMNetworkId:
                    case ASRParameterSets.ByRPObjectWithAzureVMNetworkId:
                        this.networkType = "VmNetworkAsInput"; 
                        this.networkId = this.AzureVMNetworkId;
                        break;
                    case ASRParameterSets.ByPEObject:
                    case ASRParameterSets.ByRPObject:
                        this.networkType = "NoNetworkAttachAsInput"; 
                        this.networkId = null;
                        break;
                }

                if (this.ParameterSetName == ASRParameterSets.ByRPObject ||
                    this.ParameterSetName == ASRParameterSets.ByRPObjectWithVMNetwork ||
                    this.ParameterSetName == ASRParameterSets.ByRPObjectWithAzureVMNetworkId)
                {
                    this.StartRpTestFailover();
                }
                else
                {
                    this.protectionEntityName = this.ProtectionEntity.Name;
                    this.protectionContainerName = this.ProtectionEntity.ProtectionContainerId;
                    this.fabricName = Utilities.GetValueFromArmId(this.ProtectionEntity.ID, ARMResourceTypeConstants.ReplicationFabrics);
                    this.StartPETestFailover();
                }
           }
            
            catch (Exception exception)
=======
            base.ExecuteSiteRecoveryCmdlet();

            switch (this.ParameterSetName)
>>>>>>> 9f27fcec
            {
                case ASRParameterSets.ByPEObjectWithVMNetwork:
                    this.networkType = "VmNetworkAsInput";
                    this.networkId = this.VMNetwork.ID;
                    break;
                //case ASRParameterSets.ByPEObjectWithLogicalVMNetwork:
                //    this.networkType = "LogicalNetworkAsInput"; 
                //    this.networkId = this.LogicalVMNetwork.ID;
                //    break;
                case ASRParameterSets.ByPEObjectWithAzureVMNetworkId:
                    this.networkType = "VmNetworkAsInput";
                    this.networkId = this.AzureVMNetworkId;
                    break;
                case ASRParameterSets.ByPEObject:
                    this.networkType = "NoNetworkAttachAsInput";
                    this.networkId = null;
                    break;
            }

            this.protectionEntityName = this.ProtectionEntity.Name;
            this.protectionContainerName = this.ProtectionEntity.ProtectionContainerId;
            this.fabricName = Utilities.GetValueFromArmId(this.ProtectionEntity.ID, ARMResourceTypeConstants.ReplicationFabrics);
            this.StartPETestFailover();
        }

        /// <summary>
        /// Starts PE Test failover.
        /// </summary>
        private void StartPETestFailover()
        {
            TestFailoverInputProperties testFailoverInputProperties = new TestFailoverInputProperties()
            {
                FailoverDirection = this.Direction,
                NetworkId = this.networkId,
                NetworkType = this.networkType,
                ProviderSpecificDetails = new ProviderSpecificFailoverInput()
            };

            TestFailoverInput input = new TestFailoverInput()
            {
                Properties = testFailoverInputProperties
            };

            // fetch the latest PE object
            ProtectableItemResponse protectableItemResponse =
                                        RecoveryServicesClient.GetAzureSiteRecoveryProtectableItem(this.fabricName,
                                        this.ProtectionEntity.ProtectionContainerId, this.ProtectionEntity.Name);

            ReplicationProtectedItemResponse replicationProtectedItemResponse =
                        RecoveryServicesClient.GetAzureSiteRecoveryReplicationProtectedItem(this.fabricName,
                        this.ProtectionEntity.ProtectionContainerId, Utilities.GetValueFromArmId(protectableItemResponse.ProtectableItem.Properties.ReplicationProtectedItemId, ARMResourceTypeConstants.ReplicationProtectedItems));

            PolicyResponse policyResponse = RecoveryServicesClient.GetAzureSiteRecoveryPolicy(Utilities.GetValueFromArmId(replicationProtectedItemResponse.ReplicationProtectedItem.Properties.PolicyID, ARMResourceTypeConstants.ReplicationPolicies));

            this.ProtectionEntity = new ASRProtectionEntity(protectableItemResponse.ProtectableItem, replicationProtectedItemResponse.ReplicationProtectedItem);

            if (0 == string.Compare(
                this.ProtectionEntity.ReplicationProvider,
                Constants.HyperVReplicaAzure,
                StringComparison.OrdinalIgnoreCase))
            {
                if (this.Direction == Constants.PrimaryToRecovery)
                {
                    HyperVReplicaAzureFailoverProviderInput failoverInput = new HyperVReplicaAzureFailoverProviderInput()
                    {
                        PrimaryKekCertificatePfx = null,
                        SecondaryKekCertificatePfx = null,
                        VaultLocation = this.GetCurrentValutLocation()
                    };
                    input.Properties.ProviderSpecificDetails = failoverInput;
                }
                else
                {
                    new ArgumentException(Properties.Resources.UnsupportedDirectionForTFO);// Throw Unsupported Direction Exception
                }
            }

            LongRunningOperationResponse response =
                RecoveryServicesClient.StartAzureSiteRecoveryTestFailover(
                this.fabricName,
                this.protectionContainerName,
                Utilities.GetValueFromArmId(replicationProtectedItemResponse.ReplicationProtectedItem.Id, ARMResourceTypeConstants.ReplicationProtectedItems),
                input);

            JobResponse jobResponse =
                RecoveryServicesClient
                .GetAzureSiteRecoveryJobDetails(PSRecoveryServicesClient.GetJobIdFromReponseLocation(response.Location));

            WriteObject(new ASRJob(jobResponse.Job));
        }

         /// <summary>
        /// Starts RP Test failover.
        /// </summary>
        private void StartRpTestFailover()
        {
            // Refresh RP Object
            var rp = RecoveryServicesClient.GetAzureSiteRecoveryRecoveryPlan(this.RecoveryPlan.Name);
            this.RecoveryPlan = new ASRRecoveryPlan(rp.RecoveryPlan);

            RecoveryPlanTestFailoverInputProperties recoveryPlanTestFailoverInputProperties = new RecoveryPlanTestFailoverInputProperties()
            {
                FailoverDirection = this.Direction,
                NetworkId = this.networkId,
                NetworkType = this.networkType,
                ProviderSpecificDetails = new List<RecoveryPlanProviderSpecificFailoverInput>()
            };

            foreach (string replicationProvider in this.RecoveryPlan.ReplicationProvider)
            {
                if (0 == string.Compare(
                    replicationProvider,
                    Constants.HyperVReplicaAzure,
                    StringComparison.OrdinalIgnoreCase))
                {
                    if (this.Direction == Constants.PrimaryToRecovery)
                    {
                        RecoveryPlanHyperVReplicaAzureFailoverInput recoveryPlanHyperVReplicaAzureFailoverInput = new RecoveryPlanHyperVReplicaAzureFailoverInput()
                        {
                            InstanceType = replicationProvider,
                            PrimaryKekCertificatePfx = null,
                            SecondaryKekCertificatePfx = null,
                            VaultLocation = this.GetCurrentValutLocation()
                        };
                        recoveryPlanTestFailoverInputProperties.ProviderSpecificDetails.Add(recoveryPlanHyperVReplicaAzureFailoverInput);
                    }
                    else
                    {
                        new ArgumentException(Properties.Resources.UnsupportedDirectionForTFO);// Throw Unsupported Direction Exception
                    }
                }  
            }

            RecoveryPlanTestFailoverInput recoveryPlanTestFailoverInput = new RecoveryPlanTestFailoverInput()
            {
                Properties = recoveryPlanTestFailoverInputProperties
            };

            LongRunningOperationResponse response = RecoveryServicesClient.StartAzureSiteRecoveryTestFailover(
                this.RecoveryPlan.Name,
                recoveryPlanTestFailoverInput);

            JobResponse jobResponse =
                RecoveryServicesClient
                .GetAzureSiteRecoveryJobDetails(PSRecoveryServicesClient.GetJobIdFromReponseLocation(response.Location));

            WriteObject(new ASRJob(jobResponse.Job));
        }
    }
}<|MERGE_RESOLUTION|>--- conflicted
+++ resolved
@@ -110,77 +110,45 @@
         /// </summary>
         public override void ExecuteSiteRecoveryCmdlet()
         {
-<<<<<<< HEAD
-            try
-            {
-                switch(this.ParameterSetName)
-                {
-                    case ASRParameterSets.ByPEObjectWithVMNetwork:
-                    case ASRParameterSets.ByRPObjectWithVMNetwork:
-                        this.networkType = "VmNetworkAsInput"; 
-                        this.networkId = this.VMNetwork.ID;
-                        break;
-                    //case ASRParameterSets.ByPEObjectWithLogicalVMNetwork:
-                    //case ASRParameterSets.ByRPObjectWithLogicalVMNetwork:
-                    //    this.networkType = "LogicalNetworkAsInput"; 
-                    //    this.networkId = this.LogicalVMNetwork.ID;
-                    //    break;
-                    case ASRParameterSets.ByPEObjectWithAzureVMNetworkId:
-                    case ASRParameterSets.ByRPObjectWithAzureVMNetworkId:
-                        this.networkType = "VmNetworkAsInput"; 
-                        this.networkId = this.AzureVMNetworkId;
-                        break;
-                    case ASRParameterSets.ByPEObject:
-                    case ASRParameterSets.ByRPObject:
-                        this.networkType = "NoNetworkAttachAsInput"; 
-                        this.networkId = null;
-                        break;
-                }
-
-                if (this.ParameterSetName == ASRParameterSets.ByRPObject ||
-                    this.ParameterSetName == ASRParameterSets.ByRPObjectWithVMNetwork ||
-                    this.ParameterSetName == ASRParameterSets.ByRPObjectWithAzureVMNetworkId)
-                {
-                    this.StartRpTestFailover();
-                }
-                else
-                {
-                    this.protectionEntityName = this.ProtectionEntity.Name;
-                    this.protectionContainerName = this.ProtectionEntity.ProtectionContainerId;
-                    this.fabricName = Utilities.GetValueFromArmId(this.ProtectionEntity.ID, ARMResourceTypeConstants.ReplicationFabrics);
-                    this.StartPETestFailover();
-                }
-           }
-            
-            catch (Exception exception)
-=======
             base.ExecuteSiteRecoveryCmdlet();
 
-            switch (this.ParameterSetName)
->>>>>>> 9f27fcec
+            switch(this.ParameterSetName)
             {
                 case ASRParameterSets.ByPEObjectWithVMNetwork:
-                    this.networkType = "VmNetworkAsInput";
+                case ASRParameterSets.ByRPObjectWithVMNetwork:
+                    this.networkType = "VmNetworkAsInput"; 
                     this.networkId = this.VMNetwork.ID;
                     break;
                 //case ASRParameterSets.ByPEObjectWithLogicalVMNetwork:
+                //case ASRParameterSets.ByRPObjectWithLogicalVMNetwork:
                 //    this.networkType = "LogicalNetworkAsInput"; 
                 //    this.networkId = this.LogicalVMNetwork.ID;
                 //    break;
                 case ASRParameterSets.ByPEObjectWithAzureVMNetworkId:
-                    this.networkType = "VmNetworkAsInput";
+                case ASRParameterSets.ByRPObjectWithAzureVMNetworkId:
+                    this.networkType = "VmNetworkAsInput"; 
                     this.networkId = this.AzureVMNetworkId;
                     break;
                 case ASRParameterSets.ByPEObject:
-                    this.networkType = "NoNetworkAttachAsInput";
+                case ASRParameterSets.ByRPObject:
+                    this.networkType = "NoNetworkAttachAsInput"; 
                     this.networkId = null;
                     break;
             }
 
-            this.protectionEntityName = this.ProtectionEntity.Name;
-            this.protectionContainerName = this.ProtectionEntity.ProtectionContainerId;
-            this.fabricName = Utilities.GetValueFromArmId(this.ProtectionEntity.ID, ARMResourceTypeConstants.ReplicationFabrics);
-            this.StartPETestFailover();
+            if (this.ParameterSetName == ASRParameterSets.ByRPObject ||
+                this.ParameterSetName == ASRParameterSets.ByRPObjectWithVMNetwork ||
+                this.ParameterSetName == ASRParameterSets.ByRPObjectWithAzureVMNetworkId)
+            {
+                this.StartRpTestFailover();
+            }
+            else
+            {
+                this.protectionEntityName = this.ProtectionEntity.Name;
+                this.protectionContainerName = this.ProtectionEntity.ProtectionContainerId;
+                this.fabricName = Utilities.GetValueFromArmId(this.ProtectionEntity.ID, ARMResourceTypeConstants.ReplicationFabrics);
+                this.StartPETestFailover();
+            }     
         }
 
         /// <summary>
