﻿// ----------------------------------------------------------------------------------
//
// Copyright Microsoft Corporation
// Licensed under the Apache License, Version 2.0 (the "License");
// you may not use this file except in compliance with the License.
// You may obtain a copy of the License at
// http://www.apache.org/licenses/LICENSE-2.0
// Unless required by applicable law or agreed to in writing, software
// distributed under the License is distributed on an "AS IS" BASIS,
// WITHOUT WARRANTIES OR CONDITIONS OF ANY KIND, either express or implied.
// See the License for the specific language governing permissions and
// limitations under the License.
// ----------------------------------------------------------------------------------

using System;
using System.Collections.Generic;
using System.Linq;
using System.Management.Automation;
using Microsoft.Azure.Commands.Network.Models;

namespace Microsoft.Azure.Commands.Network
{
    [Cmdlet(VerbsCommon.New, ResourceManager.Common.AzureRMConstants.AzureRMPrefix + "FirewallApplicationRule", SupportsShouldProcess = true), OutputType(typeof(PSAzureFirewallApplicationRule))]
    public class NewAzureFirewallApplicationRuleCommand : NetworkBaseCmdlet
    {
        [Parameter(
            Mandatory = true,
            HelpMessage = "The name of the Application Rule")]
        [ValidateNotNullOrEmpty]
        public virtual string Name { get; set; }

        [Parameter(
            Mandatory = false,
            HelpMessage = "The description of the rule")]
        [ValidateNotNullOrEmpty]
        public string Description { get; set; }

        [Parameter(
            Mandatory = false,
            HelpMessage = "The source addresses of the rule")]
        [ValidateNotNullOrEmpty]
        public List<string> SourceAddress { get; set; }

        [Parameter(
            Mandatory = false,
            HelpMessage = "The target FQDNs of the rule")]
        [ValidateNotNullOrEmpty]
        public List<string> TargetFqdn { get; set; }

        [Parameter(
            Mandatory = false,
            HelpMessage = "The FQDN Tags of the rule")]
        [ValidateNotNullOrEmpty]
        public List<string> FqdnTag { get; set; }

        [Parameter(
            Mandatory = false,
            HelpMessage = "The protocols of the rule")]
        [ValidateNotNullOrEmpty]
        public List<string> Protocol { get; set; }

        public override void Execute()
        {
            base.Execute();

<<<<<<< HEAD
=======
            if (FqdnTag == null)
            {
                if (TargetFqdn == null)
                {
                    throw new ArgumentException($"Either {nameof(TargetFqdn)} or {nameof(FqdnTag)} must be specified for a rule.");
                }
            }
            else
            {
                if (TargetFqdn != null)
                {
                    throw new ArgumentException($"{nameof(TargetFqdn)} and {nameof(FqdnTag)} cannot be specified in the same rule.");
                }

                // We do not allow user protocols in this case
                if (Protocol != null)
                {
                    throw new ArgumentException($"Protocol parameter is not allowed when using {nameof(FqdnTag)}.");
                }

                this.Protocol = new List<string> { "http", "https" };
                FqdnTag = AzureFirewallFqdnTagHelper.MapUserInputToAllowedFqdnTags(FqdnTag);
            }

>>>>>>> 8b7ca7da
            var protocolsAsWeExpectThem = MapUserProtocolsToFirewallProtocols(Protocol);

            var applicationRule = new PSAzureFirewallApplicationRule
            {
                Name = this.Name,
                Description = this.Description,
                SourceAddresses = this.SourceAddress,
                Protocols = protocolsAsWeExpectThem,
                TargetFqdns = this.TargetFqdn,
                FqdnTags = this.FqdnTag
            };
            WriteObject(applicationRule);
        }

        private List<PSAzureFirewallApplicationRuleProtocol> MapUserProtocolsToFirewallProtocols(List<string> userProtocols)
        {
            return userProtocols.Select(PSAzureFirewallApplicationRuleProtocol.MapUserInputToApplicationRuleProtocol).ToList();
        }
    }
}<|MERGE_RESOLUTION|>--- conflicted
+++ resolved
@@ -63,8 +63,6 @@
         {
             base.Execute();
 
-<<<<<<< HEAD
-=======
             if (FqdnTag == null)
             {
                 if (TargetFqdn == null)
@@ -89,7 +87,6 @@
                 FqdnTag = AzureFirewallFqdnTagHelper.MapUserInputToAllowedFqdnTags(FqdnTag);
             }
 
->>>>>>> 8b7ca7da
             var protocolsAsWeExpectThem = MapUserProtocolsToFirewallProtocols(Protocol);
 
             var applicationRule = new PSAzureFirewallApplicationRule
