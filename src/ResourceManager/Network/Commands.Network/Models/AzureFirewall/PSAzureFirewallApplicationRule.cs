--- conflicted
+++ resolved
@@ -56,7 +56,12 @@
             get { return JsonConvert.SerializeObject(TargetFqdns, Formatting.Indented); }
         }
 
-<<<<<<< HEAD
+        [JsonIgnore]
+        public string FqdnTagsText
+        {
+            get { return JsonConvert.SerializeObject(FqdnTags, Formatting.Indented); }
+        }
+
         public void AddProtocol(string protocolType, uint port = 0)
         {
             var stringToMap = protocolType + (port == 0 ? string.Empty : ":" + port);
@@ -64,12 +69,6 @@
             var protocol = PSAzureFirewallApplicationRuleProtocol.MapUserInputToApplicationRuleProtocol(stringToMap);
 
             (this.Protocols ?? (this.Protocols = new List<PSAzureFirewallApplicationRuleProtocol>())).Add(protocol);
-=======
-        [JsonIgnore]
-        public string FqdnTagsText
-        {
-            get { return JsonConvert.SerializeObject(FqdnTags, Formatting.Indented); }
->>>>>>> 9d8fe725
         }
     }
 }