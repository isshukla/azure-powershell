--- conflicted
+++ resolved
@@ -24,15 +24,12 @@
 
         public List<PSVpnClientRootCertificate> VpnClientRootCertificates { get; set; }
 
-<<<<<<< HEAD
         public string RadiusServerAddress;
 
         public string RadiusServerSecret;
 
-=======
         public List<string> VpnClientProtocols { get; set; }
         
->>>>>>> e0e9b284
         [JsonIgnore]
         public string VpnClientAddressPoolText
         {
