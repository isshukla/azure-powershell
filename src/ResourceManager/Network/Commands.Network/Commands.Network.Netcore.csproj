<Project Sdk="Microsoft.NET.Sdk">

  <Import Project="..\..\..\..\tools\Common.Netcore.Dependencies.targets" />

  <PropertyGroup>
    <TargetFramework>netcoreapp2.0</TargetFramework>
    <AssemblyName>Microsoft.Azure.Commands.Network</AssemblyName>
    <RootNamespace>Microsoft.Azure.Commands.Network</RootNamespace>
    <GenerateAssemblyInfo>false</GenerateAssemblyInfo>
    <CopyLocalLockFileAssemblies>true</CopyLocalLockFileAssemblies>
    <AppendTargetFrameworkToOutputPath>false</AppendTargetFrameworkToOutputPath>
  </PropertyGroup>

  <PropertyGroup Condition="'$(Configuration)|$(Platform)'=='Debug|AnyCPU'">
    <OutputPath>..\..\..\Package\Debug\ResourceManager\AzureResourceManager\AzureRM.Network.Netcore\</OutputPath>
    <DefineConstants>TRACE;DEBUG;NETSTANDARD</DefineConstants>
    <DelaySign>false</DelaySign>
  </PropertyGroup>

  <PropertyGroup Condition="'$(Configuration)|$(Platform)'=='Release|AnyCPU'">
    <OutputPath>..\..\..\Package\Release\ResourceManager\AzureResourceManager\AzureRM.Network.Netcore\</OutputPath>
    <DocumentationFile></DocumentationFile>
    <SignAssembly>true</SignAssembly>
    <DelaySign>true</DelaySign>
    <AssemblyOriginatorKeyFile>MSSharedLibKey.snk</AssemblyOriginatorKeyFile>
    <DefineConstants>TRACE;RELEASE;NETSTANDARD;SIGN</DefineConstants>
  </PropertyGroup>

  <ItemGroup >
    <PackageReference Include="AutoMapper" Version="6.2.2" />
<<<<<<< HEAD
    <PackageReference Include="Microsoft.Azure.Management.Network" Version="18.0.0-preview" />
=======
    <PackageReference Include="Microsoft.Azure.Management.Network" Version="17.0.0-preview" />
>>>>>>> 67ccdb9d
  </ItemGroup>

  <ItemGroup>
    <None Include="..\AzureRM.Network.Netcore.psd1" Link="AzureRM.Network.Netcore.psd1">
      <CopyToOutputDirectory>PreserveNewest</CopyToOutputDirectory>
    </None>
  </ItemGroup>

  <ItemGroup>
    <ProjectReference Include="..\..\..\Common\Commands.Common.Authentication.Abstractions\Common.Authentication.Abstractions.Netcore.csproj" />
    <ProjectReference Include="..\..\..\Common\Commands.Common.Network\Common.Network.Netcore.csproj" />
    <ProjectReference Include="..\..\..\Common\Commands.Common\Common.Netcore.csproj" />
    <ProjectReference Include="..\..\Common\Commands.ResourceManager.Common\Common.ResourceManager.Netcore.csproj" />
    <ProjectReference Include="..\..\Resources\Commands.ResourceManager\Cmdlets\Commands.Resources.Rest.Netcore.csproj" />
    <ProjectReference Include="..\..\Resources\Commands.Resources\Commands.Resources.Netcore.csproj" />
  </ItemGroup>

  <ItemGroup>
    <Compile Update="Properties\Resources.Designer.cs">
      <DesignTime>true</DesignTime>
      <AutoGen>true</AutoGen>
      <DependentUpon>Resources.resx</DependentUpon>
    </Compile>
  </ItemGroup>

  <ItemGroup>
    <EmbeddedResource Update="Properties\Resources.resx">
      <Generator>ResXFileCodeGenerator</Generator>
      <LastGenOutput>Resources.Designer.cs</LastGenOutput>
    </EmbeddedResource>
  </ItemGroup>

  <ItemGroup>
    <None Update="Microsoft.Azure.Commands.Network.format.ps1xml">
      <CopyToOutputDirectory>PreserveNewest</CopyToOutputDirectory>
    </None>
    <None Update="Microsoft.WindowsAzure.Commands.Network.format.ps1xml">
      <CopyToOutputDirectory>PreserveNewest</CopyToOutputDirectory>
    </None>
    <None Update="AzureRmNetworkStartup.ps1">
      <CopyToOutputDirectory>PreserveNewest</CopyToOutputDirectory>
    </None>
  </ItemGroup>

  <ItemGroup>
    <Content Include="help\**\*" CopyToOutputDirectory="PreserveNewest" />
  </ItemGroup>

</Project><|MERGE_RESOLUTION|>--- conflicted
+++ resolved
@@ -28,11 +28,7 @@
 
   <ItemGroup >
     <PackageReference Include="AutoMapper" Version="6.2.2" />
-<<<<<<< HEAD
     <PackageReference Include="Microsoft.Azure.Management.Network" Version="18.0.0-preview" />
-=======
-    <PackageReference Include="Microsoft.Azure.Management.Network" Version="17.0.0-preview" />
->>>>>>> 67ccdb9d
   </ItemGroup>
 
   <ItemGroup>
