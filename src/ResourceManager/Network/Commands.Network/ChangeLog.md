--- conflicted
+++ resolved
@@ -32,15 +32,16 @@
   - Remove-AzureRmLoadBalancerOutboundRuleConfig
 * Added new HostedWorkloads property for PSNetworkInterface
 * Added new commands for feature: Azure Firewall via ARM
-<<<<<<< HEAD
-    - Added Get-AzureRmFirewall
-    - Added Set-AzureRmFirewall
-    - Added New-AzureRmFirewall
-    - Added Remove-AzureRmFirewall
-    - Added New-AzureRmFirewallApplicationRuleCollection
-    - Added New-AzureRmFirewallApplicationRule
-    - Added New-AzureRmFirewallNetworkRuleCollection
-    - Added New-AzureRmFirewallNetworkRule
+  - Added Get-AzureRmFirewall
+  - Added Set-AzureRmFirewall
+  - Added New-AzureRmFirewall
+  - Added Remove-AzureRmFirewall
+  - Added New-AzureRmFirewallApplicationRuleCollection
+  - Added New-AzureRmFirewallApplicationRule
+  - Added New-AzureRmFirewallNatRuleCollection
+  - Added New-AzureRmFirewallNatRule
+  - Added New-AzureRmFirewallNetworkRuleCollection
+  - Added New-AzureRmFirewallNetworkRule
 * Added NetworkProfile functionality. new cmdlets added
     - Get-AzureRMNetworkProfile
     - New-AzureRMNetworkProfile
@@ -55,18 +56,6 @@
     - Remove-AzureRmNetworkProfileContainerNicConfigIpConfig
     - Set-AzureRmNetworkProfileContainerNicConfigIpConfig 
 * Added service association link on Subnet Model
-=======
-  - Added Get-AzureRmFirewall
-  - Added Set-AzureRmFirewall
-  - Added New-AzureRmFirewall
-  - Added Remove-AzureRmFirewall
-  - Added New-AzureRmFirewallApplicationRuleCollection
-  - Added New-AzureRmFirewallApplicationRule
-  - Added New-AzureRmFirewallNatRuleCollection
-  - Added New-AzureRmFirewallNatRule
-  - Added New-AzureRmFirewallNetworkRuleCollection
-  - Added New-AzureRmFirewallNetworkRule
->>>>>>> 018fad4d
 * Added support for Trusted Root certificate and Autoscale configuration in Application Gateway
   - New Cmdlets added:
       - Add-AzureRmApplicationGatewayTrustedRootCertificate
