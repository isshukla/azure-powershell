#
# Module manifest for module 'PSGet_Az.Network'
#
# Generated by: Microsoft Corporation
#
# Generated on: 4/3/2017
#

@{

# Script module or binary module file associated with this manifest.
# RootModule = ''

# Version number of this module.
ModuleVersion = '0.2.0'

# Supported PSEditions
CompatiblePSEditions = 'Core', 'Desktop'

# ID used to uniquely identify this module
GUID = 'f554cfcd-9cbb-4021-b158-fe20f0497f82'

# Author of this module
Author = 'Microsoft Corporation'

# Company or vendor of this module
CompanyName = 'Microsoft Corporation'

# Copyright statement for this module
Copyright = 'Microsoft Corporation. All rights reserved.'

# Description of the functionality provided by this module
Description = 'Microsoft Azure PowerShell - Network service cmdlets for Azure Resource Manager in PowerShell and PowerShell Core'

# Minimum version of the Windows PowerShell engine required by this module
PowerShellVersion = '5.1'

# Name of the Windows PowerShell host required by this module
# PowerShellHostName = ''

# Minimum version of the Windows PowerShell host required by this module
# PowerShellHostVersion = ''

# Minimum version of Microsoft .NET Framework required by this module. This prerequisite is valid for the PowerShell Desktop edition only.
DotNetFrameworkVersion = '4.7.2'

# Minimum version of the common language runtime (CLR) required by this module. This prerequisite is valid for the PowerShell Desktop edition only.
# CLRVersion = ''

# Processor architecture (None, X86, Amd64) required by this module
# ProcessorArchitecture = ''

# Modules that must be imported into the global environment prior to importing this module
RequiredModules = @(@{ModuleName = 'Az.Profile'; ModuleVersion = '0.2.0'; })

# Assemblies that must be loaded prior to importing this module
RequiredAssemblies = '.\AutoMapper.dll', '.\Microsoft.Azure.Management.Network.dll'

# Script files (.ps1) that are run in the caller's environment prior to importing this module.
# ScriptsToProcess = @()

# Type files (.ps1xml) to be loaded when importing this module
# TypesToProcess = @()

# Format files (.ps1xml) to be loaded when importing this module
FormatsToProcess = '.\Microsoft.Azure.Commands.Network.format.ps1xml'

# Modules to import as nested modules of the module specified in RootModule/ModuleToProcess
NestedModules = @('.\Microsoft.Azure.Commands.Network.dll')

# Functions to export from this module, for best performance, do not use wildcards and do not delete the entry, use an empty array if there are no functions to export.
FunctionsToExport = @()

# Cmdlets to export from this module, for best performance, do not use wildcards and do not delete the entry, use an empty array if there are no cmdlets to export.
CmdletsToExport = 'Add-AzApplicationGatewayAuthenticationCertificate', 
    'Get-AzApplicationGatewayAuthenticationCertificate', 
    'New-AzApplicationGatewayAuthenticationCertificate', 
    'Remove-AzApplicationGatewayAuthenticationCertificate', 
    'Set-AzApplicationGatewayAuthenticationCertificate', 
    'Get-AzApplicationGatewayAutoscaleConfiguration', 
    'New-AzApplicationGatewayAutoscaleConfiguration', 
    'Remove-AzApplicationGatewayAutoscaleConfiguration', 
    'Set-AzApplicationGatewayAutoscaleConfiguration', 
    'Get-AzApplicationGatewayAvailableWafRuleSets', 
    'Get-AzApplicationGatewayAvailableSslOptions', 
    'Add-AzApplicationGatewayBackendAddressPool', 
    'Get-AzApplicationGatewayBackendAddressPool', 
    'New-AzApplicationGatewayBackendAddressPool', 
    'Remove-AzApplicationGatewayBackendAddressPool', 
    'Set-AzApplicationGatewayBackendAddressPool', 
    'Add-AzApplicationGatewayBackendHttpSettings', 
    'Get-AzApplicationGatewayBackendHttpSettings', 
    'New-AzApplicationGatewayBackendHttpSettings', 
    'Remove-AzApplicationGatewayBackendHttpSettings', 
    'Set-AzApplicationGatewayBackendHttpSettings', 
    'Get-AzApplicationGatewayConnectionDraining', 
    'New-AzApplicationGatewayConnectionDraining', 
    'Remove-AzApplicationGatewayConnectionDraining', 
    'Set-AzApplicationGatewayConnectionDraining', 
    'Get-AzApplicationGatewayWebApplicationFirewallConfiguration', 
    'New-AzApplicationGatewayWebApplicationFirewallConfiguration', 
    'Set-AzApplicationGatewayWebApplicationFirewallConfiguration', 
    'New-AzApplicationGatewayFirewallDisabledRuleGroupConfig', 
    'Add-AzApplicationGatewayFrontendIPConfig', 
    'Get-AzApplicationGatewayFrontendIPConfig', 
    'New-AzApplicationGatewayFrontendIPConfig', 
    'Remove-AzApplicationGatewayFrontendIPConfig', 
    'Set-AzApplicationGatewayFrontendIPConfig', 
    'Add-AzApplicationGatewayFrontendPort', 
    'Get-AzApplicationGatewayFrontendPort', 
    'New-AzApplicationGatewayFrontendPort', 
    'Remove-AzApplicationGatewayFrontendPort', 
    'Set-AzApplicationGatewayFrontendPort', 
    'Add-AzApplicationGatewayIPConfiguration', 
    'Get-AzApplicationGatewayIPConfiguration', 
    'New-AzApplicationGatewayIPConfiguration', 
    'Remove-AzApplicationGatewayIPConfiguration', 
    'Set-AzApplicationGatewayIPConfiguration', 
    'Get-AzApplicationGatewayBackendHealth', 
    'Get-AzApplicationGateway', 
    'Add-AzApplicationGatewayHttpListener', 
    'Get-AzApplicationGatewayHttpListener', 
    'New-AzApplicationGatewayHttpListener', 
    'Remove-AzApplicationGatewayHttpListener', 
    'Set-AzApplicationGatewayHttpListener', 
    'New-AzApplicationGateway', 
    'New-AzApplicationGatewayPathRuleConfig', 
    'Add-AzApplicationGatewayProbeConfig', 
    'Get-AzApplicationGatewayProbeConfig', 
    'New-AzApplicationGatewayProbeConfig', 
    'Remove-AzApplicationGatewayProbeConfig', 
    'Set-AzApplicationGatewayProbeConfig', 
    'New-AzApplicationGatewayProbeHealthResponseMatch', 
    'Remove-AzApplicationGateway', 
    'Add-AzApplicationGatewayRequestRoutingRule', 
    'Get-AzApplicationGatewayRequestRoutingRule', 
    'New-AzApplicationGatewayRequestRoutingRule', 
    'Remove-AzApplicationGatewayRequestRoutingRule', 
    'Set-AzApplicationGatewayRequestRoutingRule', 
    'Add-AzApplicationGatewayRedirectConfiguration', 
    'Get-AzApplicationGatewayRedirectConfiguration', 
    'New-AzApplicationGatewayRedirectConfiguration', 
    'Remove-AzApplicationGatewayRedirectConfiguration', 
    'Set-AzApplicationGatewayRedirectConfiguration', 
    'Set-AzApplicationGateway', 'Get-AzApplicationGatewaySku', 
    'New-AzApplicationGatewaySku', 
    'Set-AzApplicationGatewaySku', 
    'Add-AzApplicationGatewaySslCertificate', 
    'Get-AzApplicationGatewaySslCertificate', 
    'New-AzApplicationGatewaySslCertificate', 
    'Remove-AzApplicationGatewaySslCertificate', 
    'Set-AzApplicationGatewaySslCertificate', 
    'Get-AzApplicationGatewaySslPolicy', 
    'New-AzApplicationGatewaySslPolicy', 
    'Remove-AzApplicationGatewaySslPolicy', 
    'Set-AzApplicationGatewaySslPolicy', 
    'Get-AzApplicationGatewaySslPredefinedPolicy', 
    'Start-AzApplicationGateway', 'Stop-AzApplicationGateway', 
    'Add-AzApplicationGatewayTrustedRootCertificate', 
    'Get-AzApplicationGatewayTrustedRootCertificate', 
    'New-AzApplicationGatewayTrustedRootCertificate', 
    'Remove-AzApplicationGatewayTrustedRootCertificate', 
    'Set-AzApplicationGatewayTrustedRootCertificate', 
    'Add-AzApplicationGatewayUrlPathMapConfig', 
    'Get-AzApplicationGatewayUrlPathMapConfig', 
    'New-AzApplicationGatewayUrlPathMapConfig', 
    'Remove-AzApplicationGatewayUrlPathMapConfig', 
    'Set-AzApplicationGatewayUrlPathMapConfig', 
    'Add-AzExpressRouteCircuitAuthorization', 
    'Get-AzExpressRouteCircuitAuthorization', 
    'New-AzExpressRouteCircuitAuthorization', 
    'Remove-AzExpressRouteCircuitAuthorization', 
    'Move-AzExpressRouteCircuit', 
    'Get-AzExpressRouteCircuitARPTable', 
    'Get-AzExpressRouteCircuitRouteTable', 
    'Get-AzExpressRouteCircuitRouteTableSummary', 
    'Get-AzExpressRouteCircuitStats', 
    'Add-AzLoadBalancerInboundNatPoolConfig', 
    'Get-AzLoadBalancerInboundNatPoolConfig', 
    'New-AzLoadBalancerInboundNatPoolConfig', 
    'Remove-AzLoadBalancerInboundNatPoolConfig', 
    'Set-AzLoadBalancerInboundNatPoolConfig', 
    'Get-AzExpressRouteCircuit', 'New-AzExpressRouteCircuit', 
    'Add-AzExpressRouteCircuitPeeringConfig', 
    'Get-AzExpressRouteCircuitPeeringConfig', 
    'New-AzExpressRouteCircuitPeeringConfig', 
    'Remove-AzExpressRouteCircuitPeeringConfig', 
    'Set-AzExpressRouteCircuitPeeringConfig', 
    'Remove-AzExpressRouteCircuit', 
    'Set-AzExpressRouteCircuit', 
    'Get-AzEffectiveNetworkSecurityGroup', 
    'Get-AzEffectiveRouteTable', 
    'Add-AzNetworkInterfaceIpConfig', 
    'Get-AzNetworkInterfaceIpConfig', 
    'New-AzNetworkInterfaceIpConfig', 
    'Remove-AzNetworkInterfaceIpConfig', 
    'Set-AzNetworkInterfaceIpConfig', 'New-AzNetworkWatcher', 
    'Get-AzNetworkWatcher', 'Remove-AzNetworkWatcher', 
    'New-AzNetworkWatcherPacketCapture', 
    'Get-AzNetworkWatcherPacketCapture', 
    'Stop-AzNetworkWatcherPacketCapture', 
    'Remove-AzNetworkWatcherPacketCapture', 
    'New-AzPacketCaptureFilterConfig', 
    'Get-AzNetworkWatcherTopology', 
    'Get-AzNetworkWatcherSecurityGroupView', 
    'Test-AzNetworkWatcherIPFlow', 
    'Get-AzNetworkWatcherNextHop', 
    'Start-AzNetworkWatcherResourceTroubleshooting', 
    'Get-AzNetworkWatcherTroubleshootingResult', 
    'Get-AzNetworkWatcherFlowLogStatus', 
    'Set-AzNetworkWatcherConfigFlowLog', 
    'Test-AzNetworkWatcherConnectivity', 
    'Get-AzNetworkWatcherReachabilityReport', 
    'Get-AzNetworkWatcherReachabilityProvidersList', 
    'New-AzNetworkWatcherConnectionMonitor', 
    'Set-AzNetworkWatcherConnectionMonitor', 
    'Start-AzNetworkWatcherConnectionMonitor', 
    'Stop-AzNetworkWatcherConnectionMonitor', 
    'Remove-AzNetworkWatcherConnectionMonitor', 
    'Get-AzNetworkWatcherConnectionMonitor', 
    'Get-AzNetworkWatcherConnectionMonitorReport', 
    'Get-AzExpressRouteServiceProvider', 
    'Test-AzPrivateIPAddressAvailability', 
    'Get-AzPublicIpAddress', 'New-AzPublicIpAddress', 
    'Remove-AzPublicIpAddress', 'Set-AzPublicIpAddress', 
    'Get-AzPublicIpPrefix', 'New-AzPublicIpPrefix', 
    'Remove-AzPublicIpPrefix', 'Set-AzPublicIpPrefix', 
    'Get-AzRouteTable', 'New-AzRouteTable', 
    'Remove-AzRouteTable', 'Add-AzRouteConfig', 
    'Get-AzRouteConfig', 'New-AzRouteConfig', 
    'Remove-AzRouteConfig', 'Set-AzRouteConfig', 
    'Set-AzRouteTable', 'Set-AzVirtualNetworkGateway', 
    'Get-AzVirtualNetworkGateway', 
    'New-AzVirtualNetworkGateway', 
    'Get-AzVpnClientRootCertificate', 
    'Get-AzVpnClientRevokedCertificate', 
    'Add-AzVpnClientRootCertificate', 
    'Add-AzVpnClientRevokedCertificate', 
    'New-AzVpnClientRootCertificate', 
    'New-AzVpnClientRevokedCertificate', 
    'Resize-AzVirtualNetworkGateway', 
    'Remove-AzVpnClientRevokedCertificate', 
    'Remove-AzVpnClientRootCertificate', 
    'Set-AzVirtualNetworkGatewayVpnClientConfig', 
    'Get-AzVpnClientPackage', 'New-AzVpnClientConfiguration', 
    'Get-AzVpnClientConfiguration', 
    'New-AzVirtualNetworkGatewayIpConfig', 
    'Add-AzVirtualNetworkGatewayIpConfig', 
    'Remove-AzVirtualNetworkGatewayIpConfig', 
    'Remove-AzVirtualNetworkGateway', 
    'Reset-AzVirtualNetworkGateway', 
    'Set-AzVirtualNetworkGatewayDefaultSite', 
    'Remove-AzVirtualNetworkGatewayDefaultSite', 
    'New-AzVpnClientIpsecPolicy', 
    'New-AzVpnClientIpsecParameter', 
    'Set-AzVpnClientIpsecParameter', 
    'Get-AzVpnClientIpsecParameter', 
    'Remove-AzVpnClientIpsecParameter', 
    'Remove-AzLocalNetworkGateway', 
    'Get-AzLocalNetworkGateway', 'New-AzLocalNetworkGateway', 
    'Set-AzLocalNetworkGateway', 
    'Get-AzVirtualNetworkGatewayConnection', 
    'Get-AzVirtualNetworkGatewayConnectionSharedKey', 
    'New-AzVirtualNetworkGatewayConnection', 
    'Remove-AzVirtualNetworkGatewayConnection', 
    'Reset-AzVirtualNetworkGatewayConnectionSharedKey', 
    'Set-AzVirtualNetworkGatewayConnectionSharedKey', 
    'Set-AzVirtualNetworkGatewayConnection', 
    'New-AzIpsecPolicy', 
    'Get-AzLoadBalancerBackendAddressPoolConfig', 
    'Add-AzLoadBalancerBackendAddressPoolConfig', 
    'New-AzLoadBalancerBackendAddressPoolConfig', 
    'Remove-AzLoadBalancerBackendAddressPoolConfig', 
    'Set-AzLoadBalancerFrontendIpConfig', 
    'Get-AzLoadBalancerFrontendIpConfig', 
    'Add-AzLoadBalancerFrontendIpConfig', 
    'New-AzLoadBalancerFrontendIpConfig', 
    'Remove-AzLoadBalancerFrontendIpConfig', 
    'Get-AzLoadBalancer', 
    'Set-AzLoadBalancerInboundNatRuleConfig', 
    'Get-AzLoadBalancerInboundNatRuleConfig', 
    'Add-AzLoadBalancerInboundNatRuleConfig', 
    'New-AzLoadBalancerInboundNatRuleConfig', 
    'Remove-AzLoadBalancerInboundNatRuleConfig', 
    'Get-AzBgpServiceCommunity', 'Get-AzRouteFilter', 
    'Set-AzRouteFilter', 'Remove-AzRouteFilter', 
    'New-AzRouteFilter', 'Get-AzRouteFilterRuleConfig', 
    'Add-AzRouteFilterRuleConfig', 
    'Remove-AzRouteFilterRuleConfig', 
    'Set-AzRouteFilterRuleConfig', 
    'New-AzRouteFilterRuleConfig', 
    'Set-AzLoadBalancerRuleConfig', 
    'Get-AzLoadBalancerRuleConfig', 
    'Add-AzLoadBalancerRuleConfig', 
    'New-AzLoadBalancerRuleConfig', 
    'Remove-AzLoadBalancerRuleConfig', 'New-AzLoadBalancer', 
    'Set-AzLoadBalancerProbeConfig', 
    'Get-AzLoadBalancerProbeConfig', 
    'Add-AzLoadBalancerProbeConfig', 
    'New-AzLoadBalancerProbeConfig', 
    'Remove-AzLoadBalancerProbeConfig', 
    'Remove-AzLoadBalancer', 'Set-AzLoadBalancer', 
    'Add-AzLoadBalancerOutboundRuleConfig', 
    'Get-AzLoadBalancerOutboundRuleConfig', 
    'New-AzLoadBalancerOutboundRuleConfig', 
    'Set-AzLoadBalancerOutboundRuleConfig', 
    'Remove-AzLoadBalancerOutboundRuleConfig',
    'Remove-AzNetworkInterface', 'Get-AzNetworkInterface', 
    'New-AzNetworkInterface', 'Set-AzNetworkInterface', 
    'Get-AzNetworkSecurityGroup', 
    'New-AzNetworkSecurityRuleConfig', 
    'Get-AzNetworkSecurityRuleConfig', 
    'Remove-AzNetworkSecurityRuleConfig', 
    'Set-AzNetworkSecurityRuleConfig', 
    'Add-AzNetworkSecurityRuleConfig', 
    'New-AzNetworkSecurityGroup', 
    'Remove-AzNetworkSecurityGroup', 
    'Set-AzNetworkSecurityGroup',
    'Test-AzDnsAvailability', 
    'Add-AzVirtualNetworkPeering', 
    'Get-AzVirtualNetworkPeering', 
    'Remove-AzVirtualNetworkPeering', 
    'Set-AzVirtualNetworkPeering',
    'Remove-AzVirtualNetwork', 
    'Set-AzVirtualNetwork', 
    'Remove-AzVirtualNetworkSubnetConfig', 
    'Set-AzVirtualNetworkSubnetConfig', 
    'Get-AzVirtualNetworkSubnetConfig', 
    'Add-AzVirtualNetworkSubnetConfig', 
    'New-AzVirtualNetworkSubnetConfig',
    'New-AzDelegation',
    'Add-AzDelegation',
    'Get-AzDelegation',
    'Remove-AzDelegation',
    'Get-AzAvailableServiceDelegation',
    'Get-AzVirtualNetwork', 
    'New-AzVirtualNetwork', 
    'Get-AzVirtualNetworkGatewayBgpPeerStatus', 
    'Get-AzVirtualNetworkGatewayAdvertisedRoute', 
    'Get-AzVirtualNetworkGatewayLearnedRoute', 
    'Get-AzNetworkUsage',
    'Get-AzVirtualNetworkUsageList', 
    'Get-AzVirtualNetworkAvailableEndpointService', 
    'Get-AzVirtualNetworkGatewaySupportedVpnDevice', 
    'Get-AzVirtualNetworkGatewayConnectionVpnDeviceConfigScript', 
    'New-AzApplicationSecurityGroup', 
    'Remove-AzApplicationSecurityGroup', 
    'Get-AzApplicationSecurityGroup',
    'New-AzPublicIpTag', 
    'New-AzDdosProtectionPlan',
    'Get-AzDdosProtectionPlan', 
    'Remove-AzDdosProtectionPlan', 
    'New-AzNetworkWatcherProtocolConfiguration', 
    'Add-AzExpressRouteCircuitConnectionConfig', 
    'Get-AzExpressRouteCircuitConnectionConfig', 
    'Remove-AzExpressRouteCircuitConnectionConfig',
    'New-AzServiceEndpointPolicy',
    'Remove-AzServiceEndpointPolicy',
    'Get-AzServiceEndpointPolicy',
    'New-AzServiceEndpointPolicyDefinition',
    'Remove-AzServiceEndpointPolicyDefinition',
    'Get-AzServiceEndpointPolicyDefinition',
    'Set-AzServiceEndpointPolicyDefinition',
    'Add-AzServiceEndpointPolicyDefinition',
    'Set-AzServiceEndpointPolicy',
    'New-AzVirtualWan',
    'Update-AzVirtualWan',
    'Get-AzVirtualWan',
    'Remove-AzVirtualWan',
    'New-AzVirtualHub',
    'Get-AzVirtualHub',
    'Update-AzVirtualHub',
    'Remove-AzVirtualHub',
    'New-AzVirtualHubRoute',
    'New-AzVirtualHubRouteTable',
    'New-AzVpnGateway',
    'Get-AzVpnGateway',
    'Update-AzVpnGateway',
    'Remove-AzVpnGateway',
    'New-AzVpnSite',
    'Get-AzVpnSite',
    'Update-AzVpnSite',
    'Remove-AzVpnSite',
    'New-AzVpnConnection',
    'Get-AzVpnConnection',
    'Update-AzVpnConnection',
    'Remove-AzVpnConnection',
    'New-AzVirtualHubVnetConnection',
    'Get-AzVirtualHubVnetConnection',
    'Remove-AzVirtualHubVnetConnection',
    'Get-AzVirtualWanVpnConfiguration',
    'Get-AzFirewall',
    'Set-AzFirewall',
    'New-AzFirewall',
    'Remove-AzFirewall',
    'New-AzFirewallApplicationRuleCollection',
    'New-AzFirewallApplicationRule',
    'New-AzFirewallNatRuleCollection',
    'New-AzFirewallNatRule',
    'New-AzFirewallNetworkRuleCollection',
    'New-AzFirewallNetworkRule',
<<<<<<< HEAD
    'Get-AzNetworkProfile',
    'New-AzNetworkProfile',
    'Remove-AzNetworkProfile',
    'Set-AzNetworkProfile',
    'New-AzContainerNicConfig',
    'New-AzContainerNicConfigIpConfig',
    'Get-AzInterfaceEndpoint' 
=======
    'Get-AzInterfaceEndpoint',
    'Add-AzNetworkInterfaceTapConfig',
    'Get-AzNetworkInterfaceTapConfig',
    'Set-AzNetworkInterfaceTapConfig',
    'New-AzNetworkInterfaceTapConfig',
    'Remove-AzNetworkInterfaceTapConfig',
    'Get-AzVirtualNetworkTap',
    'New-AzVirtualNetworkTap',
    'Remove-AzVirtualNetworkTap',
    'Set-AzVirtualNetworkTap'
>>>>>>> c1eb2497

# Variables to export from this module
# VariablesToExport = @()

# Aliases to export from this module, for best performance, do not use wildcards and do not delete the entry, use an empty array if there are no aliases to export.
AliasesToExport = 'List-AzApplicationGatewayAvailableWafRuleSets', 
    'List-AzApplicationGatewayAvailableSslOptions', 
    'List-AzApplicationGatewaySslPredefinedPolicy'

# DSC resources to export from this module
# DscResourcesToExport = @()

# List of all modules packaged with this module
# ModuleList = @()

# List of all files packaged with this module
# FileList = @()

# Private data to pass to the module specified in RootModule/ModuleToProcess. This may also contain a PSData hashtable with additional module metadata used by PowerShell.
PrivateData = @{

    PSData = @{

        # Tags applied to this module. These help with module discovery in online galleries.
        Tags = 'Azure', 'ResourceManager', 'ARM', 'Network', 'VirtualNetwork'

        # A URL to the license for this module.
        LicenseUri = 'https://aka.ms/azps-license'

        # A URL to the main website for this project.
        ProjectUri = 'https://github.com/Azure/azure-powershell'

        # A URL to an icon representing this module.
        # IconUri = ''

        # ReleaseNotes of this module
        ReleaseNotes = 'Initial Release with PowerShell and PowerShell Core Support'

        # Prerelease string of this module
        # Prerelease = ''

        # Flag to indicate whether the module requires explicit user acceptance for install/update/save
        # RequireLicenseAcceptance = $false

        # External dependent modules of this module
        # ExternalModuleDependencies = @()

    } # End of PSData hashtable

} # End of PrivateData hashtable

# HelpInfo URI of this module
# HelpInfoURI = ''

# Default prefix for commands exported from this module. Override the default prefix using Import-Module -Prefix.
# DefaultCommandPrefix = ''

}
<|MERGE_RESOLUTION|>--- conflicted
+++ resolved
@@ -399,15 +399,12 @@
     'New-AzFirewallNatRule',
     'New-AzFirewallNetworkRuleCollection',
     'New-AzFirewallNetworkRule',
-<<<<<<< HEAD
     'Get-AzNetworkProfile',
     'New-AzNetworkProfile',
     'Remove-AzNetworkProfile',
     'Set-AzNetworkProfile',
     'New-AzContainerNicConfig',
     'New-AzContainerNicConfigIpConfig',
-    'Get-AzInterfaceEndpoint' 
-=======
     'Get-AzInterfaceEndpoint',
     'Add-AzNetworkInterfaceTapConfig',
     'Get-AzNetworkInterfaceTapConfig',
@@ -418,7 +415,6 @@
     'New-AzVirtualNetworkTap',
     'Remove-AzVirtualNetworkTap',
     'Set-AzVirtualNetworkTap'
->>>>>>> c1eb2497
 
 # Variables to export from this module
 # VariablesToExport = @()
