--- conflicted
+++ resolved
@@ -19,11 +19,8 @@
 --->
 
 ## Current Release
-<<<<<<< HEAD
 * Fix issue with Default Resource Group in CloudShell
-=======
 * Updating model types for compatibility with DNS cmdlets.
->>>>>>> 0c6857c4
 
 ## Version 5.3.0
 * Fixed issue with importing aliases
