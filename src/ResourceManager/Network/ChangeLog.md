--- conflicted
+++ resolved
@@ -34,11 +34,9 @@
 * Added support for IkeV2 P2S
     - Updated New-AzureRmVirtualNetworkGateway: Added optional parameter -VpnClientProtocol, defaults to [ "SSTP", "IkeV2" ]
     - Updated Set-AzureRmVirtualNetworkGateway: Added optional parameter -VpnClientProtocol
-<<<<<<< HEAD
 * Added new commands for VpnDeviceConfiguration Scripts
     - Get-AzureRmVirtualNetworkGatewaySupportedVpnDevices
     - Get-AzureRmVirtualNetworkGatewayConnectionVpnDeviceConfigScript
-=======
 * Added support for MultiValued rules in Network Security Rules and Effective Network Security Rules
     - Updated Add-AzureRmNetworkSecurityRuleConfig: Updated SourcePortRange, DestinationPortRange, SourceAddressPrefix parameters to accept a list of strings
     - Updated New-AzureRmNetworkSecurityRuleConfig: Updated SourcePortRange, DestinationPortRange, SourceAddressPrefix  parameter to accept a list of strings
@@ -54,7 +52,6 @@
     - Updated Add-AzureRmLoadBalancerRuleConfig: Added All as an acceptable value for Protocol parameter
     - Updated New-AzureRmLoadBalancerRuleConfig: Added All as an acceptable value for Protocol parameter
     - Updated Set-AzureRmLoadBalancerRuleConfig: Added All as an acceptable value for Protocol parameter
->>>>>>> 2db74e21
 	
 ## Version 4.3.1
 
