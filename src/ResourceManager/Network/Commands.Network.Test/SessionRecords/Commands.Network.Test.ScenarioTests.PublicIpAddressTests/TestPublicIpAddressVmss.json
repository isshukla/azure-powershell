{
  "Entries": [
    {
<<<<<<< HEAD
      "RequestUri": "/subscriptions/d2ad5196-2292-4080-b209-ce4399b0a807/providers/Microsoft.Compute?api-version=2016-09-01",
      "EncodedRequestUri": "L3N1YnNjcmlwdGlvbnMvZDJhZDUxOTYtMjI5Mi00MDgwLWIyMDktY2U0Mzk5YjBhODA3L3Byb3ZpZGVycy9NaWNyb3NvZnQuQ29tcHV0ZT9hcGktdmVyc2lvbj0yMDE2LTA5LTAx",
      "RequestMethod": "GET",
      "RequestBody": "",
=======
      "RequestUri": "/subscriptions/947d47b4-7883-4bb9-9d85-c5e8e2f572ce/resourcegroups/ps2175?api-version=2016-09-01",
      "EncodedRequestUri": "L3N1YnNjcmlwdGlvbnMvOTQ3ZDQ3YjQtNzg4My00YmI5LTlkODUtYzVlOGUyZjU3MmNlL3Jlc291cmNlZ3JvdXBzL3BzMjE3NT9hcGktdmVyc2lvbj0yMDE2LTA5LTAx",
      "RequestMethod": "PUT",
      "RequestBody": "{\r\n  \"location\": \"westcentralus\"\r\n}",
>>>>>>> f160aee6
      "RequestHeaders": {
        "Content-Type": [
          "application/json; charset=utf-8"
        ],
        "Content-Length": [
          "35"
        ],
        "x-ms-client-request-id": [
<<<<<<< HEAD
          "c2487e69-6dcc-4325-9010-7e9d5af7af97"
=======
          "b71b7e79-105b-45ef-83a4-a335e200678e"
>>>>>>> f160aee6
        ],
        "accept-language": [
          "en-US"
        ],
        "User-Agent": [
          "FxVersion/4.7.3132.0",
          "OSName/Windows10Enterprise",
          "OSVersion/6.3.17134",
          "Microsoft.Azure.Management.Internal.Resources.ResourceManagementClient/4.1.0"
        ]
      },
<<<<<<< HEAD
      "ResponseBody": "{\r\n  \"id\": \"/subscriptions/d2ad5196-2292-4080-b209-ce4399b0a807/providers/Microsoft.Compute\",\r\n  \"namespace\": \"Microsoft.Compute\",\r\n  \"authorizations\": [\r\n    {\r\n      \"applicationId\": \"60e6cd67-9c8c-4951-9b3c-23c25a2169af\",\r\n      \"roleDefinitionId\": \"e4770acb-272e-4dc8-87f3-12f44a612224\"\r\n    },\r\n    {\r\n      \"applicationId\": \"a303894e-f1d8-4a37-bf10-67aa654a0596\",\r\n      \"roleDefinitionId\": \"903ac751-8ad5-4e5a-bfc2-5e49f450a241\"\r\n    },\r\n    {\r\n      \"applicationId\": \"a8b6bf88-1d1a-4626-b040-9a729ea93c65\",\r\n      \"roleDefinitionId\": \"45c8267c-80ba-4b96-9a43-115b8f49fccd\"\r\n    },\r\n    {\r\n      \"applicationId\": \"184909ca-69f1-4368-a6a7-c558ee6eb0bd\",\r\n      \"roleDefinitionId\": \"45c8267c-80ba-4b96-9a43-115b8f49fccd\"\r\n    },\r\n    {\r\n      \"applicationId\": \"5e5e43d4-54da-4211-86a4-c6e7f3715801\",\r\n      \"roleDefinitionId\": \"ffcd6e5b-8772-457d-bb17-89703c03428f\"\r\n    }\r\n  ],\r\n  \"resourceTypes\": [\r\n    {\r\n      \"resourceType\": \"availabilitySets\",\r\n      \"locations\": [\r\n        \"East US\",\r\n        \"East US 2\",\r\n        \"West US\",\r\n        \"Central US\",\r\n        \"North Central US\",\r\n        \"South Central US\",\r\n        \"North Europe\",\r\n        \"West Europe\",\r\n        \"East Asia\",\r\n        \"Southeast Asia\",\r\n        \"Japan East\",\r\n        \"Japan West\",\r\n        \"Australia East\",\r\n        \"Australia Southeast\",\r\n        \"Brazil South\",\r\n        \"South India\",\r\n        \"Central India\",\r\n        \"West India\",\r\n        \"Canada Central\",\r\n        \"Canada East\",\r\n        \"West US 2\",\r\n        \"West Central US\",\r\n        \"UK South\",\r\n        \"UK West\",\r\n        \"Korea Central\",\r\n        \"Korea South\",\r\n        \"France Central\",\r\n        \"France South\",\r\n        \"Australia Central\",\r\n        \"Australia Central 2\"\r\n      ],\r\n      \"apiVersions\": [\r\n        \"2018-06-01\",\r\n        \"2018-04-01\",\r\n        \"2017-12-01\",\r\n        \"2017-03-30\",\r\n        \"2016-08-30\",\r\n        \"2016-04-30-preview\",\r\n        \"2016-03-30\",\r\n        \"2015-06-15\",\r\n        \"2015-05-01-preview\"\r\n      ],\r\n      \"capabilities\": \"CrossResourceGroupResourceMove, CrossSubscriptionResourceMove\"\r\n    },\r\n    {\r\n      \"resourceType\": \"virtualMachines\",\r\n      \"locations\": [\r\n        \"East US\",\r\n        \"East US 2\",\r\n        \"West US\",\r\n        \"Central US\",\r\n        \"North Central US\",\r\n        \"South Central US\",\r\n        \"North Europe\",\r\n        \"West Europe\",\r\n        \"East Asia\",\r\n        \"Southeast Asia\",\r\n        \"Japan East\",\r\n        \"Japan West\",\r\n        \"Australia East\",\r\n        \"Australia Southeast\",\r\n        \"Brazil South\",\r\n        \"South India\",\r\n        \"Central India\",\r\n        \"West India\",\r\n        \"Canada Central\",\r\n        \"Canada East\",\r\n        \"West US 2\",\r\n        \"West Central US\",\r\n        \"UK South\",\r\n        \"UK West\",\r\n        \"Korea Central\",\r\n        \"Korea South\",\r\n        \"France Central\",\r\n        \"France South\",\r\n        \"Australia Central\",\r\n        \"Australia Central 2\"\r\n      ],\r\n      \"apiVersions\": [\r\n        \"2018-06-01\",\r\n        \"2018-04-01\",\r\n        \"2017-12-01\",\r\n        \"2017-03-30\",\r\n        \"2016-08-30\",\r\n        \"2016-04-30-preview\",\r\n        \"2016-03-30\",\r\n        \"2015-06-15\",\r\n        \"2015-05-01-preview\"\r\n      ],\r\n      \"zoneMappings\": [\r\n        {\r\n          \"location\": \"East US 2\",\r\n          \"zones\": [\r\n            \"1\",\r\n            \"2\",\r\n            \"3\"\r\n          ]\r\n        },\r\n        {\r\n          \"location\": \"Central US\",\r\n          \"zones\": [\r\n            \"1\",\r\n            \"2\",\r\n            \"3\"\r\n          ]\r\n        },\r\n        {\r\n          \"location\": \"West Europe\",\r\n          \"zones\": [\r\n            \"1\",\r\n            \"2\",\r\n            \"3\"\r\n          ]\r\n        },\r\n        {\r\n          \"location\": \"France Central\",\r\n          \"zones\": [\r\n            \"1\",\r\n            \"2\",\r\n            \"3\"\r\n          ]\r\n        },\r\n        {\r\n          \"location\": \"Southeast Asia\",\r\n          \"zones\": [\r\n            \"1\",\r\n            \"2\",\r\n            \"3\"\r\n          ]\r\n        },\r\n        {\r\n          \"location\": \"West US 2\",\r\n          \"zones\": [\r\n            \"1\",\r\n            \"2\",\r\n            \"3\"\r\n          ]\r\n        },\r\n        {\r\n          \"location\": \"North Europe\",\r\n          \"zones\": [\r\n            \"1\",\r\n            \"2\",\r\n            \"3\"\r\n          ]\r\n        }\r\n      ],\r\n      \"capabilities\": \"CrossResourceGroupResourceMove, CrossSubscriptionResourceMove, SystemAssignedResourceIdentity\"\r\n    },\r\n    {\r\n      \"resourceType\": \"virtualMachines/extensions\",\r\n      \"locations\": [\r\n        \"East US\",\r\n        \"East US 2\",\r\n        \"West US\",\r\n        \"Central US\",\r\n        \"North Central US\",\r\n        \"South Central US\",\r\n        \"North Europe\",\r\n        \"West Europe\",\r\n        \"East Asia\",\r\n        \"Southeast Asia\",\r\n        \"Japan East\",\r\n        \"Japan West\",\r\n        \"Australia East\",\r\n        \"Australia Southeast\",\r\n        \"Brazil South\",\r\n        \"South India\",\r\n        \"Central India\",\r\n        \"West India\",\r\n        \"Canada Central\",\r\n        \"Canada East\",\r\n        \"West US 2\",\r\n        \"West Central US\",\r\n        \"UK South\",\r\n        \"UK West\",\r\n        \"Korea Central\",\r\n        \"Korea South\",\r\n        \"France Central\",\r\n        \"France South\",\r\n        \"Australia Central\",\r\n        \"Australia Central 2\"\r\n      ],\r\n      \"apiVersions\": [\r\n        \"2018-06-01\",\r\n        \"2018-04-01\",\r\n        \"2017-12-01\",\r\n        \"2017-03-30\",\r\n        \"2016-08-30\",\r\n        \"2016-04-30-preview\",\r\n        \"2016-03-30\",\r\n        \"2015-06-15\",\r\n        \"2015-05-01-preview\"\r\n      ],\r\n      \"capabilities\": \"CrossResourceGroupResourceMove, CrossSubscriptionResourceMove\"\r\n    },\r\n    {\r\n      \"resourceType\": \"virtualMachineScaleSets\",\r\n      \"locations\": [\r\n        \"East US\",\r\n        \"East US 2\",\r\n        \"West US\",\r\n        \"Central US\",\r\n        \"North Central US\",\r\n        \"South Central US\",\r\n        \"North Europe\",\r\n        \"West Europe\",\r\n        \"East Asia\",\r\n        \"Southeast Asia\",\r\n        \"Japan East\",\r\n        \"Japan West\",\r\n        \"Australia East\",\r\n        \"Australia Southeast\",\r\n        \"Brazil South\",\r\n        \"South India\",\r\n        \"Central India\",\r\n        \"West India\",\r\n        \"Canada Central\",\r\n        \"Canada East\",\r\n        \"West US 2\",\r\n        \"West Central US\",\r\n        \"UK South\",\r\n        \"UK West\",\r\n        \"Korea Central\",\r\n        \"Korea South\",\r\n        \"France Central\",\r\n        \"France South\",\r\n        \"Australia Central\",\r\n        \"Australia Central 2\"\r\n      ],\r\n      \"apiVersions\": [\r\n        \"2018-06-01\",\r\n        \"2018-04-01\",\r\n        \"2017-12-01\",\r\n        \"2017-10-30-preview\",\r\n        \"2017-03-30\",\r\n        \"2016-08-30\",\r\n        \"2016-04-30-preview\",\r\n        \"2016-03-30\",\r\n        \"2015-06-15\",\r\n        \"2015-05-01-preview\"\r\n      ],\r\n      \"zoneMappings\": [\r\n        {\r\n          \"location\": \"East US 2\",\r\n          \"zones\": [\r\n            \"1\",\r\n            \"2\",\r\n            \"3\"\r\n          ]\r\n        },\r\n        {\r\n          \"location\": \"Central US\",\r\n          \"zones\": [\r\n            \"1\",\r\n            \"2\",\r\n            \"3\"\r\n          ]\r\n        },\r\n        {\r\n          \"location\": \"West Europe\",\r\n          \"zones\": [\r\n            \"1\",\r\n            \"2\",\r\n            \"3\"\r\n          ]\r\n        },\r\n        {\r\n          \"location\": \"France Central\",\r\n          \"zones\": [\r\n            \"1\",\r\n            \"2\",\r\n            \"3\"\r\n          ]\r\n        },\r\n        {\r\n          \"location\": \"Southeast Asia\",\r\n          \"zones\": [\r\n            \"1\",\r\n            \"2\",\r\n            \"3\"\r\n          ]\r\n        },\r\n        {\r\n          \"location\": \"West US 2\",\r\n          \"zones\": [\r\n            \"1\",\r\n            \"2\",\r\n            \"3\"\r\n          ]\r\n        },\r\n        {\r\n          \"location\": \"North Europe\",\r\n          \"zones\": [\r\n            \"1\",\r\n            \"2\",\r\n            \"3\"\r\n          ]\r\n        }\r\n      ],\r\n      \"capabilities\": \"CrossResourceGroupResourceMove, CrossSubscriptionResourceMove, SystemAssignedResourceIdentity\"\r\n    },\r\n    {\r\n      \"resourceType\": \"virtualMachineScaleSets/extensions\",\r\n      \"locations\": [\r\n        \"East US\",\r\n        \"East US 2\",\r\n        \"West US\",\r\n        \"Central US\",\r\n        \"North Central US\",\r\n        \"South Central US\",\r\n        \"North Europe\",\r\n        \"West Europe\",\r\n        \"East Asia\",\r\n        \"Southeast Asia\",\r\n        \"Japan East\",\r\n        \"Japan West\",\r\n        \"Australia East\",\r\n        \"Australia Southeast\",\r\n        \"Brazil South\",\r\n        \"South India\",\r\n        \"Central India\",\r\n        \"West India\",\r\n        \"Canada Central\",\r\n        \"Canada East\",\r\n        \"West US 2\",\r\n        \"West Central US\",\r\n        \"UK South\",\r\n        \"UK West\",\r\n        \"Korea Central\",\r\n        \"Korea South\",\r\n        \"France Central\",\r\n        \"France South\",\r\n        \"Australia Central\",\r\n        \"Australia Central 2\"\r\n      ],\r\n      \"apiVersions\": [\r\n        \"2018-06-01\",\r\n        \"2018-04-01\",\r\n        \"2017-12-01\",\r\n        \"2017-10-30-preview\",\r\n        \"2017-03-30\",\r\n        \"2016-08-30\",\r\n        \"2016-04-30-preview\",\r\n        \"2016-03-30\",\r\n        \"2015-06-15\",\r\n        \"2015-05-01-preview\"\r\n      ]\r\n    },\r\n    {\r\n      \"resourceType\": \"virtualMachineScaleSets/virtualMachines\",\r\n      \"locations\": [\r\n        \"East US\",\r\n        \"East US 2\",\r\n        \"West US\",\r\n        \"Central US\",\r\n        \"North Central US\",\r\n        \"South Central US\",\r\n        \"North Europe\",\r\n        \"West Europe\",\r\n        \"East Asia\",\r\n        \"Southeast Asia\",\r\n        \"Japan East\",\r\n        \"Japan West\",\r\n        \"Australia East\",\r\n        \"Australia Southeast\",\r\n        \"Brazil South\",\r\n        \"South India\",\r\n        \"Central India\",\r\n        \"West India\",\r\n        \"Canada Central\",\r\n        \"Canada East\",\r\n        \"West US 2\",\r\n        \"West Central US\",\r\n        \"UK South\",\r\n        \"UK West\",\r\n        \"Korea Central\",\r\n        \"Korea South\",\r\n        \"France Central\",\r\n        \"France South\",\r\n        \"Australia Central\",\r\n        \"Australia Central 2\"\r\n      ],\r\n      \"apiVersions\": [\r\n        \"2018-06-01\",\r\n        \"2018-04-01\",\r\n        \"2017-12-01\",\r\n        \"2017-10-30-preview\",\r\n        \"2017-03-30\",\r\n        \"2016-08-30\",\r\n        \"2016-04-30-preview\",\r\n        \"2016-03-30\",\r\n        \"2015-06-15\",\r\n        \"2015-05-01-preview\"\r\n      ]\r\n    },\r\n    {\r\n      \"resourceType\": \"virtualMachineScaleSets/networkInterfaces\",\r\n      \"locations\": [\r\n        \"East US\",\r\n        \"East US 2\",\r\n        \"West US\",\r\n        \"Central US\",\r\n        \"North Central US\",\r\n        \"South Central US\",\r\n        \"North Europe\",\r\n        \"West Europe\",\r\n        \"East Asia\",\r\n        \"Southeast Asia\",\r\n        \"Japan East\",\r\n        \"Japan West\",\r\n        \"Australia East\",\r\n        \"Australia Southeast\",\r\n        \"Brazil South\",\r\n        \"South India\",\r\n        \"Central India\",\r\n        \"West India\",\r\n        \"Canada Central\",\r\n        \"Canada East\",\r\n        \"West US 2\",\r\n        \"West Central US\",\r\n        \"UK South\",\r\n        \"UK West\",\r\n        \"Korea Central\",\r\n        \"Korea South\",\r\n        \"France Central\",\r\n        \"France South\",\r\n        \"Australia Central\",\r\n        \"Australia Central 2\"\r\n      ],\r\n      \"apiVersions\": [\r\n        \"2018-06-01\",\r\n        \"2018-04-01\",\r\n        \"2017-12-01\",\r\n        \"2017-03-30\",\r\n        \"2016-09-01\",\r\n        \"2016-08-01\",\r\n        \"2016-07-01\",\r\n        \"2016-06-01\",\r\n        \"2016-04-30-preview\",\r\n        \"2016-03-30\",\r\n        \"2015-06-15\",\r\n        \"2015-05-01-preview\"\r\n      ]\r\n    },\r\n    {\r\n      \"resourceType\": \"virtualMachineScaleSets/virtualMachines/networkInterfaces\",\r\n      \"locations\": [\r\n        \"East US\",\r\n        \"East US 2\",\r\n        \"West US\",\r\n        \"Central US\",\r\n        \"North Central US\",\r\n        \"South Central US\",\r\n        \"North Europe\",\r\n        \"West Europe\",\r\n        \"East Asia\",\r\n        \"Southeast Asia\",\r\n        \"Japan East\",\r\n        \"Japan West\",\r\n        \"Australia East\",\r\n        \"Australia Southeast\",\r\n        \"Brazil South\",\r\n        \"South India\",\r\n        \"Central India\",\r\n        \"West India\",\r\n        \"Canada Central\",\r\n        \"Canada East\",\r\n        \"West US 2\",\r\n        \"West Central US\",\r\n        \"UK South\",\r\n        \"UK West\",\r\n        \"Korea Central\",\r\n        \"Korea South\",\r\n        \"France Central\",\r\n        \"France South\",\r\n        \"Australia Central\",\r\n        \"Australia Central 2\"\r\n      ],\r\n      \"apiVersions\": [\r\n        \"2018-06-01\",\r\n        \"2018-04-01\",\r\n        \"2017-12-01\",\r\n        \"2017-03-30\",\r\n        \"2016-09-01\",\r\n        \"2016-08-01\",\r\n        \"2016-07-01\",\r\n        \"2016-06-01\",\r\n        \"2016-04-30-preview\",\r\n        \"2016-03-30\",\r\n        \"2015-06-15\",\r\n        \"2015-05-01-preview\"\r\n      ]\r\n    },\r\n    {\r\n      \"resourceType\": \"virtualMachineScaleSets/publicIPAddresses\",\r\n      \"locations\": [\r\n        \"East US\",\r\n        \"East US 2\",\r\n        \"West US\",\r\n        \"Central US\",\r\n        \"North Central US\",\r\n        \"South Central US\",\r\n        \"North Europe\",\r\n        \"West Europe\",\r\n        \"East Asia\",\r\n        \"Southeast Asia\",\r\n        \"Japan East\",\r\n        \"Japan West\",\r\n        \"Australia East\",\r\n        \"Australia Southeast\",\r\n        \"Brazil South\",\r\n        \"South India\",\r\n        \"Central India\",\r\n        \"West India\",\r\n        \"Canada Central\",\r\n        \"Canada East\",\r\n        \"West US 2\",\r\n        \"West Central US\",\r\n        \"UK South\",\r\n        \"UK West\",\r\n        \"Korea Central\",\r\n        \"Korea South\",\r\n        \"France Central\",\r\n        \"France South\",\r\n        \"Australia Central\",\r\n        \"Australia Central 2\"\r\n      ],\r\n      \"apiVersions\": [\r\n        \"2018-06-01\",\r\n        \"2018-04-01\",\r\n        \"2017-12-01\",\r\n        \"2017-03-30\"\r\n      ]\r\n    },\r\n    {\r\n      \"resourceType\": \"locations\",\r\n      \"locations\": [],\r\n      \"apiVersions\": [\r\n        \"2018-06-01\",\r\n        \"2018-04-01\",\r\n        \"2017-12-01\",\r\n        \"2017-03-30\",\r\n        \"2016-08-30\",\r\n        \"2016-04-30-preview\",\r\n        \"2016-03-30\",\r\n        \"2015-06-15\",\r\n        \"2015-05-01-preview\"\r\n      ]\r\n    },\r\n    {\r\n      \"resourceType\": \"locations/operations\",\r\n      \"locations\": [\r\n        \"East US\",\r\n        \"East US 2\",\r\n        \"West US\",\r\n        \"Central US\",\r\n        \"North Central US\",\r\n        \"South Central US\",\r\n        \"North Europe\",\r\n        \"West Europe\",\r\n        \"East Asia\",\r\n        \"Southeast Asia\",\r\n        \"Japan East\",\r\n        \"Japan West\",\r\n        \"Australia East\",\r\n        \"Australia Southeast\",\r\n        \"Brazil South\",\r\n        \"South India\",\r\n        \"Central India\",\r\n        \"West India\",\r\n        \"Canada Central\",\r\n        \"Canada East\",\r\n        \"West US 2\",\r\n        \"West Central US\",\r\n        \"UK South\",\r\n        \"UK West\",\r\n        \"Korea Central\",\r\n        \"Korea South\",\r\n        \"France Central\",\r\n        \"France South\",\r\n        \"Australia Central\",\r\n        \"Australia Central 2\"\r\n      ],\r\n      \"apiVersions\": [\r\n        \"2018-06-01\",\r\n        \"2018-04-01\",\r\n        \"2017-12-01\",\r\n        \"2017-10-30-preview\",\r\n        \"2017-03-30\",\r\n        \"2016-08-30\",\r\n        \"2016-04-30-preview\",\r\n        \"2016-03-30\",\r\n        \"2015-06-15\",\r\n        \"2015-05-01-preview\"\r\n      ]\r\n    },\r\n    {\r\n      \"resourceType\": \"locations/vmSizes\",\r\n      \"locations\": [\r\n        \"East US\",\r\n        \"East US 2\",\r\n        \"West US\",\r\n        \"Central US\",\r\n        \"North Central US\",\r\n        \"South Central US\",\r\n        \"North Europe\",\r\n        \"West Europe\",\r\n        \"East Asia\",\r\n        \"Southeast Asia\",\r\n        \"Japan East\",\r\n        \"Japan West\",\r\n        \"Australia East\",\r\n        \"Australia Southeast\",\r\n        \"Brazil South\",\r\n        \"South India\",\r\n        \"Central India\",\r\n        \"West India\",\r\n        \"Canada Central\",\r\n        \"Canada East\",\r\n        \"West US 2\",\r\n        \"West Central US\",\r\n        \"UK South\",\r\n        \"UK West\",\r\n        \"Korea Central\",\r\n        \"Korea South\",\r\n        \"France Central\",\r\n        \"France South\",\r\n        \"Australia Central\",\r\n        \"Australia Central 2\"\r\n      ],\r\n      \"apiVersions\": [\r\n        \"2018-06-01\",\r\n        \"2018-04-01\",\r\n        \"2017-12-01\",\r\n        \"2017-03-30\",\r\n        \"2016-08-30\",\r\n        \"2016-04-30-preview\",\r\n        \"2016-03-30\",\r\n        \"2015-06-15\",\r\n        \"2015-05-01-preview\"\r\n      ]\r\n    },\r\n    {\r\n      \"resourceType\": \"locations/runCommands\",\r\n      \"locations\": [\r\n        \"East US\",\r\n        \"East US 2\",\r\n        \"West US\",\r\n        \"Central US\",\r\n        \"North Central US\",\r\n        \"South Central US\",\r\n        \"North Europe\",\r\n        \"West Europe\",\r\n        \"East Asia\",\r\n        \"Southeast Asia\",\r\n        \"Japan East\",\r\n        \"Japan West\",\r\n        \"Australia East\",\r\n        \"Australia Southeast\",\r\n        \"Brazil South\",\r\n        \"South India\",\r\n        \"Central India\",\r\n        \"West India\",\r\n        \"Canada Central\",\r\n        \"Canada East\",\r\n        \"West US 2\",\r\n        \"West Central US\",\r\n        \"UK South\",\r\n        \"UK West\",\r\n        \"Korea Central\",\r\n        \"Korea South\",\r\n        \"France Central\",\r\n        \"France South\",\r\n        \"Australia Central\",\r\n        \"Australia Central 2\"\r\n      ],\r\n      \"apiVersions\": [\r\n        \"2018-06-01\",\r\n        \"2018-04-01\",\r\n        \"2017-12-01\",\r\n        \"2017-03-30\"\r\n      ]\r\n    },\r\n    {\r\n      \"resourceType\": \"locations/usages\",\r\n      \"locations\": [\r\n        \"East US\",\r\n        \"East US 2\",\r\n        \"West US\",\r\n        \"Central US\",\r\n        \"North Central US\",\r\n        \"South Central US\",\r\n        \"North Europe\",\r\n        \"West Europe\",\r\n        \"East Asia\",\r\n        \"Southeast Asia\",\r\n        \"Japan East\",\r\n        \"Japan West\",\r\n        \"Australia East\",\r\n        \"Australia Southeast\",\r\n        \"Brazil South\",\r\n        \"South India\",\r\n        \"Central India\",\r\n        \"West India\",\r\n        \"Canada Central\",\r\n        \"Canada East\",\r\n        \"West US 2\",\r\n        \"West Central US\",\r\n        \"UK South\",\r\n        \"UK West\",\r\n        \"Korea Central\",\r\n        \"Korea South\",\r\n        \"France Central\",\r\n        \"France South\",\r\n        \"Australia Central\",\r\n        \"Australia Central 2\"\r\n      ],\r\n      \"apiVersions\": [\r\n        \"2018-06-01\",\r\n        \"2018-04-01\",\r\n        \"2017-12-01\",\r\n        \"2017-03-30\",\r\n        \"2016-08-30\",\r\n        \"2016-04-30-preview\",\r\n        \"2016-03-30\",\r\n        \"2015-06-15\",\r\n        \"2015-05-01-preview\"\r\n      ]\r\n    },\r\n    {\r\n      \"resourceType\": \"locations/virtualMachines\",\r\n      \"locations\": [\r\n        \"East US\",\r\n        \"East US 2\",\r\n        \"West US\",\r\n        \"Central US\",\r\n        \"North Central US\",\r\n        \"South Central US\",\r\n        \"North Europe\",\r\n        \"West Europe\",\r\n        \"East Asia\",\r\n        \"Southeast Asia\",\r\n        \"Japan East\",\r\n        \"Japan West\",\r\n        \"Australia East\",\r\n        \"Australia Southeast\",\r\n        \"Brazil South\",\r\n        \"South India\",\r\n        \"Central India\",\r\n        \"West India\",\r\n        \"Canada Central\",\r\n        \"Canada East\",\r\n        \"West US 2\",\r\n        \"West Central US\",\r\n        \"UK South\",\r\n        \"UK West\",\r\n        \"Korea Central\",\r\n        \"Korea South\",\r\n        \"France Central\",\r\n        \"France South\",\r\n        \"Australia Central\",\r\n        \"Australia Central 2\"\r\n      ],\r\n      \"apiVersions\": [\r\n        \"2018-06-01\",\r\n        \"2018-04-01\",\r\n        \"2017-12-01\",\r\n        \"2017-03-30\",\r\n        \"2016-08-30\"\r\n      ]\r\n    },\r\n    {\r\n      \"resourceType\": \"locations/publishers\",\r\n      \"locations\": [\r\n        \"East US\",\r\n        \"East US 2\",\r\n        \"West US\",\r\n        \"Central US\",\r\n        \"North Central US\",\r\n        \"South Central US\",\r\n        \"North Europe\",\r\n        \"West Europe\",\r\n        \"East Asia\",\r\n        \"Southeast Asia\",\r\n        \"Japan East\",\r\n        \"Japan West\",\r\n        \"Australia East\",\r\n        \"Australia Southeast\",\r\n        \"Brazil South\",\r\n        \"South India\",\r\n        \"Central India\",\r\n        \"West India\",\r\n        \"Canada Central\",\r\n        \"Canada East\",\r\n        \"West US 2\",\r\n        \"West Central US\",\r\n        \"UK South\",\r\n        \"UK West\",\r\n        \"Korea Central\",\r\n        \"Korea South\",\r\n        \"France Central\",\r\n        \"France South\",\r\n        \"Australia Central\",\r\n        \"Australia Central 2\"\r\n      ],\r\n      \"apiVersions\": [\r\n        \"2018-06-01\",\r\n        \"2018-04-01\",\r\n        \"2017-12-01\",\r\n        \"2017-03-30\",\r\n        \"2016-08-30\",\r\n        \"2016-04-30-preview\",\r\n        \"2016-03-30\",\r\n        \"2015-06-15\",\r\n        \"2015-05-01-preview\"\r\n      ]\r\n    },\r\n    {\r\n      \"resourceType\": \"operations\",\r\n      \"locations\": [\r\n        \"East US\",\r\n        \"East US 2\",\r\n        \"West US\",\r\n        \"Central US\",\r\n        \"North Central US\",\r\n        \"South Central US\",\r\n        \"North Europe\",\r\n        \"West Europe\",\r\n        \"East Asia\",\r\n        \"Southeast Asia\",\r\n        \"Japan East\",\r\n        \"Japan West\",\r\n        \"Australia East\",\r\n        \"Australia Southeast\",\r\n        \"Brazil South\",\r\n        \"South India\",\r\n        \"Central India\",\r\n        \"West India\",\r\n        \"Canada Central\",\r\n        \"Canada East\",\r\n        \"West US 2\",\r\n        \"West Central US\",\r\n        \"UK South\",\r\n        \"UK West\",\r\n        \"Korea Central\",\r\n        \"Korea South\",\r\n        \"France Central\",\r\n        \"France South\",\r\n        \"Australia Central\",\r\n        \"Australia Central 2\"\r\n      ],\r\n      \"apiVersions\": [\r\n        \"2018-06-01\",\r\n        \"2018-04-01\",\r\n        \"2017-12-01\",\r\n        \"2017-03-30\",\r\n        \"2016-08-30\",\r\n        \"2016-03-30\",\r\n        \"2015-06-15\",\r\n        \"2015-05-01-preview\"\r\n      ]\r\n    },\r\n    {\r\n      \"resourceType\": \"restorePointCollections\",\r\n      \"locations\": [\r\n        \"Central US\",\r\n        \"East US 2\",\r\n        \"West Europe\",\r\n        \"Southeast Asia\",\r\n        \"East US\",\r\n        \"North Central US\",\r\n        \"South Central US\",\r\n        \"West US\",\r\n        \"West US 2\",\r\n        \"West Central US\",\r\n        \"North Europe\",\r\n        \"East Asia\",\r\n        \"UK West\",\r\n        \"UK South\",\r\n        \"Brazil South\",\r\n        \"Japan East\",\r\n        \"Japan West\",\r\n        \"Canada Central\",\r\n        \"Canada East\",\r\n        \"Central India\",\r\n        \"South India\",\r\n        \"Australia East\",\r\n        \"Australia Southeast\",\r\n        \"Korea Central\",\r\n        \"Korea South\",\r\n        \"West India\",\r\n        \"France Central\",\r\n        \"France South\",\r\n        \"Australia Central\",\r\n        \"Australia Central 2\"\r\n      ],\r\n      \"apiVersions\": [\r\n        \"2018-06-01\",\r\n        \"2018-04-01\",\r\n        \"2017-12-01\",\r\n        \"2017-03-30\"\r\n      ],\r\n      \"capabilities\": \"None\"\r\n    },\r\n    {\r\n      \"resourceType\": \"restorePointCollections/restorePoints\",\r\n      \"locations\": [\r\n        \"Central US\",\r\n        \"East US 2\",\r\n        \"West Europe\",\r\n        \"Southeast Asia\",\r\n        \"East US\",\r\n        \"North Central US\",\r\n        \"South Central US\",\r\n        \"West US\",\r\n        \"West US 2\",\r\n        \"West Central US\",\r\n        \"North Europe\",\r\n        \"East Asia\",\r\n        \"UK West\",\r\n        \"UK South\",\r\n        \"Brazil South\",\r\n        \"Japan East\",\r\n        \"Japan West\",\r\n        \"Canada Central\",\r\n        \"Canada East\",\r\n        \"Central India\",\r\n        \"South India\",\r\n        \"Australia East\",\r\n        \"Australia Southeast\",\r\n        \"Korea Central\",\r\n        \"Korea South\",\r\n        \"West India\",\r\n        \"France Central\",\r\n        \"France South\",\r\n        \"Australia Central\",\r\n        \"Australia Central 2\"\r\n      ],\r\n      \"apiVersions\": [\r\n        \"2018-06-01\",\r\n        \"2018-04-01\",\r\n        \"2017-12-01\",\r\n        \"2017-03-30\"\r\n      ]\r\n    },\r\n    {\r\n      \"resourceType\": \"virtualMachines/diagnosticSettings\",\r\n      \"locations\": [\r\n        \"East US\",\r\n        \"East US 2\",\r\n        \"West US\",\r\n        \"Central US\",\r\n        \"North Central US\",\r\n        \"South Central US\",\r\n        \"North Europe\",\r\n        \"West Europe\",\r\n        \"East Asia\",\r\n        \"Southeast Asia\",\r\n        \"Japan East\",\r\n        \"Japan West\",\r\n        \"Australia East\",\r\n        \"Australia Southeast\",\r\n        \"Brazil South\",\r\n        \"South India\",\r\n        \"Central India\",\r\n        \"West India\",\r\n        \"Canada Central\",\r\n        \"Canada East\",\r\n        \"West US 2\",\r\n        \"West Central US\",\r\n        \"UK South\",\r\n        \"UK West\",\r\n        \"Korea Central\",\r\n        \"Korea South\",\r\n        \"France Central\",\r\n        \"France South\",\r\n        \"Australia Central\",\r\n        \"Australia Central 2\"\r\n      ],\r\n      \"apiVersions\": [\r\n        \"2014-04-01\"\r\n      ]\r\n    },\r\n    {\r\n      \"resourceType\": \"virtualMachines/metricDefinitions\",\r\n      \"locations\": [\r\n        \"East US\",\r\n        \"East US 2\",\r\n        \"West US\",\r\n        \"Central US\",\r\n        \"North Central US\",\r\n        \"South Central US\",\r\n        \"North Europe\",\r\n        \"West Europe\",\r\n        \"East Asia\",\r\n        \"Southeast Asia\",\r\n        \"Japan East\",\r\n        \"Japan West\",\r\n        \"Australia East\",\r\n        \"Australia Southeast\",\r\n        \"Brazil South\",\r\n        \"South India\",\r\n        \"Central India\",\r\n        \"West India\",\r\n        \"Canada Central\",\r\n        \"Canada East\",\r\n        \"West US 2\",\r\n        \"West Central US\",\r\n        \"UK South\",\r\n        \"UK West\",\r\n        \"Korea Central\",\r\n        \"Korea South\",\r\n        \"France Central\",\r\n        \"France South\",\r\n        \"Australia Central\",\r\n        \"Australia Central 2\"\r\n      ],\r\n      \"apiVersions\": [\r\n        \"2014-04-01\"\r\n      ]\r\n    },\r\n    {\r\n      \"resourceType\": \"sharedVMImages\",\r\n      \"locations\": [\r\n        \"West Central US\",\r\n        \"South Central US\",\r\n        \"East US 2\",\r\n        \"Southeast Asia\",\r\n        \"West Europe\"\r\n      ],\r\n      \"apiVersions\": [\r\n        \"2017-10-15-preview\"\r\n      ],\r\n      \"capabilities\": \"None\"\r\n    },\r\n    {\r\n      \"resourceType\": \"sharedVMImages/versions\",\r\n      \"locations\": [\r\n        \"West Central US\",\r\n        \"South Central US\",\r\n        \"East US 2\",\r\n        \"Southeast Asia\",\r\n        \"West Europe\"\r\n      ],\r\n      \"apiVersions\": [\r\n        \"2017-10-15-preview\"\r\n      ],\r\n      \"capabilities\": \"None\"\r\n    },\r\n    {\r\n      \"resourceType\": \"locations/capsoperations\",\r\n      \"locations\": [\r\n        \"West Central US\",\r\n        \"South Central US\",\r\n        \"East US 2\",\r\n        \"Southeast Asia\",\r\n        \"West Europe\"\r\n      ],\r\n      \"apiVersions\": [\r\n        \"2018-06-01\",\r\n        \"2017-10-15-preview\"\r\n      ]\r\n    },\r\n    {\r\n      \"resourceType\": \"disks\",\r\n      \"locations\": [\r\n        \"Central US\",\r\n        \"East US 2\",\r\n        \"West Europe\",\r\n        \"Southeast Asia\",\r\n        \"East US\",\r\n        \"North Central US\",\r\n        \"South Central US\",\r\n        \"West US\",\r\n        \"West US 2\",\r\n        \"West Central US\",\r\n        \"North Europe\",\r\n        \"East Asia\",\r\n        \"UK West\",\r\n        \"UK South\",\r\n        \"Brazil South\",\r\n        \"Japan East\",\r\n        \"Japan West\",\r\n        \"Canada Central\",\r\n        \"Canada East\",\r\n        \"Central India\",\r\n        \"South India\",\r\n        \"Australia East\",\r\n        \"Australia Southeast\",\r\n        \"Korea Central\",\r\n        \"Korea South\",\r\n        \"West India\",\r\n        \"France Central\",\r\n        \"France South\",\r\n        \"Australia Central\",\r\n        \"Australia Central 2\"\r\n      ],\r\n      \"apiVersions\": [\r\n        \"2018-06-01\",\r\n        \"2018-04-01\",\r\n        \"2017-03-30\",\r\n        \"2016-04-30-preview\"\r\n      ],\r\n      \"zoneMappings\": [\r\n        {\r\n          \"location\": \"East US 2\",\r\n          \"zones\": [\r\n            \"1\",\r\n            \"2\",\r\n            \"3\"\r\n          ]\r\n        },\r\n        {\r\n          \"location\": \"Central US\",\r\n          \"zones\": [\r\n            \"1\",\r\n            \"2\",\r\n            \"3\"\r\n          ]\r\n        },\r\n        {\r\n          \"location\": \"West Europe\",\r\n          \"zones\": [\r\n            \"1\",\r\n            \"2\",\r\n            \"3\"\r\n          ]\r\n        },\r\n        {\r\n          \"location\": \"France Central\",\r\n          \"zones\": [\r\n            \"1\",\r\n            \"2\",\r\n            \"3\"\r\n          ]\r\n        },\r\n        {\r\n          \"location\": \"Southeast Asia\",\r\n          \"zones\": [\r\n            \"1\",\r\n            \"2\",\r\n            \"3\"\r\n          ]\r\n        },\r\n        {\r\n          \"location\": \"West US 2\",\r\n          \"zones\": [\r\n            \"1\",\r\n            \"2\",\r\n            \"3\"\r\n          ]\r\n        },\r\n        {\r\n          \"location\": \"North Europe\",\r\n          \"zones\": [\r\n            \"1\",\r\n            \"2\",\r\n            \"3\"\r\n          ]\r\n        }\r\n      ],\r\n      \"capabilities\": \"CrossResourceGroupResourceMove, CrossSubscriptionResourceMove\"\r\n    },\r\n    {\r\n      \"resourceType\": \"snapshots\",\r\n      \"locations\": [\r\n        \"Central US\",\r\n        \"East US 2\",\r\n        \"West Europe\",\r\n        \"Southeast Asia\",\r\n        \"East US\",\r\n        \"North Central US\",\r\n        \"South Central US\",\r\n        \"West US\",\r\n        \"West US 2\",\r\n        \"West Central US\",\r\n        \"North Europe\",\r\n        \"East Asia\",\r\n        \"UK West\",\r\n        \"UK South\",\r\n        \"Brazil South\",\r\n        \"Japan East\",\r\n        \"Japan West\",\r\n        \"Canada Central\",\r\n        \"Canada East\",\r\n        \"Central India\",\r\n        \"South India\",\r\n        \"Australia East\",\r\n        \"Australia Southeast\",\r\n        \"Korea Central\",\r\n        \"Korea South\",\r\n        \"West India\",\r\n        \"France Central\",\r\n        \"France South\",\r\n        \"Australia Central\",\r\n        \"Australia Central 2\"\r\n      ],\r\n      \"apiVersions\": [\r\n        \"2018-06-01\",\r\n        \"2018-04-01\",\r\n        \"2017-03-30\",\r\n        \"2016-04-30-preview\"\r\n      ],\r\n      \"capabilities\": \"CrossResourceGroupResourceMove, CrossSubscriptionResourceMove\"\r\n    },\r\n    {\r\n      \"resourceType\": \"locations/diskoperations\",\r\n      \"locations\": [\r\n        \"Central US\",\r\n        \"East US 2\",\r\n        \"West Europe\",\r\n        \"Southeast Asia\",\r\n        \"East US\",\r\n        \"North Central US\",\r\n        \"South Central US\",\r\n        \"West US\",\r\n        \"West US 2\",\r\n        \"West Central US\",\r\n        \"North Europe\",\r\n        \"East Asia\",\r\n        \"UK West\",\r\n        \"UK South\",\r\n        \"Brazil South\",\r\n        \"Japan East\",\r\n        \"Japan West\",\r\n        \"Canada Central\",\r\n        \"Canada East\",\r\n        \"Central India\",\r\n        \"South India\",\r\n        \"Australia East\",\r\n        \"Australia Southeast\",\r\n        \"Korea Central\",\r\n        \"Korea South\",\r\n        \"West India\",\r\n        \"France Central\",\r\n        \"France South\",\r\n        \"Australia Central\",\r\n        \"Australia Central 2\"\r\n      ],\r\n      \"apiVersions\": [\r\n        \"2018-06-01\",\r\n        \"2018-04-01\",\r\n        \"2017-03-30\",\r\n        \"2016-04-30-preview\"\r\n      ]\r\n    },\r\n    {\r\n      \"resourceType\": \"images\",\r\n      \"locations\": [\r\n        \"Central US\",\r\n        \"East US 2\",\r\n        \"West Europe\",\r\n        \"Southeast Asia\",\r\n        \"East US\",\r\n        \"North Central US\",\r\n        \"South Central US\",\r\n        \"West US\",\r\n        \"West US 2\",\r\n        \"West Central US\",\r\n        \"North Europe\",\r\n        \"East Asia\",\r\n        \"UK West\",\r\n        \"UK South\",\r\n        \"Brazil South\",\r\n        \"Japan East\",\r\n        \"Japan West\",\r\n        \"Canada Central\",\r\n        \"Canada East\",\r\n        \"Central India\",\r\n        \"South India\",\r\n        \"Australia East\",\r\n        \"Australia Southeast\",\r\n        \"Korea Central\",\r\n        \"Korea South\",\r\n        \"West India\",\r\n        \"France Central\",\r\n        \"France South\",\r\n        \"Australia Central\",\r\n        \"Australia Central 2\"\r\n      ],\r\n      \"apiVersions\": [\r\n        \"2018-06-01\",\r\n        \"2018-04-01\",\r\n        \"2017-12-01\",\r\n        \"2017-03-30\",\r\n        \"2016-08-30\",\r\n        \"2016-04-30-preview\"\r\n      ],\r\n      \"capabilities\": \"CrossResourceGroupResourceMove, CrossSubscriptionResourceMove\"\r\n    },\r\n    {\r\n      \"resourceType\": \"locations/logAnalytics\",\r\n      \"locations\": [\r\n        \"East US\",\r\n        \"East US 2\",\r\n        \"West US\",\r\n        \"Central US\",\r\n        \"North Central US\",\r\n        \"South Central US\",\r\n        \"North Europe\",\r\n        \"West Europe\",\r\n        \"East Asia\",\r\n        \"Southeast Asia\",\r\n        \"Japan East\",\r\n        \"Japan West\",\r\n        \"Australia East\",\r\n        \"Australia Southeast\",\r\n        \"Brazil South\",\r\n        \"South India\",\r\n        \"Central India\",\r\n        \"West India\",\r\n        \"Canada Central\",\r\n        \"Canada East\",\r\n        \"West US 2\",\r\n        \"West Central US\",\r\n        \"UK South\",\r\n        \"UK West\",\r\n        \"Korea Central\",\r\n        \"Korea South\",\r\n        \"France Central\",\r\n        \"France South\",\r\n        \"Australia Central\",\r\n        \"Australia Central 2\"\r\n      ],\r\n      \"apiVersions\": [\r\n        \"2018-06-01\",\r\n        \"2018-04-01\",\r\n        \"2017-12-01\"\r\n      ]\r\n    }\r\n  ],\r\n  \"registrationState\": \"Registered\"\r\n}",
      "ResponseHeaders": {
        "Content-Length": [
          "18842"
=======
      "ResponseBody": "{\r\n  \"id\": \"/subscriptions/947d47b4-7883-4bb9-9d85-c5e8e2f572ce/resourceGroups/ps2175\",\r\n  \"name\": \"ps2175\",\r\n  \"location\": \"westcentralus\",\r\n  \"properties\": {\r\n    \"provisioningState\": \"Succeeded\"\r\n  }\r\n}",
      "ResponseHeaders": {
        "Content-Length": [
          "172"
>>>>>>> f160aee6
        ],
        "Content-Type": [
          "application/json; charset=utf-8"
        ],
        "Expires": [
          "-1"
        ],
        "Pragma": [
          "no-cache"
        ],
<<<<<<< HEAD
        "x-ms-ratelimit-remaining-subscription-reads": [
          "11959"
        ],
        "x-ms-request-id": [
          "e2f10961-693b-4a25-a0d6-7773141d502f"
        ],
        "x-ms-correlation-request-id": [
          "e2f10961-693b-4a25-a0d6-7773141d502f"
        ],
        "x-ms-routing-request-id": [
          "BRAZILUS:20180908T043312Z:e2f10961-693b-4a25-a0d6-7773141d502f"
=======
        "x-ms-ratelimit-remaining-subscription-writes": [
          "1169"
        ],
        "x-ms-request-id": [
          "41f97d77-76ff-4ec7-a57b-7c371559c0d1"
        ],
        "x-ms-correlation-request-id": [
          "41f97d77-76ff-4ec7-a57b-7c371559c0d1"
        ],
        "x-ms-routing-request-id": [
          "BRAZILUS:20180907T103457Z:41f97d77-76ff-4ec7-a57b-7c371559c0d1"
>>>>>>> f160aee6
        ],
        "Strict-Transport-Security": [
          "max-age=31536000; includeSubDomains"
        ],
        "X-Content-Type-Options": [
          "nosniff"
        ],
        "Cache-Control": [
          "no-cache"
        ],
        "Date": [
<<<<<<< HEAD
          "Sat, 08 Sep 2018 04:33:12 GMT"
=======
          "Fri, 07 Sep 2018 10:34:57 GMT"
>>>>>>> f160aee6
        ]
      },
      "StatusCode": 201
    },
    {
<<<<<<< HEAD
      "RequestUri": "/subscriptions/d2ad5196-2292-4080-b209-ce4399b0a807/resourcegroups/ps7324?api-version=2016-09-01",
      "EncodedRequestUri": "L3N1YnNjcmlwdGlvbnMvZDJhZDUxOTYtMjI5Mi00MDgwLWIyMDktY2U0Mzk5YjBhODA3L3Jlc291cmNlZ3JvdXBzL3BzNzMyND9hcGktdmVyc2lvbj0yMDE2LTA5LTAx",
=======
      "RequestUri": "/subscriptions/947d47b4-7883-4bb9-9d85-c5e8e2f572ce/resourcegroups/ps2175/providers/Microsoft.Resources/deployments/ps2175?api-version=2016-09-01",
      "EncodedRequestUri": "L3N1YnNjcmlwdGlvbnMvOTQ3ZDQ3YjQtNzg4My00YmI5LTlkODUtYzVlOGUyZjU3MmNlL3Jlc291cmNlZ3JvdXBzL3BzMjE3NS9wcm92aWRlcnMvTWljcm9zb2Z0LlJlc291cmNlcy9kZXBsb3ltZW50cy9wczIxNzU/YXBpLXZlcnNpb249MjAxNi0wOS0wMQ==",
>>>>>>> f160aee6
      "RequestMethod": "PUT",
      "RequestBody": "{\r\n  \"properties\": {\r\n    \"template\": {\r\n      \"$schema\": \"http://schema.management.azure.com/schemas/2015-01-01/deploymentTemplate.json#\",\r\n      \"contentVersion\": \"1.0.0.0\",\r\n      \"parameters\": {\r\n        \"newStorageAccountName\": {\r\n          \"defaultValue\": \"testvmssnrpacc\",\r\n          \"type\": \"string\"\r\n        },\r\n        \"storageAccountDomain\": {\r\n          \"type\": \"string\",\r\n          \"defaultValue\": \"vmssnrptester\",\r\n          \"metadata\": {\r\n            \"description\": \"The domain of the storage account to be created.\"\r\n          }\r\n        },\r\n        \"adminUsername\": {\r\n          \"type\": \"string\",\r\n          \"defaultValue\": \"xplatuser\"\r\n        },\r\n        \"adminPassword\": {\r\n          \"type\": \"securestring\",\r\n          \"defaultValue\": \"Pa$$word2017\"\r\n        },\r\n        \"storageLocation\": {\r\n          \"type\": \"string\",\r\n          \"defaultValue\": \"Southeast Asia\",\r\n          \"metadata\": {\r\n            \"description\": \"Location to deploy\"\r\n          }\r\n        },\r\n        \"location\": {\r\n          \"type\": \"string\",\r\n          \"defaultValue\": \"Southeast Asia\",\r\n          \"metadata\": {\r\n            \"description\": \"Location to deploy all the resources in.\"\r\n          }\r\n        },\r\n        \"newDomainName\": {\r\n          \"type\": \"string\",\r\n          \"defaultValue\": \"testvmssnrpacc\"\r\n        },\r\n        \"vmssName\": {\r\n          \"type\": \"string\",\r\n          \"defaultValue\": \"vmssip\"\r\n        },\r\n        \"imagePublisher\": {\r\n          \"type\": \"string\",\r\n          \"defaultValue\": \"MicrosoftWindowsServer\",\r\n          \"metadata\": {\r\n            \"description\": \"Image Publisher\"\r\n          }\r\n        },\r\n        \"imageOffer\": {\r\n          \"type\": \"string\",\r\n          \"defaultValue\": \"WindowsServer\",\r\n          \"metadata\": {\r\n            \"description\": \"Image Offer\"\r\n          }\r\n        },\r\n        \"imageSKU\": {\r\n          \"type\": \"string\",\r\n          \"defaultValue\": \"2012-R2-Datacenter\",\r\n          \"metadata\": {\r\n            \"description\": \"Image SKU\"\r\n          }\r\n        },\r\n        \"instanceCount\": {\r\n          \"type\": \"string\",\r\n          \"defaultValue\": \"2\",\r\n          \"metadata\": {\r\n            \"description\": \"Number of VM instances\"\r\n          }\r\n        }\r\n      },\r\n      \"variables\": {\r\n        \"storageAccountType\": \"Standard_LRS\",\r\n        \"newStorageAccountName2\": \"[concat(parameters('newStorageAccountName'), '2')]\",\r\n        \"location\": \"[parameters('location')]\",\r\n        \"vnetName\": \"vnet1\",\r\n        \"pipName\": \"pip1\",\r\n        \"lbName\": \"lb1\",\r\n        \"nsgName\": \"nsg1\",\r\n        \"pipID\": \"[resourceId('Microsoft.Network/publicIPAddresses',variables('pipName'))]\",\r\n        \"lbID\": \"[resourceId('Microsoft.Network/loadBalancers',variables('lbName'))]\",\r\n        \"vnetID\": \"[resourceId('Microsoft.Network/virtualNetworks',variables('vnetName'))]\",\r\n        \"frontendIPConfigID\": \"[concat(variables('lbID'),'/frontendIPConfigurations/ip1')]\",\r\n        \"backendaddressPoolID\": \"[concat(variables('lbID'),'/backendAddressPools/addressPool1')]\",\r\n        \"inboundNatPoolID\": \"[concat(variables('lbID'),'/backendAddressPools/natPool1')]\",\r\n        \"subnetID\": \"[concat(variables('vnetID'),'/subnets/subnet1')]\"\r\n      },\r\n      \"resources\": [\r\n        {\r\n          \"type\": \"Microsoft.Storage/storageAccounts\",\r\n          \"name\": \"[parameters('newStorageAccountName')]\",\r\n          \"apiVersion\": \"2015-06-15\",\r\n          \"location\": \"[parameters('storageLocation')]\",\r\n          \"properties\": {\r\n            \"accountType\": \"[variables('storageAccountType')]\"\r\n          }\r\n        },\r\n        {\r\n          \"type\": \"Microsoft.Storage/storageAccounts\",\r\n          \"name\": \"[variables('newStorageAccountName2')]\",\r\n          \"apiVersion\": \"2015-06-15\",\r\n          \"location\": \"[parameters('storageLocation')]\",\r\n          \"properties\": {\r\n            \"accountType\": \"[variables('storageAccountType')]\"\r\n          }\r\n        },\r\n        {\r\n          \"apiVersion\": \"2015-06-15\",\r\n          \"type\": \"Microsoft.Network/publicIPAddresses\",\r\n          \"name\": \"[variables('pipName')]\",\r\n          \"location\": \"[variables('location')]\",\r\n          \"properties\": {\r\n            \"publicIPAllocationMethod\": \"Dynamic\"\r\n          }\r\n        },\r\n        {\r\n          \"apiVersion\": \"2015-06-15\",\r\n          \"type\": \"Microsoft.Network/virtualNetworks\",\r\n          \"name\": \"[variables('vnetName')]\",\r\n          \"location\": \"[variables('location')]\",\r\n          \"properties\": {\r\n            \"addressSpace\": {\r\n              \"addressPrefixes\": [\r\n                \"10.0.0.0/16\"\r\n              ]\r\n            },\r\n            \"subnets\": [\r\n              {\r\n                \"name\": \"subnet1\",\r\n                \"properties\": {\r\n                  \"addressPrefix\": \"10.0.0.0/24\"\r\n                }\r\n              }\r\n            ]\r\n          }\r\n        },\r\n        {\r\n          \"apiVersion\": \"2015-06-15\",\r\n          \"name\": \"[variables('lbName')]\",\r\n          \"type\": \"Microsoft.Network/loadBalancers\",\r\n          \"location\": \"[variables('location')]\",\r\n          \"dependsOn\": [\r\n            \"[concat('Microsoft.Network/publicIPAddresses/', variables('pipName'))]\"\r\n          ],\r\n          \"properties\": {\r\n            \"frontendIPConfigurations\": [\r\n              {\r\n                \"name\": \"ip1\",\r\n                \"properties\": {\r\n                  \"publicIPAddress\": {\r\n                    \"id\": \"[variables('pipID')]\"\r\n                  }\r\n                }\r\n              }\r\n            ],\r\n            \"backendAddressPools\": [\r\n              {\r\n                \"name\": \"addressPool1\"\r\n              }\r\n            ],\r\n            \"loadbalancingRules\": [\r\n              {\r\n                \"name\": \"lbrule1\",\r\n                \"properties\": {\r\n                  \"frontendIPConfiguration\": {\r\n                    \"id\": \"[variables('frontendIPConfigID')]\"\r\n                  },\r\n                  \"backendaddressPool\": {\r\n                    \"id\": \"[variables('backendaddressPoolID')]\"\r\n                  },\r\n                  \"protocol\": \"tcp\",\r\n                  \"frontendPort\": 80,\r\n                  \"backendPort\": 82\r\n                }\r\n              }\r\n            ],\r\n            \"inboundNatPools\": [\r\n              {\r\n                \"name\": \"natPool1\",\r\n                \"properties\": {\r\n                  \"frontendIPConfiguration\": {\r\n                    \"id\": \"[variables('frontendIPConfigID')]\"\r\n                  },\r\n                  \"protocol\": \"tcp\",\r\n                  \"frontendPortRangeStart\": 3389,\r\n                  \"frontendPortRangeEnd\": 4500,\r\n                  \"backendPort\": 3389\r\n                }\r\n              }\r\n            ]\r\n          }\r\n        },\r\n        {\r\n          \"apiVersion\": \"2015-06-15\",\r\n          \"location\": \"[variables('location')]\",\r\n          \"type\": \"Microsoft.Network/networkSecurityGroups\",\r\n          \"name\": \"[variables('nsgName')]\",\r\n          \"properties\": {\r\n            \"securityRules\": [\r\n              {\r\n                \"name\": \"ssh\",\r\n                \"properties\": {\r\n                  \"access\": \"Allow\",\r\n                  \"description\": \"Allow SSH\",\r\n                  \"destinationAddressPrefix\": \"*\",\r\n                  \"destinationPortRange\": \"22\",\r\n                  \"direction\": \"Inbound\",\r\n                  \"priority\": 201,\r\n                  \"protocol\": \"Tcp\",\r\n                  \"sourceAddressPrefix\": \"*\",\r\n                  \"sourcePortRange\": \"*\"\r\n                }\r\n              },\r\n              {\r\n                \"name\": \"swarm-listen-port\",\r\n                \"properties\": {\r\n                  \"access\": \"Allow\",\r\n                  \"description\": \"Allow 'swarm join' ingress to manager node\",\r\n                  \"destinationAddressPrefix\": \"10.0.0.0/24\",\r\n                  \"destinationPortRange\": \"2377\",\r\n                  \"direction\": \"Inbound\",\r\n                  \"priority\": 202,\r\n                  \"protocol\": \"Tcp\",\r\n                  \"sourceAddressPrefix\": \"10.0.0.0/24\",\r\n                  \"sourcePortRange\": \"*\"\r\n                }\r\n              },\r\n              {\r\n                \"name\": \"vxlan\",\r\n                \"properties\": {\r\n                  \"access\": \"Allow\",\r\n                  \"description\": \"Allow VXLan connection between nodes\",\r\n                  \"destinationAddressPrefix\": \"10.0.0.0/24\",\r\n                  \"destinationPortRange\": \"4789\",\r\n                  \"direction\": \"Inbound\",\r\n                  \"priority\": 203,\r\n                  \"protocol\": \"Udp\",\r\n                  \"sourceAddressPrefix\": \"10.0.0.0/24\",\r\n                  \"sourcePortRange\": \"*\"\r\n                }\r\n              },\r\n              {\r\n                \"name\": \"gossip\",\r\n                \"properties\": {\r\n                  \"access\": \"Allow\",\r\n                  \"description\": \"Serf communication to gossip between nodes\",\r\n                  \"destinationAddressPrefix\": \"10.0.0.0/24\",\r\n                  \"destinationPortRange\": \"7946\",\r\n                  \"direction\": \"Inbound\",\r\n                  \"priority\": 204,\r\n                  \"protocol\": \"*\",\r\n                  \"sourceAddressPrefix\": \"10.0.0.0/24\",\r\n                  \"sourcePortRange\": \"*\"\r\n                }\r\n              },\r\n              {\r\n                \"name\": \"diagnostics\",\r\n                \"properties\": {\r\n                  \"access\": \"Allow\",\r\n                  \"description\": \"Allow communication for the diagnostics server\",\r\n                  \"destinationAddressPrefix\": \"10.0.0.0/24\",\r\n                  \"destinationPortRange\": \"44554\",\r\n                  \"direction\": \"Inbound\",\r\n                  \"priority\": 205,\r\n                  \"protocol\": \"Tcp\",\r\n                  \"sourceAddressPrefix\": \"10.0.0.0/24\",\r\n                  \"sourcePortRange\": \"*\"\r\n                }\r\n              },\r\n              {\r\n                \"name\": \"ucp\",\r\n                \"properties\": {\r\n                  \"access\": \"Allow\",\r\n                  \"description\": \"Allow UCP\",\r\n                  \"destinationAddressPrefix\": \"*\",\r\n                  \"destinationPortRange\": \"8443\",\r\n                  \"direction\": \"Inbound\",\r\n                  \"priority\": 207,\r\n                  \"protocol\": \"Tcp\",\r\n                  \"sourceAddressPrefix\": \"*\",\r\n                  \"sourcePortRange\": \"*\"\r\n                }\r\n              },\r\n              {\r\n                \"name\": \"dtr\",\r\n                \"properties\": {\r\n                  \"access\": \"Allow\",\r\n                  \"description\": \"Allow DTR\",\r\n                  \"destinationAddressPrefix\": \"*\",\r\n                  \"destinationPortRange\": \"443\",\r\n                  \"direction\": \"Inbound\",\r\n                  \"priority\": 208,\r\n                  \"protocol\": \"Tcp\",\r\n                  \"sourceAddressPrefix\": \"*\",\r\n                  \"sourcePortRange\": \"*\"\r\n                }\r\n              }\r\n            ]\r\n          }\r\n        },\r\n        {\r\n          \"type\": \"Microsoft.Compute/virtualMachineScaleSets\",\r\n          \"apiVersion\": \"2017-03-30\",\r\n          \"name\": \"[parameters('vmSSName')]\",\r\n          \"location\": \"[variables('location')]\",\r\n          \"tags\": {\r\n            \"vmsstag1\": \"Myriad\"\r\n          },\r\n          \"dependsOn\": [\r\n            \"[concat('Microsoft.Storage/storageAccounts/', parameters('newStorageAccountName'))]\",\r\n            \"[concat('Microsoft.Storage/storageAccounts/', variables('newStorageAccountName2'))]\",\r\n            \"[concat('Microsoft.Network/virtualNetworks/', variables('vnetName'))]\",\r\n            \"[concat('Microsoft.Network/loadBalancers/', variables('lbName'))]\",\r\n            \"[concat('Microsoft.Network/networkSecurityGroups/', variables('nsgName'))]\"\r\n          ],\r\n          \"sku\": {\r\n            \"name\": \"Standard_A2\",\r\n            \"tier\": \"Standard\",\r\n            \"capacity\": \"[parameters('instanceCount')]\"\r\n          },\r\n          \"Properties\": {\r\n            \"upgradePolicy\": {\r\n              \"mode\": \"Automatic\"\r\n            },\r\n            \"virtualMachineProfile\": {\r\n              \"storageProfile\": {\r\n                \"osDisk\": {\r\n                  \"vhdContainers\": [\r\n                    \"[concat('https://', parameters('newStorageAccountName'), '.blob.core.windows.net', '/vmss1')]\",\r\n                    \"[concat('https://', variables('newStorageAccountName2'), '.blob.core.windows.net', '/vmss2')]\"\r\n                  ],\r\n                  \"name\": \"vmssosdisk\",\r\n                  \"caching\": \"ReadOnly\",\r\n                  \"createOption\": \"FromImage\"\r\n                },\r\n                \"imageReference\": {\r\n                  \"publisher\": \"[parameters('imagePublisher')]\",\r\n                  \"offer\": \"[parameters('imageOffer')]\",\r\n                  \"sku\": \"[parameters('imageSKU')]\",\r\n                  \"version\": \"latest\"\r\n                }\r\n              },\r\n              \"osProfile\": {\r\n                \"computerNamePrefix\": \"[parameters('vmSSName')]\",\r\n                \"adminUsername\": \"[parameters('adminUsername')]\",\r\n                \"adminPassword\": \"[parameters('adminPassword')]\"\r\n              },\r\n              \"networkProfile\": {\r\n                \"networkInterfaceConfigurations\": [\r\n                  {\r\n                    \"name\": \"nic1\",\r\n                    \"properties\": {\r\n                      \"primary\": \"true\",\r\n                      \"dnsSettings\": {\r\n                        \"dnsServers\": [\r\n                          \"10.0.0.6\"\r\n                        ]\r\n                      },\r\n                      \"ipConfigurations\": [\r\n                        {\r\n                          \"name\": \"ip1\",\r\n                          \"properties\": {\r\n                            \"subnet\": {\r\n                              \"id\": \"[concat('/subscriptions/', subscription().subscriptionId,'/resourceGroups/', resourceGroup().name, '/providers/Microsoft.Network/virtualNetworks/', variables('vnetName'), '/subnets/subnet1')]\"\r\n                            },\r\n                            \"publicipaddressconfiguration\": {\r\n                              \"name\": \"pub1\",\r\n                              \"properties\": {\r\n                                \"idleTimeoutInMinutes\": 10,\r\n                                \"dnsSettings\": {\r\n                                  \"domainNameLabel\": \"[parameters('newDomainName')]\"\r\n                                }\r\n                              }\r\n                            },\r\n                            \"loadBalancerInboundNatPools\": [\r\n                              {\r\n                                \"id\": \"[concat('/subscriptions/', subscription().subscriptionId,'/resourceGroups/', resourceGroup().name, '/providers/Microsoft.Network/loadBalancers/', variables('lbName'), '/inboundNatPools/natPool1')]\"\r\n                              }\r\n                            ],\r\n                            \"loadBalancerBackendAddressPools\": [\r\n                              {\r\n                                \"id\": \"[concat('/subscriptions/', subscription().subscriptionId,'/resourceGroups/', resourceGroup().name, '/providers/Microsoft.Network/loadBalancers/', variables('lbName'), '/backendAddressPools/addressPool1')]\"\r\n                              }\r\n                            ]\r\n                          }\r\n                        }\r\n                      ],\r\n                      \"networkSecurityGroup\": {\r\n                        \"id\": \"[concat('/subscriptions/', subscription().subscriptionId,'/resourceGroups/', resourceGroup().name, '/providers/Microsoft.Network/networkSecurityGroups/', variables('nsgName'))]\"\r\n                      }\r\n                    }\r\n                  }\r\n                ]\r\n              }\r\n            }\r\n          }\r\n        }\r\n      ]\r\n    },\r\n    \"mode\": \"Incremental\"\r\n  }\r\n}",
      "RequestHeaders": {
        "Content-Type": [
          "application/json; charset=utf-8"
        ],
        "Content-Length": [
          "15520"
        ],
        "x-ms-client-request-id": [
<<<<<<< HEAD
          "c2089b0d-cfad-4540-b05f-1d05ed1d22f6"
=======
          "7a2850da-6ef3-42b8-a084-576feaebce24"
>>>>>>> f160aee6
        ],
        "accept-language": [
          "en-US"
        ],
        "User-Agent": [
          "FxVersion/4.7.3132.0",
          "OSName/Windows10Enterprise",
          "OSVersion/6.3.17134",
          "Microsoft.Azure.Management.Internal.Resources.ResourceManagementClient/4.1.0"
        ]
      },
<<<<<<< HEAD
      "ResponseBody": "{\r\n  \"id\": \"/subscriptions/d2ad5196-2292-4080-b209-ce4399b0a807/resourceGroups/ps7324\",\r\n  \"name\": \"ps7324\",\r\n  \"location\": \"westus\",\r\n  \"properties\": {\r\n    \"provisioningState\": \"Succeeded\"\r\n  }\r\n}",
=======
      "ResponseBody": "{\r\n  \"id\": \"/subscriptions/947d47b4-7883-4bb9-9d85-c5e8e2f572ce/resourceGroups/ps2175/providers/Microsoft.Resources/deployments/ps2175\",\r\n  \"name\": \"ps2175\",\r\n  \"properties\": {\r\n    \"templateHash\": \"11579330200918884840\",\r\n    \"parameters\": {\r\n      \"newStorageAccountName\": {\r\n        \"type\": \"String\",\r\n        \"value\": \"testvmssnrpacc\"\r\n      },\r\n      \"storageAccountDomain\": {\r\n        \"type\": \"String\",\r\n        \"value\": \"vmssnrptester\"\r\n      },\r\n      \"adminUsername\": {\r\n        \"type\": \"String\",\r\n        \"value\": \"xplatuser\"\r\n      },\r\n      \"adminPassword\": {\r\n        \"type\": \"SecureString\"\r\n      },\r\n      \"storageLocation\": {\r\n        \"type\": \"String\",\r\n        \"value\": \"Southeast Asia\"\r\n      },\r\n      \"location\": {\r\n        \"type\": \"String\",\r\n        \"value\": \"Southeast Asia\"\r\n      },\r\n      \"newDomainName\": {\r\n        \"type\": \"String\",\r\n        \"value\": \"testvmssnrpacc\"\r\n      },\r\n      \"vmssName\": {\r\n        \"type\": \"String\",\r\n        \"value\": \"vmssip\"\r\n      },\r\n      \"imagePublisher\": {\r\n        \"type\": \"String\",\r\n        \"value\": \"MicrosoftWindowsServer\"\r\n      },\r\n      \"imageOffer\": {\r\n        \"type\": \"String\",\r\n        \"value\": \"WindowsServer\"\r\n      },\r\n      \"imageSKU\": {\r\n        \"type\": \"String\",\r\n        \"value\": \"2012-R2-Datacenter\"\r\n      },\r\n      \"instanceCount\": {\r\n        \"type\": \"String\",\r\n        \"value\": \"2\"\r\n      }\r\n    },\r\n    \"mode\": \"Incremental\",\r\n    \"provisioningState\": \"Accepted\",\r\n    \"timestamp\": \"2018-09-07T10:35:00.6871824Z\",\r\n    \"duration\": \"PT1.867833S\",\r\n    \"correlationId\": \"16021254-d2e8-49d7-9d3c-585b56244a0e\",\r\n    \"providers\": [\r\n      {\r\n        \"namespace\": \"Microsoft.Storage\",\r\n        \"resourceTypes\": [\r\n          {\r\n            \"resourceType\": \"storageAccounts\",\r\n            \"locations\": [\r\n              \"southeastasia\"\r\n            ]\r\n          }\r\n        ]\r\n      },\r\n      {\r\n        \"namespace\": \"Microsoft.Network\",\r\n        \"resourceTypes\": [\r\n          {\r\n            \"resourceType\": \"publicIPAddresses\",\r\n            \"locations\": [\r\n              \"southeastasia\"\r\n            ]\r\n          },\r\n          {\r\n            \"resourceType\": \"virtualNetworks\",\r\n            \"locations\": [\r\n              \"southeastasia\"\r\n            ]\r\n          },\r\n          {\r\n            \"resourceType\": \"loadBalancers\",\r\n            \"locations\": [\r\n              \"southeastasia\"\r\n            ]\r\n          },\r\n          {\r\n            \"resourceType\": \"networkSecurityGroups\",\r\n            \"locations\": [\r\n              \"southeastasia\"\r\n            ]\r\n          }\r\n        ]\r\n      },\r\n      {\r\n        \"namespace\": \"Microsoft.Compute\",\r\n        \"resourceTypes\": [\r\n          {\r\n            \"resourceType\": \"virtualMachineScaleSets\",\r\n            \"locations\": [\r\n              \"southeastasia\"\r\n            ]\r\n          }\r\n        ]\r\n      }\r\n    ],\r\n    \"dependencies\": [\r\n      {\r\n        \"dependsOn\": [\r\n          {\r\n            \"id\": \"/subscriptions/947d47b4-7883-4bb9-9d85-c5e8e2f572ce/resourceGroups/ps2175/providers/Microsoft.Network/publicIPAddresses/pip1\",\r\n            \"resourceType\": \"Microsoft.Network/publicIPAddresses\",\r\n            \"resourceName\": \"pip1\"\r\n          }\r\n        ],\r\n        \"id\": \"/subscriptions/947d47b4-7883-4bb9-9d85-c5e8e2f572ce/resourceGroups/ps2175/providers/Microsoft.Network/loadBalancers/lb1\",\r\n        \"resourceType\": \"Microsoft.Network/loadBalancers\",\r\n        \"resourceName\": \"lb1\"\r\n      },\r\n      {\r\n        \"dependsOn\": [\r\n          {\r\n            \"id\": \"/subscriptions/947d47b4-7883-4bb9-9d85-c5e8e2f572ce/resourceGroups/ps2175/providers/Microsoft.Storage/storageAccounts/testvmssnrpacc\",\r\n            \"resourceType\": \"Microsoft.Storage/storageAccounts\",\r\n            \"resourceName\": \"testvmssnrpacc\"\r\n          },\r\n          {\r\n            \"id\": \"/subscriptions/947d47b4-7883-4bb9-9d85-c5e8e2f572ce/resourceGroups/ps2175/providers/Microsoft.Storage/storageAccounts/testvmssnrpacc2\",\r\n            \"resourceType\": \"Microsoft.Storage/storageAccounts\",\r\n            \"resourceName\": \"testvmssnrpacc2\"\r\n          },\r\n          {\r\n            \"id\": \"/subscriptions/947d47b4-7883-4bb9-9d85-c5e8e2f572ce/resourceGroups/ps2175/providers/Microsoft.Network/virtualNetworks/vnet1\",\r\n            \"resourceType\": \"Microsoft.Network/virtualNetworks\",\r\n            \"resourceName\": \"vnet1\"\r\n          },\r\n          {\r\n            \"id\": \"/subscriptions/947d47b4-7883-4bb9-9d85-c5e8e2f572ce/resourceGroups/ps2175/providers/Microsoft.Network/loadBalancers/lb1\",\r\n            \"resourceType\": \"Microsoft.Network/loadBalancers\",\r\n            \"resourceName\": \"lb1\"\r\n          },\r\n          {\r\n            \"id\": \"/subscriptions/947d47b4-7883-4bb9-9d85-c5e8e2f572ce/resourceGroups/ps2175/providers/Microsoft.Network/networkSecurityGroups/nsg1\",\r\n            \"resourceType\": \"Microsoft.Network/networkSecurityGroups\",\r\n            \"resourceName\": \"nsg1\"\r\n          }\r\n        ],\r\n        \"id\": \"/subscriptions/947d47b4-7883-4bb9-9d85-c5e8e2f572ce/resourceGroups/ps2175/providers/Microsoft.Compute/virtualMachineScaleSets/vmssip\",\r\n        \"resourceType\": \"Microsoft.Compute/virtualMachineScaleSets\",\r\n        \"resourceName\": \"vmssip\"\r\n      }\r\n    ]\r\n  }\r\n}",
>>>>>>> f160aee6
      "ResponseHeaders": {
        "Content-Length": [
          "3390"
        ],
        "Content-Type": [
          "application/json; charset=utf-8"
        ],
        "Expires": [
          "-1"
        ],
        "Pragma": [
          "no-cache"
        ],
        "Azure-AsyncOperation": [
          "https://brazilus.management.azure.com/subscriptions/947d47b4-7883-4bb9-9d85-c5e8e2f572ce/resourcegroups/ps2175/providers/Microsoft.Resources/deployments/ps2175/operationStatuses/08586652903866582878?api-version=2016-09-01"
        ],
        "x-ms-ratelimit-remaining-subscription-writes": [
<<<<<<< HEAD
          "1193"
        ],
        "x-ms-request-id": [
          "6593f4ac-e8f9-4203-a90e-ae1fce07bf46"
        ],
        "x-ms-correlation-request-id": [
          "6593f4ac-e8f9-4203-a90e-ae1fce07bf46"
        ],
        "x-ms-routing-request-id": [
          "BRAZILUS:20180908T043313Z:6593f4ac-e8f9-4203-a90e-ae1fce07bf46"
=======
          "1168"
        ],
        "x-ms-request-id": [
          "16021254-d2e8-49d7-9d3c-585b56244a0e"
        ],
        "x-ms-correlation-request-id": [
          "16021254-d2e8-49d7-9d3c-585b56244a0e"
        ],
        "x-ms-routing-request-id": [
          "BRAZILUS:20180907T103500Z:16021254-d2e8-49d7-9d3c-585b56244a0e"
>>>>>>> f160aee6
        ],
        "Strict-Transport-Security": [
          "max-age=31536000; includeSubDomains"
        ],
        "X-Content-Type-Options": [
          "nosniff"
        ],
        "Cache-Control": [
          "no-cache"
        ],
        "Date": [
<<<<<<< HEAD
          "Sat, 08 Sep 2018 04:33:12 GMT"
=======
          "Fri, 07 Sep 2018 10:35:00 GMT"
>>>>>>> f160aee6
        ]
      },
      "StatusCode": 201
    },
    {
<<<<<<< HEAD
      "RequestUri": "/subscriptions/d2ad5196-2292-4080-b209-ce4399b0a807/resourcegroups/ps7324/providers/Microsoft.Resources/deployments/ps7324?api-version=2016-09-01",
      "EncodedRequestUri": "L3N1YnNjcmlwdGlvbnMvZDJhZDUxOTYtMjI5Mi00MDgwLWIyMDktY2U0Mzk5YjBhODA3L3Jlc291cmNlZ3JvdXBzL3BzNzMyNC9wcm92aWRlcnMvTWljcm9zb2Z0LlJlc291cmNlcy9kZXBsb3ltZW50cy9wczczMjQ/YXBpLXZlcnNpb249MjAxNi0wOS0wMQ==",
      "RequestMethod": "PUT",
      "RequestBody": "{\r\n  \"properties\": {\r\n    \"template\": {\r\n      \"$schema\": \"http://schema.management.azure.com/schemas/2015-01-01/deploymentTemplate.json#\",\r\n      \"contentVersion\": \"1.0.0.0\",\r\n      \"parameters\": {\r\n        \"newStorageAccountName\": {\r\n          \"defaultValue\": \"testvmssnrpacc\",\r\n          \"type\": \"string\"\r\n        },\r\n        \"storageAccountDomain\": {\r\n          \"type\": \"string\",\r\n          \"defaultValue\": \"vmssnrptester\",\r\n          \"metadata\": {\r\n            \"description\": \"The domain of the storage account to be created.\"\r\n          }\r\n        },\r\n        \"adminUsername\": {\r\n          \"type\": \"string\",\r\n          \"defaultValue\": \"xplatuser\"\r\n        },\r\n        \"adminPassword\": {\r\n          \"type\": \"securestring\",\r\n          \"defaultValue\": \"Pa$$word2017\"\r\n        },\r\n        \"storageLocation\": {\r\n          \"type\": \"string\",\r\n          \"defaultValue\": \"Southeast Asia\",\r\n          \"metadata\": {\r\n            \"description\": \"Location to deploy\"\r\n          }\r\n        },\r\n        \"location\": {\r\n          \"type\": \"string\",\r\n          \"defaultValue\": \"Southeast Asia\",\r\n          \"metadata\": {\r\n            \"description\": \"Location to deploy all the resources in.\"\r\n          }\r\n        },\r\n        \"newDomainName\": {\r\n          \"type\": \"string\",\r\n          \"defaultValue\": \"testvmssnrpacc\"\r\n        },\r\n        \"vmssName\": {\r\n          \"type\": \"string\",\r\n          \"defaultValue\": \"vmssip\"\r\n        },\r\n        \"imagePublisher\": {\r\n          \"type\": \"string\",\r\n          \"defaultValue\": \"MicrosoftWindowsServer\",\r\n          \"metadata\": {\r\n            \"description\": \"Image Publisher\"\r\n          }\r\n        },\r\n        \"imageOffer\": {\r\n          \"type\": \"string\",\r\n          \"defaultValue\": \"WindowsServer\",\r\n          \"metadata\": {\r\n            \"description\": \"Image Offer\"\r\n          }\r\n        },\r\n        \"imageSKU\": {\r\n          \"type\": \"string\",\r\n          \"defaultValue\": \"2012-R2-Datacenter\",\r\n          \"metadata\": {\r\n            \"description\": \"Image SKU\"\r\n          }\r\n        },\r\n        \"instanceCount\": {\r\n          \"type\": \"string\",\r\n          \"defaultValue\": \"2\",\r\n          \"metadata\": {\r\n            \"description\": \"Number of VM instances\"\r\n          }\r\n        }\r\n      },\r\n      \"variables\": {\r\n        \"storageAccountType\": \"Standard_LRS\",\r\n        \"newStorageAccountName2\": \"[concat(parameters('newStorageAccountName'), '2')]\",\r\n        \"location\": \"[parameters('location')]\",\r\n        \"vnetName\": \"vnet1\",\r\n        \"pipName\": \"pip1\",\r\n        \"lbName\": \"lb1\",\r\n        \"nsgName\": \"nsg1\",\r\n        \"pipID\": \"[resourceId('Microsoft.Network/publicIPAddresses',variables('pipName'))]\",\r\n        \"lbID\": \"[resourceId('Microsoft.Network/loadBalancers',variables('lbName'))]\",\r\n        \"vnetID\": \"[resourceId('Microsoft.Network/virtualNetworks',variables('vnetName'))]\",\r\n        \"frontendIPConfigID\": \"[concat(variables('lbID'),'/frontendIPConfigurations/ip1')]\",\r\n        \"backendaddressPoolID\": \"[concat(variables('lbID'),'/backendAddressPools/addressPool1')]\",\r\n        \"inboundNatPoolID\": \"[concat(variables('lbID'),'/backendAddressPools/natPool1')]\",\r\n        \"subnetID\": \"[concat(variables('vnetID'),'/subnets/subnet1')]\"\r\n      },\r\n      \"resources\": [\r\n        {\r\n          \"type\": \"Microsoft.Storage/storageAccounts\",\r\n          \"name\": \"[parameters('newStorageAccountName')]\",\r\n          \"apiVersion\": \"2015-06-15\",\r\n          \"location\": \"[parameters('storageLocation')]\",\r\n          \"properties\": {\r\n            \"accountType\": \"[variables('storageAccountType')]\"\r\n          }\r\n        },\r\n        {\r\n          \"type\": \"Microsoft.Storage/storageAccounts\",\r\n          \"name\": \"[variables('newStorageAccountName2')]\",\r\n          \"apiVersion\": \"2015-06-15\",\r\n          \"location\": \"[parameters('storageLocation')]\",\r\n          \"properties\": {\r\n            \"accountType\": \"[variables('storageAccountType')]\"\r\n          }\r\n        },\r\n        {\r\n          \"apiVersion\": \"2015-06-15\",\r\n          \"type\": \"Microsoft.Network/publicIPAddresses\",\r\n          \"name\": \"[variables('pipName')]\",\r\n          \"location\": \"[variables('location')]\",\r\n          \"properties\": {\r\n            \"publicIPAllocationMethod\": \"Dynamic\"\r\n          }\r\n        },\r\n        {\r\n          \"apiVersion\": \"2015-06-15\",\r\n          \"type\": \"Microsoft.Network/virtualNetworks\",\r\n          \"name\": \"[variables('vnetName')]\",\r\n          \"location\": \"[variables('location')]\",\r\n          \"properties\": {\r\n            \"addressSpace\": {\r\n              \"addressPrefixes\": [\r\n                \"10.0.0.0/16\"\r\n              ]\r\n            },\r\n            \"subnets\": [\r\n              {\r\n                \"name\": \"subnet1\",\r\n                \"properties\": {\r\n                  \"addressPrefix\": \"10.0.0.0/24\"\r\n                }\r\n              }\r\n            ]\r\n          }\r\n        },\r\n        {\r\n          \"apiVersion\": \"2015-06-15\",\r\n          \"name\": \"[variables('lbName')]\",\r\n          \"type\": \"Microsoft.Network/loadBalancers\",\r\n          \"location\": \"[variables('location')]\",\r\n          \"dependsOn\": [\r\n            \"[concat('Microsoft.Network/publicIPAddresses/', variables('pipName'))]\"\r\n          ],\r\n          \"properties\": {\r\n            \"frontendIPConfigurations\": [\r\n              {\r\n                \"name\": \"ip1\",\r\n                \"properties\": {\r\n                  \"publicIPAddress\": {\r\n                    \"id\": \"[variables('pipID')]\"\r\n                  }\r\n                }\r\n              }\r\n            ],\r\n            \"backendAddressPools\": [\r\n              {\r\n                \"name\": \"addressPool1\"\r\n              }\r\n            ],\r\n            \"loadbalancingRules\": [\r\n              {\r\n                \"name\": \"lbrule1\",\r\n                \"properties\": {\r\n                  \"frontendIPConfiguration\": {\r\n                    \"id\": \"[variables('frontendIPConfigID')]\"\r\n                  },\r\n                  \"backendaddressPool\": {\r\n                    \"id\": \"[variables('backendaddressPoolID')]\"\r\n                  },\r\n                  \"protocol\": \"tcp\",\r\n                  \"frontendPort\": 80,\r\n                  \"backendPort\": 82\r\n                }\r\n              }\r\n            ],\r\n            \"inboundNatPools\": [\r\n              {\r\n                \"name\": \"natPool1\",\r\n                \"properties\": {\r\n                  \"frontendIPConfiguration\": {\r\n                    \"id\": \"[variables('frontendIPConfigID')]\"\r\n                  },\r\n                  \"protocol\": \"tcp\",\r\n                  \"frontendPortRangeStart\": 3389,\r\n                  \"frontendPortRangeEnd\": 4500,\r\n                  \"backendPort\": 3389\r\n                }\r\n              }\r\n            ]\r\n          }\r\n        },\r\n        {\r\n          \"apiVersion\": \"2015-06-15\",\r\n          \"location\": \"[variables('location')]\",\r\n          \"type\": \"Microsoft.Network/networkSecurityGroups\",\r\n          \"name\": \"[variables('nsgName')]\",\r\n          \"properties\": {\r\n            \"securityRules\": [\r\n              {\r\n                \"name\": \"ssh\",\r\n                \"properties\": {\r\n                  \"access\": \"Allow\",\r\n                  \"description\": \"Allow SSH\",\r\n                  \"destinationAddressPrefix\": \"*\",\r\n                  \"destinationPortRange\": \"22\",\r\n                  \"direction\": \"Inbound\",\r\n                  \"priority\": 201,\r\n                  \"protocol\": \"Tcp\",\r\n                  \"sourceAddressPrefix\": \"*\",\r\n                  \"sourcePortRange\": \"*\"\r\n                }\r\n              },\r\n              {\r\n                \"name\": \"swarm-listen-port\",\r\n                \"properties\": {\r\n                  \"access\": \"Allow\",\r\n                  \"description\": \"Allow 'swarm join' ingress to manager node\",\r\n                  \"destinationAddressPrefix\": \"10.0.0.0/24\",\r\n                  \"destinationPortRange\": \"2377\",\r\n                  \"direction\": \"Inbound\",\r\n                  \"priority\": 202,\r\n                  \"protocol\": \"Tcp\",\r\n                  \"sourceAddressPrefix\": \"10.0.0.0/24\",\r\n                  \"sourcePortRange\": \"*\"\r\n                }\r\n              },\r\n              {\r\n                \"name\": \"vxlan\",\r\n                \"properties\": {\r\n                  \"access\": \"Allow\",\r\n                  \"description\": \"Allow VXLan connection between nodes\",\r\n                  \"destinationAddressPrefix\": \"10.0.0.0/24\",\r\n                  \"destinationPortRange\": \"4789\",\r\n                  \"direction\": \"Inbound\",\r\n                  \"priority\": 203,\r\n                  \"protocol\": \"Udp\",\r\n                  \"sourceAddressPrefix\": \"10.0.0.0/24\",\r\n                  \"sourcePortRange\": \"*\"\r\n                }\r\n              },\r\n              {\r\n                \"name\": \"gossip\",\r\n                \"properties\": {\r\n                  \"access\": \"Allow\",\r\n                  \"description\": \"Serf communication to gossip between nodes\",\r\n                  \"destinationAddressPrefix\": \"10.0.0.0/24\",\r\n                  \"destinationPortRange\": \"7946\",\r\n                  \"direction\": \"Inbound\",\r\n                  \"priority\": 204,\r\n                  \"protocol\": \"*\",\r\n                  \"sourceAddressPrefix\": \"10.0.0.0/24\",\r\n                  \"sourcePortRange\": \"*\"\r\n                }\r\n              },\r\n              {\r\n                \"name\": \"diagnostics\",\r\n                \"properties\": {\r\n                  \"access\": \"Allow\",\r\n                  \"description\": \"Allow communication for the diagnostics server\",\r\n                  \"destinationAddressPrefix\": \"10.0.0.0/24\",\r\n                  \"destinationPortRange\": \"44554\",\r\n                  \"direction\": \"Inbound\",\r\n                  \"priority\": 205,\r\n                  \"protocol\": \"Tcp\",\r\n                  \"sourceAddressPrefix\": \"10.0.0.0/24\",\r\n                  \"sourcePortRange\": \"*\"\r\n                }\r\n              },\r\n              {\r\n                \"name\": \"ucp\",\r\n                \"properties\": {\r\n                  \"access\": \"Allow\",\r\n                  \"description\": \"Allow UCP\",\r\n                  \"destinationAddressPrefix\": \"*\",\r\n                  \"destinationPortRange\": \"8443\",\r\n                  \"direction\": \"Inbound\",\r\n                  \"priority\": 207,\r\n                  \"protocol\": \"Tcp\",\r\n                  \"sourceAddressPrefix\": \"*\",\r\n                  \"sourcePortRange\": \"*\"\r\n                }\r\n              },\r\n              {\r\n                \"name\": \"dtr\",\r\n                \"properties\": {\r\n                  \"access\": \"Allow\",\r\n                  \"description\": \"Allow DTR\",\r\n                  \"destinationAddressPrefix\": \"*\",\r\n                  \"destinationPortRange\": \"443\",\r\n                  \"direction\": \"Inbound\",\r\n                  \"priority\": 208,\r\n                  \"protocol\": \"Tcp\",\r\n                  \"sourceAddressPrefix\": \"*\",\r\n                  \"sourcePortRange\": \"*\"\r\n                }\r\n              }\r\n            ]\r\n          }\r\n        },\r\n        {\r\n          \"type\": \"Microsoft.Compute/virtualMachineScaleSets\",\r\n          \"apiVersion\": \"2017-03-30\",\r\n          \"name\": \"[parameters('vmSSName')]\",\r\n          \"location\": \"[variables('location')]\",\r\n          \"tags\": {\r\n            \"vmsstag1\": \"Myriad\"\r\n          },\r\n          \"dependsOn\": [\r\n            \"[concat('Microsoft.Storage/storageAccounts/', parameters('newStorageAccountName'))]\",\r\n            \"[concat('Microsoft.Storage/storageAccounts/', variables('newStorageAccountName2'))]\",\r\n            \"[concat('Microsoft.Network/virtualNetworks/', variables('vnetName'))]\",\r\n            \"[concat('Microsoft.Network/loadBalancers/', variables('lbName'))]\",\r\n            \"[concat('Microsoft.Network/networkSecurityGroups/', variables('nsgName'))]\"\r\n          ],\r\n          \"sku\": {\r\n            \"name\": \"Standard_A2\",\r\n            \"tier\": \"Standard\",\r\n            \"capacity\": \"[parameters('instanceCount')]\"\r\n          },\r\n          \"Properties\": {\r\n            \"upgradePolicy\": {\r\n              \"mode\": \"Automatic\"\r\n            },\r\n            \"virtualMachineProfile\": {\r\n              \"storageProfile\": {\r\n                \"osDisk\": {\r\n                  \"vhdContainers\": [\r\n                    \"[concat('https://', parameters('newStorageAccountName'), '.blob.core.windows.net', '/vmss1')]\",\r\n                    \"[concat('https://', variables('newStorageAccountName2'), '.blob.core.windows.net', '/vmss2')]\"\r\n                  ],\r\n                  \"name\": \"vmssosdisk\",\r\n                  \"caching\": \"ReadOnly\",\r\n                  \"createOption\": \"FromImage\"\r\n                },\r\n                \"imageReference\": {\r\n                  \"publisher\": \"[parameters('imagePublisher')]\",\r\n                  \"offer\": \"[parameters('imageOffer')]\",\r\n                  \"sku\": \"[parameters('imageSKU')]\",\r\n                  \"version\": \"latest\"\r\n                }\r\n              },\r\n              \"osProfile\": {\r\n                \"computerNamePrefix\": \"[parameters('vmSSName')]\",\r\n                \"adminUsername\": \"[parameters('adminUsername')]\",\r\n                \"adminPassword\": \"[parameters('adminPassword')]\"\r\n              },\r\n              \"networkProfile\": {\r\n                \"networkInterfaceConfigurations\": [\r\n                  {\r\n                    \"name\": \"nic1\",\r\n                    \"properties\": {\r\n                      \"primary\": \"true\",\r\n                      \"dnsSettings\": {\r\n                        \"dnsServers\": [\r\n                          \"10.0.0.6\"\r\n                        ]\r\n                      },\r\n                      \"ipConfigurations\": [\r\n                        {\r\n                          \"name\": \"ip1\",\r\n                          \"properties\": {\r\n                            \"subnet\": {\r\n                              \"id\": \"[concat('/subscriptions/', subscription().subscriptionId,'/resourceGroups/', resourceGroup().name, '/providers/Microsoft.Network/virtualNetworks/', variables('vnetName'), '/subnets/subnet1')]\"\r\n                            },\r\n                            \"publicipaddressconfiguration\": {\r\n                              \"name\": \"pub1\",\r\n                              \"properties\": {\r\n                                \"idleTimeoutInMinutes\": 10,\r\n                                \"dnsSettings\": {\r\n                                  \"domainNameLabel\": \"[parameters('newDomainName')]\"\r\n                                }\r\n                              }\r\n                            },\r\n                            \"loadBalancerInboundNatPools\": [\r\n                              {\r\n                                \"id\": \"[concat('/subscriptions/', subscription().subscriptionId,'/resourceGroups/', resourceGroup().name, '/providers/Microsoft.Network/loadBalancers/', variables('lbName'), '/inboundNatPools/natPool1')]\"\r\n                              }\r\n                            ],\r\n                            \"loadBalancerBackendAddressPools\": [\r\n                              {\r\n                                \"id\": \"[concat('/subscriptions/', subscription().subscriptionId,'/resourceGroups/', resourceGroup().name, '/providers/Microsoft.Network/loadBalancers/', variables('lbName'), '/backendAddressPools/addressPool1')]\"\r\n                              }\r\n                            ]\r\n                          }\r\n                        }\r\n                      ],\r\n                      \"networkSecurityGroup\": {\r\n                        \"id\": \"[concat('/subscriptions/', subscription().subscriptionId,'/resourceGroups/', resourceGroup().name, '/providers/Microsoft.Network/networkSecurityGroups/', variables('nsgName'))]\"\r\n                      }\r\n                    }\r\n                  }\r\n                ]\r\n              }\r\n            }\r\n          }\r\n        }\r\n      ]\r\n    },\r\n    \"mode\": \"Incremental\"\r\n  }\r\n}",
      "RequestHeaders": {
        "Content-Type": [
          "application/json; charset=utf-8"
        ],
        "Content-Length": [
          "15520"
        ],
        "x-ms-client-request-id": [
          "0e24ef45-d18d-4645-85d9-33b6521fd2c3"
        ],
        "accept-language": [
          "en-US"
        ],
=======
      "RequestUri": "/subscriptions/947d47b4-7883-4bb9-9d85-c5e8e2f572ce/resourcegroups/ps2175/providers/Microsoft.Resources/deployments/ps2175/operationStatuses/08586652903866582878?api-version=2016-09-01",
      "EncodedRequestUri": "L3N1YnNjcmlwdGlvbnMvOTQ3ZDQ3YjQtNzg4My00YmI5LTlkODUtYzVlOGUyZjU3MmNlL3Jlc291cmNlZ3JvdXBzL3BzMjE3NS9wcm92aWRlcnMvTWljcm9zb2Z0LlJlc291cmNlcy9kZXBsb3ltZW50cy9wczIxNzUvb3BlcmF0aW9uU3RhdHVzZXMvMDg1ODY2NTI5MDM4NjY1ODI4Nzg/YXBpLXZlcnNpb249MjAxNi0wOS0wMQ==",
      "RequestMethod": "GET",
      "RequestBody": "",
      "RequestHeaders": {
>>>>>>> f160aee6
        "User-Agent": [
          "FxVersion/4.7.3132.0",
          "OSName/Windows10Enterprise",
          "OSVersion/6.3.17134",
          "Microsoft.Azure.Management.Internal.Resources.ResourceManagementClient/4.1.0"
        ]
      },
<<<<<<< HEAD
      "ResponseBody": "{\r\n  \"id\": \"/subscriptions/d2ad5196-2292-4080-b209-ce4399b0a807/resourceGroups/ps7324/providers/Microsoft.Resources/deployments/ps7324\",\r\n  \"name\": \"ps7324\",\r\n  \"properties\": {\r\n    \"templateHash\": \"11579330200918884840\",\r\n    \"parameters\": {\r\n      \"newStorageAccountName\": {\r\n        \"type\": \"String\",\r\n        \"value\": \"testvmssnrpacc\"\r\n      },\r\n      \"storageAccountDomain\": {\r\n        \"type\": \"String\",\r\n        \"value\": \"vmssnrptester\"\r\n      },\r\n      \"adminUsername\": {\r\n        \"type\": \"String\",\r\n        \"value\": \"xplatuser\"\r\n      },\r\n      \"adminPassword\": {\r\n        \"type\": \"SecureString\"\r\n      },\r\n      \"storageLocation\": {\r\n        \"type\": \"String\",\r\n        \"value\": \"Southeast Asia\"\r\n      },\r\n      \"location\": {\r\n        \"type\": \"String\",\r\n        \"value\": \"Southeast Asia\"\r\n      },\r\n      \"newDomainName\": {\r\n        \"type\": \"String\",\r\n        \"value\": \"testvmssnrpacc\"\r\n      },\r\n      \"vmssName\": {\r\n        \"type\": \"String\",\r\n        \"value\": \"vmssip\"\r\n      },\r\n      \"imagePublisher\": {\r\n        \"type\": \"String\",\r\n        \"value\": \"MicrosoftWindowsServer\"\r\n      },\r\n      \"imageOffer\": {\r\n        \"type\": \"String\",\r\n        \"value\": \"WindowsServer\"\r\n      },\r\n      \"imageSKU\": {\r\n        \"type\": \"String\",\r\n        \"value\": \"2012-R2-Datacenter\"\r\n      },\r\n      \"instanceCount\": {\r\n        \"type\": \"String\",\r\n        \"value\": \"2\"\r\n      }\r\n    },\r\n    \"mode\": \"Incremental\",\r\n    \"provisioningState\": \"Accepted\",\r\n    \"timestamp\": \"2018-09-08T04:33:17.5026947Z\",\r\n    \"duration\": \"PT2.6346644S\",\r\n    \"correlationId\": \"3ff60b6b-85ae-48a8-9c91-a2af2b195f37\",\r\n    \"providers\": [\r\n      {\r\n        \"namespace\": \"Microsoft.Storage\",\r\n        \"resourceTypes\": [\r\n          {\r\n            \"resourceType\": \"storageAccounts\",\r\n            \"locations\": [\r\n              \"southeastasia\"\r\n            ]\r\n          }\r\n        ]\r\n      },\r\n      {\r\n        \"namespace\": \"Microsoft.Network\",\r\n        \"resourceTypes\": [\r\n          {\r\n            \"resourceType\": \"publicIPAddresses\",\r\n            \"locations\": [\r\n              \"southeastasia\"\r\n            ]\r\n          },\r\n          {\r\n            \"resourceType\": \"virtualNetworks\",\r\n            \"locations\": [\r\n              \"southeastasia\"\r\n            ]\r\n          },\r\n          {\r\n            \"resourceType\": \"loadBalancers\",\r\n            \"locations\": [\r\n              \"southeastasia\"\r\n            ]\r\n          },\r\n          {\r\n            \"resourceType\": \"networkSecurityGroups\",\r\n            \"locations\": [\r\n              \"southeastasia\"\r\n            ]\r\n          }\r\n        ]\r\n      },\r\n      {\r\n        \"namespace\": \"Microsoft.Compute\",\r\n        \"resourceTypes\": [\r\n          {\r\n            \"resourceType\": \"virtualMachineScaleSets\",\r\n            \"locations\": [\r\n              \"southeastasia\"\r\n            ]\r\n          }\r\n        ]\r\n      }\r\n    ],\r\n    \"dependencies\": [\r\n      {\r\n        \"dependsOn\": [\r\n          {\r\n            \"id\": \"/subscriptions/d2ad5196-2292-4080-b209-ce4399b0a807/resourceGroups/ps7324/providers/Microsoft.Network/publicIPAddresses/pip1\",\r\n            \"resourceType\": \"Microsoft.Network/publicIPAddresses\",\r\n            \"resourceName\": \"pip1\"\r\n          }\r\n        ],\r\n        \"id\": \"/subscriptions/d2ad5196-2292-4080-b209-ce4399b0a807/resourceGroups/ps7324/providers/Microsoft.Network/loadBalancers/lb1\",\r\n        \"resourceType\": \"Microsoft.Network/loadBalancers\",\r\n        \"resourceName\": \"lb1\"\r\n      },\r\n      {\r\n        \"dependsOn\": [\r\n          {\r\n            \"id\": \"/subscriptions/d2ad5196-2292-4080-b209-ce4399b0a807/resourceGroups/ps7324/providers/Microsoft.Storage/storageAccounts/testvmssnrpacc\",\r\n            \"resourceType\": \"Microsoft.Storage/storageAccounts\",\r\n            \"resourceName\": \"testvmssnrpacc\"\r\n          },\r\n          {\r\n            \"id\": \"/subscriptions/d2ad5196-2292-4080-b209-ce4399b0a807/resourceGroups/ps7324/providers/Microsoft.Storage/storageAccounts/testvmssnrpacc2\",\r\n            \"resourceType\": \"Microsoft.Storage/storageAccounts\",\r\n            \"resourceName\": \"testvmssnrpacc2\"\r\n          },\r\n          {\r\n            \"id\": \"/subscriptions/d2ad5196-2292-4080-b209-ce4399b0a807/resourceGroups/ps7324/providers/Microsoft.Network/virtualNetworks/vnet1\",\r\n            \"resourceType\": \"Microsoft.Network/virtualNetworks\",\r\n            \"resourceName\": \"vnet1\"\r\n          },\r\n          {\r\n            \"id\": \"/subscriptions/d2ad5196-2292-4080-b209-ce4399b0a807/resourceGroups/ps7324/providers/Microsoft.Network/loadBalancers/lb1\",\r\n            \"resourceType\": \"Microsoft.Network/loadBalancers\",\r\n            \"resourceName\": \"lb1\"\r\n          },\r\n          {\r\n            \"id\": \"/subscriptions/d2ad5196-2292-4080-b209-ce4399b0a807/resourceGroups/ps7324/providers/Microsoft.Network/networkSecurityGroups/nsg1\",\r\n            \"resourceType\": \"Microsoft.Network/networkSecurityGroups\",\r\n            \"resourceName\": \"nsg1\"\r\n          }\r\n        ],\r\n        \"id\": \"/subscriptions/d2ad5196-2292-4080-b209-ce4399b0a807/resourceGroups/ps7324/providers/Microsoft.Compute/virtualMachineScaleSets/vmssip\",\r\n        \"resourceType\": \"Microsoft.Compute/virtualMachineScaleSets\",\r\n        \"resourceName\": \"vmssip\"\r\n      }\r\n    ]\r\n  }\r\n}",
      "ResponseHeaders": {
        "Content-Length": [
          "3391"
=======
      "ResponseBody": "{\r\n  \"status\": \"Running\"\r\n}",
      "ResponseHeaders": {
        "Content-Length": [
          "20"
>>>>>>> f160aee6
        ],
        "Content-Type": [
          "application/json; charset=utf-8"
        ],
        "Expires": [
          "-1"
        ],
        "Pragma": [
          "no-cache"
        ],
<<<<<<< HEAD
        "Azure-AsyncOperation": [
          "https://brazilus.management.azure.com/subscriptions/d2ad5196-2292-4080-b209-ce4399b0a807/resourcegroups/ps7324/providers/Microsoft.Resources/deployments/ps7324/operationStatuses/08586652256906096334?api-version=2016-09-01"
        ],
        "x-ms-ratelimit-remaining-subscription-writes": [
          "1192"
        ],
        "x-ms-request-id": [
          "3ff60b6b-85ae-48a8-9c91-a2af2b195f37"
        ],
        "x-ms-correlation-request-id": [
          "3ff60b6b-85ae-48a8-9c91-a2af2b195f37"
        ],
        "x-ms-routing-request-id": [
          "BRAZILUS:20180908T043317Z:3ff60b6b-85ae-48a8-9c91-a2af2b195f37"
=======
        "x-ms-ratelimit-remaining-subscription-reads": [
          "11865"
        ],
        "x-ms-request-id": [
          "e1c2285a-928b-4262-aae8-c52b38d493bd"
        ],
        "x-ms-correlation-request-id": [
          "e1c2285a-928b-4262-aae8-c52b38d493bd"
        ],
        "x-ms-routing-request-id": [
          "BRAZILUS:20180907T103531Z:e1c2285a-928b-4262-aae8-c52b38d493bd"
>>>>>>> f160aee6
        ],
        "Strict-Transport-Security": [
          "max-age=31536000; includeSubDomains"
        ],
        "X-Content-Type-Options": [
          "nosniff"
        ],
        "Cache-Control": [
          "no-cache"
        ],
        "Date": [
<<<<<<< HEAD
          "Sat, 08 Sep 2018 04:33:17 GMT"
=======
          "Fri, 07 Sep 2018 10:35:31 GMT"
>>>>>>> f160aee6
        ]
      },
      "StatusCode": 200
    },
    {
<<<<<<< HEAD
      "RequestUri": "/subscriptions/d2ad5196-2292-4080-b209-ce4399b0a807/resourcegroups/ps7324/providers/Microsoft.Resources/deployments/ps7324/operationStatuses/08586652256906096334?api-version=2016-09-01",
      "EncodedRequestUri": "L3N1YnNjcmlwdGlvbnMvZDJhZDUxOTYtMjI5Mi00MDgwLWIyMDktY2U0Mzk5YjBhODA3L3Jlc291cmNlZ3JvdXBzL3BzNzMyNC9wcm92aWRlcnMvTWljcm9zb2Z0LlJlc291cmNlcy9kZXBsb3ltZW50cy9wczczMjQvb3BlcmF0aW9uU3RhdHVzZXMvMDg1ODY2NTIyNTY5MDYwOTYzMzQ/YXBpLXZlcnNpb249MjAxNi0wOS0wMQ==",
=======
      "RequestUri": "/subscriptions/947d47b4-7883-4bb9-9d85-c5e8e2f572ce/resourcegroups/ps2175/providers/Microsoft.Resources/deployments/ps2175/operationStatuses/08586652903866582878?api-version=2016-09-01",
      "EncodedRequestUri": "L3N1YnNjcmlwdGlvbnMvOTQ3ZDQ3YjQtNzg4My00YmI5LTlkODUtYzVlOGUyZjU3MmNlL3Jlc291cmNlZ3JvdXBzL3BzMjE3NS9wcm92aWRlcnMvTWljcm9zb2Z0LlJlc291cmNlcy9kZXBsb3ltZW50cy9wczIxNzUvb3BlcmF0aW9uU3RhdHVzZXMvMDg1ODY2NTI5MDM4NjY1ODI4Nzg/YXBpLXZlcnNpb249MjAxNi0wOS0wMQ==",
>>>>>>> f160aee6
      "RequestMethod": "GET",
      "RequestBody": "",
      "RequestHeaders": {
        "User-Agent": [
          "FxVersion/4.7.3132.0",
          "OSName/Windows10Enterprise",
          "OSVersion/6.3.17134",
          "Microsoft.Azure.Management.Internal.Resources.ResourceManagementClient/4.1.0"
        ]
      },
      "ResponseBody": "{\r\n  \"status\": \"Running\"\r\n}",
      "ResponseHeaders": {
        "Content-Length": [
          "20"
        ],
        "Content-Type": [
          "application/json; charset=utf-8"
        ],
        "Expires": [
          "-1"
        ],
        "Pragma": [
          "no-cache"
        ],
        "x-ms-ratelimit-remaining-subscription-reads": [
<<<<<<< HEAD
          "11958"
        ],
        "x-ms-request-id": [
          "32633de3-ef7d-4c38-909b-7d8550b9c689"
        ],
        "x-ms-correlation-request-id": [
          "32633de3-ef7d-4c38-909b-7d8550b9c689"
        ],
        "x-ms-routing-request-id": [
          "BRAZILUS:20180908T043347Z:32633de3-ef7d-4c38-909b-7d8550b9c689"
=======
          "11864"
        ],
        "x-ms-request-id": [
          "1835910b-2246-47a4-90ea-1d06271dbd57"
        ],
        "x-ms-correlation-request-id": [
          "1835910b-2246-47a4-90ea-1d06271dbd57"
        ],
        "x-ms-routing-request-id": [
          "BRAZILUS:20180907T103601Z:1835910b-2246-47a4-90ea-1d06271dbd57"
>>>>>>> f160aee6
        ],
        "Strict-Transport-Security": [
          "max-age=31536000; includeSubDomains"
        ],
        "X-Content-Type-Options": [
          "nosniff"
        ],
        "Cache-Control": [
          "no-cache"
        ],
        "Date": [
<<<<<<< HEAD
          "Sat, 08 Sep 2018 04:33:47 GMT"
=======
          "Fri, 07 Sep 2018 10:36:01 GMT"
>>>>>>> f160aee6
        ]
      },
      "StatusCode": 200
    },
    {
<<<<<<< HEAD
      "RequestUri": "/subscriptions/d2ad5196-2292-4080-b209-ce4399b0a807/resourcegroups/ps7324/providers/Microsoft.Resources/deployments/ps7324/operationStatuses/08586652256906096334?api-version=2016-09-01",
      "EncodedRequestUri": "L3N1YnNjcmlwdGlvbnMvZDJhZDUxOTYtMjI5Mi00MDgwLWIyMDktY2U0Mzk5YjBhODA3L3Jlc291cmNlZ3JvdXBzL3BzNzMyNC9wcm92aWRlcnMvTWljcm9zb2Z0LlJlc291cmNlcy9kZXBsb3ltZW50cy9wczczMjQvb3BlcmF0aW9uU3RhdHVzZXMvMDg1ODY2NTIyNTY5MDYwOTYzMzQ/YXBpLXZlcnNpb249MjAxNi0wOS0wMQ==",
=======
      "RequestUri": "/subscriptions/947d47b4-7883-4bb9-9d85-c5e8e2f572ce/resourcegroups/ps2175/providers/Microsoft.Resources/deployments/ps2175/operationStatuses/08586652903866582878?api-version=2016-09-01",
      "EncodedRequestUri": "L3N1YnNjcmlwdGlvbnMvOTQ3ZDQ3YjQtNzg4My00YmI5LTlkODUtYzVlOGUyZjU3MmNlL3Jlc291cmNlZ3JvdXBzL3BzMjE3NS9wcm92aWRlcnMvTWljcm9zb2Z0LlJlc291cmNlcy9kZXBsb3ltZW50cy9wczIxNzUvb3BlcmF0aW9uU3RhdHVzZXMvMDg1ODY2NTI5MDM4NjY1ODI4Nzg/YXBpLXZlcnNpb249MjAxNi0wOS0wMQ==",
>>>>>>> f160aee6
      "RequestMethod": "GET",
      "RequestBody": "",
      "RequestHeaders": {
        "User-Agent": [
          "FxVersion/4.7.3132.0",
          "OSName/Windows10Enterprise",
          "OSVersion/6.3.17134",
          "Microsoft.Azure.Management.Internal.Resources.ResourceManagementClient/4.1.0"
        ]
      },
      "ResponseBody": "{\r\n  \"status\": \"Running\"\r\n}",
      "ResponseHeaders": {
        "Content-Length": [
          "20"
        ],
        "Content-Type": [
          "application/json; charset=utf-8"
        ],
        "Expires": [
          "-1"
        ],
        "Pragma": [
          "no-cache"
        ],
        "x-ms-ratelimit-remaining-subscription-reads": [
<<<<<<< HEAD
          "11957"
        ],
        "x-ms-request-id": [
          "96423da6-f9e2-4de7-9dc3-3167310c5386"
        ],
        "x-ms-correlation-request-id": [
          "96423da6-f9e2-4de7-9dc3-3167310c5386"
        ],
        "x-ms-routing-request-id": [
          "BRAZILUS:20180908T043418Z:96423da6-f9e2-4de7-9dc3-3167310c5386"
=======
          "11863"
        ],
        "x-ms-request-id": [
          "f7b46825-81b2-401b-bbb0-d20155e7ebca"
        ],
        "x-ms-correlation-request-id": [
          "f7b46825-81b2-401b-bbb0-d20155e7ebca"
        ],
        "x-ms-routing-request-id": [
          "BRAZILUS:20180907T103631Z:f7b46825-81b2-401b-bbb0-d20155e7ebca"
>>>>>>> f160aee6
        ],
        "Strict-Transport-Security": [
          "max-age=31536000; includeSubDomains"
        ],
        "X-Content-Type-Options": [
          "nosniff"
        ],
        "Cache-Control": [
          "no-cache"
        ],
        "Date": [
<<<<<<< HEAD
          "Sat, 08 Sep 2018 04:34:17 GMT"
=======
          "Fri, 07 Sep 2018 10:36:31 GMT"
>>>>>>> f160aee6
        ]
      },
      "StatusCode": 200
    },
    {
<<<<<<< HEAD
      "RequestUri": "/subscriptions/d2ad5196-2292-4080-b209-ce4399b0a807/resourcegroups/ps7324/providers/Microsoft.Resources/deployments/ps7324/operationStatuses/08586652256906096334?api-version=2016-09-01",
      "EncodedRequestUri": "L3N1YnNjcmlwdGlvbnMvZDJhZDUxOTYtMjI5Mi00MDgwLWIyMDktY2U0Mzk5YjBhODA3L3Jlc291cmNlZ3JvdXBzL3BzNzMyNC9wcm92aWRlcnMvTWljcm9zb2Z0LlJlc291cmNlcy9kZXBsb3ltZW50cy9wczczMjQvb3BlcmF0aW9uU3RhdHVzZXMvMDg1ODY2NTIyNTY5MDYwOTYzMzQ/YXBpLXZlcnNpb249MjAxNi0wOS0wMQ==",
=======
      "RequestUri": "/subscriptions/947d47b4-7883-4bb9-9d85-c5e8e2f572ce/resourcegroups/ps2175/providers/Microsoft.Resources/deployments/ps2175/operationStatuses/08586652903866582878?api-version=2016-09-01",
      "EncodedRequestUri": "L3N1YnNjcmlwdGlvbnMvOTQ3ZDQ3YjQtNzg4My00YmI5LTlkODUtYzVlOGUyZjU3MmNlL3Jlc291cmNlZ3JvdXBzL3BzMjE3NS9wcm92aWRlcnMvTWljcm9zb2Z0LlJlc291cmNlcy9kZXBsb3ltZW50cy9wczIxNzUvb3BlcmF0aW9uU3RhdHVzZXMvMDg1ODY2NTI5MDM4NjY1ODI4Nzg/YXBpLXZlcnNpb249MjAxNi0wOS0wMQ==",
>>>>>>> f160aee6
      "RequestMethod": "GET",
      "RequestBody": "",
      "RequestHeaders": {
        "User-Agent": [
          "FxVersion/4.7.3132.0",
          "OSName/Windows10Enterprise",
          "OSVersion/6.3.17134",
          "Microsoft.Azure.Management.Internal.Resources.ResourceManagementClient/4.1.0"
        ]
      },
      "ResponseBody": "{\r\n  \"status\": \"Running\"\r\n}",
      "ResponseHeaders": {
        "Content-Length": [
          "20"
        ],
        "Content-Type": [
          "application/json; charset=utf-8"
        ],
        "Expires": [
          "-1"
        ],
        "Pragma": [
          "no-cache"
        ],
        "x-ms-ratelimit-remaining-subscription-reads": [
<<<<<<< HEAD
          "11956"
        ],
        "x-ms-request-id": [
          "5a144165-fb55-40fc-b563-a4c859871540"
        ],
        "x-ms-correlation-request-id": [
          "5a144165-fb55-40fc-b563-a4c859871540"
        ],
        "x-ms-routing-request-id": [
          "BRAZILUS:20180908T043448Z:5a144165-fb55-40fc-b563-a4c859871540"
=======
          "11862"
        ],
        "x-ms-request-id": [
          "bae0e4c9-9517-47c7-b6c4-188df8dacc1c"
        ],
        "x-ms-correlation-request-id": [
          "bae0e4c9-9517-47c7-b6c4-188df8dacc1c"
        ],
        "x-ms-routing-request-id": [
          "BRAZILUS:20180907T103701Z:bae0e4c9-9517-47c7-b6c4-188df8dacc1c"
>>>>>>> f160aee6
        ],
        "Strict-Transport-Security": [
          "max-age=31536000; includeSubDomains"
        ],
        "X-Content-Type-Options": [
          "nosniff"
        ],
        "Cache-Control": [
          "no-cache"
        ],
        "Date": [
<<<<<<< HEAD
          "Sat, 08 Sep 2018 04:34:47 GMT"
=======
          "Fri, 07 Sep 2018 10:37:01 GMT"
>>>>>>> f160aee6
        ]
      },
      "StatusCode": 200
    },
    {
<<<<<<< HEAD
      "RequestUri": "/subscriptions/d2ad5196-2292-4080-b209-ce4399b0a807/resourcegroups/ps7324/providers/Microsoft.Resources/deployments/ps7324/operationStatuses/08586652256906096334?api-version=2016-09-01",
      "EncodedRequestUri": "L3N1YnNjcmlwdGlvbnMvZDJhZDUxOTYtMjI5Mi00MDgwLWIyMDktY2U0Mzk5YjBhODA3L3Jlc291cmNlZ3JvdXBzL3BzNzMyNC9wcm92aWRlcnMvTWljcm9zb2Z0LlJlc291cmNlcy9kZXBsb3ltZW50cy9wczczMjQvb3BlcmF0aW9uU3RhdHVzZXMvMDg1ODY2NTIyNTY5MDYwOTYzMzQ/YXBpLXZlcnNpb249MjAxNi0wOS0wMQ==",
=======
      "RequestUri": "/subscriptions/947d47b4-7883-4bb9-9d85-c5e8e2f572ce/resourcegroups/ps2175/providers/Microsoft.Resources/deployments/ps2175/operationStatuses/08586652903866582878?api-version=2016-09-01",
      "EncodedRequestUri": "L3N1YnNjcmlwdGlvbnMvOTQ3ZDQ3YjQtNzg4My00YmI5LTlkODUtYzVlOGUyZjU3MmNlL3Jlc291cmNlZ3JvdXBzL3BzMjE3NS9wcm92aWRlcnMvTWljcm9zb2Z0LlJlc291cmNlcy9kZXBsb3ltZW50cy9wczIxNzUvb3BlcmF0aW9uU3RhdHVzZXMvMDg1ODY2NTI5MDM4NjY1ODI4Nzg/YXBpLXZlcnNpb249MjAxNi0wOS0wMQ==",
>>>>>>> f160aee6
      "RequestMethod": "GET",
      "RequestBody": "",
      "RequestHeaders": {
        "User-Agent": [
          "FxVersion/4.7.3132.0",
          "OSName/Windows10Enterprise",
          "OSVersion/6.3.17134",
          "Microsoft.Azure.Management.Internal.Resources.ResourceManagementClient/4.1.0"
        ]
      },
      "ResponseBody": "{\r\n  \"status\": \"Running\"\r\n}",
      "ResponseHeaders": {
        "Content-Length": [
          "20"
        ],
        "Content-Type": [
          "application/json; charset=utf-8"
        ],
        "Expires": [
          "-1"
        ],
        "Pragma": [
          "no-cache"
        ],
        "x-ms-ratelimit-remaining-subscription-reads": [
<<<<<<< HEAD
          "11955"
        ],
        "x-ms-request-id": [
          "fafb9310-3623-4221-a1ab-1aa4712bfc4b"
        ],
        "x-ms-correlation-request-id": [
          "fafb9310-3623-4221-a1ab-1aa4712bfc4b"
        ],
        "x-ms-routing-request-id": [
          "BRAZILUS:20180908T043518Z:fafb9310-3623-4221-a1ab-1aa4712bfc4b"
=======
          "11861"
        ],
        "x-ms-request-id": [
          "56ad5b5b-960d-48b8-b6a0-2e1341ef0bd3"
        ],
        "x-ms-correlation-request-id": [
          "56ad5b5b-960d-48b8-b6a0-2e1341ef0bd3"
        ],
        "x-ms-routing-request-id": [
          "BRAZILUS:20180907T103732Z:56ad5b5b-960d-48b8-b6a0-2e1341ef0bd3"
>>>>>>> f160aee6
        ],
        "Strict-Transport-Security": [
          "max-age=31536000; includeSubDomains"
        ],
        "X-Content-Type-Options": [
          "nosniff"
        ],
        "Cache-Control": [
          "no-cache"
        ],
        "Date": [
<<<<<<< HEAD
          "Sat, 08 Sep 2018 04:35:17 GMT"
=======
          "Fri, 07 Sep 2018 10:37:31 GMT"
>>>>>>> f160aee6
        ]
      },
      "StatusCode": 200
    },
    {
<<<<<<< HEAD
      "RequestUri": "/subscriptions/d2ad5196-2292-4080-b209-ce4399b0a807/resourcegroups/ps7324/providers/Microsoft.Resources/deployments/ps7324/operationStatuses/08586652256906096334?api-version=2016-09-01",
      "EncodedRequestUri": "L3N1YnNjcmlwdGlvbnMvZDJhZDUxOTYtMjI5Mi00MDgwLWIyMDktY2U0Mzk5YjBhODA3L3Jlc291cmNlZ3JvdXBzL3BzNzMyNC9wcm92aWRlcnMvTWljcm9zb2Z0LlJlc291cmNlcy9kZXBsb3ltZW50cy9wczczMjQvb3BlcmF0aW9uU3RhdHVzZXMvMDg1ODY2NTIyNTY5MDYwOTYzMzQ/YXBpLXZlcnNpb249MjAxNi0wOS0wMQ==",
=======
      "RequestUri": "/subscriptions/947d47b4-7883-4bb9-9d85-c5e8e2f572ce/resourcegroups/ps2175/providers/Microsoft.Resources/deployments/ps2175/operationStatuses/08586652903866582878?api-version=2016-09-01",
      "EncodedRequestUri": "L3N1YnNjcmlwdGlvbnMvOTQ3ZDQ3YjQtNzg4My00YmI5LTlkODUtYzVlOGUyZjU3MmNlL3Jlc291cmNlZ3JvdXBzL3BzMjE3NS9wcm92aWRlcnMvTWljcm9zb2Z0LlJlc291cmNlcy9kZXBsb3ltZW50cy9wczIxNzUvb3BlcmF0aW9uU3RhdHVzZXMvMDg1ODY2NTI5MDM4NjY1ODI4Nzg/YXBpLXZlcnNpb249MjAxNi0wOS0wMQ==",
>>>>>>> f160aee6
      "RequestMethod": "GET",
      "RequestBody": "",
      "RequestHeaders": {
        "User-Agent": [
          "FxVersion/4.7.3132.0",
          "OSName/Windows10Enterprise",
          "OSVersion/6.3.17134",
          "Microsoft.Azure.Management.Internal.Resources.ResourceManagementClient/4.1.0"
        ]
      },
      "ResponseBody": "{\r\n  \"status\": \"Running\"\r\n}",
      "ResponseHeaders": {
        "Content-Length": [
          "20"
        ],
        "Content-Type": [
          "application/json; charset=utf-8"
        ],
        "Expires": [
          "-1"
        ],
        "Pragma": [
          "no-cache"
        ],
        "x-ms-ratelimit-remaining-subscription-reads": [
<<<<<<< HEAD
          "11954"
        ],
        "x-ms-request-id": [
          "2a315441-8f8e-4704-9861-3c1e227f220c"
        ],
        "x-ms-correlation-request-id": [
          "2a315441-8f8e-4704-9861-3c1e227f220c"
        ],
        "x-ms-routing-request-id": [
          "BRAZILUS:20180908T043548Z:2a315441-8f8e-4704-9861-3c1e227f220c"
=======
          "11860"
        ],
        "x-ms-request-id": [
          "c00b0cec-00af-4b67-adfd-91d1d69ec603"
        ],
        "x-ms-correlation-request-id": [
          "c00b0cec-00af-4b67-adfd-91d1d69ec603"
        ],
        "x-ms-routing-request-id": [
          "BRAZILUS:20180907T103802Z:c00b0cec-00af-4b67-adfd-91d1d69ec603"
>>>>>>> f160aee6
        ],
        "Strict-Transport-Security": [
          "max-age=31536000; includeSubDomains"
        ],
        "X-Content-Type-Options": [
          "nosniff"
        ],
        "Cache-Control": [
          "no-cache"
        ],
        "Date": [
<<<<<<< HEAD
          "Sat, 08 Sep 2018 04:35:47 GMT"
=======
          "Fri, 07 Sep 2018 10:38:02 GMT"
>>>>>>> f160aee6
        ]
      },
      "StatusCode": 200
    },
    {
<<<<<<< HEAD
      "RequestUri": "/subscriptions/d2ad5196-2292-4080-b209-ce4399b0a807/resourcegroups/ps7324/providers/Microsoft.Resources/deployments/ps7324/operationStatuses/08586652256906096334?api-version=2016-09-01",
      "EncodedRequestUri": "L3N1YnNjcmlwdGlvbnMvZDJhZDUxOTYtMjI5Mi00MDgwLWIyMDktY2U0Mzk5YjBhODA3L3Jlc291cmNlZ3JvdXBzL3BzNzMyNC9wcm92aWRlcnMvTWljcm9zb2Z0LlJlc291cmNlcy9kZXBsb3ltZW50cy9wczczMjQvb3BlcmF0aW9uU3RhdHVzZXMvMDg1ODY2NTIyNTY5MDYwOTYzMzQ/YXBpLXZlcnNpb249MjAxNi0wOS0wMQ==",
=======
      "RequestUri": "/subscriptions/947d47b4-7883-4bb9-9d85-c5e8e2f572ce/resourcegroups/ps2175/providers/Microsoft.Resources/deployments/ps2175/operationStatuses/08586652903866582878?api-version=2016-09-01",
      "EncodedRequestUri": "L3N1YnNjcmlwdGlvbnMvOTQ3ZDQ3YjQtNzg4My00YmI5LTlkODUtYzVlOGUyZjU3MmNlL3Jlc291cmNlZ3JvdXBzL3BzMjE3NS9wcm92aWRlcnMvTWljcm9zb2Z0LlJlc291cmNlcy9kZXBsb3ltZW50cy9wczIxNzUvb3BlcmF0aW9uU3RhdHVzZXMvMDg1ODY2NTI5MDM4NjY1ODI4Nzg/YXBpLXZlcnNpb249MjAxNi0wOS0wMQ==",
>>>>>>> f160aee6
      "RequestMethod": "GET",
      "RequestBody": "",
      "RequestHeaders": {
        "User-Agent": [
          "FxVersion/4.7.3132.0",
          "OSName/Windows10Enterprise",
          "OSVersion/6.3.17134",
          "Microsoft.Azure.Management.Internal.Resources.ResourceManagementClient/4.1.0"
        ]
      },
      "ResponseBody": "{\r\n  \"status\": \"Running\"\r\n}",
      "ResponseHeaders": {
        "Content-Length": [
          "20"
        ],
        "Content-Type": [
          "application/json; charset=utf-8"
        ],
        "Expires": [
          "-1"
        ],
        "Pragma": [
          "no-cache"
        ],
        "x-ms-ratelimit-remaining-subscription-reads": [
<<<<<<< HEAD
          "11953"
        ],
        "x-ms-request-id": [
          "1b488c4e-c9d0-4af8-9954-3f95b8fdd773"
        ],
        "x-ms-correlation-request-id": [
          "1b488c4e-c9d0-4af8-9954-3f95b8fdd773"
        ],
        "x-ms-routing-request-id": [
          "BRAZILUS:20180908T043618Z:1b488c4e-c9d0-4af8-9954-3f95b8fdd773"
=======
          "11859"
        ],
        "x-ms-request-id": [
          "f4930917-45d5-44e2-8d74-dee39b68ef52"
        ],
        "x-ms-correlation-request-id": [
          "f4930917-45d5-44e2-8d74-dee39b68ef52"
        ],
        "x-ms-routing-request-id": [
          "BRAZILUS:20180907T103832Z:f4930917-45d5-44e2-8d74-dee39b68ef52"
>>>>>>> f160aee6
        ],
        "Strict-Transport-Security": [
          "max-age=31536000; includeSubDomains"
        ],
        "X-Content-Type-Options": [
          "nosniff"
        ],
        "Cache-Control": [
          "no-cache"
        ],
        "Date": [
<<<<<<< HEAD
          "Sat, 08 Sep 2018 04:36:18 GMT"
=======
          "Fri, 07 Sep 2018 10:38:31 GMT"
>>>>>>> f160aee6
        ]
      },
      "StatusCode": 200
    },
    {
<<<<<<< HEAD
      "RequestUri": "/subscriptions/d2ad5196-2292-4080-b209-ce4399b0a807/resourcegroups/ps7324/providers/Microsoft.Resources/deployments/ps7324/operationStatuses/08586652256906096334?api-version=2016-09-01",
      "EncodedRequestUri": "L3N1YnNjcmlwdGlvbnMvZDJhZDUxOTYtMjI5Mi00MDgwLWIyMDktY2U0Mzk5YjBhODA3L3Jlc291cmNlZ3JvdXBzL3BzNzMyNC9wcm92aWRlcnMvTWljcm9zb2Z0LlJlc291cmNlcy9kZXBsb3ltZW50cy9wczczMjQvb3BlcmF0aW9uU3RhdHVzZXMvMDg1ODY2NTIyNTY5MDYwOTYzMzQ/YXBpLXZlcnNpb249MjAxNi0wOS0wMQ==",
=======
      "RequestUri": "/subscriptions/947d47b4-7883-4bb9-9d85-c5e8e2f572ce/resourcegroups/ps2175/providers/Microsoft.Resources/deployments/ps2175/operationStatuses/08586652903866582878?api-version=2016-09-01",
      "EncodedRequestUri": "L3N1YnNjcmlwdGlvbnMvOTQ3ZDQ3YjQtNzg4My00YmI5LTlkODUtYzVlOGUyZjU3MmNlL3Jlc291cmNlZ3JvdXBzL3BzMjE3NS9wcm92aWRlcnMvTWljcm9zb2Z0LlJlc291cmNlcy9kZXBsb3ltZW50cy9wczIxNzUvb3BlcmF0aW9uU3RhdHVzZXMvMDg1ODY2NTI5MDM4NjY1ODI4Nzg/YXBpLXZlcnNpb249MjAxNi0wOS0wMQ==",
>>>>>>> f160aee6
      "RequestMethod": "GET",
      "RequestBody": "",
      "RequestHeaders": {
        "User-Agent": [
          "FxVersion/4.7.3132.0",
          "OSName/Windows10Enterprise",
          "OSVersion/6.3.17134",
          "Microsoft.Azure.Management.Internal.Resources.ResourceManagementClient/4.1.0"
        ]
      },
      "ResponseBody": "{\r\n  \"status\": \"Running\"\r\n}",
      "ResponseHeaders": {
        "Content-Length": [
          "20"
        ],
        "Content-Type": [
          "application/json; charset=utf-8"
        ],
        "Expires": [
          "-1"
        ],
        "Pragma": [
          "no-cache"
        ],
        "x-ms-ratelimit-remaining-subscription-reads": [
<<<<<<< HEAD
          "11952"
        ],
        "x-ms-request-id": [
          "d0209751-78ed-4a08-8166-67f5b19fb19f"
        ],
        "x-ms-correlation-request-id": [
          "d0209751-78ed-4a08-8166-67f5b19fb19f"
        ],
        "x-ms-routing-request-id": [
          "BRAZILUS:20180908T043648Z:d0209751-78ed-4a08-8166-67f5b19fb19f"
=======
          "11858"
        ],
        "x-ms-request-id": [
          "5182fa95-d6a8-4961-9ac0-7f47782518be"
        ],
        "x-ms-correlation-request-id": [
          "5182fa95-d6a8-4961-9ac0-7f47782518be"
        ],
        "x-ms-routing-request-id": [
          "BRAZILUS:20180907T103902Z:5182fa95-d6a8-4961-9ac0-7f47782518be"
>>>>>>> f160aee6
        ],
        "Strict-Transport-Security": [
          "max-age=31536000; includeSubDomains"
        ],
        "X-Content-Type-Options": [
          "nosniff"
        ],
        "Cache-Control": [
          "no-cache"
        ],
        "Date": [
<<<<<<< HEAD
          "Sat, 08 Sep 2018 04:36:48 GMT"
=======
          "Fri, 07 Sep 2018 10:39:02 GMT"
>>>>>>> f160aee6
        ]
      },
      "StatusCode": 200
    },
    {
<<<<<<< HEAD
      "RequestUri": "/subscriptions/d2ad5196-2292-4080-b209-ce4399b0a807/resourcegroups/ps7324/providers/Microsoft.Resources/deployments/ps7324/operationStatuses/08586652256906096334?api-version=2016-09-01",
      "EncodedRequestUri": "L3N1YnNjcmlwdGlvbnMvZDJhZDUxOTYtMjI5Mi00MDgwLWIyMDktY2U0Mzk5YjBhODA3L3Jlc291cmNlZ3JvdXBzL3BzNzMyNC9wcm92aWRlcnMvTWljcm9zb2Z0LlJlc291cmNlcy9kZXBsb3ltZW50cy9wczczMjQvb3BlcmF0aW9uU3RhdHVzZXMvMDg1ODY2NTIyNTY5MDYwOTYzMzQ/YXBpLXZlcnNpb249MjAxNi0wOS0wMQ==",
=======
      "RequestUri": "/subscriptions/947d47b4-7883-4bb9-9d85-c5e8e2f572ce/resourcegroups/ps2175/providers/Microsoft.Resources/deployments/ps2175/operationStatuses/08586652903866582878?api-version=2016-09-01",
      "EncodedRequestUri": "L3N1YnNjcmlwdGlvbnMvOTQ3ZDQ3YjQtNzg4My00YmI5LTlkODUtYzVlOGUyZjU3MmNlL3Jlc291cmNlZ3JvdXBzL3BzMjE3NS9wcm92aWRlcnMvTWljcm9zb2Z0LlJlc291cmNlcy9kZXBsb3ltZW50cy9wczIxNzUvb3BlcmF0aW9uU3RhdHVzZXMvMDg1ODY2NTI5MDM4NjY1ODI4Nzg/YXBpLXZlcnNpb249MjAxNi0wOS0wMQ==",
>>>>>>> f160aee6
      "RequestMethod": "GET",
      "RequestBody": "",
      "RequestHeaders": {
        "User-Agent": [
          "FxVersion/4.7.3132.0",
          "OSName/Windows10Enterprise",
          "OSVersion/6.3.17134",
          "Microsoft.Azure.Management.Internal.Resources.ResourceManagementClient/4.1.0"
        ]
      },
      "ResponseBody": "{\r\n  \"status\": \"Running\"\r\n}",
      "ResponseHeaders": {
        "Content-Length": [
          "20"
        ],
        "Content-Type": [
          "application/json; charset=utf-8"
        ],
        "Expires": [
          "-1"
        ],
        "Pragma": [
          "no-cache"
        ],
        "x-ms-ratelimit-remaining-subscription-reads": [
<<<<<<< HEAD
          "11951"
        ],
        "x-ms-request-id": [
          "6849fb7a-7e4e-41cb-ab1f-50f44ca0b0c4"
        ],
        "x-ms-correlation-request-id": [
          "6849fb7a-7e4e-41cb-ab1f-50f44ca0b0c4"
        ],
        "x-ms-routing-request-id": [
          "BRAZILUS:20180908T043719Z:6849fb7a-7e4e-41cb-ab1f-50f44ca0b0c4"
=======
          "11857"
        ],
        "x-ms-request-id": [
          "9975fb81-5ac7-4147-ab94-2f66ab9569aa"
        ],
        "x-ms-correlation-request-id": [
          "9975fb81-5ac7-4147-ab94-2f66ab9569aa"
        ],
        "x-ms-routing-request-id": [
          "BRAZILUS:20180907T103933Z:9975fb81-5ac7-4147-ab94-2f66ab9569aa"
>>>>>>> f160aee6
        ],
        "Strict-Transport-Security": [
          "max-age=31536000; includeSubDomains"
        ],
        "X-Content-Type-Options": [
          "nosniff"
        ],
        "Cache-Control": [
          "no-cache"
        ],
        "Date": [
<<<<<<< HEAD
          "Sat, 08 Sep 2018 04:37:18 GMT"
=======
          "Fri, 07 Sep 2018 10:39:32 GMT"
>>>>>>> f160aee6
        ]
      },
      "StatusCode": 200
    },
    {
<<<<<<< HEAD
      "RequestUri": "/subscriptions/d2ad5196-2292-4080-b209-ce4399b0a807/resourcegroups/ps7324/providers/Microsoft.Resources/deployments/ps7324/operationStatuses/08586652256906096334?api-version=2016-09-01",
      "EncodedRequestUri": "L3N1YnNjcmlwdGlvbnMvZDJhZDUxOTYtMjI5Mi00MDgwLWIyMDktY2U0Mzk5YjBhODA3L3Jlc291cmNlZ3JvdXBzL3BzNzMyNC9wcm92aWRlcnMvTWljcm9zb2Z0LlJlc291cmNlcy9kZXBsb3ltZW50cy9wczczMjQvb3BlcmF0aW9uU3RhdHVzZXMvMDg1ODY2NTIyNTY5MDYwOTYzMzQ/YXBpLXZlcnNpb249MjAxNi0wOS0wMQ==",
=======
      "RequestUri": "/subscriptions/947d47b4-7883-4bb9-9d85-c5e8e2f572ce/resourcegroups/ps2175/providers/Microsoft.Resources/deployments/ps2175/operationStatuses/08586652903866582878?api-version=2016-09-01",
      "EncodedRequestUri": "L3N1YnNjcmlwdGlvbnMvOTQ3ZDQ3YjQtNzg4My00YmI5LTlkODUtYzVlOGUyZjU3MmNlL3Jlc291cmNlZ3JvdXBzL3BzMjE3NS9wcm92aWRlcnMvTWljcm9zb2Z0LlJlc291cmNlcy9kZXBsb3ltZW50cy9wczIxNzUvb3BlcmF0aW9uU3RhdHVzZXMvMDg1ODY2NTI5MDM4NjY1ODI4Nzg/YXBpLXZlcnNpb249MjAxNi0wOS0wMQ==",
>>>>>>> f160aee6
      "RequestMethod": "GET",
      "RequestBody": "",
      "RequestHeaders": {
        "User-Agent": [
          "FxVersion/4.7.3132.0",
          "OSName/Windows10Enterprise",
          "OSVersion/6.3.17134",
          "Microsoft.Azure.Management.Internal.Resources.ResourceManagementClient/4.1.0"
        ]
      },
      "ResponseBody": "{\r\n  \"status\": \"Running\"\r\n}",
      "ResponseHeaders": {
        "Content-Length": [
          "20"
        ],
        "Content-Type": [
          "application/json; charset=utf-8"
        ],
        "Expires": [
          "-1"
        ],
        "Pragma": [
          "no-cache"
        ],
        "x-ms-ratelimit-remaining-subscription-reads": [
<<<<<<< HEAD
          "11950"
        ],
        "x-ms-request-id": [
          "7cc76892-4604-456f-bd36-76307b2446e5"
        ],
        "x-ms-correlation-request-id": [
          "7cc76892-4604-456f-bd36-76307b2446e5"
        ],
        "x-ms-routing-request-id": [
          "BRAZILUS:20180908T043749Z:7cc76892-4604-456f-bd36-76307b2446e5"
=======
          "11856"
        ],
        "x-ms-request-id": [
          "ae16e58e-fe5b-402f-9687-14d04de32a80"
        ],
        "x-ms-correlation-request-id": [
          "ae16e58e-fe5b-402f-9687-14d04de32a80"
        ],
        "x-ms-routing-request-id": [
          "BRAZILUS:20180907T104003Z:ae16e58e-fe5b-402f-9687-14d04de32a80"
>>>>>>> f160aee6
        ],
        "Strict-Transport-Security": [
          "max-age=31536000; includeSubDomains"
        ],
        "X-Content-Type-Options": [
          "nosniff"
        ],
        "Cache-Control": [
          "no-cache"
        ],
        "Date": [
<<<<<<< HEAD
          "Sat, 08 Sep 2018 04:37:48 GMT"
=======
          "Fri, 07 Sep 2018 10:40:03 GMT"
>>>>>>> f160aee6
        ]
      },
      "StatusCode": 200
    },
    {
<<<<<<< HEAD
      "RequestUri": "/subscriptions/d2ad5196-2292-4080-b209-ce4399b0a807/resourcegroups/ps7324/providers/Microsoft.Resources/deployments/ps7324/operationStatuses/08586652256906096334?api-version=2016-09-01",
      "EncodedRequestUri": "L3N1YnNjcmlwdGlvbnMvZDJhZDUxOTYtMjI5Mi00MDgwLWIyMDktY2U0Mzk5YjBhODA3L3Jlc291cmNlZ3JvdXBzL3BzNzMyNC9wcm92aWRlcnMvTWljcm9zb2Z0LlJlc291cmNlcy9kZXBsb3ltZW50cy9wczczMjQvb3BlcmF0aW9uU3RhdHVzZXMvMDg1ODY2NTIyNTY5MDYwOTYzMzQ/YXBpLXZlcnNpb249MjAxNi0wOS0wMQ==",
=======
      "RequestUri": "/subscriptions/947d47b4-7883-4bb9-9d85-c5e8e2f572ce/resourcegroups/ps2175/providers/Microsoft.Resources/deployments/ps2175/operationStatuses/08586652903866582878?api-version=2016-09-01",
      "EncodedRequestUri": "L3N1YnNjcmlwdGlvbnMvOTQ3ZDQ3YjQtNzg4My00YmI5LTlkODUtYzVlOGUyZjU3MmNlL3Jlc291cmNlZ3JvdXBzL3BzMjE3NS9wcm92aWRlcnMvTWljcm9zb2Z0LlJlc291cmNlcy9kZXBsb3ltZW50cy9wczIxNzUvb3BlcmF0aW9uU3RhdHVzZXMvMDg1ODY2NTI5MDM4NjY1ODI4Nzg/YXBpLXZlcnNpb249MjAxNi0wOS0wMQ==",
>>>>>>> f160aee6
      "RequestMethod": "GET",
      "RequestBody": "",
      "RequestHeaders": {
        "User-Agent": [
          "FxVersion/4.7.3132.0",
          "OSName/Windows10Enterprise",
          "OSVersion/6.3.17134",
<<<<<<< HEAD
          "Microsoft.Azure.Management.Internal.Resources.ResourceManagementClient/4.1.0"
        ]
      },
      "ResponseBody": "{\r\n  \"status\": \"Running\"\r\n}",
      "ResponseHeaders": {
        "Content-Length": [
          "20"
        ],
        "Content-Type": [
          "application/json; charset=utf-8"
        ],
        "Expires": [
          "-1"
        ],
        "Pragma": [
          "no-cache"
        ],
        "x-ms-ratelimit-remaining-subscription-reads": [
          "11949"
        ],
        "x-ms-request-id": [
          "ccf32f4f-191b-42a8-8ebb-41b024bf9555"
        ],
        "x-ms-correlation-request-id": [
          "ccf32f4f-191b-42a8-8ebb-41b024bf9555"
        ],
        "x-ms-routing-request-id": [
          "BRAZILUS:20180908T043819Z:ccf32f4f-191b-42a8-8ebb-41b024bf9555"
        ],
        "Strict-Transport-Security": [
          "max-age=31536000; includeSubDomains"
        ],
        "X-Content-Type-Options": [
          "nosniff"
        ],
        "Cache-Control": [
          "no-cache"
        ],
        "Date": [
          "Sat, 08 Sep 2018 04:38:19 GMT"
        ]
      },
      "StatusCode": 200
    },
    {
      "RequestUri": "/subscriptions/d2ad5196-2292-4080-b209-ce4399b0a807/resourcegroups/ps7324/providers/Microsoft.Resources/deployments/ps7324/operationStatuses/08586652256906096334?api-version=2016-09-01",
      "EncodedRequestUri": "L3N1YnNjcmlwdGlvbnMvZDJhZDUxOTYtMjI5Mi00MDgwLWIyMDktY2U0Mzk5YjBhODA3L3Jlc291cmNlZ3JvdXBzL3BzNzMyNC9wcm92aWRlcnMvTWljcm9zb2Z0LlJlc291cmNlcy9kZXBsb3ltZW50cy9wczczMjQvb3BlcmF0aW9uU3RhdHVzZXMvMDg1ODY2NTIyNTY5MDYwOTYzMzQ/YXBpLXZlcnNpb249MjAxNi0wOS0wMQ==",
      "RequestMethod": "GET",
      "RequestBody": "",
      "RequestHeaders": {
        "User-Agent": [
          "FxVersion/4.7.3132.0",
          "OSName/Windows10Enterprise",
          "OSVersion/6.3.17134",
=======
>>>>>>> f160aee6
          "Microsoft.Azure.Management.Internal.Resources.ResourceManagementClient/4.1.0"
        ]
      },
      "ResponseBody": "{\r\n  \"status\": \"Succeeded\"\r\n}",
      "ResponseHeaders": {
        "Content-Length": [
          "22"
        ],
        "Content-Type": [
          "application/json; charset=utf-8"
        ],
        "Expires": [
          "-1"
        ],
        "Pragma": [
          "no-cache"
        ],
        "x-ms-ratelimit-remaining-subscription-reads": [
<<<<<<< HEAD
          "11948"
        ],
        "x-ms-request-id": [
          "58218c2f-d7f3-4e1f-b247-3dffba38f1a4"
        ],
        "x-ms-correlation-request-id": [
          "58218c2f-d7f3-4e1f-b247-3dffba38f1a4"
        ],
        "x-ms-routing-request-id": [
          "BRAZILUS:20180908T043849Z:58218c2f-d7f3-4e1f-b247-3dffba38f1a4"
=======
          "11855"
        ],
        "x-ms-request-id": [
          "e13335ea-d304-4529-9006-52c0019691ca"
        ],
        "x-ms-correlation-request-id": [
          "e13335ea-d304-4529-9006-52c0019691ca"
        ],
        "x-ms-routing-request-id": [
          "BRAZILUS:20180907T104033Z:e13335ea-d304-4529-9006-52c0019691ca"
>>>>>>> f160aee6
        ],
        "Strict-Transport-Security": [
          "max-age=31536000; includeSubDomains"
        ],
        "X-Content-Type-Options": [
          "nosniff"
        ],
        "Cache-Control": [
          "no-cache"
        ],
        "Date": [
<<<<<<< HEAD
          "Sat, 08 Sep 2018 04:38:48 GMT"
=======
          "Fri, 07 Sep 2018 10:40:32 GMT"
>>>>>>> f160aee6
        ]
      },
      "StatusCode": 200
    },
    {
<<<<<<< HEAD
      "RequestUri": "/subscriptions/d2ad5196-2292-4080-b209-ce4399b0a807/resourcegroups/ps7324/providers/Microsoft.Resources/deployments/ps7324?api-version=2016-09-01",
      "EncodedRequestUri": "L3N1YnNjcmlwdGlvbnMvZDJhZDUxOTYtMjI5Mi00MDgwLWIyMDktY2U0Mzk5YjBhODA3L3Jlc291cmNlZ3JvdXBzL3BzNzMyNC9wcm92aWRlcnMvTWljcm9zb2Z0LlJlc291cmNlcy9kZXBsb3ltZW50cy9wczczMjQ/YXBpLXZlcnNpb249MjAxNi0wOS0wMQ==",
=======
      "RequestUri": "/subscriptions/947d47b4-7883-4bb9-9d85-c5e8e2f572ce/resourcegroups/ps2175/providers/Microsoft.Resources/deployments/ps2175?api-version=2016-09-01",
      "EncodedRequestUri": "L3N1YnNjcmlwdGlvbnMvOTQ3ZDQ3YjQtNzg4My00YmI5LTlkODUtYzVlOGUyZjU3MmNlL3Jlc291cmNlZ3JvdXBzL3BzMjE3NS9wcm92aWRlcnMvTWljcm9zb2Z0LlJlc291cmNlcy9kZXBsb3ltZW50cy9wczIxNzU/YXBpLXZlcnNpb249MjAxNi0wOS0wMQ==",
>>>>>>> f160aee6
      "RequestMethod": "GET",
      "RequestBody": "",
      "RequestHeaders": {
        "User-Agent": [
          "FxVersion/4.7.3132.0",
          "OSName/Windows10Enterprise",
          "OSVersion/6.3.17134",
          "Microsoft.Azure.Management.Internal.Resources.ResourceManagementClient/4.1.0"
        ]
      },
<<<<<<< HEAD
      "ResponseBody": "{\r\n  \"id\": \"/subscriptions/d2ad5196-2292-4080-b209-ce4399b0a807/resourceGroups/ps7324/providers/Microsoft.Resources/deployments/ps7324\",\r\n  \"name\": \"ps7324\",\r\n  \"properties\": {\r\n    \"templateHash\": \"11579330200918884840\",\r\n    \"parameters\": {\r\n      \"newStorageAccountName\": {\r\n        \"type\": \"String\",\r\n        \"value\": \"testvmssnrpacc\"\r\n      },\r\n      \"storageAccountDomain\": {\r\n        \"type\": \"String\",\r\n        \"value\": \"vmssnrptester\"\r\n      },\r\n      \"adminUsername\": {\r\n        \"type\": \"String\",\r\n        \"value\": \"xplatuser\"\r\n      },\r\n      \"adminPassword\": {\r\n        \"type\": \"SecureString\"\r\n      },\r\n      \"storageLocation\": {\r\n        \"type\": \"String\",\r\n        \"value\": \"Southeast Asia\"\r\n      },\r\n      \"location\": {\r\n        \"type\": \"String\",\r\n        \"value\": \"Southeast Asia\"\r\n      },\r\n      \"newDomainName\": {\r\n        \"type\": \"String\",\r\n        \"value\": \"testvmssnrpacc\"\r\n      },\r\n      \"vmssName\": {\r\n        \"type\": \"String\",\r\n        \"value\": \"vmssip\"\r\n      },\r\n      \"imagePublisher\": {\r\n        \"type\": \"String\",\r\n        \"value\": \"MicrosoftWindowsServer\"\r\n      },\r\n      \"imageOffer\": {\r\n        \"type\": \"String\",\r\n        \"value\": \"WindowsServer\"\r\n      },\r\n      \"imageSKU\": {\r\n        \"type\": \"String\",\r\n        \"value\": \"2012-R2-Datacenter\"\r\n      },\r\n      \"instanceCount\": {\r\n        \"type\": \"String\",\r\n        \"value\": \"2\"\r\n      }\r\n    },\r\n    \"mode\": \"Incremental\",\r\n    \"provisioningState\": \"Succeeded\",\r\n    \"timestamp\": \"2018-09-08T04:38:34.3469833Z\",\r\n    \"duration\": \"PT5M19.478953S\",\r\n    \"correlationId\": \"3ff60b6b-85ae-48a8-9c91-a2af2b195f37\",\r\n    \"providers\": [\r\n      {\r\n        \"namespace\": \"Microsoft.Storage\",\r\n        \"resourceTypes\": [\r\n          {\r\n            \"resourceType\": \"storageAccounts\",\r\n            \"locations\": [\r\n              \"southeastasia\"\r\n            ]\r\n          }\r\n        ]\r\n      },\r\n      {\r\n        \"namespace\": \"Microsoft.Network\",\r\n        \"resourceTypes\": [\r\n          {\r\n            \"resourceType\": \"publicIPAddresses\",\r\n            \"locations\": [\r\n              \"southeastasia\"\r\n            ]\r\n          },\r\n          {\r\n            \"resourceType\": \"virtualNetworks\",\r\n            \"locations\": [\r\n              \"southeastasia\"\r\n            ]\r\n          },\r\n          {\r\n            \"resourceType\": \"loadBalancers\",\r\n            \"locations\": [\r\n              \"southeastasia\"\r\n            ]\r\n          },\r\n          {\r\n            \"resourceType\": \"networkSecurityGroups\",\r\n            \"locations\": [\r\n              \"southeastasia\"\r\n            ]\r\n          }\r\n        ]\r\n      },\r\n      {\r\n        \"namespace\": \"Microsoft.Compute\",\r\n        \"resourceTypes\": [\r\n          {\r\n            \"resourceType\": \"virtualMachineScaleSets\",\r\n            \"locations\": [\r\n              \"southeastasia\"\r\n            ]\r\n          }\r\n        ]\r\n      }\r\n    ],\r\n    \"dependencies\": [\r\n      {\r\n        \"dependsOn\": [\r\n          {\r\n            \"id\": \"/subscriptions/d2ad5196-2292-4080-b209-ce4399b0a807/resourceGroups/ps7324/providers/Microsoft.Network/publicIPAddresses/pip1\",\r\n            \"resourceType\": \"Microsoft.Network/publicIPAddresses\",\r\n            \"resourceName\": \"pip1\"\r\n          }\r\n        ],\r\n        \"id\": \"/subscriptions/d2ad5196-2292-4080-b209-ce4399b0a807/resourceGroups/ps7324/providers/Microsoft.Network/loadBalancers/lb1\",\r\n        \"resourceType\": \"Microsoft.Network/loadBalancers\",\r\n        \"resourceName\": \"lb1\"\r\n      },\r\n      {\r\n        \"dependsOn\": [\r\n          {\r\n            \"id\": \"/subscriptions/d2ad5196-2292-4080-b209-ce4399b0a807/resourceGroups/ps7324/providers/Microsoft.Storage/storageAccounts/testvmssnrpacc\",\r\n            \"resourceType\": \"Microsoft.Storage/storageAccounts\",\r\n            \"resourceName\": \"testvmssnrpacc\"\r\n          },\r\n          {\r\n            \"id\": \"/subscriptions/d2ad5196-2292-4080-b209-ce4399b0a807/resourceGroups/ps7324/providers/Microsoft.Storage/storageAccounts/testvmssnrpacc2\",\r\n            \"resourceType\": \"Microsoft.Storage/storageAccounts\",\r\n            \"resourceName\": \"testvmssnrpacc2\"\r\n          },\r\n          {\r\n            \"id\": \"/subscriptions/d2ad5196-2292-4080-b209-ce4399b0a807/resourceGroups/ps7324/providers/Microsoft.Network/virtualNetworks/vnet1\",\r\n            \"resourceType\": \"Microsoft.Network/virtualNetworks\",\r\n            \"resourceName\": \"vnet1\"\r\n          },\r\n          {\r\n            \"id\": \"/subscriptions/d2ad5196-2292-4080-b209-ce4399b0a807/resourceGroups/ps7324/providers/Microsoft.Network/loadBalancers/lb1\",\r\n            \"resourceType\": \"Microsoft.Network/loadBalancers\",\r\n            \"resourceName\": \"lb1\"\r\n          },\r\n          {\r\n            \"id\": \"/subscriptions/d2ad5196-2292-4080-b209-ce4399b0a807/resourceGroups/ps7324/providers/Microsoft.Network/networkSecurityGroups/nsg1\",\r\n            \"resourceType\": \"Microsoft.Network/networkSecurityGroups\",\r\n            \"resourceName\": \"nsg1\"\r\n          }\r\n        ],\r\n        \"id\": \"/subscriptions/d2ad5196-2292-4080-b209-ce4399b0a807/resourceGroups/ps7324/providers/Microsoft.Compute/virtualMachineScaleSets/vmssip\",\r\n        \"resourceType\": \"Microsoft.Compute/virtualMachineScaleSets\",\r\n        \"resourceName\": \"vmssip\"\r\n      }\r\n    ],\r\n    \"outputResources\": [\r\n      {\r\n        \"id\": \"Microsoft.Compute/virtualMachineScaleSets/vmssip\"\r\n      },\r\n      {\r\n        \"id\": \"Microsoft.Network/loadBalancers/lb1\"\r\n      },\r\n      {\r\n        \"id\": \"Microsoft.Network/networkSecurityGroups/nsg1\"\r\n      },\r\n      {\r\n        \"id\": \"Microsoft.Network/publicIPAddresses/pip1\"\r\n      },\r\n      {\r\n        \"id\": \"Microsoft.Network/virtualNetworks/vnet1\"\r\n      },\r\n      {\r\n        \"id\": \"Microsoft.Storage/storageAccounts/testvmssnrpacc\"\r\n      },\r\n      {\r\n        \"id\": \"Microsoft.Storage/storageAccounts/testvmssnrpacc2\"\r\n      }\r\n    ]\r\n  }\r\n}",
=======
      "ResponseBody": "{\r\n  \"id\": \"/subscriptions/947d47b4-7883-4bb9-9d85-c5e8e2f572ce/resourceGroups/ps2175/providers/Microsoft.Resources/deployments/ps2175\",\r\n  \"name\": \"ps2175\",\r\n  \"properties\": {\r\n    \"templateHash\": \"11579330200918884840\",\r\n    \"parameters\": {\r\n      \"newStorageAccountName\": {\r\n        \"type\": \"String\",\r\n        \"value\": \"testvmssnrpacc\"\r\n      },\r\n      \"storageAccountDomain\": {\r\n        \"type\": \"String\",\r\n        \"value\": \"vmssnrptester\"\r\n      },\r\n      \"adminUsername\": {\r\n        \"type\": \"String\",\r\n        \"value\": \"xplatuser\"\r\n      },\r\n      \"adminPassword\": {\r\n        \"type\": \"SecureString\"\r\n      },\r\n      \"storageLocation\": {\r\n        \"type\": \"String\",\r\n        \"value\": \"Southeast Asia\"\r\n      },\r\n      \"location\": {\r\n        \"type\": \"String\",\r\n        \"value\": \"Southeast Asia\"\r\n      },\r\n      \"newDomainName\": {\r\n        \"type\": \"String\",\r\n        \"value\": \"testvmssnrpacc\"\r\n      },\r\n      \"vmssName\": {\r\n        \"type\": \"String\",\r\n        \"value\": \"vmssip\"\r\n      },\r\n      \"imagePublisher\": {\r\n        \"type\": \"String\",\r\n        \"value\": \"MicrosoftWindowsServer\"\r\n      },\r\n      \"imageOffer\": {\r\n        \"type\": \"String\",\r\n        \"value\": \"WindowsServer\"\r\n      },\r\n      \"imageSKU\": {\r\n        \"type\": \"String\",\r\n        \"value\": \"2012-R2-Datacenter\"\r\n      },\r\n      \"instanceCount\": {\r\n        \"type\": \"String\",\r\n        \"value\": \"2\"\r\n      }\r\n    },\r\n    \"mode\": \"Incremental\",\r\n    \"provisioningState\": \"Succeeded\",\r\n    \"timestamp\": \"2018-09-07T10:40:06.3630405Z\",\r\n    \"duration\": \"PT5M7.5436911S\",\r\n    \"correlationId\": \"16021254-d2e8-49d7-9d3c-585b56244a0e\",\r\n    \"providers\": [\r\n      {\r\n        \"namespace\": \"Microsoft.Storage\",\r\n        \"resourceTypes\": [\r\n          {\r\n            \"resourceType\": \"storageAccounts\",\r\n            \"locations\": [\r\n              \"southeastasia\"\r\n            ]\r\n          }\r\n        ]\r\n      },\r\n      {\r\n        \"namespace\": \"Microsoft.Network\",\r\n        \"resourceTypes\": [\r\n          {\r\n            \"resourceType\": \"publicIPAddresses\",\r\n            \"locations\": [\r\n              \"southeastasia\"\r\n            ]\r\n          },\r\n          {\r\n            \"resourceType\": \"virtualNetworks\",\r\n            \"locations\": [\r\n              \"southeastasia\"\r\n            ]\r\n          },\r\n          {\r\n            \"resourceType\": \"loadBalancers\",\r\n            \"locations\": [\r\n              \"southeastasia\"\r\n            ]\r\n          },\r\n          {\r\n            \"resourceType\": \"networkSecurityGroups\",\r\n            \"locations\": [\r\n              \"southeastasia\"\r\n            ]\r\n          }\r\n        ]\r\n      },\r\n      {\r\n        \"namespace\": \"Microsoft.Compute\",\r\n        \"resourceTypes\": [\r\n          {\r\n            \"resourceType\": \"virtualMachineScaleSets\",\r\n            \"locations\": [\r\n              \"southeastasia\"\r\n            ]\r\n          }\r\n        ]\r\n      }\r\n    ],\r\n    \"dependencies\": [\r\n      {\r\n        \"dependsOn\": [\r\n          {\r\n            \"id\": \"/subscriptions/947d47b4-7883-4bb9-9d85-c5e8e2f572ce/resourceGroups/ps2175/providers/Microsoft.Network/publicIPAddresses/pip1\",\r\n            \"resourceType\": \"Microsoft.Network/publicIPAddresses\",\r\n            \"resourceName\": \"pip1\"\r\n          }\r\n        ],\r\n        \"id\": \"/subscriptions/947d47b4-7883-4bb9-9d85-c5e8e2f572ce/resourceGroups/ps2175/providers/Microsoft.Network/loadBalancers/lb1\",\r\n        \"resourceType\": \"Microsoft.Network/loadBalancers\",\r\n        \"resourceName\": \"lb1\"\r\n      },\r\n      {\r\n        \"dependsOn\": [\r\n          {\r\n            \"id\": \"/subscriptions/947d47b4-7883-4bb9-9d85-c5e8e2f572ce/resourceGroups/ps2175/providers/Microsoft.Storage/storageAccounts/testvmssnrpacc\",\r\n            \"resourceType\": \"Microsoft.Storage/storageAccounts\",\r\n            \"resourceName\": \"testvmssnrpacc\"\r\n          },\r\n          {\r\n            \"id\": \"/subscriptions/947d47b4-7883-4bb9-9d85-c5e8e2f572ce/resourceGroups/ps2175/providers/Microsoft.Storage/storageAccounts/testvmssnrpacc2\",\r\n            \"resourceType\": \"Microsoft.Storage/storageAccounts\",\r\n            \"resourceName\": \"testvmssnrpacc2\"\r\n          },\r\n          {\r\n            \"id\": \"/subscriptions/947d47b4-7883-4bb9-9d85-c5e8e2f572ce/resourceGroups/ps2175/providers/Microsoft.Network/virtualNetworks/vnet1\",\r\n            \"resourceType\": \"Microsoft.Network/virtualNetworks\",\r\n            \"resourceName\": \"vnet1\"\r\n          },\r\n          {\r\n            \"id\": \"/subscriptions/947d47b4-7883-4bb9-9d85-c5e8e2f572ce/resourceGroups/ps2175/providers/Microsoft.Network/loadBalancers/lb1\",\r\n            \"resourceType\": \"Microsoft.Network/loadBalancers\",\r\n            \"resourceName\": \"lb1\"\r\n          },\r\n          {\r\n            \"id\": \"/subscriptions/947d47b4-7883-4bb9-9d85-c5e8e2f572ce/resourceGroups/ps2175/providers/Microsoft.Network/networkSecurityGroups/nsg1\",\r\n            \"resourceType\": \"Microsoft.Network/networkSecurityGroups\",\r\n            \"resourceName\": \"nsg1\"\r\n          }\r\n        ],\r\n        \"id\": \"/subscriptions/947d47b4-7883-4bb9-9d85-c5e8e2f572ce/resourceGroups/ps2175/providers/Microsoft.Compute/virtualMachineScaleSets/vmssip\",\r\n        \"resourceType\": \"Microsoft.Compute/virtualMachineScaleSets\",\r\n        \"resourceName\": \"vmssip\"\r\n      }\r\n    ],\r\n    \"outputResources\": [\r\n      {\r\n        \"id\": \"Microsoft.Compute/virtualMachineScaleSets/vmssip\"\r\n      },\r\n      {\r\n        \"id\": \"Microsoft.Network/loadBalancers/lb1\"\r\n      },\r\n      {\r\n        \"id\": \"Microsoft.Network/networkSecurityGroups/nsg1\"\r\n      },\r\n      {\r\n        \"id\": \"Microsoft.Network/publicIPAddresses/pip1\"\r\n      },\r\n      {\r\n        \"id\": \"Microsoft.Network/virtualNetworks/vnet1\"\r\n      },\r\n      {\r\n        \"id\": \"Microsoft.Storage/storageAccounts/testvmssnrpacc\"\r\n      },\r\n      {\r\n        \"id\": \"Microsoft.Storage/storageAccounts/testvmssnrpacc2\"\r\n      }\r\n    ]\r\n  }\r\n}",
>>>>>>> f160aee6
      "ResponseHeaders": {
        "Content-Length": [
          "3787"
        ],
        "Content-Type": [
          "application/json; charset=utf-8"
        ],
        "Expires": [
          "-1"
        ],
        "Pragma": [
          "no-cache"
        ],
        "x-ms-ratelimit-remaining-subscription-reads": [
<<<<<<< HEAD
          "11947"
        ],
        "x-ms-request-id": [
          "c9b332ba-71c4-499a-b31b-91a93e233bd3"
        ],
        "x-ms-correlation-request-id": [
          "c9b332ba-71c4-499a-b31b-91a93e233bd3"
        ],
        "x-ms-routing-request-id": [
          "BRAZILUS:20180908T043849Z:c9b332ba-71c4-499a-b31b-91a93e233bd3"
=======
          "11854"
        ],
        "x-ms-request-id": [
          "7647c57b-d817-4c44-b15c-2a9bbea8d03b"
        ],
        "x-ms-correlation-request-id": [
          "7647c57b-d817-4c44-b15c-2a9bbea8d03b"
        ],
        "x-ms-routing-request-id": [
          "BRAZILUS:20180907T104034Z:7647c57b-d817-4c44-b15c-2a9bbea8d03b"
>>>>>>> f160aee6
        ],
        "Strict-Transport-Security": [
          "max-age=31536000; includeSubDomains"
        ],
        "X-Content-Type-Options": [
          "nosniff"
        ],
        "Cache-Control": [
          "no-cache"
        ],
        "Date": [
<<<<<<< HEAD
          "Sat, 08 Sep 2018 04:38:48 GMT"
=======
          "Fri, 07 Sep 2018 10:40:34 GMT"
>>>>>>> f160aee6
        ]
      },
      "StatusCode": 200
    },
    {
<<<<<<< HEAD
      "RequestUri": "/subscriptions/d2ad5196-2292-4080-b209-ce4399b0a807/resourceGroups/ps7324/providers/Microsoft.Compute/virtualMachineScaleSets/vmssip/publicipaddresses?api-version=2017-03-30",
      "EncodedRequestUri": "L3N1YnNjcmlwdGlvbnMvZDJhZDUxOTYtMjI5Mi00MDgwLWIyMDktY2U0Mzk5YjBhODA3L3Jlc291cmNlR3JvdXBzL3BzNzMyNC9wcm92aWRlcnMvTWljcm9zb2Z0LkNvbXB1dGUvdmlydHVhbE1hY2hpbmVTY2FsZVNldHMvdm1zc2lwL3B1YmxpY2lwYWRkcmVzc2VzP2FwaS12ZXJzaW9uPTIwMTctMDMtMzA=",
=======
      "RequestUri": "/subscriptions/947d47b4-7883-4bb9-9d85-c5e8e2f572ce/resourceGroups/ps2175/providers/Microsoft.Compute/virtualMachineScaleSets/vmssip/publicipaddresses?api-version=2017-03-30",
      "EncodedRequestUri": "L3N1YnNjcmlwdGlvbnMvOTQ3ZDQ3YjQtNzg4My00YmI5LTlkODUtYzVlOGUyZjU3MmNlL3Jlc291cmNlR3JvdXBzL3BzMjE3NS9wcm92aWRlcnMvTWljcm9zb2Z0LkNvbXB1dGUvdmlydHVhbE1hY2hpbmVTY2FsZVNldHMvdm1zc2lwL3B1YmxpY2lwYWRkcmVzc2VzP2FwaS12ZXJzaW9uPTIwMTctMDMtMzA=",
>>>>>>> f160aee6
      "RequestMethod": "GET",
      "RequestBody": "",
      "RequestHeaders": {
        "x-ms-client-request-id": [
<<<<<<< HEAD
          "d763b67b-a895-46c5-b4f8-b9efbfb32c87"
=======
          "ca051904-4bfc-4897-98db-33e43e50ba60"
>>>>>>> f160aee6
        ],
        "accept-language": [
          "en-US"
        ],
        "User-Agent": [
          "FxVersion/4.7.3132.0",
          "OSName/Windows10Enterprise",
          "OSVersion/6.3.17134",
<<<<<<< HEAD
          "Microsoft.Azure.Management.Network.NetworkManagementClient/19.3.0.0"
        ]
      },
      "ResponseBody": "{\r\n  \"value\": [\r\n    {\r\n      \"name\": \"pub1\",\r\n      \"id\": \"/subscriptions/d2ad5196-2292-4080-b209-ce4399b0a807/resourceGroups/ps7324/providers/Microsoft.Compute/virtualMachineScaleSets/vmssip/virtualMachines/0/networkInterfaces/nic1/ipConfigurations/ip1/publicIPAddresses/pub1\",\r\n      \"etag\": \"W/\\\"81a6f65f-45a5-477c-83ef-77b6dbf1e601\\\"\",\r\n      \"properties\": {\r\n        \"provisioningState\": \"Succeeded\",\r\n        \"resourceGuid\": \"11bcc466-553f-43c5-9622-f221745ae3c6\",\r\n        \"ipAddress\": \"52.163.82.206\",\r\n        \"publicIPAddressVersion\": \"IPv4\",\r\n        \"publicIPAllocationMethod\": \"Dynamic\",\r\n        \"idleTimeoutInMinutes\": 10,\r\n        \"dnsSettings\": {\r\n          \"domainNameLabel\": \"vm0.testvmssnrpacc\",\r\n          \"fqdn\": \"vm0.testvmssnrpacc.southeastasia.cloudapp.azure.com\"\r\n        },\r\n        \"ipConfiguration\": {\r\n          \"id\": \"/subscriptions/d2ad5196-2292-4080-b209-ce4399b0a807/resourceGroups/ps7324/providers/Microsoft.Compute/virtualMachineScaleSets/vmssip/virtualMachines/0/networkInterfaces/nic1/ipConfigurations/ip1\"\r\n        }\r\n      }\r\n    },\r\n    {\r\n      \"name\": \"pub1\",\r\n      \"id\": \"/subscriptions/d2ad5196-2292-4080-b209-ce4399b0a807/resourceGroups/ps7324/providers/Microsoft.Compute/virtualMachineScaleSets/vmssip/virtualMachines/1/networkInterfaces/nic1/ipConfigurations/ip1/publicIPAddresses/pub1\",\r\n      \"etag\": \"W/\\\"5bb505c7-80ef-4590-a1cb-7be4b881ab68\\\"\",\r\n      \"properties\": {\r\n        \"provisioningState\": \"Succeeded\",\r\n        \"resourceGuid\": \"00a0674d-bf1f-41f2-99e7-99859151e035\",\r\n        \"publicIPAddressVersion\": \"IPv4\",\r\n        \"publicIPAllocationMethod\": \"Dynamic\",\r\n        \"idleTimeoutInMinutes\": 10,\r\n        \"dnsSettings\": {\r\n          \"domainNameLabel\": \"vm1.testvmssnrpacc\",\r\n          \"fqdn\": \"vm1.testvmssnrpacc.southeastasia.cloudapp.azure.com\"\r\n        },\r\n        \"ipConfiguration\": {\r\n          \"id\": \"/subscriptions/d2ad5196-2292-4080-b209-ce4399b0a807/resourceGroups/ps7324/providers/Microsoft.Compute/virtualMachineScaleSets/vmssip/virtualMachines/1/networkInterfaces/nic1/ipConfigurations/ip1\"\r\n        }\r\n      }\r\n    },\r\n    {\r\n      \"name\": \"pub1\",\r\n      \"id\": \"/subscriptions/d2ad5196-2292-4080-b209-ce4399b0a807/resourceGroups/ps7324/providers/Microsoft.Compute/virtualMachineScaleSets/vmssip/virtualMachines/2/networkInterfaces/nic1/ipConfigurations/ip1/publicIPAddresses/pub1\",\r\n      \"etag\": \"W/\\\"d5da8b54-e049-4dd9-9aed-3de38d23c955\\\"\",\r\n      \"properties\": {\r\n        \"provisioningState\": \"Succeeded\",\r\n        \"resourceGuid\": \"96aa50a6-d5f5-4b31-bb7f-53d2d56e97e6\",\r\n        \"publicIPAddressVersion\": \"IPv4\",\r\n        \"publicIPAllocationMethod\": \"Dynamic\",\r\n        \"idleTimeoutInMinutes\": 10,\r\n        \"dnsSettings\": {\r\n          \"domainNameLabel\": \"vm2.testvmssnrpacc\",\r\n          \"fqdn\": \"vm2.testvmssnrpacc.southeastasia.cloudapp.azure.com\"\r\n        },\r\n        \"ipConfiguration\": {\r\n          \"id\": \"/subscriptions/d2ad5196-2292-4080-b209-ce4399b0a807/resourceGroups/ps7324/providers/Microsoft.Compute/virtualMachineScaleSets/vmssip/virtualMachines/2/networkInterfaces/nic1/ipConfigurations/ip1\"\r\n        }\r\n      }\r\n    },\r\n    {\r\n      \"name\": \"pub1\",\r\n      \"id\": \"/subscriptions/d2ad5196-2292-4080-b209-ce4399b0a807/resourceGroups/ps7324/providers/Microsoft.Compute/virtualMachineScaleSets/vmssip/virtualMachines/3/networkInterfaces/nic1/ipConfigurations/ip1/publicIPAddresses/pub1\",\r\n      \"etag\": \"W/\\\"8d7664d2-0d32-42e9-895b-45122a33a8fe\\\"\",\r\n      \"properties\": {\r\n        \"provisioningState\": \"Succeeded\",\r\n        \"resourceGuid\": \"9caedf73-77d5-482c-b79e-8ff002f44dfe\",\r\n        \"ipAddress\": \"52.163.84.166\",\r\n        \"publicIPAddressVersion\": \"IPv4\",\r\n        \"publicIPAllocationMethod\": \"Dynamic\",\r\n        \"idleTimeoutInMinutes\": 10,\r\n        \"dnsSettings\": {\r\n          \"domainNameLabel\": \"vm3.testvmssnrpacc\",\r\n          \"fqdn\": \"vm3.testvmssnrpacc.southeastasia.cloudapp.azure.com\"\r\n        },\r\n        \"ipConfiguration\": {\r\n          \"id\": \"/subscriptions/d2ad5196-2292-4080-b209-ce4399b0a807/resourceGroups/ps7324/providers/Microsoft.Compute/virtualMachineScaleSets/vmssip/virtualMachines/3/networkInterfaces/nic1/ipConfigurations/ip1\"\r\n        }\r\n      }\r\n    }\r\n  ]\r\n}",
=======
          "Microsoft.Azure.Management.Network.NetworkManagementClient/20.0.0.0"
        ]
      },
      "ResponseBody": "{\r\n  \"value\": [\r\n    {\r\n      \"name\": \"pub1\",\r\n      \"id\": \"/subscriptions/947d47b4-7883-4bb9-9d85-c5e8e2f572ce/resourceGroups/ps2175/providers/Microsoft.Compute/virtualMachineScaleSets/vmssip/virtualMachines/0/networkInterfaces/nic1/ipConfigurations/ip1/publicIPAddresses/pub1\",\r\n      \"etag\": \"W/\\\"75051a3f-93ed-46fa-9cd8-093da2e70528\\\"\",\r\n      \"properties\": {\r\n        \"provisioningState\": \"Succeeded\",\r\n        \"resourceGuid\": \"7b234844-2990-4a6c-b772-a2572f58b15c\",\r\n        \"publicIPAddressVersion\": \"IPv4\",\r\n        \"publicIPAllocationMethod\": \"Dynamic\",\r\n        \"idleTimeoutInMinutes\": 10,\r\n        \"dnsSettings\": {\r\n          \"domainNameLabel\": \"vm0.testvmssnrpacc\",\r\n          \"fqdn\": \"vm0.testvmssnrpacc.southeastasia.cloudapp.azure.com\"\r\n        },\r\n        \"ipConfiguration\": {\r\n          \"id\": \"/subscriptions/947d47b4-7883-4bb9-9d85-c5e8e2f572ce/resourceGroups/ps2175/providers/Microsoft.Compute/virtualMachineScaleSets/vmssip/virtualMachines/0/networkInterfaces/nic1/ipConfigurations/ip1\"\r\n        }\r\n      }\r\n    },\r\n    {\r\n      \"name\": \"pub1\",\r\n      \"id\": \"/subscriptions/947d47b4-7883-4bb9-9d85-c5e8e2f572ce/resourceGroups/ps2175/providers/Microsoft.Compute/virtualMachineScaleSets/vmssip/virtualMachines/1/networkInterfaces/nic1/ipConfigurations/ip1/publicIPAddresses/pub1\",\r\n      \"etag\": \"W/\\\"9f9dd943-6e29-485b-9ea4-1d034590f206\\\"\",\r\n      \"properties\": {\r\n        \"provisioningState\": \"Succeeded\",\r\n        \"resourceGuid\": \"6df10cd7-ea4c-4928-97ef-e9ec860a8d97\",\r\n        \"ipAddress\": \"52.163.83.230\",\r\n        \"publicIPAddressVersion\": \"IPv4\",\r\n        \"publicIPAllocationMethod\": \"Dynamic\",\r\n        \"idleTimeoutInMinutes\": 10,\r\n        \"dnsSettings\": {\r\n          \"domainNameLabel\": \"vm1.testvmssnrpacc\",\r\n          \"fqdn\": \"vm1.testvmssnrpacc.southeastasia.cloudapp.azure.com\"\r\n        },\r\n        \"ipConfiguration\": {\r\n          \"id\": \"/subscriptions/947d47b4-7883-4bb9-9d85-c5e8e2f572ce/resourceGroups/ps2175/providers/Microsoft.Compute/virtualMachineScaleSets/vmssip/virtualMachines/1/networkInterfaces/nic1/ipConfigurations/ip1\"\r\n        }\r\n      }\r\n    },\r\n    {\r\n      \"name\": \"pub1\",\r\n      \"id\": \"/subscriptions/947d47b4-7883-4bb9-9d85-c5e8e2f572ce/resourceGroups/ps2175/providers/Microsoft.Compute/virtualMachineScaleSets/vmssip/virtualMachines/2/networkInterfaces/nic1/ipConfigurations/ip1/publicIPAddresses/pub1\",\r\n      \"etag\": \"W/\\\"4bf8cb1e-31f4-4e5c-8a2e-c9053024a3a5\\\"\",\r\n      \"properties\": {\r\n        \"provisioningState\": \"Succeeded\",\r\n        \"resourceGuid\": \"9522b9a6-32d0-44fb-be34-1b6866e6ba7d\",\r\n        \"publicIPAddressVersion\": \"IPv4\",\r\n        \"publicIPAllocationMethod\": \"Dynamic\",\r\n        \"idleTimeoutInMinutes\": 10,\r\n        \"dnsSettings\": {\r\n          \"domainNameLabel\": \"vm2.testvmssnrpacc\",\r\n          \"fqdn\": \"vm2.testvmssnrpacc.southeastasia.cloudapp.azure.com\"\r\n        },\r\n        \"ipConfiguration\": {\r\n          \"id\": \"/subscriptions/947d47b4-7883-4bb9-9d85-c5e8e2f572ce/resourceGroups/ps2175/providers/Microsoft.Compute/virtualMachineScaleSets/vmssip/virtualMachines/2/networkInterfaces/nic1/ipConfigurations/ip1\"\r\n        }\r\n      }\r\n    },\r\n    {\r\n      \"name\": \"pub1\",\r\n      \"id\": \"/subscriptions/947d47b4-7883-4bb9-9d85-c5e8e2f572ce/resourceGroups/ps2175/providers/Microsoft.Compute/virtualMachineScaleSets/vmssip/virtualMachines/3/networkInterfaces/nic1/ipConfigurations/ip1/publicIPAddresses/pub1\",\r\n      \"etag\": \"W/\\\"007ffd91-568d-4ecd-baf8-8411492cb449\\\"\",\r\n      \"properties\": {\r\n        \"provisioningState\": \"Succeeded\",\r\n        \"resourceGuid\": \"2b12db24-a14d-41c9-b2b0-fefc924171f4\",\r\n        \"ipAddress\": \"52.163.85.54\",\r\n        \"publicIPAddressVersion\": \"IPv4\",\r\n        \"publicIPAllocationMethod\": \"Dynamic\",\r\n        \"idleTimeoutInMinutes\": 10,\r\n        \"dnsSettings\": {\r\n          \"domainNameLabel\": \"vm3.testvmssnrpacc\",\r\n          \"fqdn\": \"vm3.testvmssnrpacc.southeastasia.cloudapp.azure.com\"\r\n        },\r\n        \"ipConfiguration\": {\r\n          \"id\": \"/subscriptions/947d47b4-7883-4bb9-9d85-c5e8e2f572ce/resourceGroups/ps2175/providers/Microsoft.Compute/virtualMachineScaleSets/vmssip/virtualMachines/3/networkInterfaces/nic1/ipConfigurations/ip1\"\r\n        }\r\n      }\r\n    }\r\n  ]\r\n}",
>>>>>>> f160aee6
      "ResponseHeaders": {
        "Content-Length": [
          "4176"
        ],
        "Content-Type": [
          "application/json; charset=utf-8"
        ],
        "Expires": [
          "-1"
        ],
        "Pragma": [
          "no-cache"
        ],
        "x-ms-request-id": [
<<<<<<< HEAD
          "ff55f5f8-5bc3-421e-bad5-976a52a1308d"
        ],
        "x-ms-correlation-request-id": [
          "b8fbbb63-855e-4ebe-9b63-d7749fc781be"
=======
          "c0b88ec8-d1b8-43c5-a7fd-a373b324d6bb"
        ],
        "x-ms-correlation-request-id": [
          "2a62e6a5-6759-4858-94f1-42fda0bcc50e"
>>>>>>> f160aee6
        ],
        "Strict-Transport-Security": [
          "max-age=31536000; includeSubDomains"
        ],
        "Cache-Control": [
          "no-cache"
        ],
        "Server": [
          "Microsoft-HTTPAPI/2.0",
          "Microsoft-HTTPAPI/2.0"
        ],
        "x-ms-ratelimit-remaining-subscription-reads": [
<<<<<<< HEAD
          "11937"
        ],
        "x-ms-routing-request-id": [
          "BRAZILUS:20180908T043850Z:b8fbbb63-855e-4ebe-9b63-d7749fc781be"
=======
          "11964"
        ],
        "x-ms-routing-request-id": [
          "BRAZILUS:20180907T104035Z:2a62e6a5-6759-4858-94f1-42fda0bcc50e"
>>>>>>> f160aee6
        ],
        "X-Content-Type-Options": [
          "nosniff"
        ],
        "Date": [
<<<<<<< HEAD
          "Sat, 08 Sep 2018 04:38:50 GMT"
=======
          "Fri, 07 Sep 2018 10:40:35 GMT"
>>>>>>> f160aee6
        ]
      },
      "StatusCode": 200
    },
    {
<<<<<<< HEAD
      "RequestUri": "/subscriptions/d2ad5196-2292-4080-b209-ce4399b0a807/resourceGroups/ps7324/providers/Microsoft.Compute/virtualMachineScaleSets/vmssip/virtualMachines/0/networkInterfaces/nic1/ipconfigurations/ip1/publicipaddresses?api-version=2017-03-30",
      "EncodedRequestUri": "L3N1YnNjcmlwdGlvbnMvZDJhZDUxOTYtMjI5Mi00MDgwLWIyMDktY2U0Mzk5YjBhODA3L3Jlc291cmNlR3JvdXBzL3BzNzMyNC9wcm92aWRlcnMvTWljcm9zb2Z0LkNvbXB1dGUvdmlydHVhbE1hY2hpbmVTY2FsZVNldHMvdm1zc2lwL3ZpcnR1YWxNYWNoaW5lcy8wL25ldHdvcmtJbnRlcmZhY2VzL25pYzEvaXBjb25maWd1cmF0aW9ucy9pcDEvcHVibGljaXBhZGRyZXNzZXM/YXBpLXZlcnNpb249MjAxNy0wMy0zMA==",
=======
      "RequestUri": "/subscriptions/947d47b4-7883-4bb9-9d85-c5e8e2f572ce/resourceGroups/ps2175/providers/Microsoft.Compute/virtualMachineScaleSets/vmssip/virtualMachines/0/networkInterfaces/nic1/ipconfigurations/ip1/publicipaddresses?api-version=2017-03-30",
      "EncodedRequestUri": "L3N1YnNjcmlwdGlvbnMvOTQ3ZDQ3YjQtNzg4My00YmI5LTlkODUtYzVlOGUyZjU3MmNlL3Jlc291cmNlR3JvdXBzL3BzMjE3NS9wcm92aWRlcnMvTWljcm9zb2Z0LkNvbXB1dGUvdmlydHVhbE1hY2hpbmVTY2FsZVNldHMvdm1zc2lwL3ZpcnR1YWxNYWNoaW5lcy8wL25ldHdvcmtJbnRlcmZhY2VzL25pYzEvaXBjb25maWd1cmF0aW9ucy9pcDEvcHVibGljaXBhZGRyZXNzZXM/YXBpLXZlcnNpb249MjAxNy0wMy0zMA==",
>>>>>>> f160aee6
      "RequestMethod": "GET",
      "RequestBody": "",
      "RequestHeaders": {
        "x-ms-client-request-id": [
<<<<<<< HEAD
          "e52bff1e-3066-4f31-8b15-9ab137fe580a"
=======
          "1ba5001f-13d3-4ee9-80e1-2b68b398b8f2"
>>>>>>> f160aee6
        ],
        "accept-language": [
          "en-US"
        ],
        "User-Agent": [
          "FxVersion/4.7.3132.0",
          "OSName/Windows10Enterprise",
          "OSVersion/6.3.17134",
<<<<<<< HEAD
          "Microsoft.Azure.Management.Network.NetworkManagementClient/19.3.0.0"
        ]
      },
      "ResponseBody": "{\r\n  \"value\": [\r\n    {\r\n      \"name\": \"pub1\",\r\n      \"id\": \"/subscriptions/d2ad5196-2292-4080-b209-ce4399b0a807/resourceGroups/ps7324/providers/Microsoft.Compute/virtualMachineScaleSets/vmssip/virtualMachines/0/networkInterfaces/nic1/ipConfigurations/ip1/publicIPAddresses/pub1\",\r\n      \"etag\": \"W/\\\"81a6f65f-45a5-477c-83ef-77b6dbf1e601\\\"\",\r\n      \"properties\": {\r\n        \"provisioningState\": \"Succeeded\",\r\n        \"resourceGuid\": \"11bcc466-553f-43c5-9622-f221745ae3c6\",\r\n        \"ipAddress\": \"52.163.82.206\",\r\n        \"publicIPAddressVersion\": \"IPv4\",\r\n        \"publicIPAllocationMethod\": \"Dynamic\",\r\n        \"idleTimeoutInMinutes\": 10,\r\n        \"dnsSettings\": {\r\n          \"domainNameLabel\": \"vm0.testvmssnrpacc\",\r\n          \"fqdn\": \"vm0.testvmssnrpacc.southeastasia.cloudapp.azure.com\"\r\n        },\r\n        \"ipConfiguration\": {\r\n          \"id\": \"/subscriptions/d2ad5196-2292-4080-b209-ce4399b0a807/resourceGroups/ps7324/providers/Microsoft.Compute/virtualMachineScaleSets/vmssip/virtualMachines/0/networkInterfaces/nic1/ipConfigurations/ip1\"\r\n        }\r\n      }\r\n    }\r\n  ]\r\n}",
      "ResponseHeaders": {
        "Content-Length": [
          "1080"
=======
          "Microsoft.Azure.Management.Network.NetworkManagementClient/20.0.0.0"
        ]
      },
      "ResponseBody": "{\r\n  \"value\": [\r\n    {\r\n      \"name\": \"pub1\",\r\n      \"id\": \"/subscriptions/947d47b4-7883-4bb9-9d85-c5e8e2f572ce/resourceGroups/ps2175/providers/Microsoft.Compute/virtualMachineScaleSets/vmssip/virtualMachines/0/networkInterfaces/nic1/ipConfigurations/ip1/publicIPAddresses/pub1\",\r\n      \"etag\": \"W/\\\"75051a3f-93ed-46fa-9cd8-093da2e70528\\\"\",\r\n      \"properties\": {\r\n        \"provisioningState\": \"Succeeded\",\r\n        \"resourceGuid\": \"7b234844-2990-4a6c-b772-a2572f58b15c\",\r\n        \"publicIPAddressVersion\": \"IPv4\",\r\n        \"publicIPAllocationMethod\": \"Dynamic\",\r\n        \"idleTimeoutInMinutes\": 10,\r\n        \"dnsSettings\": {\r\n          \"domainNameLabel\": \"vm0.testvmssnrpacc\",\r\n          \"fqdn\": \"vm0.testvmssnrpacc.southeastasia.cloudapp.azure.com\"\r\n        },\r\n        \"ipConfiguration\": {\r\n          \"id\": \"/subscriptions/947d47b4-7883-4bb9-9d85-c5e8e2f572ce/resourceGroups/ps2175/providers/Microsoft.Compute/virtualMachineScaleSets/vmssip/virtualMachines/0/networkInterfaces/nic1/ipConfigurations/ip1\"\r\n        }\r\n      }\r\n    }\r\n  ]\r\n}",
      "ResponseHeaders": {
        "Content-Length": [
          "1041"
>>>>>>> f160aee6
        ],
        "Content-Type": [
          "application/json; charset=utf-8"
        ],
        "Expires": [
          "-1"
        ],
        "Pragma": [
          "no-cache"
        ],
        "x-ms-request-id": [
<<<<<<< HEAD
          "9b7e5932-ec21-4022-a56a-e52ae49a930d"
        ],
        "x-ms-correlation-request-id": [
          "1f2b2bf8-30ac-4d54-b9fc-f1aba1469c69"
=======
          "cfb27754-c321-44de-beaf-9a29a8632c25"
        ],
        "x-ms-correlation-request-id": [
          "a3fb681f-f3c8-44e1-b773-bf8cbc712505"
>>>>>>> f160aee6
        ],
        "Strict-Transport-Security": [
          "max-age=31536000; includeSubDomains"
        ],
        "Cache-Control": [
          "no-cache"
        ],
        "Server": [
          "Microsoft-HTTPAPI/2.0",
          "Microsoft-HTTPAPI/2.0"
        ],
        "x-ms-ratelimit-remaining-subscription-reads": [
<<<<<<< HEAD
          "11936"
        ],
        "x-ms-routing-request-id": [
          "BRAZILUS:20180908T043851Z:1f2b2bf8-30ac-4d54-b9fc-f1aba1469c69"
=======
          "11963"
        ],
        "x-ms-routing-request-id": [
          "BRAZILUS:20180907T104036Z:a3fb681f-f3c8-44e1-b773-bf8cbc712505"
>>>>>>> f160aee6
        ],
        "X-Content-Type-Options": [
          "nosniff"
        ],
        "Date": [
<<<<<<< HEAD
          "Sat, 08 Sep 2018 04:38:50 GMT"
=======
          "Fri, 07 Sep 2018 10:40:35 GMT"
>>>>>>> f160aee6
        ]
      },
      "StatusCode": 200
    },
    {
<<<<<<< HEAD
      "RequestUri": "/subscriptions/d2ad5196-2292-4080-b209-ce4399b0a807/resourceGroups/ps7324/providers/Microsoft.Compute/virtualMachineScaleSets/vmssip/virtualMachines/0/networkInterfaces/nic1/ipconfigurations/ip1/publicipaddresses/pub1?api-version=2017-03-30",
      "EncodedRequestUri": "L3N1YnNjcmlwdGlvbnMvZDJhZDUxOTYtMjI5Mi00MDgwLWIyMDktY2U0Mzk5YjBhODA3L3Jlc291cmNlR3JvdXBzL3BzNzMyNC9wcm92aWRlcnMvTWljcm9zb2Z0LkNvbXB1dGUvdmlydHVhbE1hY2hpbmVTY2FsZVNldHMvdm1zc2lwL3ZpcnR1YWxNYWNoaW5lcy8wL25ldHdvcmtJbnRlcmZhY2VzL25pYzEvaXBjb25maWd1cmF0aW9ucy9pcDEvcHVibGljaXBhZGRyZXNzZXMvcHViMT9hcGktdmVyc2lvbj0yMDE3LTAzLTMw",
=======
      "RequestUri": "/subscriptions/947d47b4-7883-4bb9-9d85-c5e8e2f572ce/resourceGroups/ps2175/providers/Microsoft.Compute/virtualMachineScaleSets/vmssip/virtualMachines/0/networkInterfaces/nic1/ipconfigurations/ip1/publicipaddresses/pub1?api-version=2017-03-30",
      "EncodedRequestUri": "L3N1YnNjcmlwdGlvbnMvOTQ3ZDQ3YjQtNzg4My00YmI5LTlkODUtYzVlOGUyZjU3MmNlL3Jlc291cmNlR3JvdXBzL3BzMjE3NS9wcm92aWRlcnMvTWljcm9zb2Z0LkNvbXB1dGUvdmlydHVhbE1hY2hpbmVTY2FsZVNldHMvdm1zc2lwL3ZpcnR1YWxNYWNoaW5lcy8wL25ldHdvcmtJbnRlcmZhY2VzL25pYzEvaXBjb25maWd1cmF0aW9ucy9pcDEvcHVibGljaXBhZGRyZXNzZXMvcHViMT9hcGktdmVyc2lvbj0yMDE3LTAzLTMw",
>>>>>>> f160aee6
      "RequestMethod": "GET",
      "RequestBody": "",
      "RequestHeaders": {
        "x-ms-client-request-id": [
<<<<<<< HEAD
          "5ca842ff-23e5-42f6-92fd-6808d0741ba4"
=======
          "5f6c9254-d629-488c-b756-22e9309d9d16"
>>>>>>> f160aee6
        ],
        "accept-language": [
          "en-US"
        ],
        "User-Agent": [
          "FxVersion/4.7.3132.0",
          "OSName/Windows10Enterprise",
          "OSVersion/6.3.17134",
<<<<<<< HEAD
          "Microsoft.Azure.Management.Network.NetworkManagementClient/19.3.0.0"
        ]
      },
      "ResponseBody": "{\r\n  \"name\": \"pub1\",\r\n  \"id\": \"/subscriptions/d2ad5196-2292-4080-b209-ce4399b0a807/resourceGroups/ps7324/providers/Microsoft.Compute/virtualMachineScaleSets/vmssip/virtualMachines/0/networkInterfaces/nic1/ipConfigurations/ip1/publicIPAddresses/pub1\",\r\n  \"etag\": \"W/\\\"81a6f65f-45a5-477c-83ef-77b6dbf1e601\\\"\",\r\n  \"properties\": {\r\n    \"provisioningState\": \"Succeeded\",\r\n    \"resourceGuid\": \"11bcc466-553f-43c5-9622-f221745ae3c6\",\r\n    \"ipAddress\": \"52.163.82.206\",\r\n    \"publicIPAddressVersion\": \"IPv4\",\r\n    \"publicIPAllocationMethod\": \"Dynamic\",\r\n    \"idleTimeoutInMinutes\": 10,\r\n    \"dnsSettings\": {\r\n      \"domainNameLabel\": \"vm0.testvmssnrpacc\",\r\n      \"fqdn\": \"vm0.testvmssnrpacc.southeastasia.cloudapp.azure.com\"\r\n    },\r\n    \"ipConfiguration\": {\r\n      \"id\": \"/subscriptions/d2ad5196-2292-4080-b209-ce4399b0a807/resourceGroups/ps7324/providers/Microsoft.Compute/virtualMachineScaleSets/vmssip/virtualMachines/0/networkInterfaces/nic1/ipConfigurations/ip1\"\r\n    }\r\n  }\r\n}",
      "ResponseHeaders": {
        "Content-Length": [
          "975"
=======
          "Microsoft.Azure.Management.Network.NetworkManagementClient/20.0.0.0"
        ]
      },
      "ResponseBody": "{\r\n  \"name\": \"pub1\",\r\n  \"id\": \"/subscriptions/947d47b4-7883-4bb9-9d85-c5e8e2f572ce/resourceGroups/ps2175/providers/Microsoft.Compute/virtualMachineScaleSets/vmssip/virtualMachines/0/networkInterfaces/nic1/ipConfigurations/ip1/publicIPAddresses/pub1\",\r\n  \"etag\": \"W/\\\"75051a3f-93ed-46fa-9cd8-093da2e70528\\\"\",\r\n  \"properties\": {\r\n    \"provisioningState\": \"Succeeded\",\r\n    \"resourceGuid\": \"7b234844-2990-4a6c-b772-a2572f58b15c\",\r\n    \"publicIPAddressVersion\": \"IPv4\",\r\n    \"publicIPAllocationMethod\": \"Dynamic\",\r\n    \"idleTimeoutInMinutes\": 10,\r\n    \"dnsSettings\": {\r\n      \"domainNameLabel\": \"vm0.testvmssnrpacc\",\r\n      \"fqdn\": \"vm0.testvmssnrpacc.southeastasia.cloudapp.azure.com\"\r\n    },\r\n    \"ipConfiguration\": {\r\n      \"id\": \"/subscriptions/947d47b4-7883-4bb9-9d85-c5e8e2f572ce/resourceGroups/ps2175/providers/Microsoft.Compute/virtualMachineScaleSets/vmssip/virtualMachines/0/networkInterfaces/nic1/ipConfigurations/ip1\"\r\n    }\r\n  }\r\n}",
      "ResponseHeaders": {
        "Content-Length": [
          "940"
>>>>>>> f160aee6
        ],
        "Content-Type": [
          "application/json; charset=utf-8"
        ],
        "Expires": [
          "-1"
        ],
        "Pragma": [
          "no-cache"
        ],
        "x-ms-request-id": [
<<<<<<< HEAD
          "abfb2dda-ad09-453e-aafd-884b92ec4c83"
        ],
        "x-ms-correlation-request-id": [
          "e8cd3f0c-09da-40d1-9eb1-aa2d2b08fcaf"
=======
          "5b22fcc6-7bb4-44a8-a36e-7668c3c7ca8e"
        ],
        "x-ms-correlation-request-id": [
          "c290998c-150d-47c5-9f73-283886ecb13a"
>>>>>>> f160aee6
        ],
        "Strict-Transport-Security": [
          "max-age=31536000; includeSubDomains"
        ],
        "Cache-Control": [
          "no-cache"
        ],
        "ETag": [
<<<<<<< HEAD
          "W/\"81a6f65f-45a5-477c-83ef-77b6dbf1e601\""
=======
          "W/\"75051a3f-93ed-46fa-9cd8-093da2e70528\""
>>>>>>> f160aee6
        ],
        "Server": [
          "Microsoft-HTTPAPI/2.0",
          "Microsoft-HTTPAPI/2.0"
        ],
        "x-ms-ratelimit-remaining-subscription-reads": [
<<<<<<< HEAD
          "11935"
        ],
        "x-ms-routing-request-id": [
          "BRAZILUS:20180908T043851Z:e8cd3f0c-09da-40d1-9eb1-aa2d2b08fcaf"
=======
          "11962"
        ],
        "x-ms-routing-request-id": [
          "BRAZILUS:20180907T104036Z:c290998c-150d-47c5-9f73-283886ecb13a"
>>>>>>> f160aee6
        ],
        "X-Content-Type-Options": [
          "nosniff"
        ],
        "Date": [
<<<<<<< HEAD
          "Sat, 08 Sep 2018 04:38:50 GMT"
=======
          "Fri, 07 Sep 2018 10:40:36 GMT"
>>>>>>> f160aee6
        ]
      },
      "StatusCode": 200
    },
    {
<<<<<<< HEAD
      "RequestUri": "/subscriptions/d2ad5196-2292-4080-b209-ce4399b0a807/resourcegroups/ps7324?api-version=2016-09-01",
      "EncodedRequestUri": "L3N1YnNjcmlwdGlvbnMvZDJhZDUxOTYtMjI5Mi00MDgwLWIyMDktY2U0Mzk5YjBhODA3L3Jlc291cmNlZ3JvdXBzL3BzNzMyND9hcGktdmVyc2lvbj0yMDE2LTA5LTAx",
=======
      "RequestUri": "/subscriptions/947d47b4-7883-4bb9-9d85-c5e8e2f572ce/resourcegroups/ps2175?api-version=2016-09-01",
      "EncodedRequestUri": "L3N1YnNjcmlwdGlvbnMvOTQ3ZDQ3YjQtNzg4My00YmI5LTlkODUtYzVlOGUyZjU3MmNlL3Jlc291cmNlZ3JvdXBzL3BzMjE3NT9hcGktdmVyc2lvbj0yMDE2LTA5LTAx",
>>>>>>> f160aee6
      "RequestMethod": "DELETE",
      "RequestBody": "",
      "RequestHeaders": {
        "x-ms-client-request-id": [
<<<<<<< HEAD
          "32dcb586-b774-4a29-ad63-ff42351c9ee8"
=======
          "1f5ac3f5-cd9e-4734-94ef-24daa33fda39"
>>>>>>> f160aee6
        ],
        "accept-language": [
          "en-US"
        ],
        "User-Agent": [
          "FxVersion/4.7.3132.0",
          "OSName/Windows10Enterprise",
          "OSVersion/6.3.17134",
          "Microsoft.Azure.Management.Internal.Resources.ResourceManagementClient/4.1.0"
        ]
      },
      "ResponseBody": "",
      "ResponseHeaders": {
        "Content-Length": [
          "0"
        ],
        "Expires": [
          "-1"
        ],
        "Pragma": [
          "no-cache"
        ],
        "Retry-After": [
          "15"
        ],
        "x-ms-ratelimit-remaining-subscription-deletes": [
<<<<<<< HEAD
          "14992"
        ],
        "x-ms-request-id": [
          "ad7815be-af99-4609-9f8b-0822ee0f1023"
        ],
        "x-ms-correlation-request-id": [
          "ad7815be-af99-4609-9f8b-0822ee0f1023"
        ],
        "x-ms-routing-request-id": [
          "BRAZILUS:20180908T043852Z:ad7815be-af99-4609-9f8b-0822ee0f1023"
        ],
        "Strict-Transport-Security": [
          "max-age=31536000; includeSubDomains"
        ],
        "X-Content-Type-Options": [
          "nosniff"
        ],
        "Cache-Control": [
          "no-cache"
        ],
        "Date": [
          "Sat, 08 Sep 2018 04:38:51 GMT"
        ],
        "Location": [
          "https://brazilus.management.azure.com/subscriptions/d2ad5196-2292-4080-b209-ce4399b0a807/operationresults/eyJqb2JJZCI6IlJFU09VUkNFR1JPVVBERUxFVElPTkpPQi1QUzczMjQtV0VTVFVTIiwiam9iTG9jYXRpb24iOiJ3ZXN0dXMifQ?api-version=2016-09-01"
        ]
      },
      "StatusCode": 202
    },
    {
      "RequestUri": "/subscriptions/d2ad5196-2292-4080-b209-ce4399b0a807/operationresults/eyJqb2JJZCI6IlJFU09VUkNFR1JPVVBERUxFVElPTkpPQi1QUzczMjQtV0VTVFVTIiwiam9iTG9jYXRpb24iOiJ3ZXN0dXMifQ?api-version=2016-09-01",
      "EncodedRequestUri": "L3N1YnNjcmlwdGlvbnMvZDJhZDUxOTYtMjI5Mi00MDgwLWIyMDktY2U0Mzk5YjBhODA3L29wZXJhdGlvbnJlc3VsdHMvZXlKcWIySkpaQ0k2SWxKRlUwOVZVa05GUjFKUFZWQkVSVXhGVkVsUFRrcFBRaTFRVXpjek1qUXRWMFZUVkZWVElpd2lhbTlpVEc5allYUnBiMjRpT2lKM1pYTjBkWE1pZlE/YXBpLXZlcnNpb249MjAxNi0wOS0wMQ==",
      "RequestMethod": "GET",
      "RequestBody": "",
      "RequestHeaders": {
        "User-Agent": [
          "FxVersion/4.7.3132.0",
          "OSName/Windows10Enterprise",
          "OSVersion/6.3.17134",
          "Microsoft.Azure.Management.Internal.Resources.ResourceManagementClient/4.1.0"
        ]
      },
      "ResponseBody": "",
      "ResponseHeaders": {
        "Content-Length": [
          "0"
        ],
        "Expires": [
          "-1"
        ],
        "Pragma": [
          "no-cache"
        ],
        "Retry-After": [
          "15"
        ],
        "x-ms-ratelimit-remaining-subscription-reads": [
          "11946"
        ],
        "x-ms-request-id": [
          "aeea3afa-d150-4f8f-82f3-96b84db653d0"
        ],
        "x-ms-correlation-request-id": [
          "aeea3afa-d150-4f8f-82f3-96b84db653d0"
        ],
        "x-ms-routing-request-id": [
          "BRAZILUS:20180908T043907Z:aeea3afa-d150-4f8f-82f3-96b84db653d0"
        ],
        "Strict-Transport-Security": [
          "max-age=31536000; includeSubDomains"
        ],
        "X-Content-Type-Options": [
          "nosniff"
        ],
        "Cache-Control": [
          "no-cache"
        ],
        "Date": [
          "Sat, 08 Sep 2018 04:39:07 GMT"
        ],
        "Location": [
          "https://brazilus.management.azure.com/subscriptions/d2ad5196-2292-4080-b209-ce4399b0a807/operationresults/eyJqb2JJZCI6IlJFU09VUkNFR1JPVVBERUxFVElPTkpPQi1QUzczMjQtV0VTVFVTIiwiam9iTG9jYXRpb24iOiJ3ZXN0dXMifQ?api-version=2016-09-01"
        ]
      },
      "StatusCode": 202
    },
    {
      "RequestUri": "/subscriptions/d2ad5196-2292-4080-b209-ce4399b0a807/operationresults/eyJqb2JJZCI6IlJFU09VUkNFR1JPVVBERUxFVElPTkpPQi1QUzczMjQtV0VTVFVTIiwiam9iTG9jYXRpb24iOiJ3ZXN0dXMifQ?api-version=2016-09-01",
      "EncodedRequestUri": "L3N1YnNjcmlwdGlvbnMvZDJhZDUxOTYtMjI5Mi00MDgwLWIyMDktY2U0Mzk5YjBhODA3L29wZXJhdGlvbnJlc3VsdHMvZXlKcWIySkpaQ0k2SWxKRlUwOVZVa05GUjFKUFZWQkVSVXhGVkVsUFRrcFBRaTFRVXpjek1qUXRWMFZUVkZWVElpd2lhbTlpVEc5allYUnBiMjRpT2lKM1pYTjBkWE1pZlE/YXBpLXZlcnNpb249MjAxNi0wOS0wMQ==",
      "RequestMethod": "GET",
      "RequestBody": "",
      "RequestHeaders": {
        "User-Agent": [
          "FxVersion/4.7.3132.0",
          "OSName/Windows10Enterprise",
          "OSVersion/6.3.17134",
          "Microsoft.Azure.Management.Internal.Resources.ResourceManagementClient/4.1.0"
        ]
      },
      "ResponseBody": "",
      "ResponseHeaders": {
        "Content-Length": [
          "0"
        ],
        "Expires": [
          "-1"
        ],
        "Pragma": [
          "no-cache"
        ],
        "Retry-After": [
          "15"
        ],
        "x-ms-ratelimit-remaining-subscription-reads": [
          "11945"
        ],
        "x-ms-request-id": [
          "7d67567a-168b-44e2-8704-be71b6b00eba"
        ],
        "x-ms-correlation-request-id": [
          "7d67567a-168b-44e2-8704-be71b6b00eba"
        ],
        "x-ms-routing-request-id": [
          "BRAZILUS:20180908T043922Z:7d67567a-168b-44e2-8704-be71b6b00eba"
        ],
        "Strict-Transport-Security": [
          "max-age=31536000; includeSubDomains"
        ],
        "X-Content-Type-Options": [
          "nosniff"
        ],
        "Cache-Control": [
          "no-cache"
        ],
        "Date": [
          "Sat, 08 Sep 2018 04:39:21 GMT"
        ],
        "Location": [
          "https://brazilus.management.azure.com/subscriptions/d2ad5196-2292-4080-b209-ce4399b0a807/operationresults/eyJqb2JJZCI6IlJFU09VUkNFR1JPVVBERUxFVElPTkpPQi1QUzczMjQtV0VTVFVTIiwiam9iTG9jYXRpb24iOiJ3ZXN0dXMifQ?api-version=2016-09-01"
        ]
      },
      "StatusCode": 202
    },
    {
      "RequestUri": "/subscriptions/d2ad5196-2292-4080-b209-ce4399b0a807/operationresults/eyJqb2JJZCI6IlJFU09VUkNFR1JPVVBERUxFVElPTkpPQi1QUzczMjQtV0VTVFVTIiwiam9iTG9jYXRpb24iOiJ3ZXN0dXMifQ?api-version=2016-09-01",
      "EncodedRequestUri": "L3N1YnNjcmlwdGlvbnMvZDJhZDUxOTYtMjI5Mi00MDgwLWIyMDktY2U0Mzk5YjBhODA3L29wZXJhdGlvbnJlc3VsdHMvZXlKcWIySkpaQ0k2SWxKRlUwOVZVa05GUjFKUFZWQkVSVXhGVkVsUFRrcFBRaTFRVXpjek1qUXRWMFZUVkZWVElpd2lhbTlpVEc5allYUnBiMjRpT2lKM1pYTjBkWE1pZlE/YXBpLXZlcnNpb249MjAxNi0wOS0wMQ==",
      "RequestMethod": "GET",
      "RequestBody": "",
      "RequestHeaders": {
        "User-Agent": [
          "FxVersion/4.7.3132.0",
          "OSName/Windows10Enterprise",
          "OSVersion/6.3.17134",
          "Microsoft.Azure.Management.Internal.Resources.ResourceManagementClient/4.1.0"
        ]
      },
      "ResponseBody": "",
      "ResponseHeaders": {
        "Content-Length": [
          "0"
        ],
        "Expires": [
          "-1"
        ],
        "Pragma": [
          "no-cache"
        ],
        "Retry-After": [
          "15"
        ],
        "x-ms-ratelimit-remaining-subscription-reads": [
          "11944"
        ],
        "x-ms-request-id": [
          "f70b25c0-584d-4822-aff9-1f406b7e3805"
        ],
        "x-ms-correlation-request-id": [
          "f70b25c0-584d-4822-aff9-1f406b7e3805"
        ],
        "x-ms-routing-request-id": [
          "BRAZILUS:20180908T043937Z:f70b25c0-584d-4822-aff9-1f406b7e3805"
        ],
        "Strict-Transport-Security": [
          "max-age=31536000; includeSubDomains"
        ],
        "X-Content-Type-Options": [
          "nosniff"
        ],
        "Cache-Control": [
          "no-cache"
        ],
        "Date": [
          "Sat, 08 Sep 2018 04:39:36 GMT"
        ],
        "Location": [
          "https://brazilus.management.azure.com/subscriptions/d2ad5196-2292-4080-b209-ce4399b0a807/operationresults/eyJqb2JJZCI6IlJFU09VUkNFR1JPVVBERUxFVElPTkpPQi1QUzczMjQtV0VTVFVTIiwiam9iTG9jYXRpb24iOiJ3ZXN0dXMifQ?api-version=2016-09-01"
        ]
      },
      "StatusCode": 202
    },
    {
      "RequestUri": "/subscriptions/d2ad5196-2292-4080-b209-ce4399b0a807/operationresults/eyJqb2JJZCI6IlJFU09VUkNFR1JPVVBERUxFVElPTkpPQi1QUzczMjQtV0VTVFVTIiwiam9iTG9jYXRpb24iOiJ3ZXN0dXMifQ?api-version=2016-09-01",
      "EncodedRequestUri": "L3N1YnNjcmlwdGlvbnMvZDJhZDUxOTYtMjI5Mi00MDgwLWIyMDktY2U0Mzk5YjBhODA3L29wZXJhdGlvbnJlc3VsdHMvZXlKcWIySkpaQ0k2SWxKRlUwOVZVa05GUjFKUFZWQkVSVXhGVkVsUFRrcFBRaTFRVXpjek1qUXRWMFZUVkZWVElpd2lhbTlpVEc5allYUnBiMjRpT2lKM1pYTjBkWE1pZlE/YXBpLXZlcnNpb249MjAxNi0wOS0wMQ==",
      "RequestMethod": "GET",
      "RequestBody": "",
      "RequestHeaders": {
        "User-Agent": [
          "FxVersion/4.7.3132.0",
          "OSName/Windows10Enterprise",
          "OSVersion/6.3.17134",
          "Microsoft.Azure.Management.Internal.Resources.ResourceManagementClient/4.1.0"
        ]
      },
      "ResponseBody": "",
      "ResponseHeaders": {
        "Content-Length": [
          "0"
        ],
        "Expires": [
          "-1"
        ],
        "Pragma": [
          "no-cache"
        ],
        "Retry-After": [
          "15"
        ],
        "x-ms-ratelimit-remaining-subscription-reads": [
          "11943"
        ],
        "x-ms-request-id": [
          "b759e07d-7212-4287-9b58-930b8696130e"
        ],
        "x-ms-correlation-request-id": [
          "b759e07d-7212-4287-9b58-930b8696130e"
        ],
        "x-ms-routing-request-id": [
          "BRAZILUS:20180908T043952Z:b759e07d-7212-4287-9b58-930b8696130e"
=======
          "14982"
        ],
        "x-ms-request-id": [
          "ef101c7c-2801-4f5d-b7b8-253ca3354835"
        ],
        "x-ms-correlation-request-id": [
          "ef101c7c-2801-4f5d-b7b8-253ca3354835"
        ],
        "x-ms-routing-request-id": [
          "BRAZILUS:20180907T104037Z:ef101c7c-2801-4f5d-b7b8-253ca3354835"
>>>>>>> f160aee6
        ],
        "Strict-Transport-Security": [
          "max-age=31536000; includeSubDomains"
        ],
        "X-Content-Type-Options": [
          "nosniff"
        ],
        "Cache-Control": [
          "no-cache"
        ],
        "Date": [
<<<<<<< HEAD
          "Sat, 08 Sep 2018 04:39:52 GMT"
        ],
        "Location": [
          "https://brazilus.management.azure.com/subscriptions/d2ad5196-2292-4080-b209-ce4399b0a807/operationresults/eyJqb2JJZCI6IlJFU09VUkNFR1JPVVBERUxFVElPTkpPQi1QUzczMjQtV0VTVFVTIiwiam9iTG9jYXRpb24iOiJ3ZXN0dXMifQ?api-version=2016-09-01"
=======
          "Fri, 07 Sep 2018 10:40:36 GMT"
        ],
        "Location": [
          "https://brazilus.management.azure.com/subscriptions/947d47b4-7883-4bb9-9d85-c5e8e2f572ce/operationresults/eyJqb2JJZCI6IlJFU09VUkNFR1JPVVBERUxFVElPTkpPQi1QUzIxNzUtV0VTVENFTlRSQUxVUyIsImpvYkxvY2F0aW9uIjoid2VzdGNlbnRyYWx1cyJ9?api-version=2016-09-01"
>>>>>>> f160aee6
        ]
      },
      "StatusCode": 202
    },
    {
<<<<<<< HEAD
      "RequestUri": "/subscriptions/d2ad5196-2292-4080-b209-ce4399b0a807/operationresults/eyJqb2JJZCI6IlJFU09VUkNFR1JPVVBERUxFVElPTkpPQi1QUzczMjQtV0VTVFVTIiwiam9iTG9jYXRpb24iOiJ3ZXN0dXMifQ?api-version=2016-09-01",
      "EncodedRequestUri": "L3N1YnNjcmlwdGlvbnMvZDJhZDUxOTYtMjI5Mi00MDgwLWIyMDktY2U0Mzk5YjBhODA3L29wZXJhdGlvbnJlc3VsdHMvZXlKcWIySkpaQ0k2SWxKRlUwOVZVa05GUjFKUFZWQkVSVXhGVkVsUFRrcFBRaTFRVXpjek1qUXRWMFZUVkZWVElpd2lhbTlpVEc5allYUnBiMjRpT2lKM1pYTjBkWE1pZlE/YXBpLXZlcnNpb249MjAxNi0wOS0wMQ==",
=======
      "RequestUri": "/subscriptions/947d47b4-7883-4bb9-9d85-c5e8e2f572ce/operationresults/eyJqb2JJZCI6IlJFU09VUkNFR1JPVVBERUxFVElPTkpPQi1QUzIxNzUtV0VTVENFTlRSQUxVUyIsImpvYkxvY2F0aW9uIjoid2VzdGNlbnRyYWx1cyJ9?api-version=2016-09-01",
      "EncodedRequestUri": "L3N1YnNjcmlwdGlvbnMvOTQ3ZDQ3YjQtNzg4My00YmI5LTlkODUtYzVlOGUyZjU3MmNlL29wZXJhdGlvbnJlc3VsdHMvZXlKcWIySkpaQ0k2SWxKRlUwOVZVa05GUjFKUFZWQkVSVXhGVkVsUFRrcFBRaTFRVXpJeE56VXRWMFZUVkVORlRsUlNRVXhWVXlJc0ltcHZZa3h2WTJGMGFXOXVJam9pZDJWemRHTmxiblJ5WVd4MWN5Sjk/YXBpLXZlcnNpb249MjAxNi0wOS0wMQ==",
>>>>>>> f160aee6
      "RequestMethod": "GET",
      "RequestBody": "",
      "RequestHeaders": {
        "User-Agent": [
          "FxVersion/4.7.3132.0",
          "OSName/Windows10Enterprise",
          "OSVersion/6.3.17134",
          "Microsoft.Azure.Management.Internal.Resources.ResourceManagementClient/4.1.0"
        ]
      },
      "ResponseBody": "",
      "ResponseHeaders": {
        "Content-Length": [
          "0"
        ],
        "Expires": [
          "-1"
        ],
        "Pragma": [
          "no-cache"
        ],
        "Retry-After": [
          "15"
        ],
        "x-ms-ratelimit-remaining-subscription-reads": [
<<<<<<< HEAD
          "11942"
        ],
        "x-ms-request-id": [
          "b0fb836e-9870-4ad3-8ec3-04d6a4a89f0e"
        ],
        "x-ms-correlation-request-id": [
          "b0fb836e-9870-4ad3-8ec3-04d6a4a89f0e"
        ],
        "x-ms-routing-request-id": [
          "BRAZILUS:20180908T044007Z:b0fb836e-9870-4ad3-8ec3-04d6a4a89f0e"
=======
          "11853"
        ],
        "x-ms-request-id": [
          "8b09e430-fedb-4ba3-a7ff-adbd78bd2eeb"
        ],
        "x-ms-correlation-request-id": [
          "8b09e430-fedb-4ba3-a7ff-adbd78bd2eeb"
        ],
        "x-ms-routing-request-id": [
          "BRAZILUS:20180907T104052Z:8b09e430-fedb-4ba3-a7ff-adbd78bd2eeb"
>>>>>>> f160aee6
        ],
        "Strict-Transport-Security": [
          "max-age=31536000; includeSubDomains"
        ],
        "X-Content-Type-Options": [
          "nosniff"
        ],
        "Cache-Control": [
          "no-cache"
        ],
        "Date": [
<<<<<<< HEAD
          "Sat, 08 Sep 2018 04:40:07 GMT"
        ],
        "Location": [
          "https://brazilus.management.azure.com/subscriptions/d2ad5196-2292-4080-b209-ce4399b0a807/operationresults/eyJqb2JJZCI6IlJFU09VUkNFR1JPVVBERUxFVElPTkpPQi1QUzczMjQtV0VTVFVTIiwiam9iTG9jYXRpb24iOiJ3ZXN0dXMifQ?api-version=2016-09-01"
=======
          "Fri, 07 Sep 2018 10:40:52 GMT"
        ],
        "Location": [
          "https://brazilus.management.azure.com/subscriptions/947d47b4-7883-4bb9-9d85-c5e8e2f572ce/operationresults/eyJqb2JJZCI6IlJFU09VUkNFR1JPVVBERUxFVElPTkpPQi1QUzIxNzUtV0VTVENFTlRSQUxVUyIsImpvYkxvY2F0aW9uIjoid2VzdGNlbnRyYWx1cyJ9?api-version=2016-09-01"
>>>>>>> f160aee6
        ]
      },
      "StatusCode": 202
    },
    {
<<<<<<< HEAD
      "RequestUri": "/subscriptions/d2ad5196-2292-4080-b209-ce4399b0a807/operationresults/eyJqb2JJZCI6IlJFU09VUkNFR1JPVVBERUxFVElPTkpPQi1QUzczMjQtV0VTVFVTIiwiam9iTG9jYXRpb24iOiJ3ZXN0dXMifQ?api-version=2016-09-01",
      "EncodedRequestUri": "L3N1YnNjcmlwdGlvbnMvZDJhZDUxOTYtMjI5Mi00MDgwLWIyMDktY2U0Mzk5YjBhODA3L29wZXJhdGlvbnJlc3VsdHMvZXlKcWIySkpaQ0k2SWxKRlUwOVZVa05GUjFKUFZWQkVSVXhGVkVsUFRrcFBRaTFRVXpjek1qUXRWMFZUVkZWVElpd2lhbTlpVEc5allYUnBiMjRpT2lKM1pYTjBkWE1pZlE/YXBpLXZlcnNpb249MjAxNi0wOS0wMQ==",
=======
      "RequestUri": "/subscriptions/947d47b4-7883-4bb9-9d85-c5e8e2f572ce/operationresults/eyJqb2JJZCI6IlJFU09VUkNFR1JPVVBERUxFVElPTkpPQi1QUzIxNzUtV0VTVENFTlRSQUxVUyIsImpvYkxvY2F0aW9uIjoid2VzdGNlbnRyYWx1cyJ9?api-version=2016-09-01",
      "EncodedRequestUri": "L3N1YnNjcmlwdGlvbnMvOTQ3ZDQ3YjQtNzg4My00YmI5LTlkODUtYzVlOGUyZjU3MmNlL29wZXJhdGlvbnJlc3VsdHMvZXlKcWIySkpaQ0k2SWxKRlUwOVZVa05GUjFKUFZWQkVSVXhGVkVsUFRrcFBRaTFRVXpJeE56VXRWMFZUVkVORlRsUlNRVXhWVXlJc0ltcHZZa3h2WTJGMGFXOXVJam9pZDJWemRHTmxiblJ5WVd4MWN5Sjk/YXBpLXZlcnNpb249MjAxNi0wOS0wMQ==",
>>>>>>> f160aee6
      "RequestMethod": "GET",
      "RequestBody": "",
      "RequestHeaders": {
        "User-Agent": [
          "FxVersion/4.7.3132.0",
          "OSName/Windows10Enterprise",
          "OSVersion/6.3.17134",
          "Microsoft.Azure.Management.Internal.Resources.ResourceManagementClient/4.1.0"
        ]
      },
      "ResponseBody": "",
      "ResponseHeaders": {
        "Content-Length": [
          "0"
        ],
        "Expires": [
          "-1"
        ],
        "Pragma": [
          "no-cache"
        ],
        "Retry-After": [
          "15"
        ],
        "x-ms-ratelimit-remaining-subscription-reads": [
<<<<<<< HEAD
          "11941"
        ],
        "x-ms-request-id": [
          "5775dcb6-eb90-4cd4-adb4-dadfa5571330"
        ],
        "x-ms-correlation-request-id": [
          "5775dcb6-eb90-4cd4-adb4-dadfa5571330"
        ],
        "x-ms-routing-request-id": [
          "BRAZILUS:20180908T044022Z:5775dcb6-eb90-4cd4-adb4-dadfa5571330"
=======
          "11852"
        ],
        "x-ms-request-id": [
          "8c6355b5-429f-4c96-b40b-f23112072ab5"
        ],
        "x-ms-correlation-request-id": [
          "8c6355b5-429f-4c96-b40b-f23112072ab5"
        ],
        "x-ms-routing-request-id": [
          "BRAZILUS:20180907T104107Z:8c6355b5-429f-4c96-b40b-f23112072ab5"
>>>>>>> f160aee6
        ],
        "Strict-Transport-Security": [
          "max-age=31536000; includeSubDomains"
        ],
        "X-Content-Type-Options": [
          "nosniff"
        ],
        "Cache-Control": [
          "no-cache"
        ],
        "Date": [
<<<<<<< HEAD
          "Sat, 08 Sep 2018 04:40:22 GMT"
        ],
        "Location": [
          "https://brazilus.management.azure.com/subscriptions/d2ad5196-2292-4080-b209-ce4399b0a807/operationresults/eyJqb2JJZCI6IlJFU09VUkNFR1JPVVBERUxFVElPTkpPQi1QUzczMjQtV0VTVFVTIiwiam9iTG9jYXRpb24iOiJ3ZXN0dXMifQ?api-version=2016-09-01"
=======
          "Fri, 07 Sep 2018 10:41:07 GMT"
        ],
        "Location": [
          "https://brazilus.management.azure.com/subscriptions/947d47b4-7883-4bb9-9d85-c5e8e2f572ce/operationresults/eyJqb2JJZCI6IlJFU09VUkNFR1JPVVBERUxFVElPTkpPQi1QUzIxNzUtV0VTVENFTlRSQUxVUyIsImpvYkxvY2F0aW9uIjoid2VzdGNlbnRyYWx1cyJ9?api-version=2016-09-01"
>>>>>>> f160aee6
        ]
      },
      "StatusCode": 202
    },
    {
<<<<<<< HEAD
      "RequestUri": "/subscriptions/d2ad5196-2292-4080-b209-ce4399b0a807/operationresults/eyJqb2JJZCI6IlJFU09VUkNFR1JPVVBERUxFVElPTkpPQi1QUzczMjQtV0VTVFVTIiwiam9iTG9jYXRpb24iOiJ3ZXN0dXMifQ?api-version=2016-09-01",
      "EncodedRequestUri": "L3N1YnNjcmlwdGlvbnMvZDJhZDUxOTYtMjI5Mi00MDgwLWIyMDktY2U0Mzk5YjBhODA3L29wZXJhdGlvbnJlc3VsdHMvZXlKcWIySkpaQ0k2SWxKRlUwOVZVa05GUjFKUFZWQkVSVXhGVkVsUFRrcFBRaTFRVXpjek1qUXRWMFZUVkZWVElpd2lhbTlpVEc5allYUnBiMjRpT2lKM1pYTjBkWE1pZlE/YXBpLXZlcnNpb249MjAxNi0wOS0wMQ==",
=======
      "RequestUri": "/subscriptions/947d47b4-7883-4bb9-9d85-c5e8e2f572ce/operationresults/eyJqb2JJZCI6IlJFU09VUkNFR1JPVVBERUxFVElPTkpPQi1QUzIxNzUtV0VTVENFTlRSQUxVUyIsImpvYkxvY2F0aW9uIjoid2VzdGNlbnRyYWx1cyJ9?api-version=2016-09-01",
      "EncodedRequestUri": "L3N1YnNjcmlwdGlvbnMvOTQ3ZDQ3YjQtNzg4My00YmI5LTlkODUtYzVlOGUyZjU3MmNlL29wZXJhdGlvbnJlc3VsdHMvZXlKcWIySkpaQ0k2SWxKRlUwOVZVa05GUjFKUFZWQkVSVXhGVkVsUFRrcFBRaTFRVXpJeE56VXRWMFZUVkVORlRsUlNRVXhWVXlJc0ltcHZZa3h2WTJGMGFXOXVJam9pZDJWemRHTmxiblJ5WVd4MWN5Sjk/YXBpLXZlcnNpb249MjAxNi0wOS0wMQ==",
>>>>>>> f160aee6
      "RequestMethod": "GET",
      "RequestBody": "",
      "RequestHeaders": {
        "User-Agent": [
          "FxVersion/4.7.3132.0",
          "OSName/Windows10Enterprise",
          "OSVersion/6.3.17134",
          "Microsoft.Azure.Management.Internal.Resources.ResourceManagementClient/4.1.0"
        ]
      },
      "ResponseBody": "",
      "ResponseHeaders": {
        "Content-Length": [
          "0"
        ],
        "Expires": [
          "-1"
        ],
        "Pragma": [
          "no-cache"
        ],
        "Retry-After": [
          "15"
        ],
        "x-ms-ratelimit-remaining-subscription-reads": [
<<<<<<< HEAD
          "11940"
        ],
        "x-ms-request-id": [
          "0f8fea99-9c15-4b75-ab33-6bd2befa05f4"
        ],
        "x-ms-correlation-request-id": [
          "0f8fea99-9c15-4b75-ab33-6bd2befa05f4"
        ],
        "x-ms-routing-request-id": [
          "BRAZILUS:20180908T044038Z:0f8fea99-9c15-4b75-ab33-6bd2befa05f4"
=======
          "11851"
        ],
        "x-ms-request-id": [
          "b1b19015-6ff3-4a8b-b7aa-14ba245ac32c"
        ],
        "x-ms-correlation-request-id": [
          "b1b19015-6ff3-4a8b-b7aa-14ba245ac32c"
        ],
        "x-ms-routing-request-id": [
          "BRAZILUS:20180907T104123Z:b1b19015-6ff3-4a8b-b7aa-14ba245ac32c"
>>>>>>> f160aee6
        ],
        "Strict-Transport-Security": [
          "max-age=31536000; includeSubDomains"
        ],
        "X-Content-Type-Options": [
          "nosniff"
        ],
        "Cache-Control": [
          "no-cache"
        ],
        "Date": [
<<<<<<< HEAD
          "Sat, 08 Sep 2018 04:40:37 GMT"
        ],
        "Location": [
          "https://brazilus.management.azure.com/subscriptions/d2ad5196-2292-4080-b209-ce4399b0a807/operationresults/eyJqb2JJZCI6IlJFU09VUkNFR1JPVVBERUxFVElPTkpPQi1QUzczMjQtV0VTVFVTIiwiam9iTG9jYXRpb24iOiJ3ZXN0dXMifQ?api-version=2016-09-01"
=======
          "Fri, 07 Sep 2018 10:41:23 GMT"
        ],
        "Location": [
          "https://brazilus.management.azure.com/subscriptions/947d47b4-7883-4bb9-9d85-c5e8e2f572ce/operationresults/eyJqb2JJZCI6IlJFU09VUkNFR1JPVVBERUxFVElPTkpPQi1QUzIxNzUtV0VTVENFTlRSQUxVUyIsImpvYkxvY2F0aW9uIjoid2VzdGNlbnRyYWx1cyJ9?api-version=2016-09-01"
>>>>>>> f160aee6
        ]
      },
      "StatusCode": 202
    },
    {
<<<<<<< HEAD
      "RequestUri": "/subscriptions/d2ad5196-2292-4080-b209-ce4399b0a807/operationresults/eyJqb2JJZCI6IlJFU09VUkNFR1JPVVBERUxFVElPTkpPQi1QUzczMjQtV0VTVFVTIiwiam9iTG9jYXRpb24iOiJ3ZXN0dXMifQ?api-version=2016-09-01",
      "EncodedRequestUri": "L3N1YnNjcmlwdGlvbnMvZDJhZDUxOTYtMjI5Mi00MDgwLWIyMDktY2U0Mzk5YjBhODA3L29wZXJhdGlvbnJlc3VsdHMvZXlKcWIySkpaQ0k2SWxKRlUwOVZVa05GUjFKUFZWQkVSVXhGVkVsUFRrcFBRaTFRVXpjek1qUXRWMFZUVkZWVElpd2lhbTlpVEc5allYUnBiMjRpT2lKM1pYTjBkWE1pZlE/YXBpLXZlcnNpb249MjAxNi0wOS0wMQ==",
=======
      "RequestUri": "/subscriptions/947d47b4-7883-4bb9-9d85-c5e8e2f572ce/operationresults/eyJqb2JJZCI6IlJFU09VUkNFR1JPVVBERUxFVElPTkpPQi1QUzIxNzUtV0VTVENFTlRSQUxVUyIsImpvYkxvY2F0aW9uIjoid2VzdGNlbnRyYWx1cyJ9?api-version=2016-09-01",
      "EncodedRequestUri": "L3N1YnNjcmlwdGlvbnMvOTQ3ZDQ3YjQtNzg4My00YmI5LTlkODUtYzVlOGUyZjU3MmNlL29wZXJhdGlvbnJlc3VsdHMvZXlKcWIySkpaQ0k2SWxKRlUwOVZVa05GUjFKUFZWQkVSVXhGVkVsUFRrcFBRaTFRVXpJeE56VXRWMFZUVkVORlRsUlNRVXhWVXlJc0ltcHZZa3h2WTJGMGFXOXVJam9pZDJWemRHTmxiblJ5WVd4MWN5Sjk/YXBpLXZlcnNpb249MjAxNi0wOS0wMQ==",
>>>>>>> f160aee6
      "RequestMethod": "GET",
      "RequestBody": "",
      "RequestHeaders": {
        "User-Agent": [
          "FxVersion/4.7.3132.0",
          "OSName/Windows10Enterprise",
          "OSVersion/6.3.17134",
          "Microsoft.Azure.Management.Internal.Resources.ResourceManagementClient/4.1.0"
        ]
      },
      "ResponseBody": "",
      "ResponseHeaders": {
        "Content-Length": [
          "0"
        ],
        "Expires": [
          "-1"
        ],
        "Pragma": [
          "no-cache"
        ],
        "Retry-After": [
          "15"
        ],
        "x-ms-ratelimit-remaining-subscription-reads": [
<<<<<<< HEAD
          "11939"
        ],
        "x-ms-request-id": [
          "e1b47365-f83f-44f9-9ffa-6796239826ba"
        ],
        "x-ms-correlation-request-id": [
          "e1b47365-f83f-44f9-9ffa-6796239826ba"
        ],
        "x-ms-routing-request-id": [
          "BRAZILUS:20180908T044053Z:e1b47365-f83f-44f9-9ffa-6796239826ba"
=======
          "11850"
        ],
        "x-ms-request-id": [
          "82995bb6-e0b1-41f9-b4e8-b95215ac59a2"
        ],
        "x-ms-correlation-request-id": [
          "82995bb6-e0b1-41f9-b4e8-b95215ac59a2"
        ],
        "x-ms-routing-request-id": [
          "BRAZILUS:20180907T104138Z:82995bb6-e0b1-41f9-b4e8-b95215ac59a2"
>>>>>>> f160aee6
        ],
        "Strict-Transport-Security": [
          "max-age=31536000; includeSubDomains"
        ],
        "X-Content-Type-Options": [
          "nosniff"
        ],
        "Cache-Control": [
          "no-cache"
        ],
        "Date": [
<<<<<<< HEAD
          "Sat, 08 Sep 2018 04:40:52 GMT"
        ],
        "Location": [
          "https://brazilus.management.azure.com/subscriptions/d2ad5196-2292-4080-b209-ce4399b0a807/operationresults/eyJqb2JJZCI6IlJFU09VUkNFR1JPVVBERUxFVElPTkpPQi1QUzczMjQtV0VTVFVTIiwiam9iTG9jYXRpb24iOiJ3ZXN0dXMifQ?api-version=2016-09-01"
=======
          "Fri, 07 Sep 2018 10:41:38 GMT"
        ],
        "Location": [
          "https://brazilus.management.azure.com/subscriptions/947d47b4-7883-4bb9-9d85-c5e8e2f572ce/operationresults/eyJqb2JJZCI6IlJFU09VUkNFR1JPVVBERUxFVElPTkpPQi1QUzIxNzUtV0VTVENFTlRSQUxVUyIsImpvYkxvY2F0aW9uIjoid2VzdGNlbnRyYWx1cyJ9?api-version=2016-09-01"
>>>>>>> f160aee6
        ]
      },
      "StatusCode": 202
    },
    {
<<<<<<< HEAD
      "RequestUri": "/subscriptions/d2ad5196-2292-4080-b209-ce4399b0a807/operationresults/eyJqb2JJZCI6IlJFU09VUkNFR1JPVVBERUxFVElPTkpPQi1QUzczMjQtV0VTVFVTIiwiam9iTG9jYXRpb24iOiJ3ZXN0dXMifQ?api-version=2016-09-01",
      "EncodedRequestUri": "L3N1YnNjcmlwdGlvbnMvZDJhZDUxOTYtMjI5Mi00MDgwLWIyMDktY2U0Mzk5YjBhODA3L29wZXJhdGlvbnJlc3VsdHMvZXlKcWIySkpaQ0k2SWxKRlUwOVZVa05GUjFKUFZWQkVSVXhGVkVsUFRrcFBRaTFRVXpjek1qUXRWMFZUVkZWVElpd2lhbTlpVEc5allYUnBiMjRpT2lKM1pYTjBkWE1pZlE/YXBpLXZlcnNpb249MjAxNi0wOS0wMQ==",
=======
      "RequestUri": "/subscriptions/947d47b4-7883-4bb9-9d85-c5e8e2f572ce/operationresults/eyJqb2JJZCI6IlJFU09VUkNFR1JPVVBERUxFVElPTkpPQi1QUzIxNzUtV0VTVENFTlRSQUxVUyIsImpvYkxvY2F0aW9uIjoid2VzdGNlbnRyYWx1cyJ9?api-version=2016-09-01",
      "EncodedRequestUri": "L3N1YnNjcmlwdGlvbnMvOTQ3ZDQ3YjQtNzg4My00YmI5LTlkODUtYzVlOGUyZjU3MmNlL29wZXJhdGlvbnJlc3VsdHMvZXlKcWIySkpaQ0k2SWxKRlUwOVZVa05GUjFKUFZWQkVSVXhGVkVsUFRrcFBRaTFRVXpJeE56VXRWMFZUVkVORlRsUlNRVXhWVXlJc0ltcHZZa3h2WTJGMGFXOXVJam9pZDJWemRHTmxiblJ5WVd4MWN5Sjk/YXBpLXZlcnNpb249MjAxNi0wOS0wMQ==",
>>>>>>> f160aee6
      "RequestMethod": "GET",
      "RequestBody": "",
      "RequestHeaders": {
        "User-Agent": [
          "FxVersion/4.7.3132.0",
          "OSName/Windows10Enterprise",
          "OSVersion/6.3.17134",
          "Microsoft.Azure.Management.Internal.Resources.ResourceManagementClient/4.1.0"
        ]
      },
      "ResponseBody": "",
      "ResponseHeaders": {
        "Content-Length": [
          "0"
        ],
        "Expires": [
          "-1"
        ],
        "Pragma": [
          "no-cache"
        ],
        "Retry-After": [
          "15"
        ],
        "x-ms-ratelimit-remaining-subscription-reads": [
<<<<<<< HEAD
          "11938"
        ],
        "x-ms-request-id": [
          "ea5467fb-c3a4-48bd-bc71-d511584f2383"
        ],
        "x-ms-correlation-request-id": [
          "ea5467fb-c3a4-48bd-bc71-d511584f2383"
        ],
        "x-ms-routing-request-id": [
          "BRAZILUS:20180908T044108Z:ea5467fb-c3a4-48bd-bc71-d511584f2383"
=======
          "11849"
        ],
        "x-ms-request-id": [
          "200ba65a-dd94-4d84-9aba-832b0ba797c2"
        ],
        "x-ms-correlation-request-id": [
          "200ba65a-dd94-4d84-9aba-832b0ba797c2"
        ],
        "x-ms-routing-request-id": [
          "BRAZILUS:20180907T104153Z:200ba65a-dd94-4d84-9aba-832b0ba797c2"
>>>>>>> f160aee6
        ],
        "Strict-Transport-Security": [
          "max-age=31536000; includeSubDomains"
        ],
        "X-Content-Type-Options": [
          "nosniff"
        ],
        "Cache-Control": [
          "no-cache"
        ],
        "Date": [
<<<<<<< HEAD
          "Sat, 08 Sep 2018 04:41:07 GMT"
        ],
        "Location": [
          "https://brazilus.management.azure.com/subscriptions/d2ad5196-2292-4080-b209-ce4399b0a807/operationresults/eyJqb2JJZCI6IlJFU09VUkNFR1JPVVBERUxFVElPTkpPQi1QUzczMjQtV0VTVFVTIiwiam9iTG9jYXRpb24iOiJ3ZXN0dXMifQ?api-version=2016-09-01"
=======
          "Fri, 07 Sep 2018 10:41:53 GMT"
        ],
        "Location": [
          "https://brazilus.management.azure.com/subscriptions/947d47b4-7883-4bb9-9d85-c5e8e2f572ce/operationresults/eyJqb2JJZCI6IlJFU09VUkNFR1JPVVBERUxFVElPTkpPQi1QUzIxNzUtV0VTVENFTlRSQUxVUyIsImpvYkxvY2F0aW9uIjoid2VzdGNlbnRyYWx1cyJ9?api-version=2016-09-01"
>>>>>>> f160aee6
        ]
      },
      "StatusCode": 202
    },
    {
<<<<<<< HEAD
      "RequestUri": "/subscriptions/d2ad5196-2292-4080-b209-ce4399b0a807/operationresults/eyJqb2JJZCI6IlJFU09VUkNFR1JPVVBERUxFVElPTkpPQi1QUzczMjQtV0VTVFVTIiwiam9iTG9jYXRpb24iOiJ3ZXN0dXMifQ?api-version=2016-09-01",
      "EncodedRequestUri": "L3N1YnNjcmlwdGlvbnMvZDJhZDUxOTYtMjI5Mi00MDgwLWIyMDktY2U0Mzk5YjBhODA3L29wZXJhdGlvbnJlc3VsdHMvZXlKcWIySkpaQ0k2SWxKRlUwOVZVa05GUjFKUFZWQkVSVXhGVkVsUFRrcFBRaTFRVXpjek1qUXRWMFZUVkZWVElpd2lhbTlpVEc5allYUnBiMjRpT2lKM1pYTjBkWE1pZlE/YXBpLXZlcnNpb249MjAxNi0wOS0wMQ==",
=======
      "RequestUri": "/subscriptions/947d47b4-7883-4bb9-9d85-c5e8e2f572ce/operationresults/eyJqb2JJZCI6IlJFU09VUkNFR1JPVVBERUxFVElPTkpPQi1QUzIxNzUtV0VTVENFTlRSQUxVUyIsImpvYkxvY2F0aW9uIjoid2VzdGNlbnRyYWx1cyJ9?api-version=2016-09-01",
      "EncodedRequestUri": "L3N1YnNjcmlwdGlvbnMvOTQ3ZDQ3YjQtNzg4My00YmI5LTlkODUtYzVlOGUyZjU3MmNlL29wZXJhdGlvbnJlc3VsdHMvZXlKcWIySkpaQ0k2SWxKRlUwOVZVa05GUjFKUFZWQkVSVXhGVkVsUFRrcFBRaTFRVXpJeE56VXRWMFZUVkVORlRsUlNRVXhWVXlJc0ltcHZZa3h2WTJGMGFXOXVJam9pZDJWemRHTmxiblJ5WVd4MWN5Sjk/YXBpLXZlcnNpb249MjAxNi0wOS0wMQ==",
>>>>>>> f160aee6
      "RequestMethod": "GET",
      "RequestBody": "",
      "RequestHeaders": {
        "User-Agent": [
          "FxVersion/4.7.3132.0",
          "OSName/Windows10Enterprise",
          "OSVersion/6.3.17134",
          "Microsoft.Azure.Management.Internal.Resources.ResourceManagementClient/4.1.0"
        ]
      },
      "ResponseBody": "",
      "ResponseHeaders": {
        "Content-Length": [
          "0"
        ],
        "Expires": [
          "-1"
        ],
        "Pragma": [
          "no-cache"
        ],
        "Retry-After": [
          "15"
        ],
        "x-ms-ratelimit-remaining-subscription-reads": [
<<<<<<< HEAD
          "11937"
        ],
        "x-ms-request-id": [
          "a568d3b2-6f9e-4f61-ab38-4c25f59f7c0d"
        ],
        "x-ms-correlation-request-id": [
          "a568d3b2-6f9e-4f61-ab38-4c25f59f7c0d"
        ],
        "x-ms-routing-request-id": [
          "BRAZILUS:20180908T044123Z:a568d3b2-6f9e-4f61-ab38-4c25f59f7c0d"
=======
          "11848"
        ],
        "x-ms-request-id": [
          "d2bde7a6-5b0f-4204-8856-55875b982ff4"
        ],
        "x-ms-correlation-request-id": [
          "d2bde7a6-5b0f-4204-8856-55875b982ff4"
        ],
        "x-ms-routing-request-id": [
          "BRAZILUS:20180907T104208Z:d2bde7a6-5b0f-4204-8856-55875b982ff4"
>>>>>>> f160aee6
        ],
        "Strict-Transport-Security": [
          "max-age=31536000; includeSubDomains"
        ],
        "X-Content-Type-Options": [
          "nosniff"
        ],
        "Cache-Control": [
          "no-cache"
        ],
        "Date": [
<<<<<<< HEAD
          "Sat, 08 Sep 2018 04:41:23 GMT"
        ],
        "Location": [
          "https://brazilus.management.azure.com/subscriptions/d2ad5196-2292-4080-b209-ce4399b0a807/operationresults/eyJqb2JJZCI6IlJFU09VUkNFR1JPVVBERUxFVElPTkpPQi1QUzczMjQtV0VTVFVTIiwiam9iTG9jYXRpb24iOiJ3ZXN0dXMifQ?api-version=2016-09-01"
=======
          "Fri, 07 Sep 2018 10:42:08 GMT"
        ],
        "Location": [
          "https://brazilus.management.azure.com/subscriptions/947d47b4-7883-4bb9-9d85-c5e8e2f572ce/operationresults/eyJqb2JJZCI6IlJFU09VUkNFR1JPVVBERUxFVElPTkpPQi1QUzIxNzUtV0VTVENFTlRSQUxVUyIsImpvYkxvY2F0aW9uIjoid2VzdGNlbnRyYWx1cyJ9?api-version=2016-09-01"
>>>>>>> f160aee6
        ]
      },
      "StatusCode": 202
    },
    {
<<<<<<< HEAD
      "RequestUri": "/subscriptions/d2ad5196-2292-4080-b209-ce4399b0a807/operationresults/eyJqb2JJZCI6IlJFU09VUkNFR1JPVVBERUxFVElPTkpPQi1QUzczMjQtV0VTVFVTIiwiam9iTG9jYXRpb24iOiJ3ZXN0dXMifQ?api-version=2016-09-01",
      "EncodedRequestUri": "L3N1YnNjcmlwdGlvbnMvZDJhZDUxOTYtMjI5Mi00MDgwLWIyMDktY2U0Mzk5YjBhODA3L29wZXJhdGlvbnJlc3VsdHMvZXlKcWIySkpaQ0k2SWxKRlUwOVZVa05GUjFKUFZWQkVSVXhGVkVsUFRrcFBRaTFRVXpjek1qUXRWMFZUVkZWVElpd2lhbTlpVEc5allYUnBiMjRpT2lKM1pYTjBkWE1pZlE/YXBpLXZlcnNpb249MjAxNi0wOS0wMQ==",
=======
      "RequestUri": "/subscriptions/947d47b4-7883-4bb9-9d85-c5e8e2f572ce/operationresults/eyJqb2JJZCI6IlJFU09VUkNFR1JPVVBERUxFVElPTkpPQi1QUzIxNzUtV0VTVENFTlRSQUxVUyIsImpvYkxvY2F0aW9uIjoid2VzdGNlbnRyYWx1cyJ9?api-version=2016-09-01",
      "EncodedRequestUri": "L3N1YnNjcmlwdGlvbnMvOTQ3ZDQ3YjQtNzg4My00YmI5LTlkODUtYzVlOGUyZjU3MmNlL29wZXJhdGlvbnJlc3VsdHMvZXlKcWIySkpaQ0k2SWxKRlUwOVZVa05GUjFKUFZWQkVSVXhGVkVsUFRrcFBRaTFRVXpJeE56VXRWMFZUVkVORlRsUlNRVXhWVXlJc0ltcHZZa3h2WTJGMGFXOXVJam9pZDJWemRHTmxiblJ5WVd4MWN5Sjk/YXBpLXZlcnNpb249MjAxNi0wOS0wMQ==",
>>>>>>> f160aee6
      "RequestMethod": "GET",
      "RequestBody": "",
      "RequestHeaders": {
        "User-Agent": [
          "FxVersion/4.7.3132.0",
          "OSName/Windows10Enterprise",
          "OSVersion/6.3.17134",
          "Microsoft.Azure.Management.Internal.Resources.ResourceManagementClient/4.1.0"
        ]
      },
      "ResponseBody": "",
      "ResponseHeaders": {
        "Content-Length": [
          "0"
        ],
        "Expires": [
          "-1"
        ],
        "Pragma": [
          "no-cache"
        ],
        "Retry-After": [
          "15"
        ],
        "x-ms-ratelimit-remaining-subscription-reads": [
<<<<<<< HEAD
          "11936"
        ],
        "x-ms-request-id": [
          "7e337ca4-a2f0-4903-af88-029c9e6f64bc"
        ],
        "x-ms-correlation-request-id": [
          "7e337ca4-a2f0-4903-af88-029c9e6f64bc"
        ],
        "x-ms-routing-request-id": [
          "BRAZILUS:20180908T044138Z:7e337ca4-a2f0-4903-af88-029c9e6f64bc"
=======
          "11847"
        ],
        "x-ms-request-id": [
          "9020d464-f252-405c-8b98-94c8c9b7f654"
        ],
        "x-ms-correlation-request-id": [
          "9020d464-f252-405c-8b98-94c8c9b7f654"
        ],
        "x-ms-routing-request-id": [
          "BRAZILUS:20180907T104223Z:9020d464-f252-405c-8b98-94c8c9b7f654"
>>>>>>> f160aee6
        ],
        "Strict-Transport-Security": [
          "max-age=31536000; includeSubDomains"
        ],
        "X-Content-Type-Options": [
          "nosniff"
        ],
        "Cache-Control": [
          "no-cache"
        ],
        "Date": [
<<<<<<< HEAD
          "Sat, 08 Sep 2018 04:41:38 GMT"
        ],
        "Location": [
          "https://brazilus.management.azure.com/subscriptions/d2ad5196-2292-4080-b209-ce4399b0a807/operationresults/eyJqb2JJZCI6IlJFU09VUkNFR1JPVVBERUxFVElPTkpPQi1QUzczMjQtV0VTVFVTIiwiam9iTG9jYXRpb24iOiJ3ZXN0dXMifQ?api-version=2016-09-01"
=======
          "Fri, 07 Sep 2018 10:42:23 GMT"
        ],
        "Location": [
          "https://brazilus.management.azure.com/subscriptions/947d47b4-7883-4bb9-9d85-c5e8e2f572ce/operationresults/eyJqb2JJZCI6IlJFU09VUkNFR1JPVVBERUxFVElPTkpPQi1QUzIxNzUtV0VTVENFTlRSQUxVUyIsImpvYkxvY2F0aW9uIjoid2VzdGNlbnRyYWx1cyJ9?api-version=2016-09-01"
>>>>>>> f160aee6
        ]
      },
      "StatusCode": 202
    },
    {
<<<<<<< HEAD
      "RequestUri": "/subscriptions/d2ad5196-2292-4080-b209-ce4399b0a807/operationresults/eyJqb2JJZCI6IlJFU09VUkNFR1JPVVBERUxFVElPTkpPQi1QUzczMjQtV0VTVFVTIiwiam9iTG9jYXRpb24iOiJ3ZXN0dXMifQ?api-version=2016-09-01",
      "EncodedRequestUri": "L3N1YnNjcmlwdGlvbnMvZDJhZDUxOTYtMjI5Mi00MDgwLWIyMDktY2U0Mzk5YjBhODA3L29wZXJhdGlvbnJlc3VsdHMvZXlKcWIySkpaQ0k2SWxKRlUwOVZVa05GUjFKUFZWQkVSVXhGVkVsUFRrcFBRaTFRVXpjek1qUXRWMFZUVkZWVElpd2lhbTlpVEc5allYUnBiMjRpT2lKM1pYTjBkWE1pZlE/YXBpLXZlcnNpb249MjAxNi0wOS0wMQ==",
=======
      "RequestUri": "/subscriptions/947d47b4-7883-4bb9-9d85-c5e8e2f572ce/operationresults/eyJqb2JJZCI6IlJFU09VUkNFR1JPVVBERUxFVElPTkpPQi1QUzIxNzUtV0VTVENFTlRSQUxVUyIsImpvYkxvY2F0aW9uIjoid2VzdGNlbnRyYWx1cyJ9?api-version=2016-09-01",
      "EncodedRequestUri": "L3N1YnNjcmlwdGlvbnMvOTQ3ZDQ3YjQtNzg4My00YmI5LTlkODUtYzVlOGUyZjU3MmNlL29wZXJhdGlvbnJlc3VsdHMvZXlKcWIySkpaQ0k2SWxKRlUwOVZVa05GUjFKUFZWQkVSVXhGVkVsUFRrcFBRaTFRVXpJeE56VXRWMFZUVkVORlRsUlNRVXhWVXlJc0ltcHZZa3h2WTJGMGFXOXVJam9pZDJWemRHTmxiblJ5WVd4MWN5Sjk/YXBpLXZlcnNpb249MjAxNi0wOS0wMQ==",
>>>>>>> f160aee6
      "RequestMethod": "GET",
      "RequestBody": "",
      "RequestHeaders": {
        "User-Agent": [
          "FxVersion/4.7.3132.0",
          "OSName/Windows10Enterprise",
          "OSVersion/6.3.17134",
          "Microsoft.Azure.Management.Internal.Resources.ResourceManagementClient/4.1.0"
        ]
      },
      "ResponseBody": "",
      "ResponseHeaders": {
        "Content-Length": [
          "0"
        ],
        "Expires": [
          "-1"
        ],
        "Pragma": [
          "no-cache"
        ],
        "Retry-After": [
          "15"
        ],
        "x-ms-ratelimit-remaining-subscription-reads": [
<<<<<<< HEAD
          "11935"
        ],
        "x-ms-request-id": [
          "0a6fd40a-ba22-4b25-8ccb-5373110a670a"
        ],
        "x-ms-correlation-request-id": [
          "0a6fd40a-ba22-4b25-8ccb-5373110a670a"
        ],
        "x-ms-routing-request-id": [
          "BRAZILUS:20180908T044153Z:0a6fd40a-ba22-4b25-8ccb-5373110a670a"
=======
          "11846"
        ],
        "x-ms-request-id": [
          "dfc41bac-ef9b-4995-97b9-0c0a5dd825dd"
        ],
        "x-ms-correlation-request-id": [
          "dfc41bac-ef9b-4995-97b9-0c0a5dd825dd"
        ],
        "x-ms-routing-request-id": [
          "BRAZILUS:20180907T104239Z:dfc41bac-ef9b-4995-97b9-0c0a5dd825dd"
>>>>>>> f160aee6
        ],
        "Strict-Transport-Security": [
          "max-age=31536000; includeSubDomains"
        ],
        "X-Content-Type-Options": [
          "nosniff"
        ],
        "Cache-Control": [
          "no-cache"
        ],
        "Date": [
<<<<<<< HEAD
          "Sat, 08 Sep 2018 04:41:53 GMT"
        ],
        "Location": [
          "https://brazilus.management.azure.com/subscriptions/d2ad5196-2292-4080-b209-ce4399b0a807/operationresults/eyJqb2JJZCI6IlJFU09VUkNFR1JPVVBERUxFVElPTkpPQi1QUzczMjQtV0VTVFVTIiwiam9iTG9jYXRpb24iOiJ3ZXN0dXMifQ?api-version=2016-09-01"
=======
          "Fri, 07 Sep 2018 10:42:39 GMT"
        ],
        "Location": [
          "https://brazilus.management.azure.com/subscriptions/947d47b4-7883-4bb9-9d85-c5e8e2f572ce/operationresults/eyJqb2JJZCI6IlJFU09VUkNFR1JPVVBERUxFVElPTkpPQi1QUzIxNzUtV0VTVENFTlRSQUxVUyIsImpvYkxvY2F0aW9uIjoid2VzdGNlbnRyYWx1cyJ9?api-version=2016-09-01"
>>>>>>> f160aee6
        ]
      },
      "StatusCode": 202
    },
    {
<<<<<<< HEAD
      "RequestUri": "/subscriptions/d2ad5196-2292-4080-b209-ce4399b0a807/operationresults/eyJqb2JJZCI6IlJFU09VUkNFR1JPVVBERUxFVElPTkpPQi1QUzczMjQtV0VTVFVTIiwiam9iTG9jYXRpb24iOiJ3ZXN0dXMifQ?api-version=2016-09-01",
      "EncodedRequestUri": "L3N1YnNjcmlwdGlvbnMvZDJhZDUxOTYtMjI5Mi00MDgwLWIyMDktY2U0Mzk5YjBhODA3L29wZXJhdGlvbnJlc3VsdHMvZXlKcWIySkpaQ0k2SWxKRlUwOVZVa05GUjFKUFZWQkVSVXhGVkVsUFRrcFBRaTFRVXpjek1qUXRWMFZUVkZWVElpd2lhbTlpVEc5allYUnBiMjRpT2lKM1pYTjBkWE1pZlE/YXBpLXZlcnNpb249MjAxNi0wOS0wMQ==",
=======
      "RequestUri": "/subscriptions/947d47b4-7883-4bb9-9d85-c5e8e2f572ce/operationresults/eyJqb2JJZCI6IlJFU09VUkNFR1JPVVBERUxFVElPTkpPQi1QUzIxNzUtV0VTVENFTlRSQUxVUyIsImpvYkxvY2F0aW9uIjoid2VzdGNlbnRyYWx1cyJ9?api-version=2016-09-01",
      "EncodedRequestUri": "L3N1YnNjcmlwdGlvbnMvOTQ3ZDQ3YjQtNzg4My00YmI5LTlkODUtYzVlOGUyZjU3MmNlL29wZXJhdGlvbnJlc3VsdHMvZXlKcWIySkpaQ0k2SWxKRlUwOVZVa05GUjFKUFZWQkVSVXhGVkVsUFRrcFBRaTFRVXpJeE56VXRWMFZUVkVORlRsUlNRVXhWVXlJc0ltcHZZa3h2WTJGMGFXOXVJam9pZDJWemRHTmxiblJ5WVd4MWN5Sjk/YXBpLXZlcnNpb249MjAxNi0wOS0wMQ==",
>>>>>>> f160aee6
      "RequestMethod": "GET",
      "RequestBody": "",
      "RequestHeaders": {
        "User-Agent": [
          "FxVersion/4.7.3132.0",
          "OSName/Windows10Enterprise",
          "OSVersion/6.3.17134",
          "Microsoft.Azure.Management.Internal.Resources.ResourceManagementClient/4.1.0"
        ]
      },
      "ResponseBody": "",
      "ResponseHeaders": {
        "Content-Length": [
          "0"
        ],
        "Expires": [
          "-1"
        ],
        "Pragma": [
          "no-cache"
        ],
        "Retry-After": [
          "15"
        ],
        "x-ms-ratelimit-remaining-subscription-reads": [
<<<<<<< HEAD
          "11934"
        ],
        "x-ms-request-id": [
          "5aa03521-a349-46dd-8287-9314abb8195e"
        ],
        "x-ms-correlation-request-id": [
          "5aa03521-a349-46dd-8287-9314abb8195e"
        ],
        "x-ms-routing-request-id": [
          "BRAZILUS:20180908T044208Z:5aa03521-a349-46dd-8287-9314abb8195e"
=======
          "11845"
        ],
        "x-ms-request-id": [
          "1bc3a7c4-00a6-499f-a9e9-acfde2a828c9"
        ],
        "x-ms-correlation-request-id": [
          "1bc3a7c4-00a6-499f-a9e9-acfde2a828c9"
        ],
        "x-ms-routing-request-id": [
          "BRAZILUS:20180907T104254Z:1bc3a7c4-00a6-499f-a9e9-acfde2a828c9"
>>>>>>> f160aee6
        ],
        "Strict-Transport-Security": [
          "max-age=31536000; includeSubDomains"
        ],
        "X-Content-Type-Options": [
          "nosniff"
        ],
        "Cache-Control": [
          "no-cache"
        ],
        "Date": [
<<<<<<< HEAD
          "Sat, 08 Sep 2018 04:42:08 GMT"
        ],
        "Location": [
          "https://brazilus.management.azure.com/subscriptions/d2ad5196-2292-4080-b209-ce4399b0a807/operationresults/eyJqb2JJZCI6IlJFU09VUkNFR1JPVVBERUxFVElPTkpPQi1QUzczMjQtV0VTVFVTIiwiam9iTG9jYXRpb24iOiJ3ZXN0dXMifQ?api-version=2016-09-01"
=======
          "Fri, 07 Sep 2018 10:42:54 GMT"
        ],
        "Location": [
          "https://brazilus.management.azure.com/subscriptions/947d47b4-7883-4bb9-9d85-c5e8e2f572ce/operationresults/eyJqb2JJZCI6IlJFU09VUkNFR1JPVVBERUxFVElPTkpPQi1QUzIxNzUtV0VTVENFTlRSQUxVUyIsImpvYkxvY2F0aW9uIjoid2VzdGNlbnRyYWx1cyJ9?api-version=2016-09-01"
>>>>>>> f160aee6
        ]
      },
      "StatusCode": 202
    },
    {
<<<<<<< HEAD
      "RequestUri": "/subscriptions/d2ad5196-2292-4080-b209-ce4399b0a807/operationresults/eyJqb2JJZCI6IlJFU09VUkNFR1JPVVBERUxFVElPTkpPQi1QUzczMjQtV0VTVFVTIiwiam9iTG9jYXRpb24iOiJ3ZXN0dXMifQ?api-version=2016-09-01",
      "EncodedRequestUri": "L3N1YnNjcmlwdGlvbnMvZDJhZDUxOTYtMjI5Mi00MDgwLWIyMDktY2U0Mzk5YjBhODA3L29wZXJhdGlvbnJlc3VsdHMvZXlKcWIySkpaQ0k2SWxKRlUwOVZVa05GUjFKUFZWQkVSVXhGVkVsUFRrcFBRaTFRVXpjek1qUXRWMFZUVkZWVElpd2lhbTlpVEc5allYUnBiMjRpT2lKM1pYTjBkWE1pZlE/YXBpLXZlcnNpb249MjAxNi0wOS0wMQ==",
=======
      "RequestUri": "/subscriptions/947d47b4-7883-4bb9-9d85-c5e8e2f572ce/operationresults/eyJqb2JJZCI6IlJFU09VUkNFR1JPVVBERUxFVElPTkpPQi1QUzIxNzUtV0VTVENFTlRSQUxVUyIsImpvYkxvY2F0aW9uIjoid2VzdGNlbnRyYWx1cyJ9?api-version=2016-09-01",
      "EncodedRequestUri": "L3N1YnNjcmlwdGlvbnMvOTQ3ZDQ3YjQtNzg4My00YmI5LTlkODUtYzVlOGUyZjU3MmNlL29wZXJhdGlvbnJlc3VsdHMvZXlKcWIySkpaQ0k2SWxKRlUwOVZVa05GUjFKUFZWQkVSVXhGVkVsUFRrcFBRaTFRVXpJeE56VXRWMFZUVkVORlRsUlNRVXhWVXlJc0ltcHZZa3h2WTJGMGFXOXVJam9pZDJWemRHTmxiblJ5WVd4MWN5Sjk/YXBpLXZlcnNpb249MjAxNi0wOS0wMQ==",
>>>>>>> f160aee6
      "RequestMethod": "GET",
      "RequestBody": "",
      "RequestHeaders": {
        "User-Agent": [
          "FxVersion/4.7.3132.0",
          "OSName/Windows10Enterprise",
          "OSVersion/6.3.17134",
          "Microsoft.Azure.Management.Internal.Resources.ResourceManagementClient/4.1.0"
        ]
      },
      "ResponseBody": "",
      "ResponseHeaders": {
        "Content-Length": [
          "0"
        ],
        "Expires": [
          "-1"
        ],
        "Pragma": [
          "no-cache"
        ],
        "Retry-After": [
          "15"
        ],
        "x-ms-ratelimit-remaining-subscription-reads": [
<<<<<<< HEAD
          "11933"
        ],
        "x-ms-request-id": [
          "349799f6-d6b2-4c67-9b80-c1df5820e106"
        ],
        "x-ms-correlation-request-id": [
          "349799f6-d6b2-4c67-9b80-c1df5820e106"
        ],
        "x-ms-routing-request-id": [
          "BRAZILUS:20180908T044223Z:349799f6-d6b2-4c67-9b80-c1df5820e106"
=======
          "11844"
        ],
        "x-ms-request-id": [
          "8a775e83-6028-4015-b06f-88e74ae4e2d0"
        ],
        "x-ms-correlation-request-id": [
          "8a775e83-6028-4015-b06f-88e74ae4e2d0"
        ],
        "x-ms-routing-request-id": [
          "BRAZILUS:20180907T104309Z:8a775e83-6028-4015-b06f-88e74ae4e2d0"
>>>>>>> f160aee6
        ],
        "Strict-Transport-Security": [
          "max-age=31536000; includeSubDomains"
        ],
        "X-Content-Type-Options": [
          "nosniff"
        ],
        "Cache-Control": [
          "no-cache"
        ],
        "Date": [
<<<<<<< HEAD
          "Sat, 08 Sep 2018 04:42:23 GMT"
        ],
        "Location": [
          "https://brazilus.management.azure.com/subscriptions/d2ad5196-2292-4080-b209-ce4399b0a807/operationresults/eyJqb2JJZCI6IlJFU09VUkNFR1JPVVBERUxFVElPTkpPQi1QUzczMjQtV0VTVFVTIiwiam9iTG9jYXRpb24iOiJ3ZXN0dXMifQ?api-version=2016-09-01"
=======
          "Fri, 07 Sep 2018 10:43:09 GMT"
        ],
        "Location": [
          "https://brazilus.management.azure.com/subscriptions/947d47b4-7883-4bb9-9d85-c5e8e2f572ce/operationresults/eyJqb2JJZCI6IlJFU09VUkNFR1JPVVBERUxFVElPTkpPQi1QUzIxNzUtV0VTVENFTlRSQUxVUyIsImpvYkxvY2F0aW9uIjoid2VzdGNlbnRyYWx1cyJ9?api-version=2016-09-01"
>>>>>>> f160aee6
        ]
      },
      "StatusCode": 202
    },
    {
<<<<<<< HEAD
      "RequestUri": "/subscriptions/d2ad5196-2292-4080-b209-ce4399b0a807/operationresults/eyJqb2JJZCI6IlJFU09VUkNFR1JPVVBERUxFVElPTkpPQi1QUzczMjQtV0VTVFVTIiwiam9iTG9jYXRpb24iOiJ3ZXN0dXMifQ?api-version=2016-09-01",
      "EncodedRequestUri": "L3N1YnNjcmlwdGlvbnMvZDJhZDUxOTYtMjI5Mi00MDgwLWIyMDktY2U0Mzk5YjBhODA3L29wZXJhdGlvbnJlc3VsdHMvZXlKcWIySkpaQ0k2SWxKRlUwOVZVa05GUjFKUFZWQkVSVXhGVkVsUFRrcFBRaTFRVXpjek1qUXRWMFZUVkZWVElpd2lhbTlpVEc5allYUnBiMjRpT2lKM1pYTjBkWE1pZlE/YXBpLXZlcnNpb249MjAxNi0wOS0wMQ==",
=======
      "RequestUri": "/subscriptions/947d47b4-7883-4bb9-9d85-c5e8e2f572ce/operationresults/eyJqb2JJZCI6IlJFU09VUkNFR1JPVVBERUxFVElPTkpPQi1QUzIxNzUtV0VTVENFTlRSQUxVUyIsImpvYkxvY2F0aW9uIjoid2VzdGNlbnRyYWx1cyJ9?api-version=2016-09-01",
      "EncodedRequestUri": "L3N1YnNjcmlwdGlvbnMvOTQ3ZDQ3YjQtNzg4My00YmI5LTlkODUtYzVlOGUyZjU3MmNlL29wZXJhdGlvbnJlc3VsdHMvZXlKcWIySkpaQ0k2SWxKRlUwOVZVa05GUjFKUFZWQkVSVXhGVkVsUFRrcFBRaTFRVXpJeE56VXRWMFZUVkVORlRsUlNRVXhWVXlJc0ltcHZZa3h2WTJGMGFXOXVJam9pZDJWemRHTmxiblJ5WVd4MWN5Sjk/YXBpLXZlcnNpb249MjAxNi0wOS0wMQ==",
>>>>>>> f160aee6
      "RequestMethod": "GET",
      "RequestBody": "",
      "RequestHeaders": {
        "User-Agent": [
          "FxVersion/4.7.3132.0",
          "OSName/Windows10Enterprise",
          "OSVersion/6.3.17134",
          "Microsoft.Azure.Management.Internal.Resources.ResourceManagementClient/4.1.0"
        ]
      },
      "ResponseBody": "",
      "ResponseHeaders": {
        "Content-Length": [
          "0"
        ],
        "Expires": [
          "-1"
        ],
        "Pragma": [
          "no-cache"
        ],
        "Retry-After": [
          "15"
        ],
        "x-ms-ratelimit-remaining-subscription-reads": [
<<<<<<< HEAD
          "11932"
        ],
        "x-ms-request-id": [
          "1f76cdc6-0040-40d4-85d9-27d22d60e35c"
        ],
        "x-ms-correlation-request-id": [
          "1f76cdc6-0040-40d4-85d9-27d22d60e35c"
        ],
        "x-ms-routing-request-id": [
          "BRAZILUS:20180908T044238Z:1f76cdc6-0040-40d4-85d9-27d22d60e35c"
=======
          "11843"
        ],
        "x-ms-request-id": [
          "54e4c414-6d93-425f-83a2-9fc15d342b84"
        ],
        "x-ms-correlation-request-id": [
          "54e4c414-6d93-425f-83a2-9fc15d342b84"
        ],
        "x-ms-routing-request-id": [
          "BRAZILUS:20180907T104324Z:54e4c414-6d93-425f-83a2-9fc15d342b84"
>>>>>>> f160aee6
        ],
        "Strict-Transport-Security": [
          "max-age=31536000; includeSubDomains"
        ],
        "X-Content-Type-Options": [
          "nosniff"
        ],
        "Cache-Control": [
          "no-cache"
        ],
        "Date": [
<<<<<<< HEAD
          "Sat, 08 Sep 2018 04:42:38 GMT"
        ],
        "Location": [
          "https://brazilus.management.azure.com/subscriptions/d2ad5196-2292-4080-b209-ce4399b0a807/operationresults/eyJqb2JJZCI6IlJFU09VUkNFR1JPVVBERUxFVElPTkpPQi1QUzczMjQtV0VTVFVTIiwiam9iTG9jYXRpb24iOiJ3ZXN0dXMifQ?api-version=2016-09-01"
=======
          "Fri, 07 Sep 2018 10:43:24 GMT"
        ],
        "Location": [
          "https://brazilus.management.azure.com/subscriptions/947d47b4-7883-4bb9-9d85-c5e8e2f572ce/operationresults/eyJqb2JJZCI6IlJFU09VUkNFR1JPVVBERUxFVElPTkpPQi1QUzIxNzUtV0VTVENFTlRSQUxVUyIsImpvYkxvY2F0aW9uIjoid2VzdGNlbnRyYWx1cyJ9?api-version=2016-09-01"
>>>>>>> f160aee6
        ]
      },
      "StatusCode": 202
    },
    {
<<<<<<< HEAD
      "RequestUri": "/subscriptions/d2ad5196-2292-4080-b209-ce4399b0a807/operationresults/eyJqb2JJZCI6IlJFU09VUkNFR1JPVVBERUxFVElPTkpPQi1QUzczMjQtV0VTVFVTIiwiam9iTG9jYXRpb24iOiJ3ZXN0dXMifQ?api-version=2016-09-01",
      "EncodedRequestUri": "L3N1YnNjcmlwdGlvbnMvZDJhZDUxOTYtMjI5Mi00MDgwLWIyMDktY2U0Mzk5YjBhODA3L29wZXJhdGlvbnJlc3VsdHMvZXlKcWIySkpaQ0k2SWxKRlUwOVZVa05GUjFKUFZWQkVSVXhGVkVsUFRrcFBRaTFRVXpjek1qUXRWMFZUVkZWVElpd2lhbTlpVEc5allYUnBiMjRpT2lKM1pYTjBkWE1pZlE/YXBpLXZlcnNpb249MjAxNi0wOS0wMQ==",
=======
      "RequestUri": "/subscriptions/947d47b4-7883-4bb9-9d85-c5e8e2f572ce/operationresults/eyJqb2JJZCI6IlJFU09VUkNFR1JPVVBERUxFVElPTkpPQi1QUzIxNzUtV0VTVENFTlRSQUxVUyIsImpvYkxvY2F0aW9uIjoid2VzdGNlbnRyYWx1cyJ9?api-version=2016-09-01",
      "EncodedRequestUri": "L3N1YnNjcmlwdGlvbnMvOTQ3ZDQ3YjQtNzg4My00YmI5LTlkODUtYzVlOGUyZjU3MmNlL29wZXJhdGlvbnJlc3VsdHMvZXlKcWIySkpaQ0k2SWxKRlUwOVZVa05GUjFKUFZWQkVSVXhGVkVsUFRrcFBRaTFRVXpJeE56VXRWMFZUVkVORlRsUlNRVXhWVXlJc0ltcHZZa3h2WTJGMGFXOXVJam9pZDJWemRHTmxiblJ5WVd4MWN5Sjk/YXBpLXZlcnNpb249MjAxNi0wOS0wMQ==",
>>>>>>> f160aee6
      "RequestMethod": "GET",
      "RequestBody": "",
      "RequestHeaders": {
        "User-Agent": [
          "FxVersion/4.7.3132.0",
          "OSName/Windows10Enterprise",
          "OSVersion/6.3.17134",
          "Microsoft.Azure.Management.Internal.Resources.ResourceManagementClient/4.1.0"
        ]
      },
      "ResponseBody": "",
      "ResponseHeaders": {
        "Content-Length": [
          "0"
        ],
        "Expires": [
          "-1"
        ],
        "Pragma": [
          "no-cache"
        ],
        "Retry-After": [
          "15"
        ],
        "x-ms-ratelimit-remaining-subscription-reads": [
<<<<<<< HEAD
          "11931"
        ],
        "x-ms-request-id": [
          "7526adc7-cdaf-4cd0-bbd9-a3b16d7dad3b"
        ],
        "x-ms-correlation-request-id": [
          "7526adc7-cdaf-4cd0-bbd9-a3b16d7dad3b"
        ],
        "x-ms-routing-request-id": [
          "BRAZILUS:20180908T044254Z:7526adc7-cdaf-4cd0-bbd9-a3b16d7dad3b"
=======
          "11842"
        ],
        "x-ms-request-id": [
          "c2f6ebb5-eebc-4b5b-8770-0f5d9104e915"
        ],
        "x-ms-correlation-request-id": [
          "c2f6ebb5-eebc-4b5b-8770-0f5d9104e915"
        ],
        "x-ms-routing-request-id": [
          "BRAZILUS:20180907T104340Z:c2f6ebb5-eebc-4b5b-8770-0f5d9104e915"
>>>>>>> f160aee6
        ],
        "Strict-Transport-Security": [
          "max-age=31536000; includeSubDomains"
        ],
        "X-Content-Type-Options": [
          "nosniff"
        ],
        "Cache-Control": [
          "no-cache"
        ],
        "Date": [
<<<<<<< HEAD
          "Sat, 08 Sep 2018 04:42:53 GMT"
        ],
        "Location": [
          "https://brazilus.management.azure.com/subscriptions/d2ad5196-2292-4080-b209-ce4399b0a807/operationresults/eyJqb2JJZCI6IlJFU09VUkNFR1JPVVBERUxFVElPTkpPQi1QUzczMjQtV0VTVFVTIiwiam9iTG9jYXRpb24iOiJ3ZXN0dXMifQ?api-version=2016-09-01"
=======
          "Fri, 07 Sep 2018 10:43:40 GMT"
        ],
        "Location": [
          "https://brazilus.management.azure.com/subscriptions/947d47b4-7883-4bb9-9d85-c5e8e2f572ce/operationresults/eyJqb2JJZCI6IlJFU09VUkNFR1JPVVBERUxFVElPTkpPQi1QUzIxNzUtV0VTVENFTlRSQUxVUyIsImpvYkxvY2F0aW9uIjoid2VzdGNlbnRyYWx1cyJ9?api-version=2016-09-01"
>>>>>>> f160aee6
        ]
      },
      "StatusCode": 202
    },
    {
<<<<<<< HEAD
      "RequestUri": "/subscriptions/d2ad5196-2292-4080-b209-ce4399b0a807/operationresults/eyJqb2JJZCI6IlJFU09VUkNFR1JPVVBERUxFVElPTkpPQi1QUzczMjQtV0VTVFVTIiwiam9iTG9jYXRpb24iOiJ3ZXN0dXMifQ?api-version=2016-09-01",
      "EncodedRequestUri": "L3N1YnNjcmlwdGlvbnMvZDJhZDUxOTYtMjI5Mi00MDgwLWIyMDktY2U0Mzk5YjBhODA3L29wZXJhdGlvbnJlc3VsdHMvZXlKcWIySkpaQ0k2SWxKRlUwOVZVa05GUjFKUFZWQkVSVXhGVkVsUFRrcFBRaTFRVXpjek1qUXRWMFZUVkZWVElpd2lhbTlpVEc5allYUnBiMjRpT2lKM1pYTjBkWE1pZlE/YXBpLXZlcnNpb249MjAxNi0wOS0wMQ==",
=======
      "RequestUri": "/subscriptions/947d47b4-7883-4bb9-9d85-c5e8e2f572ce/operationresults/eyJqb2JJZCI6IlJFU09VUkNFR1JPVVBERUxFVElPTkpPQi1QUzIxNzUtV0VTVENFTlRSQUxVUyIsImpvYkxvY2F0aW9uIjoid2VzdGNlbnRyYWx1cyJ9?api-version=2016-09-01",
      "EncodedRequestUri": "L3N1YnNjcmlwdGlvbnMvOTQ3ZDQ3YjQtNzg4My00YmI5LTlkODUtYzVlOGUyZjU3MmNlL29wZXJhdGlvbnJlc3VsdHMvZXlKcWIySkpaQ0k2SWxKRlUwOVZVa05GUjFKUFZWQkVSVXhGVkVsUFRrcFBRaTFRVXpJeE56VXRWMFZUVkVORlRsUlNRVXhWVXlJc0ltcHZZa3h2WTJGMGFXOXVJam9pZDJWemRHTmxiblJ5WVd4MWN5Sjk/YXBpLXZlcnNpb249MjAxNi0wOS0wMQ==",
>>>>>>> f160aee6
      "RequestMethod": "GET",
      "RequestBody": "",
      "RequestHeaders": {
        "User-Agent": [
          "FxVersion/4.7.3132.0",
          "OSName/Windows10Enterprise",
          "OSVersion/6.3.17134",
          "Microsoft.Azure.Management.Internal.Resources.ResourceManagementClient/4.1.0"
        ]
      },
      "ResponseBody": "",
      "ResponseHeaders": {
        "Content-Length": [
          "0"
        ],
        "Expires": [
          "-1"
        ],
        "Pragma": [
          "no-cache"
        ],
        "Retry-After": [
          "15"
        ],
        "x-ms-ratelimit-remaining-subscription-reads": [
<<<<<<< HEAD
          "11930"
        ],
        "x-ms-request-id": [
          "01e8223b-9106-4077-8f54-94f99edc5d38"
        ],
        "x-ms-correlation-request-id": [
          "01e8223b-9106-4077-8f54-94f99edc5d38"
        ],
        "x-ms-routing-request-id": [
          "BRAZILUS:20180908T044309Z:01e8223b-9106-4077-8f54-94f99edc5d38"
=======
          "11841"
        ],
        "x-ms-request-id": [
          "8dd9434b-b6ea-4c99-8357-42dda41b67e3"
        ],
        "x-ms-correlation-request-id": [
          "8dd9434b-b6ea-4c99-8357-42dda41b67e3"
        ],
        "x-ms-routing-request-id": [
          "BRAZILUS:20180907T104355Z:8dd9434b-b6ea-4c99-8357-42dda41b67e3"
>>>>>>> f160aee6
        ],
        "Strict-Transport-Security": [
          "max-age=31536000; includeSubDomains"
        ],
        "X-Content-Type-Options": [
          "nosniff"
        ],
        "Cache-Control": [
          "no-cache"
        ],
        "Date": [
<<<<<<< HEAD
          "Sat, 08 Sep 2018 04:43:08 GMT"
        ],
        "Location": [
          "https://brazilus.management.azure.com/subscriptions/d2ad5196-2292-4080-b209-ce4399b0a807/operationresults/eyJqb2JJZCI6IlJFU09VUkNFR1JPVVBERUxFVElPTkpPQi1QUzczMjQtV0VTVFVTIiwiam9iTG9jYXRpb24iOiJ3ZXN0dXMifQ?api-version=2016-09-01"
=======
          "Fri, 07 Sep 2018 10:43:55 GMT"
        ],
        "Location": [
          "https://brazilus.management.azure.com/subscriptions/947d47b4-7883-4bb9-9d85-c5e8e2f572ce/operationresults/eyJqb2JJZCI6IlJFU09VUkNFR1JPVVBERUxFVElPTkpPQi1QUzIxNzUtV0VTVENFTlRSQUxVUyIsImpvYkxvY2F0aW9uIjoid2VzdGNlbnRyYWx1cyJ9?api-version=2016-09-01"
>>>>>>> f160aee6
        ]
      },
      "StatusCode": 202
    },
    {
<<<<<<< HEAD
      "RequestUri": "/subscriptions/d2ad5196-2292-4080-b209-ce4399b0a807/operationresults/eyJqb2JJZCI6IlJFU09VUkNFR1JPVVBERUxFVElPTkpPQi1QUzczMjQtV0VTVFVTIiwiam9iTG9jYXRpb24iOiJ3ZXN0dXMifQ?api-version=2016-09-01",
      "EncodedRequestUri": "L3N1YnNjcmlwdGlvbnMvZDJhZDUxOTYtMjI5Mi00MDgwLWIyMDktY2U0Mzk5YjBhODA3L29wZXJhdGlvbnJlc3VsdHMvZXlKcWIySkpaQ0k2SWxKRlUwOVZVa05GUjFKUFZWQkVSVXhGVkVsUFRrcFBRaTFRVXpjek1qUXRWMFZUVkZWVElpd2lhbTlpVEc5allYUnBiMjRpT2lKM1pYTjBkWE1pZlE/YXBpLXZlcnNpb249MjAxNi0wOS0wMQ==",
=======
      "RequestUri": "/subscriptions/947d47b4-7883-4bb9-9d85-c5e8e2f572ce/operationresults/eyJqb2JJZCI6IlJFU09VUkNFR1JPVVBERUxFVElPTkpPQi1QUzIxNzUtV0VTVENFTlRSQUxVUyIsImpvYkxvY2F0aW9uIjoid2VzdGNlbnRyYWx1cyJ9?api-version=2016-09-01",
      "EncodedRequestUri": "L3N1YnNjcmlwdGlvbnMvOTQ3ZDQ3YjQtNzg4My00YmI5LTlkODUtYzVlOGUyZjU3MmNlL29wZXJhdGlvbnJlc3VsdHMvZXlKcWIySkpaQ0k2SWxKRlUwOVZVa05GUjFKUFZWQkVSVXhGVkVsUFRrcFBRaTFRVXpJeE56VXRWMFZUVkVORlRsUlNRVXhWVXlJc0ltcHZZa3h2WTJGMGFXOXVJam9pZDJWemRHTmxiblJ5WVd4MWN5Sjk/YXBpLXZlcnNpb249MjAxNi0wOS0wMQ==",
>>>>>>> f160aee6
      "RequestMethod": "GET",
      "RequestBody": "",
      "RequestHeaders": {
        "User-Agent": [
          "FxVersion/4.7.3132.0",
          "OSName/Windows10Enterprise",
          "OSVersion/6.3.17134",
          "Microsoft.Azure.Management.Internal.Resources.ResourceManagementClient/4.1.0"
        ]
      },
      "ResponseBody": "",
      "ResponseHeaders": {
        "Content-Length": [
          "0"
        ],
        "Expires": [
          "-1"
        ],
        "Pragma": [
          "no-cache"
        ],
        "Retry-After": [
          "15"
        ],
        "x-ms-ratelimit-remaining-subscription-reads": [
<<<<<<< HEAD
          "11929"
        ],
        "x-ms-request-id": [
          "70ed0a5b-bf94-4cc4-894b-5e8ae2a20616"
        ],
        "x-ms-correlation-request-id": [
          "70ed0a5b-bf94-4cc4-894b-5e8ae2a20616"
        ],
        "x-ms-routing-request-id": [
          "BRAZILUS:20180908T044324Z:70ed0a5b-bf94-4cc4-894b-5e8ae2a20616"
=======
          "11840"
        ],
        "x-ms-request-id": [
          "3be7a212-e41e-4463-9473-b4cd41979436"
        ],
        "x-ms-correlation-request-id": [
          "3be7a212-e41e-4463-9473-b4cd41979436"
        ],
        "x-ms-routing-request-id": [
          "BRAZILUS:20180907T104410Z:3be7a212-e41e-4463-9473-b4cd41979436"
>>>>>>> f160aee6
        ],
        "Strict-Transport-Security": [
          "max-age=31536000; includeSubDomains"
        ],
        "X-Content-Type-Options": [
          "nosniff"
        ],
        "Cache-Control": [
          "no-cache"
        ],
        "Date": [
<<<<<<< HEAD
          "Sat, 08 Sep 2018 04:43:24 GMT"
        ],
        "Location": [
          "https://brazilus.management.azure.com/subscriptions/d2ad5196-2292-4080-b209-ce4399b0a807/operationresults/eyJqb2JJZCI6IlJFU09VUkNFR1JPVVBERUxFVElPTkpPQi1QUzczMjQtV0VTVFVTIiwiam9iTG9jYXRpb24iOiJ3ZXN0dXMifQ?api-version=2016-09-01"
=======
          "Fri, 07 Sep 2018 10:44:09 GMT"
        ],
        "Location": [
          "https://brazilus.management.azure.com/subscriptions/947d47b4-7883-4bb9-9d85-c5e8e2f572ce/operationresults/eyJqb2JJZCI6IlJFU09VUkNFR1JPVVBERUxFVElPTkpPQi1QUzIxNzUtV0VTVENFTlRSQUxVUyIsImpvYkxvY2F0aW9uIjoid2VzdGNlbnRyYWx1cyJ9?api-version=2016-09-01"
>>>>>>> f160aee6
        ]
      },
      "StatusCode": 202
    },
    {
<<<<<<< HEAD
      "RequestUri": "/subscriptions/d2ad5196-2292-4080-b209-ce4399b0a807/operationresults/eyJqb2JJZCI6IlJFU09VUkNFR1JPVVBERUxFVElPTkpPQi1QUzczMjQtV0VTVFVTIiwiam9iTG9jYXRpb24iOiJ3ZXN0dXMifQ?api-version=2016-09-01",
      "EncodedRequestUri": "L3N1YnNjcmlwdGlvbnMvZDJhZDUxOTYtMjI5Mi00MDgwLWIyMDktY2U0Mzk5YjBhODA3L29wZXJhdGlvbnJlc3VsdHMvZXlKcWIySkpaQ0k2SWxKRlUwOVZVa05GUjFKUFZWQkVSVXhGVkVsUFRrcFBRaTFRVXpjek1qUXRWMFZUVkZWVElpd2lhbTlpVEc5allYUnBiMjRpT2lKM1pYTjBkWE1pZlE/YXBpLXZlcnNpb249MjAxNi0wOS0wMQ==",
=======
      "RequestUri": "/subscriptions/947d47b4-7883-4bb9-9d85-c5e8e2f572ce/operationresults/eyJqb2JJZCI6IlJFU09VUkNFR1JPVVBERUxFVElPTkpPQi1QUzIxNzUtV0VTVENFTlRSQUxVUyIsImpvYkxvY2F0aW9uIjoid2VzdGNlbnRyYWx1cyJ9?api-version=2016-09-01",
      "EncodedRequestUri": "L3N1YnNjcmlwdGlvbnMvOTQ3ZDQ3YjQtNzg4My00YmI5LTlkODUtYzVlOGUyZjU3MmNlL29wZXJhdGlvbnJlc3VsdHMvZXlKcWIySkpaQ0k2SWxKRlUwOVZVa05GUjFKUFZWQkVSVXhGVkVsUFRrcFBRaTFRVXpJeE56VXRWMFZUVkVORlRsUlNRVXhWVXlJc0ltcHZZa3h2WTJGMGFXOXVJam9pZDJWemRHTmxiblJ5WVd4MWN5Sjk/YXBpLXZlcnNpb249MjAxNi0wOS0wMQ==",
>>>>>>> f160aee6
      "RequestMethod": "GET",
      "RequestBody": "",
      "RequestHeaders": {
        "User-Agent": [
          "FxVersion/4.7.3132.0",
          "OSName/Windows10Enterprise",
          "OSVersion/6.3.17134",
          "Microsoft.Azure.Management.Internal.Resources.ResourceManagementClient/4.1.0"
        ]
      },
      "ResponseBody": "",
      "ResponseHeaders": {
        "Content-Length": [
          "0"
        ],
        "Expires": [
          "-1"
        ],
        "Pragma": [
          "no-cache"
        ],
        "Retry-After": [
          "15"
        ],
        "x-ms-ratelimit-remaining-subscription-reads": [
<<<<<<< HEAD
          "11928"
        ],
        "x-ms-request-id": [
          "e6a54cf9-7a8f-4b39-8b82-9a75868b46db"
        ],
        "x-ms-correlation-request-id": [
          "e6a54cf9-7a8f-4b39-8b82-9a75868b46db"
        ],
        "x-ms-routing-request-id": [
          "BRAZILUS:20180908T044339Z:e6a54cf9-7a8f-4b39-8b82-9a75868b46db"
=======
          "11839"
        ],
        "x-ms-request-id": [
          "03e9ca7b-f191-4405-942e-8fa5e7604204"
        ],
        "x-ms-correlation-request-id": [
          "03e9ca7b-f191-4405-942e-8fa5e7604204"
        ],
        "x-ms-routing-request-id": [
          "BRAZILUS:20180907T104425Z:03e9ca7b-f191-4405-942e-8fa5e7604204"
>>>>>>> f160aee6
        ],
        "Strict-Transport-Security": [
          "max-age=31536000; includeSubDomains"
        ],
        "X-Content-Type-Options": [
          "nosniff"
        ],
        "Cache-Control": [
          "no-cache"
        ],
        "Date": [
<<<<<<< HEAD
          "Sat, 08 Sep 2018 04:43:38 GMT"
        ],
        "Location": [
          "https://brazilus.management.azure.com/subscriptions/d2ad5196-2292-4080-b209-ce4399b0a807/operationresults/eyJqb2JJZCI6IlJFU09VUkNFR1JPVVBERUxFVElPTkpPQi1QUzczMjQtV0VTVFVTIiwiam9iTG9jYXRpb24iOiJ3ZXN0dXMifQ?api-version=2016-09-01"
=======
          "Fri, 07 Sep 2018 10:44:25 GMT"
        ],
        "Location": [
          "https://brazilus.management.azure.com/subscriptions/947d47b4-7883-4bb9-9d85-c5e8e2f572ce/operationresults/eyJqb2JJZCI6IlJFU09VUkNFR1JPVVBERUxFVElPTkpPQi1QUzIxNzUtV0VTVENFTlRSQUxVUyIsImpvYkxvY2F0aW9uIjoid2VzdGNlbnRyYWx1cyJ9?api-version=2016-09-01"
>>>>>>> f160aee6
        ]
      },
      "StatusCode": 202
    },
    {
<<<<<<< HEAD
      "RequestUri": "/subscriptions/d2ad5196-2292-4080-b209-ce4399b0a807/operationresults/eyJqb2JJZCI6IlJFU09VUkNFR1JPVVBERUxFVElPTkpPQi1QUzczMjQtV0VTVFVTIiwiam9iTG9jYXRpb24iOiJ3ZXN0dXMifQ?api-version=2016-09-01",
      "EncodedRequestUri": "L3N1YnNjcmlwdGlvbnMvZDJhZDUxOTYtMjI5Mi00MDgwLWIyMDktY2U0Mzk5YjBhODA3L29wZXJhdGlvbnJlc3VsdHMvZXlKcWIySkpaQ0k2SWxKRlUwOVZVa05GUjFKUFZWQkVSVXhGVkVsUFRrcFBRaTFRVXpjek1qUXRWMFZUVkZWVElpd2lhbTlpVEc5allYUnBiMjRpT2lKM1pYTjBkWE1pZlE/YXBpLXZlcnNpb249MjAxNi0wOS0wMQ==",
=======
      "RequestUri": "/subscriptions/947d47b4-7883-4bb9-9d85-c5e8e2f572ce/operationresults/eyJqb2JJZCI6IlJFU09VUkNFR1JPVVBERUxFVElPTkpPQi1QUzIxNzUtV0VTVENFTlRSQUxVUyIsImpvYkxvY2F0aW9uIjoid2VzdGNlbnRyYWx1cyJ9?api-version=2016-09-01",
      "EncodedRequestUri": "L3N1YnNjcmlwdGlvbnMvOTQ3ZDQ3YjQtNzg4My00YmI5LTlkODUtYzVlOGUyZjU3MmNlL29wZXJhdGlvbnJlc3VsdHMvZXlKcWIySkpaQ0k2SWxKRlUwOVZVa05GUjFKUFZWQkVSVXhGVkVsUFRrcFBRaTFRVXpJeE56VXRWMFZUVkVORlRsUlNRVXhWVXlJc0ltcHZZa3h2WTJGMGFXOXVJam9pZDJWemRHTmxiblJ5WVd4MWN5Sjk/YXBpLXZlcnNpb249MjAxNi0wOS0wMQ==",
>>>>>>> f160aee6
      "RequestMethod": "GET",
      "RequestBody": "",
      "RequestHeaders": {
        "User-Agent": [
          "FxVersion/4.7.3132.0",
          "OSName/Windows10Enterprise",
          "OSVersion/6.3.17134",
          "Microsoft.Azure.Management.Internal.Resources.ResourceManagementClient/4.1.0"
        ]
      },
      "ResponseBody": "",
      "ResponseHeaders": {
        "Content-Length": [
          "0"
        ],
        "Expires": [
          "-1"
        ],
        "Pragma": [
          "no-cache"
        ],
        "Retry-After": [
          "15"
        ],
        "x-ms-ratelimit-remaining-subscription-reads": [
<<<<<<< HEAD
          "11927"
        ],
        "x-ms-request-id": [
          "32ce3285-e737-4eb3-9f1c-5d455d723b02"
        ],
        "x-ms-correlation-request-id": [
          "32ce3285-e737-4eb3-9f1c-5d455d723b02"
        ],
        "x-ms-routing-request-id": [
          "BRAZILUS:20180908T044354Z:32ce3285-e737-4eb3-9f1c-5d455d723b02"
=======
          "11838"
        ],
        "x-ms-request-id": [
          "b604b5ba-b7b1-47c2-b81a-828fc125c97d"
        ],
        "x-ms-correlation-request-id": [
          "b604b5ba-b7b1-47c2-b81a-828fc125c97d"
        ],
        "x-ms-routing-request-id": [
          "BRAZILUS:20180907T104441Z:b604b5ba-b7b1-47c2-b81a-828fc125c97d"
>>>>>>> f160aee6
        ],
        "Strict-Transport-Security": [
          "max-age=31536000; includeSubDomains"
        ],
        "X-Content-Type-Options": [
          "nosniff"
        ],
        "Cache-Control": [
          "no-cache"
        ],
        "Date": [
<<<<<<< HEAD
          "Sat, 08 Sep 2018 04:43:54 GMT"
        ],
        "Location": [
          "https://brazilus.management.azure.com/subscriptions/d2ad5196-2292-4080-b209-ce4399b0a807/operationresults/eyJqb2JJZCI6IlJFU09VUkNFR1JPVVBERUxFVElPTkpPQi1QUzczMjQtV0VTVFVTIiwiam9iTG9jYXRpb24iOiJ3ZXN0dXMifQ?api-version=2016-09-01"
=======
          "Fri, 07 Sep 2018 10:44:40 GMT"
        ],
        "Location": [
          "https://brazilus.management.azure.com/subscriptions/947d47b4-7883-4bb9-9d85-c5e8e2f572ce/operationresults/eyJqb2JJZCI6IlJFU09VUkNFR1JPVVBERUxFVElPTkpPQi1QUzIxNzUtV0VTVENFTlRSQUxVUyIsImpvYkxvY2F0aW9uIjoid2VzdGNlbnRyYWx1cyJ9?api-version=2016-09-01"
>>>>>>> f160aee6
        ]
      },
      "StatusCode": 202
    },
    {
<<<<<<< HEAD
      "RequestUri": "/subscriptions/d2ad5196-2292-4080-b209-ce4399b0a807/operationresults/eyJqb2JJZCI6IlJFU09VUkNFR1JPVVBERUxFVElPTkpPQi1QUzczMjQtV0VTVFVTIiwiam9iTG9jYXRpb24iOiJ3ZXN0dXMifQ?api-version=2016-09-01",
      "EncodedRequestUri": "L3N1YnNjcmlwdGlvbnMvZDJhZDUxOTYtMjI5Mi00MDgwLWIyMDktY2U0Mzk5YjBhODA3L29wZXJhdGlvbnJlc3VsdHMvZXlKcWIySkpaQ0k2SWxKRlUwOVZVa05GUjFKUFZWQkVSVXhGVkVsUFRrcFBRaTFRVXpjek1qUXRWMFZUVkZWVElpd2lhbTlpVEc5allYUnBiMjRpT2lKM1pYTjBkWE1pZlE/YXBpLXZlcnNpb249MjAxNi0wOS0wMQ==",
=======
      "RequestUri": "/subscriptions/947d47b4-7883-4bb9-9d85-c5e8e2f572ce/operationresults/eyJqb2JJZCI6IlJFU09VUkNFR1JPVVBERUxFVElPTkpPQi1QUzIxNzUtV0VTVENFTlRSQUxVUyIsImpvYkxvY2F0aW9uIjoid2VzdGNlbnRyYWx1cyJ9?api-version=2016-09-01",
      "EncodedRequestUri": "L3N1YnNjcmlwdGlvbnMvOTQ3ZDQ3YjQtNzg4My00YmI5LTlkODUtYzVlOGUyZjU3MmNlL29wZXJhdGlvbnJlc3VsdHMvZXlKcWIySkpaQ0k2SWxKRlUwOVZVa05GUjFKUFZWQkVSVXhGVkVsUFRrcFBRaTFRVXpJeE56VXRWMFZUVkVORlRsUlNRVXhWVXlJc0ltcHZZa3h2WTJGMGFXOXVJam9pZDJWemRHTmxiblJ5WVd4MWN5Sjk/YXBpLXZlcnNpb249MjAxNi0wOS0wMQ==",
>>>>>>> f160aee6
      "RequestMethod": "GET",
      "RequestBody": "",
      "RequestHeaders": {
        "User-Agent": [
          "FxVersion/4.7.3132.0",
          "OSName/Windows10Enterprise",
          "OSVersion/6.3.17134",
          "Microsoft.Azure.Management.Internal.Resources.ResourceManagementClient/4.1.0"
        ]
      },
      "ResponseBody": "",
      "ResponseHeaders": {
        "Content-Length": [
          "0"
        ],
        "Expires": [
          "-1"
        ],
        "Pragma": [
          "no-cache"
        ],
        "Retry-After": [
          "15"
        ],
        "x-ms-ratelimit-remaining-subscription-reads": [
<<<<<<< HEAD
          "11926"
        ],
        "x-ms-request-id": [
          "4cbb7c88-3f73-4936-a671-5327d03b3ffa"
        ],
        "x-ms-correlation-request-id": [
          "4cbb7c88-3f73-4936-a671-5327d03b3ffa"
        ],
        "x-ms-routing-request-id": [
          "BRAZILUS:20180908T044409Z:4cbb7c88-3f73-4936-a671-5327d03b3ffa"
=======
          "11837"
        ],
        "x-ms-request-id": [
          "59f0c4eb-2e90-4db7-8b3d-a1558640c55b"
        ],
        "x-ms-correlation-request-id": [
          "59f0c4eb-2e90-4db7-8b3d-a1558640c55b"
        ],
        "x-ms-routing-request-id": [
          "BRAZILUS:20180907T104456Z:59f0c4eb-2e90-4db7-8b3d-a1558640c55b"
>>>>>>> f160aee6
        ],
        "Strict-Transport-Security": [
          "max-age=31536000; includeSubDomains"
        ],
        "X-Content-Type-Options": [
          "nosniff"
        ],
        "Cache-Control": [
          "no-cache"
        ],
        "Date": [
<<<<<<< HEAD
          "Sat, 08 Sep 2018 04:44:09 GMT"
        ],
        "Location": [
          "https://brazilus.management.azure.com/subscriptions/d2ad5196-2292-4080-b209-ce4399b0a807/operationresults/eyJqb2JJZCI6IlJFU09VUkNFR1JPVVBERUxFVElPTkpPQi1QUzczMjQtV0VTVFVTIiwiam9iTG9jYXRpb24iOiJ3ZXN0dXMifQ?api-version=2016-09-01"
=======
          "Fri, 07 Sep 2018 10:44:56 GMT"
        ],
        "Location": [
          "https://brazilus.management.azure.com/subscriptions/947d47b4-7883-4bb9-9d85-c5e8e2f572ce/operationresults/eyJqb2JJZCI6IlJFU09VUkNFR1JPVVBERUxFVElPTkpPQi1QUzIxNzUtV0VTVENFTlRSQUxVUyIsImpvYkxvY2F0aW9uIjoid2VzdGNlbnRyYWx1cyJ9?api-version=2016-09-01"
>>>>>>> f160aee6
        ]
      },
      "StatusCode": 202
    },
    {
<<<<<<< HEAD
      "RequestUri": "/subscriptions/d2ad5196-2292-4080-b209-ce4399b0a807/operationresults/eyJqb2JJZCI6IlJFU09VUkNFR1JPVVBERUxFVElPTkpPQi1QUzczMjQtV0VTVFVTIiwiam9iTG9jYXRpb24iOiJ3ZXN0dXMifQ?api-version=2016-09-01",
      "EncodedRequestUri": "L3N1YnNjcmlwdGlvbnMvZDJhZDUxOTYtMjI5Mi00MDgwLWIyMDktY2U0Mzk5YjBhODA3L29wZXJhdGlvbnJlc3VsdHMvZXlKcWIySkpaQ0k2SWxKRlUwOVZVa05GUjFKUFZWQkVSVXhGVkVsUFRrcFBRaTFRVXpjek1qUXRWMFZUVkZWVElpd2lhbTlpVEc5allYUnBiMjRpT2lKM1pYTjBkWE1pZlE/YXBpLXZlcnNpb249MjAxNi0wOS0wMQ==",
=======
      "RequestUri": "/subscriptions/947d47b4-7883-4bb9-9d85-c5e8e2f572ce/operationresults/eyJqb2JJZCI6IlJFU09VUkNFR1JPVVBERUxFVElPTkpPQi1QUzIxNzUtV0VTVENFTlRSQUxVUyIsImpvYkxvY2F0aW9uIjoid2VzdGNlbnRyYWx1cyJ9?api-version=2016-09-01",
      "EncodedRequestUri": "L3N1YnNjcmlwdGlvbnMvOTQ3ZDQ3YjQtNzg4My00YmI5LTlkODUtYzVlOGUyZjU3MmNlL29wZXJhdGlvbnJlc3VsdHMvZXlKcWIySkpaQ0k2SWxKRlUwOVZVa05GUjFKUFZWQkVSVXhGVkVsUFRrcFBRaTFRVXpJeE56VXRWMFZUVkVORlRsUlNRVXhWVXlJc0ltcHZZa3h2WTJGMGFXOXVJam9pZDJWemRHTmxiblJ5WVd4MWN5Sjk/YXBpLXZlcnNpb249MjAxNi0wOS0wMQ==",
>>>>>>> f160aee6
      "RequestMethod": "GET",
      "RequestBody": "",
      "RequestHeaders": {
        "User-Agent": [
          "FxVersion/4.7.3132.0",
          "OSName/Windows10Enterprise",
          "OSVersion/6.3.17134",
          "Microsoft.Azure.Management.Internal.Resources.ResourceManagementClient/4.1.0"
        ]
      },
      "ResponseBody": "",
      "ResponseHeaders": {
        "Content-Length": [
          "0"
        ],
        "Expires": [
          "-1"
        ],
        "Pragma": [
          "no-cache"
        ],
        "Retry-After": [
          "15"
        ],
        "x-ms-ratelimit-remaining-subscription-reads": [
<<<<<<< HEAD
          "11925"
        ],
        "x-ms-request-id": [
          "e0d7f267-5326-495e-b5c2-f974c9353326"
        ],
        "x-ms-correlation-request-id": [
          "e0d7f267-5326-495e-b5c2-f974c9353326"
        ],
        "x-ms-routing-request-id": [
          "BRAZILUS:20180908T044424Z:e0d7f267-5326-495e-b5c2-f974c9353326"
=======
          "11836"
        ],
        "x-ms-request-id": [
          "1f6ea6d7-1888-4473-bcf9-68b79136449f"
        ],
        "x-ms-correlation-request-id": [
          "1f6ea6d7-1888-4473-bcf9-68b79136449f"
        ],
        "x-ms-routing-request-id": [
          "BRAZILUS:20180907T104511Z:1f6ea6d7-1888-4473-bcf9-68b79136449f"
>>>>>>> f160aee6
        ],
        "Strict-Transport-Security": [
          "max-age=31536000; includeSubDomains"
        ],
        "X-Content-Type-Options": [
          "nosniff"
        ],
        "Cache-Control": [
          "no-cache"
        ],
        "Date": [
<<<<<<< HEAD
          "Sat, 08 Sep 2018 04:44:23 GMT"
        ],
        "Location": [
          "https://brazilus.management.azure.com/subscriptions/d2ad5196-2292-4080-b209-ce4399b0a807/operationresults/eyJqb2JJZCI6IlJFU09VUkNFR1JPVVBERUxFVElPTkpPQi1QUzczMjQtV0VTVFVTIiwiam9iTG9jYXRpb24iOiJ3ZXN0dXMifQ?api-version=2016-09-01"
=======
          "Fri, 07 Sep 2018 10:45:10 GMT"
        ],
        "Location": [
          "https://brazilus.management.azure.com/subscriptions/947d47b4-7883-4bb9-9d85-c5e8e2f572ce/operationresults/eyJqb2JJZCI6IlJFU09VUkNFR1JPVVBERUxFVElPTkpPQi1QUzIxNzUtV0VTVENFTlRSQUxVUyIsImpvYkxvY2F0aW9uIjoid2VzdGNlbnRyYWx1cyJ9?api-version=2016-09-01"
>>>>>>> f160aee6
        ]
      },
      "StatusCode": 202
    },
    {
<<<<<<< HEAD
      "RequestUri": "/subscriptions/d2ad5196-2292-4080-b209-ce4399b0a807/operationresults/eyJqb2JJZCI6IlJFU09VUkNFR1JPVVBERUxFVElPTkpPQi1QUzczMjQtV0VTVFVTIiwiam9iTG9jYXRpb24iOiJ3ZXN0dXMifQ?api-version=2016-09-01",
      "EncodedRequestUri": "L3N1YnNjcmlwdGlvbnMvZDJhZDUxOTYtMjI5Mi00MDgwLWIyMDktY2U0Mzk5YjBhODA3L29wZXJhdGlvbnJlc3VsdHMvZXlKcWIySkpaQ0k2SWxKRlUwOVZVa05GUjFKUFZWQkVSVXhGVkVsUFRrcFBRaTFRVXpjek1qUXRWMFZUVkZWVElpd2lhbTlpVEc5allYUnBiMjRpT2lKM1pYTjBkWE1pZlE/YXBpLXZlcnNpb249MjAxNi0wOS0wMQ==",
=======
      "RequestUri": "/subscriptions/947d47b4-7883-4bb9-9d85-c5e8e2f572ce/operationresults/eyJqb2JJZCI6IlJFU09VUkNFR1JPVVBERUxFVElPTkpPQi1QUzIxNzUtV0VTVENFTlRSQUxVUyIsImpvYkxvY2F0aW9uIjoid2VzdGNlbnRyYWx1cyJ9?api-version=2016-09-01",
      "EncodedRequestUri": "L3N1YnNjcmlwdGlvbnMvOTQ3ZDQ3YjQtNzg4My00YmI5LTlkODUtYzVlOGUyZjU3MmNlL29wZXJhdGlvbnJlc3VsdHMvZXlKcWIySkpaQ0k2SWxKRlUwOVZVa05GUjFKUFZWQkVSVXhGVkVsUFRrcFBRaTFRVXpJeE56VXRWMFZUVkVORlRsUlNRVXhWVXlJc0ltcHZZa3h2WTJGMGFXOXVJam9pZDJWemRHTmxiblJ5WVd4MWN5Sjk/YXBpLXZlcnNpb249MjAxNi0wOS0wMQ==",
>>>>>>> f160aee6
      "RequestMethod": "GET",
      "RequestBody": "",
      "RequestHeaders": {
        "User-Agent": [
          "FxVersion/4.7.3132.0",
          "OSName/Windows10Enterprise",
          "OSVersion/6.3.17134",
          "Microsoft.Azure.Management.Internal.Resources.ResourceManagementClient/4.1.0"
        ]
      },
      "ResponseBody": "",
      "ResponseHeaders": {
        "Content-Length": [
          "0"
        ],
        "Expires": [
          "-1"
        ],
        "Pragma": [
          "no-cache"
        ],
        "Retry-After": [
          "15"
        ],
        "x-ms-ratelimit-remaining-subscription-reads": [
<<<<<<< HEAD
          "11924"
        ],
        "x-ms-request-id": [
          "9d2febf8-b3dc-4458-844c-88ca34959f50"
        ],
        "x-ms-correlation-request-id": [
          "9d2febf8-b3dc-4458-844c-88ca34959f50"
        ],
        "x-ms-routing-request-id": [
          "BRAZILUS:20180908T044439Z:9d2febf8-b3dc-4458-844c-88ca34959f50"
=======
          "11835"
        ],
        "x-ms-request-id": [
          "891247f3-c7b3-4c14-a616-8cc54a697a27"
        ],
        "x-ms-correlation-request-id": [
          "891247f3-c7b3-4c14-a616-8cc54a697a27"
        ],
        "x-ms-routing-request-id": [
          "BRAZILUS:20180907T104526Z:891247f3-c7b3-4c14-a616-8cc54a697a27"
>>>>>>> f160aee6
        ],
        "Strict-Transport-Security": [
          "max-age=31536000; includeSubDomains"
        ],
        "X-Content-Type-Options": [
          "nosniff"
        ],
        "Cache-Control": [
          "no-cache"
        ],
        "Date": [
<<<<<<< HEAD
          "Sat, 08 Sep 2018 04:44:39 GMT"
        ],
        "Location": [
          "https://brazilus.management.azure.com/subscriptions/d2ad5196-2292-4080-b209-ce4399b0a807/operationresults/eyJqb2JJZCI6IlJFU09VUkNFR1JPVVBERUxFVElPTkpPQi1QUzczMjQtV0VTVFVTIiwiam9iTG9jYXRpb24iOiJ3ZXN0dXMifQ?api-version=2016-09-01"
=======
          "Fri, 07 Sep 2018 10:45:26 GMT"
        ],
        "Location": [
          "https://brazilus.management.azure.com/subscriptions/947d47b4-7883-4bb9-9d85-c5e8e2f572ce/operationresults/eyJqb2JJZCI6IlJFU09VUkNFR1JPVVBERUxFVElPTkpPQi1QUzIxNzUtV0VTVENFTlRSQUxVUyIsImpvYkxvY2F0aW9uIjoid2VzdGNlbnRyYWx1cyJ9?api-version=2016-09-01"
>>>>>>> f160aee6
        ]
      },
      "StatusCode": 202
    },
    {
<<<<<<< HEAD
      "RequestUri": "/subscriptions/d2ad5196-2292-4080-b209-ce4399b0a807/operationresults/eyJqb2JJZCI6IlJFU09VUkNFR1JPVVBERUxFVElPTkpPQi1QUzczMjQtV0VTVFVTIiwiam9iTG9jYXRpb24iOiJ3ZXN0dXMifQ?api-version=2016-09-01",
      "EncodedRequestUri": "L3N1YnNjcmlwdGlvbnMvZDJhZDUxOTYtMjI5Mi00MDgwLWIyMDktY2U0Mzk5YjBhODA3L29wZXJhdGlvbnJlc3VsdHMvZXlKcWIySkpaQ0k2SWxKRlUwOVZVa05GUjFKUFZWQkVSVXhGVkVsUFRrcFBRaTFRVXpjek1qUXRWMFZUVkZWVElpd2lhbTlpVEc5allYUnBiMjRpT2lKM1pYTjBkWE1pZlE/YXBpLXZlcnNpb249MjAxNi0wOS0wMQ==",
=======
      "RequestUri": "/subscriptions/947d47b4-7883-4bb9-9d85-c5e8e2f572ce/operationresults/eyJqb2JJZCI6IlJFU09VUkNFR1JPVVBERUxFVElPTkpPQi1QUzIxNzUtV0VTVENFTlRSQUxVUyIsImpvYkxvY2F0aW9uIjoid2VzdGNlbnRyYWx1cyJ9?api-version=2016-09-01",
      "EncodedRequestUri": "L3N1YnNjcmlwdGlvbnMvOTQ3ZDQ3YjQtNzg4My00YmI5LTlkODUtYzVlOGUyZjU3MmNlL29wZXJhdGlvbnJlc3VsdHMvZXlKcWIySkpaQ0k2SWxKRlUwOVZVa05GUjFKUFZWQkVSVXhGVkVsUFRrcFBRaTFRVXpJeE56VXRWMFZUVkVORlRsUlNRVXhWVXlJc0ltcHZZa3h2WTJGMGFXOXVJam9pZDJWemRHTmxiblJ5WVd4MWN5Sjk/YXBpLXZlcnNpb249MjAxNi0wOS0wMQ==",
>>>>>>> f160aee6
      "RequestMethod": "GET",
      "RequestBody": "",
      "RequestHeaders": {
        "User-Agent": [
          "FxVersion/4.7.3132.0",
          "OSName/Windows10Enterprise",
          "OSVersion/6.3.17134",
          "Microsoft.Azure.Management.Internal.Resources.ResourceManagementClient/4.1.0"
        ]
      },
      "ResponseBody": "",
      "ResponseHeaders": {
        "Content-Length": [
          "0"
        ],
        "Expires": [
          "-1"
        ],
        "Pragma": [
          "no-cache"
        ],
        "Retry-After": [
          "15"
        ],
        "x-ms-ratelimit-remaining-subscription-reads": [
<<<<<<< HEAD
          "11923"
        ],
        "x-ms-request-id": [
          "0d1feb09-74d6-4b50-bded-4b2be617760b"
        ],
        "x-ms-correlation-request-id": [
          "0d1feb09-74d6-4b50-bded-4b2be617760b"
        ],
        "x-ms-routing-request-id": [
          "BRAZILUS:20180908T044454Z:0d1feb09-74d6-4b50-bded-4b2be617760b"
=======
          "11834"
        ],
        "x-ms-request-id": [
          "33b3de92-b116-4638-ab1d-347fa97aa0d8"
        ],
        "x-ms-correlation-request-id": [
          "33b3de92-b116-4638-ab1d-347fa97aa0d8"
        ],
        "x-ms-routing-request-id": [
          "BRAZILUS:20180907T104541Z:33b3de92-b116-4638-ab1d-347fa97aa0d8"
>>>>>>> f160aee6
        ],
        "Strict-Transport-Security": [
          "max-age=31536000; includeSubDomains"
        ],
        "X-Content-Type-Options": [
          "nosniff"
        ],
        "Cache-Control": [
          "no-cache"
        ],
        "Date": [
<<<<<<< HEAD
          "Sat, 08 Sep 2018 04:44:54 GMT"
        ],
        "Location": [
          "https://brazilus.management.azure.com/subscriptions/d2ad5196-2292-4080-b209-ce4399b0a807/operationresults/eyJqb2JJZCI6IlJFU09VUkNFR1JPVVBERUxFVElPTkpPQi1QUzczMjQtV0VTVFVTIiwiam9iTG9jYXRpb24iOiJ3ZXN0dXMifQ?api-version=2016-09-01"
=======
          "Fri, 07 Sep 2018 10:45:41 GMT"
        ],
        "Location": [
          "https://brazilus.management.azure.com/subscriptions/947d47b4-7883-4bb9-9d85-c5e8e2f572ce/operationresults/eyJqb2JJZCI6IlJFU09VUkNFR1JPVVBERUxFVElPTkpPQi1QUzIxNzUtV0VTVENFTlRSQUxVUyIsImpvYkxvY2F0aW9uIjoid2VzdGNlbnRyYWx1cyJ9?api-version=2016-09-01"
>>>>>>> f160aee6
        ]
      },
      "StatusCode": 202
    },
    {
<<<<<<< HEAD
      "RequestUri": "/subscriptions/d2ad5196-2292-4080-b209-ce4399b0a807/operationresults/eyJqb2JJZCI6IlJFU09VUkNFR1JPVVBERUxFVElPTkpPQi1QUzczMjQtV0VTVFVTIiwiam9iTG9jYXRpb24iOiJ3ZXN0dXMifQ?api-version=2016-09-01",
      "EncodedRequestUri": "L3N1YnNjcmlwdGlvbnMvZDJhZDUxOTYtMjI5Mi00MDgwLWIyMDktY2U0Mzk5YjBhODA3L29wZXJhdGlvbnJlc3VsdHMvZXlKcWIySkpaQ0k2SWxKRlUwOVZVa05GUjFKUFZWQkVSVXhGVkVsUFRrcFBRaTFRVXpjek1qUXRWMFZUVkZWVElpd2lhbTlpVEc5allYUnBiMjRpT2lKM1pYTjBkWE1pZlE/YXBpLXZlcnNpb249MjAxNi0wOS0wMQ==",
=======
      "RequestUri": "/subscriptions/947d47b4-7883-4bb9-9d85-c5e8e2f572ce/operationresults/eyJqb2JJZCI6IlJFU09VUkNFR1JPVVBERUxFVElPTkpPQi1QUzIxNzUtV0VTVENFTlRSQUxVUyIsImpvYkxvY2F0aW9uIjoid2VzdGNlbnRyYWx1cyJ9?api-version=2016-09-01",
      "EncodedRequestUri": "L3N1YnNjcmlwdGlvbnMvOTQ3ZDQ3YjQtNzg4My00YmI5LTlkODUtYzVlOGUyZjU3MmNlL29wZXJhdGlvbnJlc3VsdHMvZXlKcWIySkpaQ0k2SWxKRlUwOVZVa05GUjFKUFZWQkVSVXhGVkVsUFRrcFBRaTFRVXpJeE56VXRWMFZUVkVORlRsUlNRVXhWVXlJc0ltcHZZa3h2WTJGMGFXOXVJam9pZDJWemRHTmxiblJ5WVd4MWN5Sjk/YXBpLXZlcnNpb249MjAxNi0wOS0wMQ==",
>>>>>>> f160aee6
      "RequestMethod": "GET",
      "RequestBody": "",
      "RequestHeaders": {
        "User-Agent": [
          "FxVersion/4.7.3132.0",
          "OSName/Windows10Enterprise",
          "OSVersion/6.3.17134",
          "Microsoft.Azure.Management.Internal.Resources.ResourceManagementClient/4.1.0"
        ]
      },
      "ResponseBody": "",
      "ResponseHeaders": {
        "Content-Length": [
          "0"
        ],
        "Expires": [
          "-1"
        ],
        "Pragma": [
          "no-cache"
        ],
        "Retry-After": [
          "15"
        ],
        "x-ms-ratelimit-remaining-subscription-reads": [
<<<<<<< HEAD
          "11922"
        ],
        "x-ms-request-id": [
          "32045f3e-7cf7-4613-8270-fc2018a3becb"
        ],
        "x-ms-correlation-request-id": [
          "32045f3e-7cf7-4613-8270-fc2018a3becb"
        ],
        "x-ms-routing-request-id": [
          "BRAZILUS:20180908T044510Z:32045f3e-7cf7-4613-8270-fc2018a3becb"
=======
          "11833"
        ],
        "x-ms-request-id": [
          "36ec540e-3313-4550-ab90-24c45d23a851"
        ],
        "x-ms-correlation-request-id": [
          "36ec540e-3313-4550-ab90-24c45d23a851"
        ],
        "x-ms-routing-request-id": [
          "BRAZILUS:20180907T104557Z:36ec540e-3313-4550-ab90-24c45d23a851"
>>>>>>> f160aee6
        ],
        "Strict-Transport-Security": [
          "max-age=31536000; includeSubDomains"
        ],
        "X-Content-Type-Options": [
          "nosniff"
        ],
        "Cache-Control": [
          "no-cache"
        ],
        "Date": [
<<<<<<< HEAD
          "Sat, 08 Sep 2018 04:45:10 GMT"
        ],
        "Location": [
          "https://brazilus.management.azure.com/subscriptions/d2ad5196-2292-4080-b209-ce4399b0a807/operationresults/eyJqb2JJZCI6IlJFU09VUkNFR1JPVVBERUxFVElPTkpPQi1QUzczMjQtV0VTVFVTIiwiam9iTG9jYXRpb24iOiJ3ZXN0dXMifQ?api-version=2016-09-01"
=======
          "Fri, 07 Sep 2018 10:45:56 GMT"
        ],
        "Location": [
          "https://brazilus.management.azure.com/subscriptions/947d47b4-7883-4bb9-9d85-c5e8e2f572ce/operationresults/eyJqb2JJZCI6IlJFU09VUkNFR1JPVVBERUxFVElPTkpPQi1QUzIxNzUtV0VTVENFTlRSQUxVUyIsImpvYkxvY2F0aW9uIjoid2VzdGNlbnRyYWx1cyJ9?api-version=2016-09-01"
>>>>>>> f160aee6
        ]
      },
      "StatusCode": 202
    },
    {
<<<<<<< HEAD
      "RequestUri": "/subscriptions/d2ad5196-2292-4080-b209-ce4399b0a807/operationresults/eyJqb2JJZCI6IlJFU09VUkNFR1JPVVBERUxFVElPTkpPQi1QUzczMjQtV0VTVFVTIiwiam9iTG9jYXRpb24iOiJ3ZXN0dXMifQ?api-version=2016-09-01",
      "EncodedRequestUri": "L3N1YnNjcmlwdGlvbnMvZDJhZDUxOTYtMjI5Mi00MDgwLWIyMDktY2U0Mzk5YjBhODA3L29wZXJhdGlvbnJlc3VsdHMvZXlKcWIySkpaQ0k2SWxKRlUwOVZVa05GUjFKUFZWQkVSVXhGVkVsUFRrcFBRaTFRVXpjek1qUXRWMFZUVkZWVElpd2lhbTlpVEc5allYUnBiMjRpT2lKM1pYTjBkWE1pZlE/YXBpLXZlcnNpb249MjAxNi0wOS0wMQ==",
=======
      "RequestUri": "/subscriptions/947d47b4-7883-4bb9-9d85-c5e8e2f572ce/operationresults/eyJqb2JJZCI6IlJFU09VUkNFR1JPVVBERUxFVElPTkpPQi1QUzIxNzUtV0VTVENFTlRSQUxVUyIsImpvYkxvY2F0aW9uIjoid2VzdGNlbnRyYWx1cyJ9?api-version=2016-09-01",
      "EncodedRequestUri": "L3N1YnNjcmlwdGlvbnMvOTQ3ZDQ3YjQtNzg4My00YmI5LTlkODUtYzVlOGUyZjU3MmNlL29wZXJhdGlvbnJlc3VsdHMvZXlKcWIySkpaQ0k2SWxKRlUwOVZVa05GUjFKUFZWQkVSVXhGVkVsUFRrcFBRaTFRVXpJeE56VXRWMFZUVkVORlRsUlNRVXhWVXlJc0ltcHZZa3h2WTJGMGFXOXVJam9pZDJWemRHTmxiblJ5WVd4MWN5Sjk/YXBpLXZlcnNpb249MjAxNi0wOS0wMQ==",
>>>>>>> f160aee6
      "RequestMethod": "GET",
      "RequestBody": "",
      "RequestHeaders": {
        "User-Agent": [
          "FxVersion/4.7.3132.0",
          "OSName/Windows10Enterprise",
          "OSVersion/6.3.17134",
          "Microsoft.Azure.Management.Internal.Resources.ResourceManagementClient/4.1.0"
        ]
      },
      "ResponseBody": "",
      "ResponseHeaders": {
        "Content-Length": [
          "0"
        ],
        "Expires": [
          "-1"
        ],
        "Pragma": [
          "no-cache"
        ],
        "Retry-After": [
          "15"
        ],
        "x-ms-ratelimit-remaining-subscription-reads": [
<<<<<<< HEAD
          "11921"
        ],
        "x-ms-request-id": [
          "9b781998-6b42-4648-adae-abae5688a79e"
        ],
        "x-ms-correlation-request-id": [
          "9b781998-6b42-4648-adae-abae5688a79e"
        ],
        "x-ms-routing-request-id": [
          "BRAZILUS:20180908T044525Z:9b781998-6b42-4648-adae-abae5688a79e"
=======
          "11832"
        ],
        "x-ms-request-id": [
          "341fb0c1-1bc9-411a-b4f3-96446638e1f4"
        ],
        "x-ms-correlation-request-id": [
          "341fb0c1-1bc9-411a-b4f3-96446638e1f4"
        ],
        "x-ms-routing-request-id": [
          "BRAZILUS:20180907T104612Z:341fb0c1-1bc9-411a-b4f3-96446638e1f4"
>>>>>>> f160aee6
        ],
        "Strict-Transport-Security": [
          "max-age=31536000; includeSubDomains"
        ],
        "X-Content-Type-Options": [
          "nosniff"
        ],
        "Cache-Control": [
          "no-cache"
        ],
        "Date": [
<<<<<<< HEAD
          "Sat, 08 Sep 2018 04:45:24 GMT"
        ],
        "Location": [
          "https://brazilus.management.azure.com/subscriptions/d2ad5196-2292-4080-b209-ce4399b0a807/operationresults/eyJqb2JJZCI6IlJFU09VUkNFR1JPVVBERUxFVElPTkpPQi1QUzczMjQtV0VTVFVTIiwiam9iTG9jYXRpb24iOiJ3ZXN0dXMifQ?api-version=2016-09-01"
=======
          "Fri, 07 Sep 2018 10:46:12 GMT"
        ],
        "Location": [
          "https://brazilus.management.azure.com/subscriptions/947d47b4-7883-4bb9-9d85-c5e8e2f572ce/operationresults/eyJqb2JJZCI6IlJFU09VUkNFR1JPVVBERUxFVElPTkpPQi1QUzIxNzUtV0VTVENFTlRSQUxVUyIsImpvYkxvY2F0aW9uIjoid2VzdGNlbnRyYWx1cyJ9?api-version=2016-09-01"
>>>>>>> f160aee6
        ]
      },
      "StatusCode": 202
    },
    {
<<<<<<< HEAD
      "RequestUri": "/subscriptions/d2ad5196-2292-4080-b209-ce4399b0a807/operationresults/eyJqb2JJZCI6IlJFU09VUkNFR1JPVVBERUxFVElPTkpPQi1QUzczMjQtV0VTVFVTIiwiam9iTG9jYXRpb24iOiJ3ZXN0dXMifQ?api-version=2016-09-01",
      "EncodedRequestUri": "L3N1YnNjcmlwdGlvbnMvZDJhZDUxOTYtMjI5Mi00MDgwLWIyMDktY2U0Mzk5YjBhODA3L29wZXJhdGlvbnJlc3VsdHMvZXlKcWIySkpaQ0k2SWxKRlUwOVZVa05GUjFKUFZWQkVSVXhGVkVsUFRrcFBRaTFRVXpjek1qUXRWMFZUVkZWVElpd2lhbTlpVEc5allYUnBiMjRpT2lKM1pYTjBkWE1pZlE/YXBpLXZlcnNpb249MjAxNi0wOS0wMQ==",
=======
      "RequestUri": "/subscriptions/947d47b4-7883-4bb9-9d85-c5e8e2f572ce/operationresults/eyJqb2JJZCI6IlJFU09VUkNFR1JPVVBERUxFVElPTkpPQi1QUzIxNzUtV0VTVENFTlRSQUxVUyIsImpvYkxvY2F0aW9uIjoid2VzdGNlbnRyYWx1cyJ9?api-version=2016-09-01",
      "EncodedRequestUri": "L3N1YnNjcmlwdGlvbnMvOTQ3ZDQ3YjQtNzg4My00YmI5LTlkODUtYzVlOGUyZjU3MmNlL29wZXJhdGlvbnJlc3VsdHMvZXlKcWIySkpaQ0k2SWxKRlUwOVZVa05GUjFKUFZWQkVSVXhGVkVsUFRrcFBRaTFRVXpJeE56VXRWMFZUVkVORlRsUlNRVXhWVXlJc0ltcHZZa3h2WTJGMGFXOXVJam9pZDJWemRHTmxiblJ5WVd4MWN5Sjk/YXBpLXZlcnNpb249MjAxNi0wOS0wMQ==",
>>>>>>> f160aee6
      "RequestMethod": "GET",
      "RequestBody": "",
      "RequestHeaders": {
        "User-Agent": [
          "FxVersion/4.7.3132.0",
          "OSName/Windows10Enterprise",
          "OSVersion/6.3.17134",
          "Microsoft.Azure.Management.Internal.Resources.ResourceManagementClient/4.1.0"
        ]
      },
      "ResponseBody": "",
      "ResponseHeaders": {
        "Content-Length": [
          "0"
        ],
        "Expires": [
          "-1"
        ],
        "Pragma": [
          "no-cache"
        ],
        "Retry-After": [
          "15"
        ],
        "x-ms-ratelimit-remaining-subscription-reads": [
<<<<<<< HEAD
          "11920"
        ],
        "x-ms-request-id": [
          "1a63cfd1-925a-4de9-b97c-e976df276f34"
        ],
        "x-ms-correlation-request-id": [
          "1a63cfd1-925a-4de9-b97c-e976df276f34"
        ],
        "x-ms-routing-request-id": [
          "BRAZILUS:20180908T044540Z:1a63cfd1-925a-4de9-b97c-e976df276f34"
=======
          "11831"
        ],
        "x-ms-request-id": [
          "3a992d7d-4f75-4b4e-b08b-a9540fb79c7a"
        ],
        "x-ms-correlation-request-id": [
          "3a992d7d-4f75-4b4e-b08b-a9540fb79c7a"
        ],
        "x-ms-routing-request-id": [
          "BRAZILUS:20180907T104627Z:3a992d7d-4f75-4b4e-b08b-a9540fb79c7a"
>>>>>>> f160aee6
        ],
        "Strict-Transport-Security": [
          "max-age=31536000; includeSubDomains"
        ],
        "X-Content-Type-Options": [
          "nosniff"
        ],
        "Cache-Control": [
          "no-cache"
        ],
        "Date": [
<<<<<<< HEAD
          "Sat, 08 Sep 2018 04:45:40 GMT"
        ],
        "Location": [
          "https://brazilus.management.azure.com/subscriptions/d2ad5196-2292-4080-b209-ce4399b0a807/operationresults/eyJqb2JJZCI6IlJFU09VUkNFR1JPVVBERUxFVElPTkpPQi1QUzczMjQtV0VTVFVTIiwiam9iTG9jYXRpb24iOiJ3ZXN0dXMifQ?api-version=2016-09-01"
=======
          "Fri, 07 Sep 2018 10:46:26 GMT"
        ],
        "Location": [
          "https://brazilus.management.azure.com/subscriptions/947d47b4-7883-4bb9-9d85-c5e8e2f572ce/operationresults/eyJqb2JJZCI6IlJFU09VUkNFR1JPVVBERUxFVElPTkpPQi1QUzIxNzUtV0VTVENFTlRSQUxVUyIsImpvYkxvY2F0aW9uIjoid2VzdGNlbnRyYWx1cyJ9?api-version=2016-09-01"
>>>>>>> f160aee6
        ]
      },
      "StatusCode": 202
    },
    {
<<<<<<< HEAD
      "RequestUri": "/subscriptions/d2ad5196-2292-4080-b209-ce4399b0a807/operationresults/eyJqb2JJZCI6IlJFU09VUkNFR1JPVVBERUxFVElPTkpPQi1QUzczMjQtV0VTVFVTIiwiam9iTG9jYXRpb24iOiJ3ZXN0dXMifQ?api-version=2016-09-01",
      "EncodedRequestUri": "L3N1YnNjcmlwdGlvbnMvZDJhZDUxOTYtMjI5Mi00MDgwLWIyMDktY2U0Mzk5YjBhODA3L29wZXJhdGlvbnJlc3VsdHMvZXlKcWIySkpaQ0k2SWxKRlUwOVZVa05GUjFKUFZWQkVSVXhGVkVsUFRrcFBRaTFRVXpjek1qUXRWMFZUVkZWVElpd2lhbTlpVEc5allYUnBiMjRpT2lKM1pYTjBkWE1pZlE/YXBpLXZlcnNpb249MjAxNi0wOS0wMQ==",
=======
      "RequestUri": "/subscriptions/947d47b4-7883-4bb9-9d85-c5e8e2f572ce/operationresults/eyJqb2JJZCI6IlJFU09VUkNFR1JPVVBERUxFVElPTkpPQi1QUzIxNzUtV0VTVENFTlRSQUxVUyIsImpvYkxvY2F0aW9uIjoid2VzdGNlbnRyYWx1cyJ9?api-version=2016-09-01",
      "EncodedRequestUri": "L3N1YnNjcmlwdGlvbnMvOTQ3ZDQ3YjQtNzg4My00YmI5LTlkODUtYzVlOGUyZjU3MmNlL29wZXJhdGlvbnJlc3VsdHMvZXlKcWIySkpaQ0k2SWxKRlUwOVZVa05GUjFKUFZWQkVSVXhGVkVsUFRrcFBRaTFRVXpJeE56VXRWMFZUVkVORlRsUlNRVXhWVXlJc0ltcHZZa3h2WTJGMGFXOXVJam9pZDJWemRHTmxiblJ5WVd4MWN5Sjk/YXBpLXZlcnNpb249MjAxNi0wOS0wMQ==",
>>>>>>> f160aee6
      "RequestMethod": "GET",
      "RequestBody": "",
      "RequestHeaders": {
        "User-Agent": [
          "FxVersion/4.7.3132.0",
          "OSName/Windows10Enterprise",
          "OSVersion/6.3.17134",
          "Microsoft.Azure.Management.Internal.Resources.ResourceManagementClient/4.1.0"
        ]
      },
      "ResponseBody": "",
      "ResponseHeaders": {
        "Content-Length": [
          "0"
        ],
        "Expires": [
          "-1"
        ],
        "Pragma": [
          "no-cache"
        ],
        "Retry-After": [
          "15"
        ],
        "x-ms-ratelimit-remaining-subscription-reads": [
<<<<<<< HEAD
          "11919"
        ],
        "x-ms-request-id": [
          "2f61143f-080f-4fb8-9806-ea69e3da8a57"
        ],
        "x-ms-correlation-request-id": [
          "2f61143f-080f-4fb8-9806-ea69e3da8a57"
        ],
        "x-ms-routing-request-id": [
          "BRAZILUS:20180908T044555Z:2f61143f-080f-4fb8-9806-ea69e3da8a57"
=======
          "11830"
        ],
        "x-ms-request-id": [
          "3b0e0959-53f8-40ce-ab4b-db451ca67565"
        ],
        "x-ms-correlation-request-id": [
          "3b0e0959-53f8-40ce-ab4b-db451ca67565"
        ],
        "x-ms-routing-request-id": [
          "BRAZILUS:20180907T104642Z:3b0e0959-53f8-40ce-ab4b-db451ca67565"
>>>>>>> f160aee6
        ],
        "Strict-Transport-Security": [
          "max-age=31536000; includeSubDomains"
        ],
        "X-Content-Type-Options": [
          "nosniff"
        ],
        "Cache-Control": [
          "no-cache"
        ],
        "Date": [
<<<<<<< HEAD
          "Sat, 08 Sep 2018 04:45:55 GMT"
        ],
        "Location": [
          "https://brazilus.management.azure.com/subscriptions/d2ad5196-2292-4080-b209-ce4399b0a807/operationresults/eyJqb2JJZCI6IlJFU09VUkNFR1JPVVBERUxFVElPTkpPQi1QUzczMjQtV0VTVFVTIiwiam9iTG9jYXRpb24iOiJ3ZXN0dXMifQ?api-version=2016-09-01"
=======
          "Fri, 07 Sep 2018 10:46:42 GMT"
        ],
        "Location": [
          "https://brazilus.management.azure.com/subscriptions/947d47b4-7883-4bb9-9d85-c5e8e2f572ce/operationresults/eyJqb2JJZCI6IlJFU09VUkNFR1JPVVBERUxFVElPTkpPQi1QUzIxNzUtV0VTVENFTlRSQUxVUyIsImpvYkxvY2F0aW9uIjoid2VzdGNlbnRyYWx1cyJ9?api-version=2016-09-01"
>>>>>>> f160aee6
        ]
      },
      "StatusCode": 202
    },
    {
<<<<<<< HEAD
      "RequestUri": "/subscriptions/d2ad5196-2292-4080-b209-ce4399b0a807/operationresults/eyJqb2JJZCI6IlJFU09VUkNFR1JPVVBERUxFVElPTkpPQi1QUzczMjQtV0VTVFVTIiwiam9iTG9jYXRpb24iOiJ3ZXN0dXMifQ?api-version=2016-09-01",
      "EncodedRequestUri": "L3N1YnNjcmlwdGlvbnMvZDJhZDUxOTYtMjI5Mi00MDgwLWIyMDktY2U0Mzk5YjBhODA3L29wZXJhdGlvbnJlc3VsdHMvZXlKcWIySkpaQ0k2SWxKRlUwOVZVa05GUjFKUFZWQkVSVXhGVkVsUFRrcFBRaTFRVXpjek1qUXRWMFZUVkZWVElpd2lhbTlpVEc5allYUnBiMjRpT2lKM1pYTjBkWE1pZlE/YXBpLXZlcnNpb249MjAxNi0wOS0wMQ==",
=======
      "RequestUri": "/subscriptions/947d47b4-7883-4bb9-9d85-c5e8e2f572ce/operationresults/eyJqb2JJZCI6IlJFU09VUkNFR1JPVVBERUxFVElPTkpPQi1QUzIxNzUtV0VTVENFTlRSQUxVUyIsImpvYkxvY2F0aW9uIjoid2VzdGNlbnRyYWx1cyJ9?api-version=2016-09-01",
      "EncodedRequestUri": "L3N1YnNjcmlwdGlvbnMvOTQ3ZDQ3YjQtNzg4My00YmI5LTlkODUtYzVlOGUyZjU3MmNlL29wZXJhdGlvbnJlc3VsdHMvZXlKcWIySkpaQ0k2SWxKRlUwOVZVa05GUjFKUFZWQkVSVXhGVkVsUFRrcFBRaTFRVXpJeE56VXRWMFZUVkVORlRsUlNRVXhWVXlJc0ltcHZZa3h2WTJGMGFXOXVJam9pZDJWemRHTmxiblJ5WVd4MWN5Sjk/YXBpLXZlcnNpb249MjAxNi0wOS0wMQ==",
>>>>>>> f160aee6
      "RequestMethod": "GET",
      "RequestBody": "",
      "RequestHeaders": {
        "User-Agent": [
          "FxVersion/4.7.3132.0",
          "OSName/Windows10Enterprise",
          "OSVersion/6.3.17134",
          "Microsoft.Azure.Management.Internal.Resources.ResourceManagementClient/4.1.0"
        ]
      },
      "ResponseBody": "",
      "ResponseHeaders": {
        "Content-Length": [
          "0"
        ],
        "Expires": [
          "-1"
        ],
        "Pragma": [
          "no-cache"
        ],
        "Retry-After": [
          "15"
        ],
        "x-ms-ratelimit-remaining-subscription-reads": [
<<<<<<< HEAD
          "11918"
        ],
        "x-ms-request-id": [
          "669ed15f-f1ca-48f5-8536-556358f73a3a"
        ],
        "x-ms-correlation-request-id": [
          "669ed15f-f1ca-48f5-8536-556358f73a3a"
        ],
        "x-ms-routing-request-id": [
          "BRAZILUS:20180908T044610Z:669ed15f-f1ca-48f5-8536-556358f73a3a"
=======
          "11829"
        ],
        "x-ms-request-id": [
          "8b17ad96-d7a6-4471-ad69-183a2bc35f18"
        ],
        "x-ms-correlation-request-id": [
          "8b17ad96-d7a6-4471-ad69-183a2bc35f18"
        ],
        "x-ms-routing-request-id": [
          "BRAZILUS:20180907T104658Z:8b17ad96-d7a6-4471-ad69-183a2bc35f18"
>>>>>>> f160aee6
        ],
        "Strict-Transport-Security": [
          "max-age=31536000; includeSubDomains"
        ],
        "X-Content-Type-Options": [
          "nosniff"
        ],
        "Cache-Control": [
          "no-cache"
        ],
        "Date": [
<<<<<<< HEAD
          "Sat, 08 Sep 2018 04:46:10 GMT"
        ],
        "Location": [
          "https://brazilus.management.azure.com/subscriptions/d2ad5196-2292-4080-b209-ce4399b0a807/operationresults/eyJqb2JJZCI6IlJFU09VUkNFR1JPVVBERUxFVElPTkpPQi1QUzczMjQtV0VTVFVTIiwiam9iTG9jYXRpb24iOiJ3ZXN0dXMifQ?api-version=2016-09-01"
=======
          "Fri, 07 Sep 2018 10:46:58 GMT"
        ],
        "Location": [
          "https://brazilus.management.azure.com/subscriptions/947d47b4-7883-4bb9-9d85-c5e8e2f572ce/operationresults/eyJqb2JJZCI6IlJFU09VUkNFR1JPVVBERUxFVElPTkpPQi1QUzIxNzUtV0VTVENFTlRSQUxVUyIsImpvYkxvY2F0aW9uIjoid2VzdGNlbnRyYWx1cyJ9?api-version=2016-09-01"
>>>>>>> f160aee6
        ]
      },
      "StatusCode": 202
    },
    {
<<<<<<< HEAD
      "RequestUri": "/subscriptions/d2ad5196-2292-4080-b209-ce4399b0a807/operationresults/eyJqb2JJZCI6IlJFU09VUkNFR1JPVVBERUxFVElPTkpPQi1QUzczMjQtV0VTVFVTIiwiam9iTG9jYXRpb24iOiJ3ZXN0dXMifQ?api-version=2016-09-01",
      "EncodedRequestUri": "L3N1YnNjcmlwdGlvbnMvZDJhZDUxOTYtMjI5Mi00MDgwLWIyMDktY2U0Mzk5YjBhODA3L29wZXJhdGlvbnJlc3VsdHMvZXlKcWIySkpaQ0k2SWxKRlUwOVZVa05GUjFKUFZWQkVSVXhGVkVsUFRrcFBRaTFRVXpjek1qUXRWMFZUVkZWVElpd2lhbTlpVEc5allYUnBiMjRpT2lKM1pYTjBkWE1pZlE/YXBpLXZlcnNpb249MjAxNi0wOS0wMQ==",
=======
      "RequestUri": "/subscriptions/947d47b4-7883-4bb9-9d85-c5e8e2f572ce/operationresults/eyJqb2JJZCI6IlJFU09VUkNFR1JPVVBERUxFVElPTkpPQi1QUzIxNzUtV0VTVENFTlRSQUxVUyIsImpvYkxvY2F0aW9uIjoid2VzdGNlbnRyYWx1cyJ9?api-version=2016-09-01",
      "EncodedRequestUri": "L3N1YnNjcmlwdGlvbnMvOTQ3ZDQ3YjQtNzg4My00YmI5LTlkODUtYzVlOGUyZjU3MmNlL29wZXJhdGlvbnJlc3VsdHMvZXlKcWIySkpaQ0k2SWxKRlUwOVZVa05GUjFKUFZWQkVSVXhGVkVsUFRrcFBRaTFRVXpJeE56VXRWMFZUVkVORlRsUlNRVXhWVXlJc0ltcHZZa3h2WTJGMGFXOXVJam9pZDJWemRHTmxiblJ5WVd4MWN5Sjk/YXBpLXZlcnNpb249MjAxNi0wOS0wMQ==",
>>>>>>> f160aee6
      "RequestMethod": "GET",
      "RequestBody": "",
      "RequestHeaders": {
        "User-Agent": [
          "FxVersion/4.7.3132.0",
          "OSName/Windows10Enterprise",
          "OSVersion/6.3.17134",
          "Microsoft.Azure.Management.Internal.Resources.ResourceManagementClient/4.1.0"
        ]
      },
      "ResponseBody": "",
      "ResponseHeaders": {
        "Content-Length": [
          "0"
        ],
        "Expires": [
          "-1"
        ],
        "Pragma": [
          "no-cache"
        ],
        "Retry-After": [
          "15"
        ],
        "x-ms-ratelimit-remaining-subscription-reads": [
<<<<<<< HEAD
          "11917"
        ],
        "x-ms-request-id": [
          "ddfe0cc2-9a12-4ebc-8aa1-12ee45c648fe"
        ],
        "x-ms-correlation-request-id": [
          "ddfe0cc2-9a12-4ebc-8aa1-12ee45c648fe"
        ],
        "x-ms-routing-request-id": [
          "BRAZILUS:20180908T044625Z:ddfe0cc2-9a12-4ebc-8aa1-12ee45c648fe"
=======
          "11828"
        ],
        "x-ms-request-id": [
          "886a6463-54ae-4802-8b98-805ab2df7422"
        ],
        "x-ms-correlation-request-id": [
          "886a6463-54ae-4802-8b98-805ab2df7422"
        ],
        "x-ms-routing-request-id": [
          "BRAZILUS:20180907T104713Z:886a6463-54ae-4802-8b98-805ab2df7422"
        ],
        "Strict-Transport-Security": [
          "max-age=31536000; includeSubDomains"
        ],
        "X-Content-Type-Options": [
          "nosniff"
        ],
        "Cache-Control": [
          "no-cache"
        ],
        "Date": [
          "Fri, 07 Sep 2018 10:47:13 GMT"
        ],
        "Location": [
          "https://brazilus.management.azure.com/subscriptions/947d47b4-7883-4bb9-9d85-c5e8e2f572ce/operationresults/eyJqb2JJZCI6IlJFU09VUkNFR1JPVVBERUxFVElPTkpPQi1QUzIxNzUtV0VTVENFTlRSQUxVUyIsImpvYkxvY2F0aW9uIjoid2VzdGNlbnRyYWx1cyJ9?api-version=2016-09-01"
        ]
      },
      "StatusCode": 202
    },
    {
      "RequestUri": "/subscriptions/947d47b4-7883-4bb9-9d85-c5e8e2f572ce/operationresults/eyJqb2JJZCI6IlJFU09VUkNFR1JPVVBERUxFVElPTkpPQi1QUzIxNzUtV0VTVENFTlRSQUxVUyIsImpvYkxvY2F0aW9uIjoid2VzdGNlbnRyYWx1cyJ9?api-version=2016-09-01",
      "EncodedRequestUri": "L3N1YnNjcmlwdGlvbnMvOTQ3ZDQ3YjQtNzg4My00YmI5LTlkODUtYzVlOGUyZjU3MmNlL29wZXJhdGlvbnJlc3VsdHMvZXlKcWIySkpaQ0k2SWxKRlUwOVZVa05GUjFKUFZWQkVSVXhGVkVsUFRrcFBRaTFRVXpJeE56VXRWMFZUVkVORlRsUlNRVXhWVXlJc0ltcHZZa3h2WTJGMGFXOXVJam9pZDJWemRHTmxiblJ5WVd4MWN5Sjk/YXBpLXZlcnNpb249MjAxNi0wOS0wMQ==",
      "RequestMethod": "GET",
      "RequestBody": "",
      "RequestHeaders": {
        "User-Agent": [
          "FxVersion/4.7.3132.0",
          "OSName/Windows10Enterprise",
          "OSVersion/6.3.17134",
          "Microsoft.Azure.Management.Internal.Resources.ResourceManagementClient/4.1.0"
        ]
      },
      "ResponseBody": "",
      "ResponseHeaders": {
        "Content-Length": [
          "0"
        ],
        "Expires": [
          "-1"
        ],
        "Pragma": [
          "no-cache"
        ],
        "Retry-After": [
          "15"
        ],
        "x-ms-ratelimit-remaining-subscription-reads": [
          "11827"
        ],
        "x-ms-request-id": [
          "54a31cc9-1d04-4d4f-82b4-4339666abcab"
        ],
        "x-ms-correlation-request-id": [
          "54a31cc9-1d04-4d4f-82b4-4339666abcab"
        ],
        "x-ms-routing-request-id": [
          "BRAZILUS:20180907T104728Z:54a31cc9-1d04-4d4f-82b4-4339666abcab"
        ],
        "Strict-Transport-Security": [
          "max-age=31536000; includeSubDomains"
        ],
        "X-Content-Type-Options": [
          "nosniff"
        ],
        "Cache-Control": [
          "no-cache"
        ],
        "Date": [
          "Fri, 07 Sep 2018 10:47:27 GMT"
        ],
        "Location": [
          "https://brazilus.management.azure.com/subscriptions/947d47b4-7883-4bb9-9d85-c5e8e2f572ce/operationresults/eyJqb2JJZCI6IlJFU09VUkNFR1JPVVBERUxFVElPTkpPQi1QUzIxNzUtV0VTVENFTlRSQUxVUyIsImpvYkxvY2F0aW9uIjoid2VzdGNlbnRyYWx1cyJ9?api-version=2016-09-01"
        ]
      },
      "StatusCode": 202
    },
    {
      "RequestUri": "/subscriptions/947d47b4-7883-4bb9-9d85-c5e8e2f572ce/operationresults/eyJqb2JJZCI6IlJFU09VUkNFR1JPVVBERUxFVElPTkpPQi1QUzIxNzUtV0VTVENFTlRSQUxVUyIsImpvYkxvY2F0aW9uIjoid2VzdGNlbnRyYWx1cyJ9?api-version=2016-09-01",
      "EncodedRequestUri": "L3N1YnNjcmlwdGlvbnMvOTQ3ZDQ3YjQtNzg4My00YmI5LTlkODUtYzVlOGUyZjU3MmNlL29wZXJhdGlvbnJlc3VsdHMvZXlKcWIySkpaQ0k2SWxKRlUwOVZVa05GUjFKUFZWQkVSVXhGVkVsUFRrcFBRaTFRVXpJeE56VXRWMFZUVkVORlRsUlNRVXhWVXlJc0ltcHZZa3h2WTJGMGFXOXVJam9pZDJWemRHTmxiblJ5WVd4MWN5Sjk/YXBpLXZlcnNpb249MjAxNi0wOS0wMQ==",
      "RequestMethod": "GET",
      "RequestBody": "",
      "RequestHeaders": {
        "User-Agent": [
          "FxVersion/4.7.3132.0",
          "OSName/Windows10Enterprise",
          "OSVersion/6.3.17134",
          "Microsoft.Azure.Management.Internal.Resources.ResourceManagementClient/4.1.0"
        ]
      },
      "ResponseBody": "",
      "ResponseHeaders": {
        "Content-Length": [
          "0"
        ],
        "Expires": [
          "-1"
        ],
        "Pragma": [
          "no-cache"
        ],
        "Retry-After": [
          "15"
        ],
        "x-ms-ratelimit-remaining-subscription-reads": [
          "11826"
        ],
        "x-ms-request-id": [
          "8b9f50c2-1413-4040-894f-0178375463e6"
        ],
        "x-ms-correlation-request-id": [
          "8b9f50c2-1413-4040-894f-0178375463e6"
        ],
        "x-ms-routing-request-id": [
          "BRAZILUS:20180907T104743Z:8b9f50c2-1413-4040-894f-0178375463e6"
        ],
        "Strict-Transport-Security": [
          "max-age=31536000; includeSubDomains"
        ],
        "X-Content-Type-Options": [
          "nosniff"
        ],
        "Cache-Control": [
          "no-cache"
        ],
        "Date": [
          "Fri, 07 Sep 2018 10:47:43 GMT"
        ],
        "Location": [
          "https://brazilus.management.azure.com/subscriptions/947d47b4-7883-4bb9-9d85-c5e8e2f572ce/operationresults/eyJqb2JJZCI6IlJFU09VUkNFR1JPVVBERUxFVElPTkpPQi1QUzIxNzUtV0VTVENFTlRSQUxVUyIsImpvYkxvY2F0aW9uIjoid2VzdGNlbnRyYWx1cyJ9?api-version=2016-09-01"
        ]
      },
      "StatusCode": 202
    },
    {
      "RequestUri": "/subscriptions/947d47b4-7883-4bb9-9d85-c5e8e2f572ce/operationresults/eyJqb2JJZCI6IlJFU09VUkNFR1JPVVBERUxFVElPTkpPQi1QUzIxNzUtV0VTVENFTlRSQUxVUyIsImpvYkxvY2F0aW9uIjoid2VzdGNlbnRyYWx1cyJ9?api-version=2016-09-01",
      "EncodedRequestUri": "L3N1YnNjcmlwdGlvbnMvOTQ3ZDQ3YjQtNzg4My00YmI5LTlkODUtYzVlOGUyZjU3MmNlL29wZXJhdGlvbnJlc3VsdHMvZXlKcWIySkpaQ0k2SWxKRlUwOVZVa05GUjFKUFZWQkVSVXhGVkVsUFRrcFBRaTFRVXpJeE56VXRWMFZUVkVORlRsUlNRVXhWVXlJc0ltcHZZa3h2WTJGMGFXOXVJam9pZDJWemRHTmxiblJ5WVd4MWN5Sjk/YXBpLXZlcnNpb249MjAxNi0wOS0wMQ==",
      "RequestMethod": "GET",
      "RequestBody": "",
      "RequestHeaders": {
        "User-Agent": [
          "FxVersion/4.7.3132.0",
          "OSName/Windows10Enterprise",
          "OSVersion/6.3.17134",
          "Microsoft.Azure.Management.Internal.Resources.ResourceManagementClient/4.1.0"
        ]
      },
      "ResponseBody": "",
      "ResponseHeaders": {
        "Content-Length": [
          "0"
        ],
        "Expires": [
          "-1"
        ],
        "Pragma": [
          "no-cache"
        ],
        "Retry-After": [
          "15"
        ],
        "x-ms-ratelimit-remaining-subscription-reads": [
          "11825"
        ],
        "x-ms-request-id": [
          "41787e72-5e4a-4456-a2aa-f8999255732a"
        ],
        "x-ms-correlation-request-id": [
          "41787e72-5e4a-4456-a2aa-f8999255732a"
        ],
        "x-ms-routing-request-id": [
          "BRAZILUS:20180907T104758Z:41787e72-5e4a-4456-a2aa-f8999255732a"
        ],
        "Strict-Transport-Security": [
          "max-age=31536000; includeSubDomains"
        ],
        "X-Content-Type-Options": [
          "nosniff"
        ],
        "Cache-Control": [
          "no-cache"
        ],
        "Date": [
          "Fri, 07 Sep 2018 10:47:58 GMT"
        ],
        "Location": [
          "https://brazilus.management.azure.com/subscriptions/947d47b4-7883-4bb9-9d85-c5e8e2f572ce/operationresults/eyJqb2JJZCI6IlJFU09VUkNFR1JPVVBERUxFVElPTkpPQi1QUzIxNzUtV0VTVENFTlRSQUxVUyIsImpvYkxvY2F0aW9uIjoid2VzdGNlbnRyYWx1cyJ9?api-version=2016-09-01"
        ]
      },
      "StatusCode": 202
    },
    {
      "RequestUri": "/subscriptions/947d47b4-7883-4bb9-9d85-c5e8e2f572ce/operationresults/eyJqb2JJZCI6IlJFU09VUkNFR1JPVVBERUxFVElPTkpPQi1QUzIxNzUtV0VTVENFTlRSQUxVUyIsImpvYkxvY2F0aW9uIjoid2VzdGNlbnRyYWx1cyJ9?api-version=2016-09-01",
      "EncodedRequestUri": "L3N1YnNjcmlwdGlvbnMvOTQ3ZDQ3YjQtNzg4My00YmI5LTlkODUtYzVlOGUyZjU3MmNlL29wZXJhdGlvbnJlc3VsdHMvZXlKcWIySkpaQ0k2SWxKRlUwOVZVa05GUjFKUFZWQkVSVXhGVkVsUFRrcFBRaTFRVXpJeE56VXRWMFZUVkVORlRsUlNRVXhWVXlJc0ltcHZZa3h2WTJGMGFXOXVJam9pZDJWemRHTmxiblJ5WVd4MWN5Sjk/YXBpLXZlcnNpb249MjAxNi0wOS0wMQ==",
      "RequestMethod": "GET",
      "RequestBody": "",
      "RequestHeaders": {
        "User-Agent": [
          "FxVersion/4.7.3132.0",
          "OSName/Windows10Enterprise",
          "OSVersion/6.3.17134",
          "Microsoft.Azure.Management.Internal.Resources.ResourceManagementClient/4.1.0"
        ]
      },
      "ResponseBody": "",
      "ResponseHeaders": {
        "Content-Length": [
          "0"
        ],
        "Expires": [
          "-1"
        ],
        "Pragma": [
          "no-cache"
        ],
        "x-ms-ratelimit-remaining-subscription-reads": [
          "11824"
        ],
        "x-ms-request-id": [
          "221fc641-4d62-4ceb-8b81-7e31dbb23a73"
        ],
        "x-ms-correlation-request-id": [
          "221fc641-4d62-4ceb-8b81-7e31dbb23a73"
        ],
        "x-ms-routing-request-id": [
          "BRAZILUS:20180907T104814Z:221fc641-4d62-4ceb-8b81-7e31dbb23a73"
>>>>>>> f160aee6
        ],
        "Strict-Transport-Security": [
          "max-age=31536000; includeSubDomains"
        ],
        "X-Content-Type-Options": [
          "nosniff"
        ],
        "Cache-Control": [
          "no-cache"
        ],
        "Date": [
<<<<<<< HEAD
          "Sat, 08 Sep 2018 04:46:25 GMT"
=======
          "Fri, 07 Sep 2018 10:48:13 GMT"
>>>>>>> f160aee6
        ]
      },
      "StatusCode": 200
    },
    {
<<<<<<< HEAD
      "RequestUri": "/subscriptions/d2ad5196-2292-4080-b209-ce4399b0a807/operationresults/eyJqb2JJZCI6IlJFU09VUkNFR1JPVVBERUxFVElPTkpPQi1QUzczMjQtV0VTVFVTIiwiam9iTG9jYXRpb24iOiJ3ZXN0dXMifQ?api-version=2016-09-01",
      "EncodedRequestUri": "L3N1YnNjcmlwdGlvbnMvZDJhZDUxOTYtMjI5Mi00MDgwLWIyMDktY2U0Mzk5YjBhODA3L29wZXJhdGlvbnJlc3VsdHMvZXlKcWIySkpaQ0k2SWxKRlUwOVZVa05GUjFKUFZWQkVSVXhGVkVsUFRrcFBRaTFRVXpjek1qUXRWMFZUVkZWVElpd2lhbTlpVEc5allYUnBiMjRpT2lKM1pYTjBkWE1pZlE/YXBpLXZlcnNpb249MjAxNi0wOS0wMQ==",
=======
      "RequestUri": "/subscriptions/947d47b4-7883-4bb9-9d85-c5e8e2f572ce/operationresults/eyJqb2JJZCI6IlJFU09VUkNFR1JPVVBERUxFVElPTkpPQi1QUzIxNzUtV0VTVENFTlRSQUxVUyIsImpvYkxvY2F0aW9uIjoid2VzdGNlbnRyYWx1cyJ9?api-version=2016-09-01",
      "EncodedRequestUri": "L3N1YnNjcmlwdGlvbnMvOTQ3ZDQ3YjQtNzg4My00YmI5LTlkODUtYzVlOGUyZjU3MmNlL29wZXJhdGlvbnJlc3VsdHMvZXlKcWIySkpaQ0k2SWxKRlUwOVZVa05GUjFKUFZWQkVSVXhGVkVsUFRrcFBRaTFRVXpJeE56VXRWMFZUVkVORlRsUlNRVXhWVXlJc0ltcHZZa3h2WTJGMGFXOXVJam9pZDJWemRHTmxiblJ5WVd4MWN5Sjk/YXBpLXZlcnNpb249MjAxNi0wOS0wMQ==",
>>>>>>> f160aee6
      "RequestMethod": "GET",
      "RequestBody": "",
      "RequestHeaders": {
        "User-Agent": [
          "FxVersion/4.7.3132.0",
          "OSName/Windows10Enterprise",
          "OSVersion/6.3.17134",
          "Microsoft.Azure.Management.Internal.Resources.ResourceManagementClient/4.1.0"
        ]
      },
      "ResponseBody": "",
      "ResponseHeaders": {
        "Content-Length": [
          "0"
        ],
        "Expires": [
          "-1"
        ],
        "Pragma": [
          "no-cache"
        ],
        "x-ms-ratelimit-remaining-subscription-reads": [
<<<<<<< HEAD
          "11916"
        ],
        "x-ms-request-id": [
          "2f42d224-1461-41d9-b175-60eed11791a7"
        ],
        "x-ms-correlation-request-id": [
          "2f42d224-1461-41d9-b175-60eed11791a7"
        ],
        "x-ms-routing-request-id": [
          "BRAZILUS:20180908T044625Z:2f42d224-1461-41d9-b175-60eed11791a7"
=======
          "11823"
        ],
        "x-ms-request-id": [
          "e7ce77f7-01fd-421d-b8d8-ef33cf0e1d3f"
        ],
        "x-ms-correlation-request-id": [
          "e7ce77f7-01fd-421d-b8d8-ef33cf0e1d3f"
        ],
        "x-ms-routing-request-id": [
          "BRAZILUS:20180907T104814Z:e7ce77f7-01fd-421d-b8d8-ef33cf0e1d3f"
>>>>>>> f160aee6
        ],
        "Strict-Transport-Security": [
          "max-age=31536000; includeSubDomains"
        ],
        "X-Content-Type-Options": [
          "nosniff"
        ],
        "Cache-Control": [
          "no-cache"
        ],
        "Date": [
<<<<<<< HEAD
          "Sat, 08 Sep 2018 04:46:25 GMT"
=======
          "Fri, 07 Sep 2018 10:48:13 GMT"
>>>>>>> f160aee6
        ]
      },
      "StatusCode": 200
    }
  ],
  "Names": {
    "Test-PublicIpAddressVmss": [
<<<<<<< HEAD
      "ps7324",
      "ps4045",
      "ps436"
=======
      "ps2175",
      "ps7461",
      "ps6698"
>>>>>>> f160aee6
    ]
  },
  "Variables": {
    "SubscriptionId": "d2ad5196-2292-4080-b209-ce4399b0a807"
  }
}<|MERGE_RESOLUTION|>--- conflicted
+++ resolved
@@ -1,17 +1,10 @@
 {
   "Entries": [
     {
-<<<<<<< HEAD
-      "RequestUri": "/subscriptions/d2ad5196-2292-4080-b209-ce4399b0a807/providers/Microsoft.Compute?api-version=2016-09-01",
-      "EncodedRequestUri": "L3N1YnNjcmlwdGlvbnMvZDJhZDUxOTYtMjI5Mi00MDgwLWIyMDktY2U0Mzk5YjBhODA3L3Byb3ZpZGVycy9NaWNyb3NvZnQuQ29tcHV0ZT9hcGktdmVyc2lvbj0yMDE2LTA5LTAx",
-      "RequestMethod": "GET",
-      "RequestBody": "",
-=======
       "RequestUri": "/subscriptions/947d47b4-7883-4bb9-9d85-c5e8e2f572ce/resourcegroups/ps2175?api-version=2016-09-01",
       "EncodedRequestUri": "L3N1YnNjcmlwdGlvbnMvOTQ3ZDQ3YjQtNzg4My00YmI5LTlkODUtYzVlOGUyZjU3MmNlL3Jlc291cmNlZ3JvdXBzL3BzMjE3NT9hcGktdmVyc2lvbj0yMDE2LTA5LTAx",
       "RequestMethod": "PUT",
       "RequestBody": "{\r\n  \"location\": \"westcentralus\"\r\n}",
->>>>>>> f160aee6
       "RequestHeaders": {
         "Content-Type": [
           "application/json; charset=utf-8"
@@ -20,11 +13,7 @@
           "35"
         ],
         "x-ms-client-request-id": [
-<<<<<<< HEAD
-          "c2487e69-6dcc-4325-9010-7e9d5af7af97"
-=======
           "b71b7e79-105b-45ef-83a4-a335e200678e"
->>>>>>> f160aee6
         ],
         "accept-language": [
           "en-US"
@@ -36,17 +25,10 @@
           "Microsoft.Azure.Management.Internal.Resources.ResourceManagementClient/4.1.0"
         ]
       },
-<<<<<<< HEAD
-      "ResponseBody": "{\r\n  \"id\": \"/subscriptions/d2ad5196-2292-4080-b209-ce4399b0a807/providers/Microsoft.Compute\",\r\n  \"namespace\": \"Microsoft.Compute\",\r\n  \"authorizations\": [\r\n    {\r\n      \"applicationId\": \"60e6cd67-9c8c-4951-9b3c-23c25a2169af\",\r\n      \"roleDefinitionId\": \"e4770acb-272e-4dc8-87f3-12f44a612224\"\r\n    },\r\n    {\r\n      \"applicationId\": \"a303894e-f1d8-4a37-bf10-67aa654a0596\",\r\n      \"roleDefinitionId\": \"903ac751-8ad5-4e5a-bfc2-5e49f450a241\"\r\n    },\r\n    {\r\n      \"applicationId\": \"a8b6bf88-1d1a-4626-b040-9a729ea93c65\",\r\n      \"roleDefinitionId\": \"45c8267c-80ba-4b96-9a43-115b8f49fccd\"\r\n    },\r\n    {\r\n      \"applicationId\": \"184909ca-69f1-4368-a6a7-c558ee6eb0bd\",\r\n      \"roleDefinitionId\": \"45c8267c-80ba-4b96-9a43-115b8f49fccd\"\r\n    },\r\n    {\r\n      \"applicationId\": \"5e5e43d4-54da-4211-86a4-c6e7f3715801\",\r\n      \"roleDefinitionId\": \"ffcd6e5b-8772-457d-bb17-89703c03428f\"\r\n    }\r\n  ],\r\n  \"resourceTypes\": [\r\n    {\r\n      \"resourceType\": \"availabilitySets\",\r\n      \"locations\": [\r\n        \"East US\",\r\n        \"East US 2\",\r\n        \"West US\",\r\n        \"Central US\",\r\n        \"North Central US\",\r\n        \"South Central US\",\r\n        \"North Europe\",\r\n        \"West Europe\",\r\n        \"East Asia\",\r\n        \"Southeast Asia\",\r\n        \"Japan East\",\r\n        \"Japan West\",\r\n        \"Australia East\",\r\n        \"Australia Southeast\",\r\n        \"Brazil South\",\r\n        \"South India\",\r\n        \"Central India\",\r\n        \"West India\",\r\n        \"Canada Central\",\r\n        \"Canada East\",\r\n        \"West US 2\",\r\n        \"West Central US\",\r\n        \"UK South\",\r\n        \"UK West\",\r\n        \"Korea Central\",\r\n        \"Korea South\",\r\n        \"France Central\",\r\n        \"France South\",\r\n        \"Australia Central\",\r\n        \"Australia Central 2\"\r\n      ],\r\n      \"apiVersions\": [\r\n        \"2018-06-01\",\r\n        \"2018-04-01\",\r\n        \"2017-12-01\",\r\n        \"2017-03-30\",\r\n        \"2016-08-30\",\r\n        \"2016-04-30-preview\",\r\n        \"2016-03-30\",\r\n        \"2015-06-15\",\r\n        \"2015-05-01-preview\"\r\n      ],\r\n      \"capabilities\": \"CrossResourceGroupResourceMove, CrossSubscriptionResourceMove\"\r\n    },\r\n    {\r\n      \"resourceType\": \"virtualMachines\",\r\n      \"locations\": [\r\n        \"East US\",\r\n        \"East US 2\",\r\n        \"West US\",\r\n        \"Central US\",\r\n        \"North Central US\",\r\n        \"South Central US\",\r\n        \"North Europe\",\r\n        \"West Europe\",\r\n        \"East Asia\",\r\n        \"Southeast Asia\",\r\n        \"Japan East\",\r\n        \"Japan West\",\r\n        \"Australia East\",\r\n        \"Australia Southeast\",\r\n        \"Brazil South\",\r\n        \"South India\",\r\n        \"Central India\",\r\n        \"West India\",\r\n        \"Canada Central\",\r\n        \"Canada East\",\r\n        \"West US 2\",\r\n        \"West Central US\",\r\n        \"UK South\",\r\n        \"UK West\",\r\n        \"Korea Central\",\r\n        \"Korea South\",\r\n        \"France Central\",\r\n        \"France South\",\r\n        \"Australia Central\",\r\n        \"Australia Central 2\"\r\n      ],\r\n      \"apiVersions\": [\r\n        \"2018-06-01\",\r\n        \"2018-04-01\",\r\n        \"2017-12-01\",\r\n        \"2017-03-30\",\r\n        \"2016-08-30\",\r\n        \"2016-04-30-preview\",\r\n        \"2016-03-30\",\r\n        \"2015-06-15\",\r\n        \"2015-05-01-preview\"\r\n      ],\r\n      \"zoneMappings\": [\r\n        {\r\n          \"location\": \"East US 2\",\r\n          \"zones\": [\r\n            \"1\",\r\n            \"2\",\r\n            \"3\"\r\n          ]\r\n        },\r\n        {\r\n          \"location\": \"Central US\",\r\n          \"zones\": [\r\n            \"1\",\r\n            \"2\",\r\n            \"3\"\r\n          ]\r\n        },\r\n        {\r\n          \"location\": \"West Europe\",\r\n          \"zones\": [\r\n            \"1\",\r\n            \"2\",\r\n            \"3\"\r\n          ]\r\n        },\r\n        {\r\n          \"location\": \"France Central\",\r\n          \"zones\": [\r\n            \"1\",\r\n            \"2\",\r\n            \"3\"\r\n          ]\r\n        },\r\n        {\r\n          \"location\": \"Southeast Asia\",\r\n          \"zones\": [\r\n            \"1\",\r\n            \"2\",\r\n            \"3\"\r\n          ]\r\n        },\r\n        {\r\n          \"location\": \"West US 2\",\r\n          \"zones\": [\r\n            \"1\",\r\n            \"2\",\r\n            \"3\"\r\n          ]\r\n        },\r\n        {\r\n          \"location\": \"North Europe\",\r\n          \"zones\": [\r\n            \"1\",\r\n            \"2\",\r\n            \"3\"\r\n          ]\r\n        }\r\n      ],\r\n      \"capabilities\": \"CrossResourceGroupResourceMove, CrossSubscriptionResourceMove, SystemAssignedResourceIdentity\"\r\n    },\r\n    {\r\n      \"resourceType\": \"virtualMachines/extensions\",\r\n      \"locations\": [\r\n        \"East US\",\r\n        \"East US 2\",\r\n        \"West US\",\r\n        \"Central US\",\r\n        \"North Central US\",\r\n        \"South Central US\",\r\n        \"North Europe\",\r\n        \"West Europe\",\r\n        \"East Asia\",\r\n        \"Southeast Asia\",\r\n        \"Japan East\",\r\n        \"Japan West\",\r\n        \"Australia East\",\r\n        \"Australia Southeast\",\r\n        \"Brazil South\",\r\n        \"South India\",\r\n        \"Central India\",\r\n        \"West India\",\r\n        \"Canada Central\",\r\n        \"Canada East\",\r\n        \"West US 2\",\r\n        \"West Central US\",\r\n        \"UK South\",\r\n        \"UK West\",\r\n        \"Korea Central\",\r\n        \"Korea South\",\r\n        \"France Central\",\r\n        \"France South\",\r\n        \"Australia Central\",\r\n        \"Australia Central 2\"\r\n      ],\r\n      \"apiVersions\": [\r\n        \"2018-06-01\",\r\n        \"2018-04-01\",\r\n        \"2017-12-01\",\r\n        \"2017-03-30\",\r\n        \"2016-08-30\",\r\n        \"2016-04-30-preview\",\r\n        \"2016-03-30\",\r\n        \"2015-06-15\",\r\n        \"2015-05-01-preview\"\r\n      ],\r\n      \"capabilities\": \"CrossResourceGroupResourceMove, CrossSubscriptionResourceMove\"\r\n    },\r\n    {\r\n      \"resourceType\": \"virtualMachineScaleSets\",\r\n      \"locations\": [\r\n        \"East US\",\r\n        \"East US 2\",\r\n        \"West US\",\r\n        \"Central US\",\r\n        \"North Central US\",\r\n        \"South Central US\",\r\n        \"North Europe\",\r\n        \"West Europe\",\r\n        \"East Asia\",\r\n        \"Southeast Asia\",\r\n        \"Japan East\",\r\n        \"Japan West\",\r\n        \"Australia East\",\r\n        \"Australia Southeast\",\r\n        \"Brazil South\",\r\n        \"South India\",\r\n        \"Central India\",\r\n        \"West India\",\r\n        \"Canada Central\",\r\n        \"Canada East\",\r\n        \"West US 2\",\r\n        \"West Central US\",\r\n        \"UK South\",\r\n        \"UK West\",\r\n        \"Korea Central\",\r\n        \"Korea South\",\r\n        \"France Central\",\r\n        \"France South\",\r\n        \"Australia Central\",\r\n        \"Australia Central 2\"\r\n      ],\r\n      \"apiVersions\": [\r\n        \"2018-06-01\",\r\n        \"2018-04-01\",\r\n        \"2017-12-01\",\r\n        \"2017-10-30-preview\",\r\n        \"2017-03-30\",\r\n        \"2016-08-30\",\r\n        \"2016-04-30-preview\",\r\n        \"2016-03-30\",\r\n        \"2015-06-15\",\r\n        \"2015-05-01-preview\"\r\n      ],\r\n      \"zoneMappings\": [\r\n        {\r\n          \"location\": \"East US 2\",\r\n          \"zones\": [\r\n            \"1\",\r\n            \"2\",\r\n            \"3\"\r\n          ]\r\n        },\r\n        {\r\n          \"location\": \"Central US\",\r\n          \"zones\": [\r\n            \"1\",\r\n            \"2\",\r\n            \"3\"\r\n          ]\r\n        },\r\n        {\r\n          \"location\": \"West Europe\",\r\n          \"zones\": [\r\n            \"1\",\r\n            \"2\",\r\n            \"3\"\r\n          ]\r\n        },\r\n        {\r\n          \"location\": \"France Central\",\r\n          \"zones\": [\r\n            \"1\",\r\n            \"2\",\r\n            \"3\"\r\n          ]\r\n        },\r\n        {\r\n          \"location\": \"Southeast Asia\",\r\n          \"zones\": [\r\n            \"1\",\r\n            \"2\",\r\n            \"3\"\r\n          ]\r\n        },\r\n        {\r\n          \"location\": \"West US 2\",\r\n          \"zones\": [\r\n            \"1\",\r\n            \"2\",\r\n            \"3\"\r\n          ]\r\n        },\r\n        {\r\n          \"location\": \"North Europe\",\r\n          \"zones\": [\r\n            \"1\",\r\n            \"2\",\r\n            \"3\"\r\n          ]\r\n        }\r\n      ],\r\n      \"capabilities\": \"CrossResourceGroupResourceMove, CrossSubscriptionResourceMove, SystemAssignedResourceIdentity\"\r\n    },\r\n    {\r\n      \"resourceType\": \"virtualMachineScaleSets/extensions\",\r\n      \"locations\": [\r\n        \"East US\",\r\n        \"East US 2\",\r\n        \"West US\",\r\n        \"Central US\",\r\n        \"North Central US\",\r\n        \"South Central US\",\r\n        \"North Europe\",\r\n        \"West Europe\",\r\n        \"East Asia\",\r\n        \"Southeast Asia\",\r\n        \"Japan East\",\r\n        \"Japan West\",\r\n        \"Australia East\",\r\n        \"Australia Southeast\",\r\n        \"Brazil South\",\r\n        \"South India\",\r\n        \"Central India\",\r\n        \"West India\",\r\n        \"Canada Central\",\r\n        \"Canada East\",\r\n        \"West US 2\",\r\n        \"West Central US\",\r\n        \"UK South\",\r\n        \"UK West\",\r\n        \"Korea Central\",\r\n        \"Korea South\",\r\n        \"France Central\",\r\n        \"France South\",\r\n        \"Australia Central\",\r\n        \"Australia Central 2\"\r\n      ],\r\n      \"apiVersions\": [\r\n        \"2018-06-01\",\r\n        \"2018-04-01\",\r\n        \"2017-12-01\",\r\n        \"2017-10-30-preview\",\r\n        \"2017-03-30\",\r\n        \"2016-08-30\",\r\n        \"2016-04-30-preview\",\r\n        \"2016-03-30\",\r\n        \"2015-06-15\",\r\n        \"2015-05-01-preview\"\r\n      ]\r\n    },\r\n    {\r\n      \"resourceType\": \"virtualMachineScaleSets/virtualMachines\",\r\n      \"locations\": [\r\n        \"East US\",\r\n        \"East US 2\",\r\n        \"West US\",\r\n        \"Central US\",\r\n        \"North Central US\",\r\n        \"South Central US\",\r\n        \"North Europe\",\r\n        \"West Europe\",\r\n        \"East Asia\",\r\n        \"Southeast Asia\",\r\n        \"Japan East\",\r\n        \"Japan West\",\r\n        \"Australia East\",\r\n        \"Australia Southeast\",\r\n        \"Brazil South\",\r\n        \"South India\",\r\n        \"Central India\",\r\n        \"West India\",\r\n        \"Canada Central\",\r\n        \"Canada East\",\r\n        \"West US 2\",\r\n        \"West Central US\",\r\n        \"UK South\",\r\n        \"UK West\",\r\n        \"Korea Central\",\r\n        \"Korea South\",\r\n        \"France Central\",\r\n        \"France South\",\r\n        \"Australia Central\",\r\n        \"Australia Central 2\"\r\n      ],\r\n      \"apiVersions\": [\r\n        \"2018-06-01\",\r\n        \"2018-04-01\",\r\n        \"2017-12-01\",\r\n        \"2017-10-30-preview\",\r\n        \"2017-03-30\",\r\n        \"2016-08-30\",\r\n        \"2016-04-30-preview\",\r\n        \"2016-03-30\",\r\n        \"2015-06-15\",\r\n        \"2015-05-01-preview\"\r\n      ]\r\n    },\r\n    {\r\n      \"resourceType\": \"virtualMachineScaleSets/networkInterfaces\",\r\n      \"locations\": [\r\n        \"East US\",\r\n        \"East US 2\",\r\n        \"West US\",\r\n        \"Central US\",\r\n        \"North Central US\",\r\n        \"South Central US\",\r\n        \"North Europe\",\r\n        \"West Europe\",\r\n        \"East Asia\",\r\n        \"Southeast Asia\",\r\n        \"Japan East\",\r\n        \"Japan West\",\r\n        \"Australia East\",\r\n        \"Australia Southeast\",\r\n        \"Brazil South\",\r\n        \"South India\",\r\n        \"Central India\",\r\n        \"West India\",\r\n        \"Canada Central\",\r\n        \"Canada East\",\r\n        \"West US 2\",\r\n        \"West Central US\",\r\n        \"UK South\",\r\n        \"UK West\",\r\n        \"Korea Central\",\r\n        \"Korea South\",\r\n        \"France Central\",\r\n        \"France South\",\r\n        \"Australia Central\",\r\n        \"Australia Central 2\"\r\n      ],\r\n      \"apiVersions\": [\r\n        \"2018-06-01\",\r\n        \"2018-04-01\",\r\n        \"2017-12-01\",\r\n        \"2017-03-30\",\r\n        \"2016-09-01\",\r\n        \"2016-08-01\",\r\n        \"2016-07-01\",\r\n        \"2016-06-01\",\r\n        \"2016-04-30-preview\",\r\n        \"2016-03-30\",\r\n        \"2015-06-15\",\r\n        \"2015-05-01-preview\"\r\n      ]\r\n    },\r\n    {\r\n      \"resourceType\": \"virtualMachineScaleSets/virtualMachines/networkInterfaces\",\r\n      \"locations\": [\r\n        \"East US\",\r\n        \"East US 2\",\r\n        \"West US\",\r\n        \"Central US\",\r\n        \"North Central US\",\r\n        \"South Central US\",\r\n        \"North Europe\",\r\n        \"West Europe\",\r\n        \"East Asia\",\r\n        \"Southeast Asia\",\r\n        \"Japan East\",\r\n        \"Japan West\",\r\n        \"Australia East\",\r\n        \"Australia Southeast\",\r\n        \"Brazil South\",\r\n        \"South India\",\r\n        \"Central India\",\r\n        \"West India\",\r\n        \"Canada Central\",\r\n        \"Canada East\",\r\n        \"West US 2\",\r\n        \"West Central US\",\r\n        \"UK South\",\r\n        \"UK West\",\r\n        \"Korea Central\",\r\n        \"Korea South\",\r\n        \"France Central\",\r\n        \"France South\",\r\n        \"Australia Central\",\r\n        \"Australia Central 2\"\r\n      ],\r\n      \"apiVersions\": [\r\n        \"2018-06-01\",\r\n        \"2018-04-01\",\r\n        \"2017-12-01\",\r\n        \"2017-03-30\",\r\n        \"2016-09-01\",\r\n        \"2016-08-01\",\r\n        \"2016-07-01\",\r\n        \"2016-06-01\",\r\n        \"2016-04-30-preview\",\r\n        \"2016-03-30\",\r\n        \"2015-06-15\",\r\n        \"2015-05-01-preview\"\r\n      ]\r\n    },\r\n    {\r\n      \"resourceType\": \"virtualMachineScaleSets/publicIPAddresses\",\r\n      \"locations\": [\r\n        \"East US\",\r\n        \"East US 2\",\r\n        \"West US\",\r\n        \"Central US\",\r\n        \"North Central US\",\r\n        \"South Central US\",\r\n        \"North Europe\",\r\n        \"West Europe\",\r\n        \"East Asia\",\r\n        \"Southeast Asia\",\r\n        \"Japan East\",\r\n        \"Japan West\",\r\n        \"Australia East\",\r\n        \"Australia Southeast\",\r\n        \"Brazil South\",\r\n        \"South India\",\r\n        \"Central India\",\r\n        \"West India\",\r\n        \"Canada Central\",\r\n        \"Canada East\",\r\n        \"West US 2\",\r\n        \"West Central US\",\r\n        \"UK South\",\r\n        \"UK West\",\r\n        \"Korea Central\",\r\n        \"Korea South\",\r\n        \"France Central\",\r\n        \"France South\",\r\n        \"Australia Central\",\r\n        \"Australia Central 2\"\r\n      ],\r\n      \"apiVersions\": [\r\n        \"2018-06-01\",\r\n        \"2018-04-01\",\r\n        \"2017-12-01\",\r\n        \"2017-03-30\"\r\n      ]\r\n    },\r\n    {\r\n      \"resourceType\": \"locations\",\r\n      \"locations\": [],\r\n      \"apiVersions\": [\r\n        \"2018-06-01\",\r\n        \"2018-04-01\",\r\n        \"2017-12-01\",\r\n        \"2017-03-30\",\r\n        \"2016-08-30\",\r\n        \"2016-04-30-preview\",\r\n        \"2016-03-30\",\r\n        \"2015-06-15\",\r\n        \"2015-05-01-preview\"\r\n      ]\r\n    },\r\n    {\r\n      \"resourceType\": \"locations/operations\",\r\n      \"locations\": [\r\n        \"East US\",\r\n        \"East US 2\",\r\n        \"West US\",\r\n        \"Central US\",\r\n        \"North Central US\",\r\n        \"South Central US\",\r\n        \"North Europe\",\r\n        \"West Europe\",\r\n        \"East Asia\",\r\n        \"Southeast Asia\",\r\n        \"Japan East\",\r\n        \"Japan West\",\r\n        \"Australia East\",\r\n        \"Australia Southeast\",\r\n        \"Brazil South\",\r\n        \"South India\",\r\n        \"Central India\",\r\n        \"West India\",\r\n        \"Canada Central\",\r\n        \"Canada East\",\r\n        \"West US 2\",\r\n        \"West Central US\",\r\n        \"UK South\",\r\n        \"UK West\",\r\n        \"Korea Central\",\r\n        \"Korea South\",\r\n        \"France Central\",\r\n        \"France South\",\r\n        \"Australia Central\",\r\n        \"Australia Central 2\"\r\n      ],\r\n      \"apiVersions\": [\r\n        \"2018-06-01\",\r\n        \"2018-04-01\",\r\n        \"2017-12-01\",\r\n        \"2017-10-30-preview\",\r\n        \"2017-03-30\",\r\n        \"2016-08-30\",\r\n        \"2016-04-30-preview\",\r\n        \"2016-03-30\",\r\n        \"2015-06-15\",\r\n        \"2015-05-01-preview\"\r\n      ]\r\n    },\r\n    {\r\n      \"resourceType\": \"locations/vmSizes\",\r\n      \"locations\": [\r\n        \"East US\",\r\n        \"East US 2\",\r\n        \"West US\",\r\n        \"Central US\",\r\n        \"North Central US\",\r\n        \"South Central US\",\r\n        \"North Europe\",\r\n        \"West Europe\",\r\n        \"East Asia\",\r\n        \"Southeast Asia\",\r\n        \"Japan East\",\r\n        \"Japan West\",\r\n        \"Australia East\",\r\n        \"Australia Southeast\",\r\n        \"Brazil South\",\r\n        \"South India\",\r\n        \"Central India\",\r\n        \"West India\",\r\n        \"Canada Central\",\r\n        \"Canada East\",\r\n        \"West US 2\",\r\n        \"West Central US\",\r\n        \"UK South\",\r\n        \"UK West\",\r\n        \"Korea Central\",\r\n        \"Korea South\",\r\n        \"France Central\",\r\n        \"France South\",\r\n        \"Australia Central\",\r\n        \"Australia Central 2\"\r\n      ],\r\n      \"apiVersions\": [\r\n        \"2018-06-01\",\r\n        \"2018-04-01\",\r\n        \"2017-12-01\",\r\n        \"2017-03-30\",\r\n        \"2016-08-30\",\r\n        \"2016-04-30-preview\",\r\n        \"2016-03-30\",\r\n        \"2015-06-15\",\r\n        \"2015-05-01-preview\"\r\n      ]\r\n    },\r\n    {\r\n      \"resourceType\": \"locations/runCommands\",\r\n      \"locations\": [\r\n        \"East US\",\r\n        \"East US 2\",\r\n        \"West US\",\r\n        \"Central US\",\r\n        \"North Central US\",\r\n        \"South Central US\",\r\n        \"North Europe\",\r\n        \"West Europe\",\r\n        \"East Asia\",\r\n        \"Southeast Asia\",\r\n        \"Japan East\",\r\n        \"Japan West\",\r\n        \"Australia East\",\r\n        \"Australia Southeast\",\r\n        \"Brazil South\",\r\n        \"South India\",\r\n        \"Central India\",\r\n        \"West India\",\r\n        \"Canada Central\",\r\n        \"Canada East\",\r\n        \"West US 2\",\r\n        \"West Central US\",\r\n        \"UK South\",\r\n        \"UK West\",\r\n        \"Korea Central\",\r\n        \"Korea South\",\r\n        \"France Central\",\r\n        \"France South\",\r\n        \"Australia Central\",\r\n        \"Australia Central 2\"\r\n      ],\r\n      \"apiVersions\": [\r\n        \"2018-06-01\",\r\n        \"2018-04-01\",\r\n        \"2017-12-01\",\r\n        \"2017-03-30\"\r\n      ]\r\n    },\r\n    {\r\n      \"resourceType\": \"locations/usages\",\r\n      \"locations\": [\r\n        \"East US\",\r\n        \"East US 2\",\r\n        \"West US\",\r\n        \"Central US\",\r\n        \"North Central US\",\r\n        \"South Central US\",\r\n        \"North Europe\",\r\n        \"West Europe\",\r\n        \"East Asia\",\r\n        \"Southeast Asia\",\r\n        \"Japan East\",\r\n        \"Japan West\",\r\n        \"Australia East\",\r\n        \"Australia Southeast\",\r\n        \"Brazil South\",\r\n        \"South India\",\r\n        \"Central India\",\r\n        \"West India\",\r\n        \"Canada Central\",\r\n        \"Canada East\",\r\n        \"West US 2\",\r\n        \"West Central US\",\r\n        \"UK South\",\r\n        \"UK West\",\r\n        \"Korea Central\",\r\n        \"Korea South\",\r\n        \"France Central\",\r\n        \"France South\",\r\n        \"Australia Central\",\r\n        \"Australia Central 2\"\r\n      ],\r\n      \"apiVersions\": [\r\n        \"2018-06-01\",\r\n        \"2018-04-01\",\r\n        \"2017-12-01\",\r\n        \"2017-03-30\",\r\n        \"2016-08-30\",\r\n        \"2016-04-30-preview\",\r\n        \"2016-03-30\",\r\n        \"2015-06-15\",\r\n        \"2015-05-01-preview\"\r\n      ]\r\n    },\r\n    {\r\n      \"resourceType\": \"locations/virtualMachines\",\r\n      \"locations\": [\r\n        \"East US\",\r\n        \"East US 2\",\r\n        \"West US\",\r\n        \"Central US\",\r\n        \"North Central US\",\r\n        \"South Central US\",\r\n        \"North Europe\",\r\n        \"West Europe\",\r\n        \"East Asia\",\r\n        \"Southeast Asia\",\r\n        \"Japan East\",\r\n        \"Japan West\",\r\n        \"Australia East\",\r\n        \"Australia Southeast\",\r\n        \"Brazil South\",\r\n        \"South India\",\r\n        \"Central India\",\r\n        \"West India\",\r\n        \"Canada Central\",\r\n        \"Canada East\",\r\n        \"West US 2\",\r\n        \"West Central US\",\r\n        \"UK South\",\r\n        \"UK West\",\r\n        \"Korea Central\",\r\n        \"Korea South\",\r\n        \"France Central\",\r\n        \"France South\",\r\n        \"Australia Central\",\r\n        \"Australia Central 2\"\r\n      ],\r\n      \"apiVersions\": [\r\n        \"2018-06-01\",\r\n        \"2018-04-01\",\r\n        \"2017-12-01\",\r\n        \"2017-03-30\",\r\n        \"2016-08-30\"\r\n      ]\r\n    },\r\n    {\r\n      \"resourceType\": \"locations/publishers\",\r\n      \"locations\": [\r\n        \"East US\",\r\n        \"East US 2\",\r\n        \"West US\",\r\n        \"Central US\",\r\n        \"North Central US\",\r\n        \"South Central US\",\r\n        \"North Europe\",\r\n        \"West Europe\",\r\n        \"East Asia\",\r\n        \"Southeast Asia\",\r\n        \"Japan East\",\r\n        \"Japan West\",\r\n        \"Australia East\",\r\n        \"Australia Southeast\",\r\n        \"Brazil South\",\r\n        \"South India\",\r\n        \"Central India\",\r\n        \"West India\",\r\n        \"Canada Central\",\r\n        \"Canada East\",\r\n        \"West US 2\",\r\n        \"West Central US\",\r\n        \"UK South\",\r\n        \"UK West\",\r\n        \"Korea Central\",\r\n        \"Korea South\",\r\n        \"France Central\",\r\n        \"France South\",\r\n        \"Australia Central\",\r\n        \"Australia Central 2\"\r\n      ],\r\n      \"apiVersions\": [\r\n        \"2018-06-01\",\r\n        \"2018-04-01\",\r\n        \"2017-12-01\",\r\n        \"2017-03-30\",\r\n        \"2016-08-30\",\r\n        \"2016-04-30-preview\",\r\n        \"2016-03-30\",\r\n        \"2015-06-15\",\r\n        \"2015-05-01-preview\"\r\n      ]\r\n    },\r\n    {\r\n      \"resourceType\": \"operations\",\r\n      \"locations\": [\r\n        \"East US\",\r\n        \"East US 2\",\r\n        \"West US\",\r\n        \"Central US\",\r\n        \"North Central US\",\r\n        \"South Central US\",\r\n        \"North Europe\",\r\n        \"West Europe\",\r\n        \"East Asia\",\r\n        \"Southeast Asia\",\r\n        \"Japan East\",\r\n        \"Japan West\",\r\n        \"Australia East\",\r\n        \"Australia Southeast\",\r\n        \"Brazil South\",\r\n        \"South India\",\r\n        \"Central India\",\r\n        \"West India\",\r\n        \"Canada Central\",\r\n        \"Canada East\",\r\n        \"West US 2\",\r\n        \"West Central US\",\r\n        \"UK South\",\r\n        \"UK West\",\r\n        \"Korea Central\",\r\n        \"Korea South\",\r\n        \"France Central\",\r\n        \"France South\",\r\n        \"Australia Central\",\r\n        \"Australia Central 2\"\r\n      ],\r\n      \"apiVersions\": [\r\n        \"2018-06-01\",\r\n        \"2018-04-01\",\r\n        \"2017-12-01\",\r\n        \"2017-03-30\",\r\n        \"2016-08-30\",\r\n        \"2016-03-30\",\r\n        \"2015-06-15\",\r\n        \"2015-05-01-preview\"\r\n      ]\r\n    },\r\n    {\r\n      \"resourceType\": \"restorePointCollections\",\r\n      \"locations\": [\r\n        \"Central US\",\r\n        \"East US 2\",\r\n        \"West Europe\",\r\n        \"Southeast Asia\",\r\n        \"East US\",\r\n        \"North Central US\",\r\n        \"South Central US\",\r\n        \"West US\",\r\n        \"West US 2\",\r\n        \"West Central US\",\r\n        \"North Europe\",\r\n        \"East Asia\",\r\n        \"UK West\",\r\n        \"UK South\",\r\n        \"Brazil South\",\r\n        \"Japan East\",\r\n        \"Japan West\",\r\n        \"Canada Central\",\r\n        \"Canada East\",\r\n        \"Central India\",\r\n        \"South India\",\r\n        \"Australia East\",\r\n        \"Australia Southeast\",\r\n        \"Korea Central\",\r\n        \"Korea South\",\r\n        \"West India\",\r\n        \"France Central\",\r\n        \"France South\",\r\n        \"Australia Central\",\r\n        \"Australia Central 2\"\r\n      ],\r\n      \"apiVersions\": [\r\n        \"2018-06-01\",\r\n        \"2018-04-01\",\r\n        \"2017-12-01\",\r\n        \"2017-03-30\"\r\n      ],\r\n      \"capabilities\": \"None\"\r\n    },\r\n    {\r\n      \"resourceType\": \"restorePointCollections/restorePoints\",\r\n      \"locations\": [\r\n        \"Central US\",\r\n        \"East US 2\",\r\n        \"West Europe\",\r\n        \"Southeast Asia\",\r\n        \"East US\",\r\n        \"North Central US\",\r\n        \"South Central US\",\r\n        \"West US\",\r\n        \"West US 2\",\r\n        \"West Central US\",\r\n        \"North Europe\",\r\n        \"East Asia\",\r\n        \"UK West\",\r\n        \"UK South\",\r\n        \"Brazil South\",\r\n        \"Japan East\",\r\n        \"Japan West\",\r\n        \"Canada Central\",\r\n        \"Canada East\",\r\n        \"Central India\",\r\n        \"South India\",\r\n        \"Australia East\",\r\n        \"Australia Southeast\",\r\n        \"Korea Central\",\r\n        \"Korea South\",\r\n        \"West India\",\r\n        \"France Central\",\r\n        \"France South\",\r\n        \"Australia Central\",\r\n        \"Australia Central 2\"\r\n      ],\r\n      \"apiVersions\": [\r\n        \"2018-06-01\",\r\n        \"2018-04-01\",\r\n        \"2017-12-01\",\r\n        \"2017-03-30\"\r\n      ]\r\n    },\r\n    {\r\n      \"resourceType\": \"virtualMachines/diagnosticSettings\",\r\n      \"locations\": [\r\n        \"East US\",\r\n        \"East US 2\",\r\n        \"West US\",\r\n        \"Central US\",\r\n        \"North Central US\",\r\n        \"South Central US\",\r\n        \"North Europe\",\r\n        \"West Europe\",\r\n        \"East Asia\",\r\n        \"Southeast Asia\",\r\n        \"Japan East\",\r\n        \"Japan West\",\r\n        \"Australia East\",\r\n        \"Australia Southeast\",\r\n        \"Brazil South\",\r\n        \"South India\",\r\n        \"Central India\",\r\n        \"West India\",\r\n        \"Canada Central\",\r\n        \"Canada East\",\r\n        \"West US 2\",\r\n        \"West Central US\",\r\n        \"UK South\",\r\n        \"UK West\",\r\n        \"Korea Central\",\r\n        \"Korea South\",\r\n        \"France Central\",\r\n        \"France South\",\r\n        \"Australia Central\",\r\n        \"Australia Central 2\"\r\n      ],\r\n      \"apiVersions\": [\r\n        \"2014-04-01\"\r\n      ]\r\n    },\r\n    {\r\n      \"resourceType\": \"virtualMachines/metricDefinitions\",\r\n      \"locations\": [\r\n        \"East US\",\r\n        \"East US 2\",\r\n        \"West US\",\r\n        \"Central US\",\r\n        \"North Central US\",\r\n        \"South Central US\",\r\n        \"North Europe\",\r\n        \"West Europe\",\r\n        \"East Asia\",\r\n        \"Southeast Asia\",\r\n        \"Japan East\",\r\n        \"Japan West\",\r\n        \"Australia East\",\r\n        \"Australia Southeast\",\r\n        \"Brazil South\",\r\n        \"South India\",\r\n        \"Central India\",\r\n        \"West India\",\r\n        \"Canada Central\",\r\n        \"Canada East\",\r\n        \"West US 2\",\r\n        \"West Central US\",\r\n        \"UK South\",\r\n        \"UK West\",\r\n        \"Korea Central\",\r\n        \"Korea South\",\r\n        \"France Central\",\r\n        \"France South\",\r\n        \"Australia Central\",\r\n        \"Australia Central 2\"\r\n      ],\r\n      \"apiVersions\": [\r\n        \"2014-04-01\"\r\n      ]\r\n    },\r\n    {\r\n      \"resourceType\": \"sharedVMImages\",\r\n      \"locations\": [\r\n        \"West Central US\",\r\n        \"South Central US\",\r\n        \"East US 2\",\r\n        \"Southeast Asia\",\r\n        \"West Europe\"\r\n      ],\r\n      \"apiVersions\": [\r\n        \"2017-10-15-preview\"\r\n      ],\r\n      \"capabilities\": \"None\"\r\n    },\r\n    {\r\n      \"resourceType\": \"sharedVMImages/versions\",\r\n      \"locations\": [\r\n        \"West Central US\",\r\n        \"South Central US\",\r\n        \"East US 2\",\r\n        \"Southeast Asia\",\r\n        \"West Europe\"\r\n      ],\r\n      \"apiVersions\": [\r\n        \"2017-10-15-preview\"\r\n      ],\r\n      \"capabilities\": \"None\"\r\n    },\r\n    {\r\n      \"resourceType\": \"locations/capsoperations\",\r\n      \"locations\": [\r\n        \"West Central US\",\r\n        \"South Central US\",\r\n        \"East US 2\",\r\n        \"Southeast Asia\",\r\n        \"West Europe\"\r\n      ],\r\n      \"apiVersions\": [\r\n        \"2018-06-01\",\r\n        \"2017-10-15-preview\"\r\n      ]\r\n    },\r\n    {\r\n      \"resourceType\": \"disks\",\r\n      \"locations\": [\r\n        \"Central US\",\r\n        \"East US 2\",\r\n        \"West Europe\",\r\n        \"Southeast Asia\",\r\n        \"East US\",\r\n        \"North Central US\",\r\n        \"South Central US\",\r\n        \"West US\",\r\n        \"West US 2\",\r\n        \"West Central US\",\r\n        \"North Europe\",\r\n        \"East Asia\",\r\n        \"UK West\",\r\n        \"UK South\",\r\n        \"Brazil South\",\r\n        \"Japan East\",\r\n        \"Japan West\",\r\n        \"Canada Central\",\r\n        \"Canada East\",\r\n        \"Central India\",\r\n        \"South India\",\r\n        \"Australia East\",\r\n        \"Australia Southeast\",\r\n        \"Korea Central\",\r\n        \"Korea South\",\r\n        \"West India\",\r\n        \"France Central\",\r\n        \"France South\",\r\n        \"Australia Central\",\r\n        \"Australia Central 2\"\r\n      ],\r\n      \"apiVersions\": [\r\n        \"2018-06-01\",\r\n        \"2018-04-01\",\r\n        \"2017-03-30\",\r\n        \"2016-04-30-preview\"\r\n      ],\r\n      \"zoneMappings\": [\r\n        {\r\n          \"location\": \"East US 2\",\r\n          \"zones\": [\r\n            \"1\",\r\n            \"2\",\r\n            \"3\"\r\n          ]\r\n        },\r\n        {\r\n          \"location\": \"Central US\",\r\n          \"zones\": [\r\n            \"1\",\r\n            \"2\",\r\n            \"3\"\r\n          ]\r\n        },\r\n        {\r\n          \"location\": \"West Europe\",\r\n          \"zones\": [\r\n            \"1\",\r\n            \"2\",\r\n            \"3\"\r\n          ]\r\n        },\r\n        {\r\n          \"location\": \"France Central\",\r\n          \"zones\": [\r\n            \"1\",\r\n            \"2\",\r\n            \"3\"\r\n          ]\r\n        },\r\n        {\r\n          \"location\": \"Southeast Asia\",\r\n          \"zones\": [\r\n            \"1\",\r\n            \"2\",\r\n            \"3\"\r\n          ]\r\n        },\r\n        {\r\n          \"location\": \"West US 2\",\r\n          \"zones\": [\r\n            \"1\",\r\n            \"2\",\r\n            \"3\"\r\n          ]\r\n        },\r\n        {\r\n          \"location\": \"North Europe\",\r\n          \"zones\": [\r\n            \"1\",\r\n            \"2\",\r\n            \"3\"\r\n          ]\r\n        }\r\n      ],\r\n      \"capabilities\": \"CrossResourceGroupResourceMove, CrossSubscriptionResourceMove\"\r\n    },\r\n    {\r\n      \"resourceType\": \"snapshots\",\r\n      \"locations\": [\r\n        \"Central US\",\r\n        \"East US 2\",\r\n        \"West Europe\",\r\n        \"Southeast Asia\",\r\n        \"East US\",\r\n        \"North Central US\",\r\n        \"South Central US\",\r\n        \"West US\",\r\n        \"West US 2\",\r\n        \"West Central US\",\r\n        \"North Europe\",\r\n        \"East Asia\",\r\n        \"UK West\",\r\n        \"UK South\",\r\n        \"Brazil South\",\r\n        \"Japan East\",\r\n        \"Japan West\",\r\n        \"Canada Central\",\r\n        \"Canada East\",\r\n        \"Central India\",\r\n        \"South India\",\r\n        \"Australia East\",\r\n        \"Australia Southeast\",\r\n        \"Korea Central\",\r\n        \"Korea South\",\r\n        \"West India\",\r\n        \"France Central\",\r\n        \"France South\",\r\n        \"Australia Central\",\r\n        \"Australia Central 2\"\r\n      ],\r\n      \"apiVersions\": [\r\n        \"2018-06-01\",\r\n        \"2018-04-01\",\r\n        \"2017-03-30\",\r\n        \"2016-04-30-preview\"\r\n      ],\r\n      \"capabilities\": \"CrossResourceGroupResourceMove, CrossSubscriptionResourceMove\"\r\n    },\r\n    {\r\n      \"resourceType\": \"locations/diskoperations\",\r\n      \"locations\": [\r\n        \"Central US\",\r\n        \"East US 2\",\r\n        \"West Europe\",\r\n        \"Southeast Asia\",\r\n        \"East US\",\r\n        \"North Central US\",\r\n        \"South Central US\",\r\n        \"West US\",\r\n        \"West US 2\",\r\n        \"West Central US\",\r\n        \"North Europe\",\r\n        \"East Asia\",\r\n        \"UK West\",\r\n        \"UK South\",\r\n        \"Brazil South\",\r\n        \"Japan East\",\r\n        \"Japan West\",\r\n        \"Canada Central\",\r\n        \"Canada East\",\r\n        \"Central India\",\r\n        \"South India\",\r\n        \"Australia East\",\r\n        \"Australia Southeast\",\r\n        \"Korea Central\",\r\n        \"Korea South\",\r\n        \"West India\",\r\n        \"France Central\",\r\n        \"France South\",\r\n        \"Australia Central\",\r\n        \"Australia Central 2\"\r\n      ],\r\n      \"apiVersions\": [\r\n        \"2018-06-01\",\r\n        \"2018-04-01\",\r\n        \"2017-03-30\",\r\n        \"2016-04-30-preview\"\r\n      ]\r\n    },\r\n    {\r\n      \"resourceType\": \"images\",\r\n      \"locations\": [\r\n        \"Central US\",\r\n        \"East US 2\",\r\n        \"West Europe\",\r\n        \"Southeast Asia\",\r\n        \"East US\",\r\n        \"North Central US\",\r\n        \"South Central US\",\r\n        \"West US\",\r\n        \"West US 2\",\r\n        \"West Central US\",\r\n        \"North Europe\",\r\n        \"East Asia\",\r\n        \"UK West\",\r\n        \"UK South\",\r\n        \"Brazil South\",\r\n        \"Japan East\",\r\n        \"Japan West\",\r\n        \"Canada Central\",\r\n        \"Canada East\",\r\n        \"Central India\",\r\n        \"South India\",\r\n        \"Australia East\",\r\n        \"Australia Southeast\",\r\n        \"Korea Central\",\r\n        \"Korea South\",\r\n        \"West India\",\r\n        \"France Central\",\r\n        \"France South\",\r\n        \"Australia Central\",\r\n        \"Australia Central 2\"\r\n      ],\r\n      \"apiVersions\": [\r\n        \"2018-06-01\",\r\n        \"2018-04-01\",\r\n        \"2017-12-01\",\r\n        \"2017-03-30\",\r\n        \"2016-08-30\",\r\n        \"2016-04-30-preview\"\r\n      ],\r\n      \"capabilities\": \"CrossResourceGroupResourceMove, CrossSubscriptionResourceMove\"\r\n    },\r\n    {\r\n      \"resourceType\": \"locations/logAnalytics\",\r\n      \"locations\": [\r\n        \"East US\",\r\n        \"East US 2\",\r\n        \"West US\",\r\n        \"Central US\",\r\n        \"North Central US\",\r\n        \"South Central US\",\r\n        \"North Europe\",\r\n        \"West Europe\",\r\n        \"East Asia\",\r\n        \"Southeast Asia\",\r\n        \"Japan East\",\r\n        \"Japan West\",\r\n        \"Australia East\",\r\n        \"Australia Southeast\",\r\n        \"Brazil South\",\r\n        \"South India\",\r\n        \"Central India\",\r\n        \"West India\",\r\n        \"Canada Central\",\r\n        \"Canada East\",\r\n        \"West US 2\",\r\n        \"West Central US\",\r\n        \"UK South\",\r\n        \"UK West\",\r\n        \"Korea Central\",\r\n        \"Korea South\",\r\n        \"France Central\",\r\n        \"France South\",\r\n        \"Australia Central\",\r\n        \"Australia Central 2\"\r\n      ],\r\n      \"apiVersions\": [\r\n        \"2018-06-01\",\r\n        \"2018-04-01\",\r\n        \"2017-12-01\"\r\n      ]\r\n    }\r\n  ],\r\n  \"registrationState\": \"Registered\"\r\n}",
-      "ResponseHeaders": {
-        "Content-Length": [
-          "18842"
-=======
       "ResponseBody": "{\r\n  \"id\": \"/subscriptions/947d47b4-7883-4bb9-9d85-c5e8e2f572ce/resourceGroups/ps2175\",\r\n  \"name\": \"ps2175\",\r\n  \"location\": \"westcentralus\",\r\n  \"properties\": {\r\n    \"provisioningState\": \"Succeeded\"\r\n  }\r\n}",
       "ResponseHeaders": {
         "Content-Length": [
           "172"
->>>>>>> f160aee6
         ],
         "Content-Type": [
           "application/json; charset=utf-8"
@@ -57,19 +39,6 @@
         "Pragma": [
           "no-cache"
         ],
-<<<<<<< HEAD
-        "x-ms-ratelimit-remaining-subscription-reads": [
-          "11959"
-        ],
-        "x-ms-request-id": [
-          "e2f10961-693b-4a25-a0d6-7773141d502f"
-        ],
-        "x-ms-correlation-request-id": [
-          "e2f10961-693b-4a25-a0d6-7773141d502f"
-        ],
-        "x-ms-routing-request-id": [
-          "BRAZILUS:20180908T043312Z:e2f10961-693b-4a25-a0d6-7773141d502f"
-=======
         "x-ms-ratelimit-remaining-subscription-writes": [
           "1169"
         ],
@@ -81,35 +50,25 @@
         ],
         "x-ms-routing-request-id": [
           "BRAZILUS:20180907T103457Z:41f97d77-76ff-4ec7-a57b-7c371559c0d1"
->>>>>>> f160aee6
-        ],
-        "Strict-Transport-Security": [
-          "max-age=31536000; includeSubDomains"
-        ],
-        "X-Content-Type-Options": [
-          "nosniff"
-        ],
-        "Cache-Control": [
-          "no-cache"
-        ],
-        "Date": [
-<<<<<<< HEAD
-          "Sat, 08 Sep 2018 04:33:12 GMT"
-=======
+        ],
+        "Strict-Transport-Security": [
+          "max-age=31536000; includeSubDomains"
+        ],
+        "X-Content-Type-Options": [
+          "nosniff"
+        ],
+        "Cache-Control": [
+          "no-cache"
+        ],
+        "Date": [
           "Fri, 07 Sep 2018 10:34:57 GMT"
->>>>>>> f160aee6
         ]
       },
       "StatusCode": 201
     },
     {
-<<<<<<< HEAD
-      "RequestUri": "/subscriptions/d2ad5196-2292-4080-b209-ce4399b0a807/resourcegroups/ps7324?api-version=2016-09-01",
-      "EncodedRequestUri": "L3N1YnNjcmlwdGlvbnMvZDJhZDUxOTYtMjI5Mi00MDgwLWIyMDktY2U0Mzk5YjBhODA3L3Jlc291cmNlZ3JvdXBzL3BzNzMyND9hcGktdmVyc2lvbj0yMDE2LTA5LTAx",
-=======
       "RequestUri": "/subscriptions/947d47b4-7883-4bb9-9d85-c5e8e2f572ce/resourcegroups/ps2175/providers/Microsoft.Resources/deployments/ps2175?api-version=2016-09-01",
       "EncodedRequestUri": "L3N1YnNjcmlwdGlvbnMvOTQ3ZDQ3YjQtNzg4My00YmI5LTlkODUtYzVlOGUyZjU3MmNlL3Jlc291cmNlZ3JvdXBzL3BzMjE3NS9wcm92aWRlcnMvTWljcm9zb2Z0LlJlc291cmNlcy9kZXBsb3ltZW50cy9wczIxNzU/YXBpLXZlcnNpb249MjAxNi0wOS0wMQ==",
->>>>>>> f160aee6
       "RequestMethod": "PUT",
       "RequestBody": "{\r\n  \"properties\": {\r\n    \"template\": {\r\n      \"$schema\": \"http://schema.management.azure.com/schemas/2015-01-01/deploymentTemplate.json#\",\r\n      \"contentVersion\": \"1.0.0.0\",\r\n      \"parameters\": {\r\n        \"newStorageAccountName\": {\r\n          \"defaultValue\": \"testvmssnrpacc\",\r\n          \"type\": \"string\"\r\n        },\r\n        \"storageAccountDomain\": {\r\n          \"type\": \"string\",\r\n          \"defaultValue\": \"vmssnrptester\",\r\n          \"metadata\": {\r\n            \"description\": \"The domain of the storage account to be created.\"\r\n          }\r\n        },\r\n        \"adminUsername\": {\r\n          \"type\": \"string\",\r\n          \"defaultValue\": \"xplatuser\"\r\n        },\r\n        \"adminPassword\": {\r\n          \"type\": \"securestring\",\r\n          \"defaultValue\": \"Pa$$word2017\"\r\n        },\r\n        \"storageLocation\": {\r\n          \"type\": \"string\",\r\n          \"defaultValue\": \"Southeast Asia\",\r\n          \"metadata\": {\r\n            \"description\": \"Location to deploy\"\r\n          }\r\n        },\r\n        \"location\": {\r\n          \"type\": \"string\",\r\n          \"defaultValue\": \"Southeast Asia\",\r\n          \"metadata\": {\r\n            \"description\": \"Location to deploy all the resources in.\"\r\n          }\r\n        },\r\n        \"newDomainName\": {\r\n          \"type\": \"string\",\r\n          \"defaultValue\": \"testvmssnrpacc\"\r\n        },\r\n        \"vmssName\": {\r\n          \"type\": \"string\",\r\n          \"defaultValue\": \"vmssip\"\r\n        },\r\n        \"imagePublisher\": {\r\n          \"type\": \"string\",\r\n          \"defaultValue\": \"MicrosoftWindowsServer\",\r\n          \"metadata\": {\r\n            \"description\": \"Image Publisher\"\r\n          }\r\n        },\r\n        \"imageOffer\": {\r\n          \"type\": \"string\",\r\n          \"defaultValue\": \"WindowsServer\",\r\n          \"metadata\": {\r\n            \"description\": \"Image Offer\"\r\n          }\r\n        },\r\n        \"imageSKU\": {\r\n          \"type\": \"string\",\r\n          \"defaultValue\": \"2012-R2-Datacenter\",\r\n          \"metadata\": {\r\n            \"description\": \"Image SKU\"\r\n          }\r\n        },\r\n        \"instanceCount\": {\r\n          \"type\": \"string\",\r\n          \"defaultValue\": \"2\",\r\n          \"metadata\": {\r\n            \"description\": \"Number of VM instances\"\r\n          }\r\n        }\r\n      },\r\n      \"variables\": {\r\n        \"storageAccountType\": \"Standard_LRS\",\r\n        \"newStorageAccountName2\": \"[concat(parameters('newStorageAccountName'), '2')]\",\r\n        \"location\": \"[parameters('location')]\",\r\n        \"vnetName\": \"vnet1\",\r\n        \"pipName\": \"pip1\",\r\n        \"lbName\": \"lb1\",\r\n        \"nsgName\": \"nsg1\",\r\n        \"pipID\": \"[resourceId('Microsoft.Network/publicIPAddresses',variables('pipName'))]\",\r\n        \"lbID\": \"[resourceId('Microsoft.Network/loadBalancers',variables('lbName'))]\",\r\n        \"vnetID\": \"[resourceId('Microsoft.Network/virtualNetworks',variables('vnetName'))]\",\r\n        \"frontendIPConfigID\": \"[concat(variables('lbID'),'/frontendIPConfigurations/ip1')]\",\r\n        \"backendaddressPoolID\": \"[concat(variables('lbID'),'/backendAddressPools/addressPool1')]\",\r\n        \"inboundNatPoolID\": \"[concat(variables('lbID'),'/backendAddressPools/natPool1')]\",\r\n        \"subnetID\": \"[concat(variables('vnetID'),'/subnets/subnet1')]\"\r\n      },\r\n      \"resources\": [\r\n        {\r\n          \"type\": \"Microsoft.Storage/storageAccounts\",\r\n          \"name\": \"[parameters('newStorageAccountName')]\",\r\n          \"apiVersion\": \"2015-06-15\",\r\n          \"location\": \"[parameters('storageLocation')]\",\r\n          \"properties\": {\r\n            \"accountType\": \"[variables('storageAccountType')]\"\r\n          }\r\n        },\r\n        {\r\n          \"type\": \"Microsoft.Storage/storageAccounts\",\r\n          \"name\": \"[variables('newStorageAccountName2')]\",\r\n          \"apiVersion\": \"2015-06-15\",\r\n          \"location\": \"[parameters('storageLocation')]\",\r\n          \"properties\": {\r\n            \"accountType\": \"[variables('storageAccountType')]\"\r\n          }\r\n        },\r\n        {\r\n          \"apiVersion\": \"2015-06-15\",\r\n          \"type\": \"Microsoft.Network/publicIPAddresses\",\r\n          \"name\": \"[variables('pipName')]\",\r\n          \"location\": \"[variables('location')]\",\r\n          \"properties\": {\r\n            \"publicIPAllocationMethod\": \"Dynamic\"\r\n          }\r\n        },\r\n        {\r\n          \"apiVersion\": \"2015-06-15\",\r\n          \"type\": \"Microsoft.Network/virtualNetworks\",\r\n          \"name\": \"[variables('vnetName')]\",\r\n          \"location\": \"[variables('location')]\",\r\n          \"properties\": {\r\n            \"addressSpace\": {\r\n              \"addressPrefixes\": [\r\n                \"10.0.0.0/16\"\r\n              ]\r\n            },\r\n            \"subnets\": [\r\n              {\r\n                \"name\": \"subnet1\",\r\n                \"properties\": {\r\n                  \"addressPrefix\": \"10.0.0.0/24\"\r\n                }\r\n              }\r\n            ]\r\n          }\r\n        },\r\n        {\r\n          \"apiVersion\": \"2015-06-15\",\r\n          \"name\": \"[variables('lbName')]\",\r\n          \"type\": \"Microsoft.Network/loadBalancers\",\r\n          \"location\": \"[variables('location')]\",\r\n          \"dependsOn\": [\r\n            \"[concat('Microsoft.Network/publicIPAddresses/', variables('pipName'))]\"\r\n          ],\r\n          \"properties\": {\r\n            \"frontendIPConfigurations\": [\r\n              {\r\n                \"name\": \"ip1\",\r\n                \"properties\": {\r\n                  \"publicIPAddress\": {\r\n                    \"id\": \"[variables('pipID')]\"\r\n                  }\r\n                }\r\n              }\r\n            ],\r\n            \"backendAddressPools\": [\r\n              {\r\n                \"name\": \"addressPool1\"\r\n              }\r\n            ],\r\n            \"loadbalancingRules\": [\r\n              {\r\n                \"name\": \"lbrule1\",\r\n                \"properties\": {\r\n                  \"frontendIPConfiguration\": {\r\n                    \"id\": \"[variables('frontendIPConfigID')]\"\r\n                  },\r\n                  \"backendaddressPool\": {\r\n                    \"id\": \"[variables('backendaddressPoolID')]\"\r\n                  },\r\n                  \"protocol\": \"tcp\",\r\n                  \"frontendPort\": 80,\r\n                  \"backendPort\": 82\r\n                }\r\n              }\r\n            ],\r\n            \"inboundNatPools\": [\r\n              {\r\n                \"name\": \"natPool1\",\r\n                \"properties\": {\r\n                  \"frontendIPConfiguration\": {\r\n                    \"id\": \"[variables('frontendIPConfigID')]\"\r\n                  },\r\n                  \"protocol\": \"tcp\",\r\n                  \"frontendPortRangeStart\": 3389,\r\n                  \"frontendPortRangeEnd\": 4500,\r\n                  \"backendPort\": 3389\r\n                }\r\n              }\r\n            ]\r\n          }\r\n        },\r\n        {\r\n          \"apiVersion\": \"2015-06-15\",\r\n          \"location\": \"[variables('location')]\",\r\n          \"type\": \"Microsoft.Network/networkSecurityGroups\",\r\n          \"name\": \"[variables('nsgName')]\",\r\n          \"properties\": {\r\n            \"securityRules\": [\r\n              {\r\n                \"name\": \"ssh\",\r\n                \"properties\": {\r\n                  \"access\": \"Allow\",\r\n                  \"description\": \"Allow SSH\",\r\n                  \"destinationAddressPrefix\": \"*\",\r\n                  \"destinationPortRange\": \"22\",\r\n                  \"direction\": \"Inbound\",\r\n                  \"priority\": 201,\r\n                  \"protocol\": \"Tcp\",\r\n                  \"sourceAddressPrefix\": \"*\",\r\n                  \"sourcePortRange\": \"*\"\r\n                }\r\n              },\r\n              {\r\n                \"name\": \"swarm-listen-port\",\r\n                \"properties\": {\r\n                  \"access\": \"Allow\",\r\n                  \"description\": \"Allow 'swarm join' ingress to manager node\",\r\n                  \"destinationAddressPrefix\": \"10.0.0.0/24\",\r\n                  \"destinationPortRange\": \"2377\",\r\n                  \"direction\": \"Inbound\",\r\n                  \"priority\": 202,\r\n                  \"protocol\": \"Tcp\",\r\n                  \"sourceAddressPrefix\": \"10.0.0.0/24\",\r\n                  \"sourcePortRange\": \"*\"\r\n                }\r\n              },\r\n              {\r\n                \"name\": \"vxlan\",\r\n                \"properties\": {\r\n                  \"access\": \"Allow\",\r\n                  \"description\": \"Allow VXLan connection between nodes\",\r\n                  \"destinationAddressPrefix\": \"10.0.0.0/24\",\r\n                  \"destinationPortRange\": \"4789\",\r\n                  \"direction\": \"Inbound\",\r\n                  \"priority\": 203,\r\n                  \"protocol\": \"Udp\",\r\n                  \"sourceAddressPrefix\": \"10.0.0.0/24\",\r\n                  \"sourcePortRange\": \"*\"\r\n                }\r\n              },\r\n              {\r\n                \"name\": \"gossip\",\r\n                \"properties\": {\r\n                  \"access\": \"Allow\",\r\n                  \"description\": \"Serf communication to gossip between nodes\",\r\n                  \"destinationAddressPrefix\": \"10.0.0.0/24\",\r\n                  \"destinationPortRange\": \"7946\",\r\n                  \"direction\": \"Inbound\",\r\n                  \"priority\": 204,\r\n                  \"protocol\": \"*\",\r\n                  \"sourceAddressPrefix\": \"10.0.0.0/24\",\r\n                  \"sourcePortRange\": \"*\"\r\n                }\r\n              },\r\n              {\r\n                \"name\": \"diagnostics\",\r\n                \"properties\": {\r\n                  \"access\": \"Allow\",\r\n                  \"description\": \"Allow communication for the diagnostics server\",\r\n                  \"destinationAddressPrefix\": \"10.0.0.0/24\",\r\n                  \"destinationPortRange\": \"44554\",\r\n                  \"direction\": \"Inbound\",\r\n                  \"priority\": 205,\r\n                  \"protocol\": \"Tcp\",\r\n                  \"sourceAddressPrefix\": \"10.0.0.0/24\",\r\n                  \"sourcePortRange\": \"*\"\r\n                }\r\n              },\r\n              {\r\n                \"name\": \"ucp\",\r\n                \"properties\": {\r\n                  \"access\": \"Allow\",\r\n                  \"description\": \"Allow UCP\",\r\n                  \"destinationAddressPrefix\": \"*\",\r\n                  \"destinationPortRange\": \"8443\",\r\n                  \"direction\": \"Inbound\",\r\n                  \"priority\": 207,\r\n                  \"protocol\": \"Tcp\",\r\n                  \"sourceAddressPrefix\": \"*\",\r\n                  \"sourcePortRange\": \"*\"\r\n                }\r\n              },\r\n              {\r\n                \"name\": \"dtr\",\r\n                \"properties\": {\r\n                  \"access\": \"Allow\",\r\n                  \"description\": \"Allow DTR\",\r\n                  \"destinationAddressPrefix\": \"*\",\r\n                  \"destinationPortRange\": \"443\",\r\n                  \"direction\": \"Inbound\",\r\n                  \"priority\": 208,\r\n                  \"protocol\": \"Tcp\",\r\n                  \"sourceAddressPrefix\": \"*\",\r\n                  \"sourcePortRange\": \"*\"\r\n                }\r\n              }\r\n            ]\r\n          }\r\n        },\r\n        {\r\n          \"type\": \"Microsoft.Compute/virtualMachineScaleSets\",\r\n          \"apiVersion\": \"2017-03-30\",\r\n          \"name\": \"[parameters('vmSSName')]\",\r\n          \"location\": \"[variables('location')]\",\r\n          \"tags\": {\r\n            \"vmsstag1\": \"Myriad\"\r\n          },\r\n          \"dependsOn\": [\r\n            \"[concat('Microsoft.Storage/storageAccounts/', parameters('newStorageAccountName'))]\",\r\n            \"[concat('Microsoft.Storage/storageAccounts/', variables('newStorageAccountName2'))]\",\r\n            \"[concat('Microsoft.Network/virtualNetworks/', variables('vnetName'))]\",\r\n            \"[concat('Microsoft.Network/loadBalancers/', variables('lbName'))]\",\r\n            \"[concat('Microsoft.Network/networkSecurityGroups/', variables('nsgName'))]\"\r\n          ],\r\n          \"sku\": {\r\n            \"name\": \"Standard_A2\",\r\n            \"tier\": \"Standard\",\r\n            \"capacity\": \"[parameters('instanceCount')]\"\r\n          },\r\n          \"Properties\": {\r\n            \"upgradePolicy\": {\r\n              \"mode\": \"Automatic\"\r\n            },\r\n            \"virtualMachineProfile\": {\r\n              \"storageProfile\": {\r\n                \"osDisk\": {\r\n                  \"vhdContainers\": [\r\n                    \"[concat('https://', parameters('newStorageAccountName'), '.blob.core.windows.net', '/vmss1')]\",\r\n                    \"[concat('https://', variables('newStorageAccountName2'), '.blob.core.windows.net', '/vmss2')]\"\r\n                  ],\r\n                  \"name\": \"vmssosdisk\",\r\n                  \"caching\": \"ReadOnly\",\r\n                  \"createOption\": \"FromImage\"\r\n                },\r\n                \"imageReference\": {\r\n                  \"publisher\": \"[parameters('imagePublisher')]\",\r\n                  \"offer\": \"[parameters('imageOffer')]\",\r\n                  \"sku\": \"[parameters('imageSKU')]\",\r\n                  \"version\": \"latest\"\r\n                }\r\n              },\r\n              \"osProfile\": {\r\n                \"computerNamePrefix\": \"[parameters('vmSSName')]\",\r\n                \"adminUsername\": \"[parameters('adminUsername')]\",\r\n                \"adminPassword\": \"[parameters('adminPassword')]\"\r\n              },\r\n              \"networkProfile\": {\r\n                \"networkInterfaceConfigurations\": [\r\n                  {\r\n                    \"name\": \"nic1\",\r\n                    \"properties\": {\r\n                      \"primary\": \"true\",\r\n                      \"dnsSettings\": {\r\n                        \"dnsServers\": [\r\n                          \"10.0.0.6\"\r\n                        ]\r\n                      },\r\n                      \"ipConfigurations\": [\r\n                        {\r\n                          \"name\": \"ip1\",\r\n                          \"properties\": {\r\n                            \"subnet\": {\r\n                              \"id\": \"[concat('/subscriptions/', subscription().subscriptionId,'/resourceGroups/', resourceGroup().name, '/providers/Microsoft.Network/virtualNetworks/', variables('vnetName'), '/subnets/subnet1')]\"\r\n                            },\r\n                            \"publicipaddressconfiguration\": {\r\n                              \"name\": \"pub1\",\r\n                              \"properties\": {\r\n                                \"idleTimeoutInMinutes\": 10,\r\n                                \"dnsSettings\": {\r\n                                  \"domainNameLabel\": \"[parameters('newDomainName')]\"\r\n                                }\r\n                              }\r\n                            },\r\n                            \"loadBalancerInboundNatPools\": [\r\n                              {\r\n                                \"id\": \"[concat('/subscriptions/', subscription().subscriptionId,'/resourceGroups/', resourceGroup().name, '/providers/Microsoft.Network/loadBalancers/', variables('lbName'), '/inboundNatPools/natPool1')]\"\r\n                              }\r\n                            ],\r\n                            \"loadBalancerBackendAddressPools\": [\r\n                              {\r\n                                \"id\": \"[concat('/subscriptions/', subscription().subscriptionId,'/resourceGroups/', resourceGroup().name, '/providers/Microsoft.Network/loadBalancers/', variables('lbName'), '/backendAddressPools/addressPool1')]\"\r\n                              }\r\n                            ]\r\n                          }\r\n                        }\r\n                      ],\r\n                      \"networkSecurityGroup\": {\r\n                        \"id\": \"[concat('/subscriptions/', subscription().subscriptionId,'/resourceGroups/', resourceGroup().name, '/providers/Microsoft.Network/networkSecurityGroups/', variables('nsgName'))]\"\r\n                      }\r\n                    }\r\n                  }\r\n                ]\r\n              }\r\n            }\r\n          }\r\n        }\r\n      ]\r\n    },\r\n    \"mode\": \"Incremental\"\r\n  }\r\n}",
       "RequestHeaders": {
@@ -120,11 +79,7 @@
           "15520"
         ],
         "x-ms-client-request-id": [
-<<<<<<< HEAD
-          "c2089b0d-cfad-4540-b05f-1d05ed1d22f6"
-=======
           "7a2850da-6ef3-42b8-a084-576feaebce24"
->>>>>>> f160aee6
         ],
         "accept-language": [
           "en-US"
@@ -136,11 +91,7 @@
           "Microsoft.Azure.Management.Internal.Resources.ResourceManagementClient/4.1.0"
         ]
       },
-<<<<<<< HEAD
-      "ResponseBody": "{\r\n  \"id\": \"/subscriptions/d2ad5196-2292-4080-b209-ce4399b0a807/resourceGroups/ps7324\",\r\n  \"name\": \"ps7324\",\r\n  \"location\": \"westus\",\r\n  \"properties\": {\r\n    \"provisioningState\": \"Succeeded\"\r\n  }\r\n}",
-=======
       "ResponseBody": "{\r\n  \"id\": \"/subscriptions/947d47b4-7883-4bb9-9d85-c5e8e2f572ce/resourceGroups/ps2175/providers/Microsoft.Resources/deployments/ps2175\",\r\n  \"name\": \"ps2175\",\r\n  \"properties\": {\r\n    \"templateHash\": \"11579330200918884840\",\r\n    \"parameters\": {\r\n      \"newStorageAccountName\": {\r\n        \"type\": \"String\",\r\n        \"value\": \"testvmssnrpacc\"\r\n      },\r\n      \"storageAccountDomain\": {\r\n        \"type\": \"String\",\r\n        \"value\": \"vmssnrptester\"\r\n      },\r\n      \"adminUsername\": {\r\n        \"type\": \"String\",\r\n        \"value\": \"xplatuser\"\r\n      },\r\n      \"adminPassword\": {\r\n        \"type\": \"SecureString\"\r\n      },\r\n      \"storageLocation\": {\r\n        \"type\": \"String\",\r\n        \"value\": \"Southeast Asia\"\r\n      },\r\n      \"location\": {\r\n        \"type\": \"String\",\r\n        \"value\": \"Southeast Asia\"\r\n      },\r\n      \"newDomainName\": {\r\n        \"type\": \"String\",\r\n        \"value\": \"testvmssnrpacc\"\r\n      },\r\n      \"vmssName\": {\r\n        \"type\": \"String\",\r\n        \"value\": \"vmssip\"\r\n      },\r\n      \"imagePublisher\": {\r\n        \"type\": \"String\",\r\n        \"value\": \"MicrosoftWindowsServer\"\r\n      },\r\n      \"imageOffer\": {\r\n        \"type\": \"String\",\r\n        \"value\": \"WindowsServer\"\r\n      },\r\n      \"imageSKU\": {\r\n        \"type\": \"String\",\r\n        \"value\": \"2012-R2-Datacenter\"\r\n      },\r\n      \"instanceCount\": {\r\n        \"type\": \"String\",\r\n        \"value\": \"2\"\r\n      }\r\n    },\r\n    \"mode\": \"Incremental\",\r\n    \"provisioningState\": \"Accepted\",\r\n    \"timestamp\": \"2018-09-07T10:35:00.6871824Z\",\r\n    \"duration\": \"PT1.867833S\",\r\n    \"correlationId\": \"16021254-d2e8-49d7-9d3c-585b56244a0e\",\r\n    \"providers\": [\r\n      {\r\n        \"namespace\": \"Microsoft.Storage\",\r\n        \"resourceTypes\": [\r\n          {\r\n            \"resourceType\": \"storageAccounts\",\r\n            \"locations\": [\r\n              \"southeastasia\"\r\n            ]\r\n          }\r\n        ]\r\n      },\r\n      {\r\n        \"namespace\": \"Microsoft.Network\",\r\n        \"resourceTypes\": [\r\n          {\r\n            \"resourceType\": \"publicIPAddresses\",\r\n            \"locations\": [\r\n              \"southeastasia\"\r\n            ]\r\n          },\r\n          {\r\n            \"resourceType\": \"virtualNetworks\",\r\n            \"locations\": [\r\n              \"southeastasia\"\r\n            ]\r\n          },\r\n          {\r\n            \"resourceType\": \"loadBalancers\",\r\n            \"locations\": [\r\n              \"southeastasia\"\r\n            ]\r\n          },\r\n          {\r\n            \"resourceType\": \"networkSecurityGroups\",\r\n            \"locations\": [\r\n              \"southeastasia\"\r\n            ]\r\n          }\r\n        ]\r\n      },\r\n      {\r\n        \"namespace\": \"Microsoft.Compute\",\r\n        \"resourceTypes\": [\r\n          {\r\n            \"resourceType\": \"virtualMachineScaleSets\",\r\n            \"locations\": [\r\n              \"southeastasia\"\r\n            ]\r\n          }\r\n        ]\r\n      }\r\n    ],\r\n    \"dependencies\": [\r\n      {\r\n        \"dependsOn\": [\r\n          {\r\n            \"id\": \"/subscriptions/947d47b4-7883-4bb9-9d85-c5e8e2f572ce/resourceGroups/ps2175/providers/Microsoft.Network/publicIPAddresses/pip1\",\r\n            \"resourceType\": \"Microsoft.Network/publicIPAddresses\",\r\n            \"resourceName\": \"pip1\"\r\n          }\r\n        ],\r\n        \"id\": \"/subscriptions/947d47b4-7883-4bb9-9d85-c5e8e2f572ce/resourceGroups/ps2175/providers/Microsoft.Network/loadBalancers/lb1\",\r\n        \"resourceType\": \"Microsoft.Network/loadBalancers\",\r\n        \"resourceName\": \"lb1\"\r\n      },\r\n      {\r\n        \"dependsOn\": [\r\n          {\r\n            \"id\": \"/subscriptions/947d47b4-7883-4bb9-9d85-c5e8e2f572ce/resourceGroups/ps2175/providers/Microsoft.Storage/storageAccounts/testvmssnrpacc\",\r\n            \"resourceType\": \"Microsoft.Storage/storageAccounts\",\r\n            \"resourceName\": \"testvmssnrpacc\"\r\n          },\r\n          {\r\n            \"id\": \"/subscriptions/947d47b4-7883-4bb9-9d85-c5e8e2f572ce/resourceGroups/ps2175/providers/Microsoft.Storage/storageAccounts/testvmssnrpacc2\",\r\n            \"resourceType\": \"Microsoft.Storage/storageAccounts\",\r\n            \"resourceName\": \"testvmssnrpacc2\"\r\n          },\r\n          {\r\n            \"id\": \"/subscriptions/947d47b4-7883-4bb9-9d85-c5e8e2f572ce/resourceGroups/ps2175/providers/Microsoft.Network/virtualNetworks/vnet1\",\r\n            \"resourceType\": \"Microsoft.Network/virtualNetworks\",\r\n            \"resourceName\": \"vnet1\"\r\n          },\r\n          {\r\n            \"id\": \"/subscriptions/947d47b4-7883-4bb9-9d85-c5e8e2f572ce/resourceGroups/ps2175/providers/Microsoft.Network/loadBalancers/lb1\",\r\n            \"resourceType\": \"Microsoft.Network/loadBalancers\",\r\n            \"resourceName\": \"lb1\"\r\n          },\r\n          {\r\n            \"id\": \"/subscriptions/947d47b4-7883-4bb9-9d85-c5e8e2f572ce/resourceGroups/ps2175/providers/Microsoft.Network/networkSecurityGroups/nsg1\",\r\n            \"resourceType\": \"Microsoft.Network/networkSecurityGroups\",\r\n            \"resourceName\": \"nsg1\"\r\n          }\r\n        ],\r\n        \"id\": \"/subscriptions/947d47b4-7883-4bb9-9d85-c5e8e2f572ce/resourceGroups/ps2175/providers/Microsoft.Compute/virtualMachineScaleSets/vmssip\",\r\n        \"resourceType\": \"Microsoft.Compute/virtualMachineScaleSets\",\r\n        \"resourceName\": \"vmssip\"\r\n      }\r\n    ]\r\n  }\r\n}",
->>>>>>> f160aee6
       "ResponseHeaders": {
         "Content-Length": [
           "3390"
@@ -158,18 +109,6 @@
           "https://brazilus.management.azure.com/subscriptions/947d47b4-7883-4bb9-9d85-c5e8e2f572ce/resourcegroups/ps2175/providers/Microsoft.Resources/deployments/ps2175/operationStatuses/08586652903866582878?api-version=2016-09-01"
         ],
         "x-ms-ratelimit-remaining-subscription-writes": [
-<<<<<<< HEAD
-          "1193"
-        ],
-        "x-ms-request-id": [
-          "6593f4ac-e8f9-4203-a90e-ae1fce07bf46"
-        ],
-        "x-ms-correlation-request-id": [
-          "6593f4ac-e8f9-4203-a90e-ae1fce07bf46"
-        ],
-        "x-ms-routing-request-id": [
-          "BRAZILUS:20180908T043313Z:6593f4ac-e8f9-4203-a90e-ae1fce07bf46"
-=======
           "1168"
         ],
         "x-ms-request-id": [
@@ -180,71 +119,693 @@
         ],
         "x-ms-routing-request-id": [
           "BRAZILUS:20180907T103500Z:16021254-d2e8-49d7-9d3c-585b56244a0e"
->>>>>>> f160aee6
-        ],
-        "Strict-Transport-Security": [
-          "max-age=31536000; includeSubDomains"
-        ],
-        "X-Content-Type-Options": [
-          "nosniff"
-        ],
-        "Cache-Control": [
-          "no-cache"
-        ],
-        "Date": [
-<<<<<<< HEAD
-          "Sat, 08 Sep 2018 04:33:12 GMT"
-=======
+        ],
+        "Strict-Transport-Security": [
+          "max-age=31536000; includeSubDomains"
+        ],
+        "X-Content-Type-Options": [
+          "nosniff"
+        ],
+        "Cache-Control": [
+          "no-cache"
+        ],
+        "Date": [
           "Fri, 07 Sep 2018 10:35:00 GMT"
->>>>>>> f160aee6
         ]
       },
       "StatusCode": 201
     },
     {
-<<<<<<< HEAD
-      "RequestUri": "/subscriptions/d2ad5196-2292-4080-b209-ce4399b0a807/resourcegroups/ps7324/providers/Microsoft.Resources/deployments/ps7324?api-version=2016-09-01",
-      "EncodedRequestUri": "L3N1YnNjcmlwdGlvbnMvZDJhZDUxOTYtMjI5Mi00MDgwLWIyMDktY2U0Mzk5YjBhODA3L3Jlc291cmNlZ3JvdXBzL3BzNzMyNC9wcm92aWRlcnMvTWljcm9zb2Z0LlJlc291cmNlcy9kZXBsb3ltZW50cy9wczczMjQ/YXBpLXZlcnNpb249MjAxNi0wOS0wMQ==",
-      "RequestMethod": "PUT",
-      "RequestBody": "{\r\n  \"properties\": {\r\n    \"template\": {\r\n      \"$schema\": \"http://schema.management.azure.com/schemas/2015-01-01/deploymentTemplate.json#\",\r\n      \"contentVersion\": \"1.0.0.0\",\r\n      \"parameters\": {\r\n        \"newStorageAccountName\": {\r\n          \"defaultValue\": \"testvmssnrpacc\",\r\n          \"type\": \"string\"\r\n        },\r\n        \"storageAccountDomain\": {\r\n          \"type\": \"string\",\r\n          \"defaultValue\": \"vmssnrptester\",\r\n          \"metadata\": {\r\n            \"description\": \"The domain of the storage account to be created.\"\r\n          }\r\n        },\r\n        \"adminUsername\": {\r\n          \"type\": \"string\",\r\n          \"defaultValue\": \"xplatuser\"\r\n        },\r\n        \"adminPassword\": {\r\n          \"type\": \"securestring\",\r\n          \"defaultValue\": \"Pa$$word2017\"\r\n        },\r\n        \"storageLocation\": {\r\n          \"type\": \"string\",\r\n          \"defaultValue\": \"Southeast Asia\",\r\n          \"metadata\": {\r\n            \"description\": \"Location to deploy\"\r\n          }\r\n        },\r\n        \"location\": {\r\n          \"type\": \"string\",\r\n          \"defaultValue\": \"Southeast Asia\",\r\n          \"metadata\": {\r\n            \"description\": \"Location to deploy all the resources in.\"\r\n          }\r\n        },\r\n        \"newDomainName\": {\r\n          \"type\": \"string\",\r\n          \"defaultValue\": \"testvmssnrpacc\"\r\n        },\r\n        \"vmssName\": {\r\n          \"type\": \"string\",\r\n          \"defaultValue\": \"vmssip\"\r\n        },\r\n        \"imagePublisher\": {\r\n          \"type\": \"string\",\r\n          \"defaultValue\": \"MicrosoftWindowsServer\",\r\n          \"metadata\": {\r\n            \"description\": \"Image Publisher\"\r\n          }\r\n        },\r\n        \"imageOffer\": {\r\n          \"type\": \"string\",\r\n          \"defaultValue\": \"WindowsServer\",\r\n          \"metadata\": {\r\n            \"description\": \"Image Offer\"\r\n          }\r\n        },\r\n        \"imageSKU\": {\r\n          \"type\": \"string\",\r\n          \"defaultValue\": \"2012-R2-Datacenter\",\r\n          \"metadata\": {\r\n            \"description\": \"Image SKU\"\r\n          }\r\n        },\r\n        \"instanceCount\": {\r\n          \"type\": \"string\",\r\n          \"defaultValue\": \"2\",\r\n          \"metadata\": {\r\n            \"description\": \"Number of VM instances\"\r\n          }\r\n        }\r\n      },\r\n      \"variables\": {\r\n        \"storageAccountType\": \"Standard_LRS\",\r\n        \"newStorageAccountName2\": \"[concat(parameters('newStorageAccountName'), '2')]\",\r\n        \"location\": \"[parameters('location')]\",\r\n        \"vnetName\": \"vnet1\",\r\n        \"pipName\": \"pip1\",\r\n        \"lbName\": \"lb1\",\r\n        \"nsgName\": \"nsg1\",\r\n        \"pipID\": \"[resourceId('Microsoft.Network/publicIPAddresses',variables('pipName'))]\",\r\n        \"lbID\": \"[resourceId('Microsoft.Network/loadBalancers',variables('lbName'))]\",\r\n        \"vnetID\": \"[resourceId('Microsoft.Network/virtualNetworks',variables('vnetName'))]\",\r\n        \"frontendIPConfigID\": \"[concat(variables('lbID'),'/frontendIPConfigurations/ip1')]\",\r\n        \"backendaddressPoolID\": \"[concat(variables('lbID'),'/backendAddressPools/addressPool1')]\",\r\n        \"inboundNatPoolID\": \"[concat(variables('lbID'),'/backendAddressPools/natPool1')]\",\r\n        \"subnetID\": \"[concat(variables('vnetID'),'/subnets/subnet1')]\"\r\n      },\r\n      \"resources\": [\r\n        {\r\n          \"type\": \"Microsoft.Storage/storageAccounts\",\r\n          \"name\": \"[parameters('newStorageAccountName')]\",\r\n          \"apiVersion\": \"2015-06-15\",\r\n          \"location\": \"[parameters('storageLocation')]\",\r\n          \"properties\": {\r\n            \"accountType\": \"[variables('storageAccountType')]\"\r\n          }\r\n        },\r\n        {\r\n          \"type\": \"Microsoft.Storage/storageAccounts\",\r\n          \"name\": \"[variables('newStorageAccountName2')]\",\r\n          \"apiVersion\": \"2015-06-15\",\r\n          \"location\": \"[parameters('storageLocation')]\",\r\n          \"properties\": {\r\n            \"accountType\": \"[variables('storageAccountType')]\"\r\n          }\r\n        },\r\n        {\r\n          \"apiVersion\": \"2015-06-15\",\r\n          \"type\": \"Microsoft.Network/publicIPAddresses\",\r\n          \"name\": \"[variables('pipName')]\",\r\n          \"location\": \"[variables('location')]\",\r\n          \"properties\": {\r\n            \"publicIPAllocationMethod\": \"Dynamic\"\r\n          }\r\n        },\r\n        {\r\n          \"apiVersion\": \"2015-06-15\",\r\n          \"type\": \"Microsoft.Network/virtualNetworks\",\r\n          \"name\": \"[variables('vnetName')]\",\r\n          \"location\": \"[variables('location')]\",\r\n          \"properties\": {\r\n            \"addressSpace\": {\r\n              \"addressPrefixes\": [\r\n                \"10.0.0.0/16\"\r\n              ]\r\n            },\r\n            \"subnets\": [\r\n              {\r\n                \"name\": \"subnet1\",\r\n                \"properties\": {\r\n                  \"addressPrefix\": \"10.0.0.0/24\"\r\n                }\r\n              }\r\n            ]\r\n          }\r\n        },\r\n        {\r\n          \"apiVersion\": \"2015-06-15\",\r\n          \"name\": \"[variables('lbName')]\",\r\n          \"type\": \"Microsoft.Network/loadBalancers\",\r\n          \"location\": \"[variables('location')]\",\r\n          \"dependsOn\": [\r\n            \"[concat('Microsoft.Network/publicIPAddresses/', variables('pipName'))]\"\r\n          ],\r\n          \"properties\": {\r\n            \"frontendIPConfigurations\": [\r\n              {\r\n                \"name\": \"ip1\",\r\n                \"properties\": {\r\n                  \"publicIPAddress\": {\r\n                    \"id\": \"[variables('pipID')]\"\r\n                  }\r\n                }\r\n              }\r\n            ],\r\n            \"backendAddressPools\": [\r\n              {\r\n                \"name\": \"addressPool1\"\r\n              }\r\n            ],\r\n            \"loadbalancingRules\": [\r\n              {\r\n                \"name\": \"lbrule1\",\r\n                \"properties\": {\r\n                  \"frontendIPConfiguration\": {\r\n                    \"id\": \"[variables('frontendIPConfigID')]\"\r\n                  },\r\n                  \"backendaddressPool\": {\r\n                    \"id\": \"[variables('backendaddressPoolID')]\"\r\n                  },\r\n                  \"protocol\": \"tcp\",\r\n                  \"frontendPort\": 80,\r\n                  \"backendPort\": 82\r\n                }\r\n              }\r\n            ],\r\n            \"inboundNatPools\": [\r\n              {\r\n                \"name\": \"natPool1\",\r\n                \"properties\": {\r\n                  \"frontendIPConfiguration\": {\r\n                    \"id\": \"[variables('frontendIPConfigID')]\"\r\n                  },\r\n                  \"protocol\": \"tcp\",\r\n                  \"frontendPortRangeStart\": 3389,\r\n                  \"frontendPortRangeEnd\": 4500,\r\n                  \"backendPort\": 3389\r\n                }\r\n              }\r\n            ]\r\n          }\r\n        },\r\n        {\r\n          \"apiVersion\": \"2015-06-15\",\r\n          \"location\": \"[variables('location')]\",\r\n          \"type\": \"Microsoft.Network/networkSecurityGroups\",\r\n          \"name\": \"[variables('nsgName')]\",\r\n          \"properties\": {\r\n            \"securityRules\": [\r\n              {\r\n                \"name\": \"ssh\",\r\n                \"properties\": {\r\n                  \"access\": \"Allow\",\r\n                  \"description\": \"Allow SSH\",\r\n                  \"destinationAddressPrefix\": \"*\",\r\n                  \"destinationPortRange\": \"22\",\r\n                  \"direction\": \"Inbound\",\r\n                  \"priority\": 201,\r\n                  \"protocol\": \"Tcp\",\r\n                  \"sourceAddressPrefix\": \"*\",\r\n                  \"sourcePortRange\": \"*\"\r\n                }\r\n              },\r\n              {\r\n                \"name\": \"swarm-listen-port\",\r\n                \"properties\": {\r\n                  \"access\": \"Allow\",\r\n                  \"description\": \"Allow 'swarm join' ingress to manager node\",\r\n                  \"destinationAddressPrefix\": \"10.0.0.0/24\",\r\n                  \"destinationPortRange\": \"2377\",\r\n                  \"direction\": \"Inbound\",\r\n                  \"priority\": 202,\r\n                  \"protocol\": \"Tcp\",\r\n                  \"sourceAddressPrefix\": \"10.0.0.0/24\",\r\n                  \"sourcePortRange\": \"*\"\r\n                }\r\n              },\r\n              {\r\n                \"name\": \"vxlan\",\r\n                \"properties\": {\r\n                  \"access\": \"Allow\",\r\n                  \"description\": \"Allow VXLan connection between nodes\",\r\n                  \"destinationAddressPrefix\": \"10.0.0.0/24\",\r\n                  \"destinationPortRange\": \"4789\",\r\n                  \"direction\": \"Inbound\",\r\n                  \"priority\": 203,\r\n                  \"protocol\": \"Udp\",\r\n                  \"sourceAddressPrefix\": \"10.0.0.0/24\",\r\n                  \"sourcePortRange\": \"*\"\r\n                }\r\n              },\r\n              {\r\n                \"name\": \"gossip\",\r\n                \"properties\": {\r\n                  \"access\": \"Allow\",\r\n                  \"description\": \"Serf communication to gossip between nodes\",\r\n                  \"destinationAddressPrefix\": \"10.0.0.0/24\",\r\n                  \"destinationPortRange\": \"7946\",\r\n                  \"direction\": \"Inbound\",\r\n                  \"priority\": 204,\r\n                  \"protocol\": \"*\",\r\n                  \"sourceAddressPrefix\": \"10.0.0.0/24\",\r\n                  \"sourcePortRange\": \"*\"\r\n                }\r\n              },\r\n              {\r\n                \"name\": \"diagnostics\",\r\n                \"properties\": {\r\n                  \"access\": \"Allow\",\r\n                  \"description\": \"Allow communication for the diagnostics server\",\r\n                  \"destinationAddressPrefix\": \"10.0.0.0/24\",\r\n                  \"destinationPortRange\": \"44554\",\r\n                  \"direction\": \"Inbound\",\r\n                  \"priority\": 205,\r\n                  \"protocol\": \"Tcp\",\r\n                  \"sourceAddressPrefix\": \"10.0.0.0/24\",\r\n                  \"sourcePortRange\": \"*\"\r\n                }\r\n              },\r\n              {\r\n                \"name\": \"ucp\",\r\n                \"properties\": {\r\n                  \"access\": \"Allow\",\r\n                  \"description\": \"Allow UCP\",\r\n                  \"destinationAddressPrefix\": \"*\",\r\n                  \"destinationPortRange\": \"8443\",\r\n                  \"direction\": \"Inbound\",\r\n                  \"priority\": 207,\r\n                  \"protocol\": \"Tcp\",\r\n                  \"sourceAddressPrefix\": \"*\",\r\n                  \"sourcePortRange\": \"*\"\r\n                }\r\n              },\r\n              {\r\n                \"name\": \"dtr\",\r\n                \"properties\": {\r\n                  \"access\": \"Allow\",\r\n                  \"description\": \"Allow DTR\",\r\n                  \"destinationAddressPrefix\": \"*\",\r\n                  \"destinationPortRange\": \"443\",\r\n                  \"direction\": \"Inbound\",\r\n                  \"priority\": 208,\r\n                  \"protocol\": \"Tcp\",\r\n                  \"sourceAddressPrefix\": \"*\",\r\n                  \"sourcePortRange\": \"*\"\r\n                }\r\n              }\r\n            ]\r\n          }\r\n        },\r\n        {\r\n          \"type\": \"Microsoft.Compute/virtualMachineScaleSets\",\r\n          \"apiVersion\": \"2017-03-30\",\r\n          \"name\": \"[parameters('vmSSName')]\",\r\n          \"location\": \"[variables('location')]\",\r\n          \"tags\": {\r\n            \"vmsstag1\": \"Myriad\"\r\n          },\r\n          \"dependsOn\": [\r\n            \"[concat('Microsoft.Storage/storageAccounts/', parameters('newStorageAccountName'))]\",\r\n            \"[concat('Microsoft.Storage/storageAccounts/', variables('newStorageAccountName2'))]\",\r\n            \"[concat('Microsoft.Network/virtualNetworks/', variables('vnetName'))]\",\r\n            \"[concat('Microsoft.Network/loadBalancers/', variables('lbName'))]\",\r\n            \"[concat('Microsoft.Network/networkSecurityGroups/', variables('nsgName'))]\"\r\n          ],\r\n          \"sku\": {\r\n            \"name\": \"Standard_A2\",\r\n            \"tier\": \"Standard\",\r\n            \"capacity\": \"[parameters('instanceCount')]\"\r\n          },\r\n          \"Properties\": {\r\n            \"upgradePolicy\": {\r\n              \"mode\": \"Automatic\"\r\n            },\r\n            \"virtualMachineProfile\": {\r\n              \"storageProfile\": {\r\n                \"osDisk\": {\r\n                  \"vhdContainers\": [\r\n                    \"[concat('https://', parameters('newStorageAccountName'), '.blob.core.windows.net', '/vmss1')]\",\r\n                    \"[concat('https://', variables('newStorageAccountName2'), '.blob.core.windows.net', '/vmss2')]\"\r\n                  ],\r\n                  \"name\": \"vmssosdisk\",\r\n                  \"caching\": \"ReadOnly\",\r\n                  \"createOption\": \"FromImage\"\r\n                },\r\n                \"imageReference\": {\r\n                  \"publisher\": \"[parameters('imagePublisher')]\",\r\n                  \"offer\": \"[parameters('imageOffer')]\",\r\n                  \"sku\": \"[parameters('imageSKU')]\",\r\n                  \"version\": \"latest\"\r\n                }\r\n              },\r\n              \"osProfile\": {\r\n                \"computerNamePrefix\": \"[parameters('vmSSName')]\",\r\n                \"adminUsername\": \"[parameters('adminUsername')]\",\r\n                \"adminPassword\": \"[parameters('adminPassword')]\"\r\n              },\r\n              \"networkProfile\": {\r\n                \"networkInterfaceConfigurations\": [\r\n                  {\r\n                    \"name\": \"nic1\",\r\n                    \"properties\": {\r\n                      \"primary\": \"true\",\r\n                      \"dnsSettings\": {\r\n                        \"dnsServers\": [\r\n                          \"10.0.0.6\"\r\n                        ]\r\n                      },\r\n                      \"ipConfigurations\": [\r\n                        {\r\n                          \"name\": \"ip1\",\r\n                          \"properties\": {\r\n                            \"subnet\": {\r\n                              \"id\": \"[concat('/subscriptions/', subscription().subscriptionId,'/resourceGroups/', resourceGroup().name, '/providers/Microsoft.Network/virtualNetworks/', variables('vnetName'), '/subnets/subnet1')]\"\r\n                            },\r\n                            \"publicipaddressconfiguration\": {\r\n                              \"name\": \"pub1\",\r\n                              \"properties\": {\r\n                                \"idleTimeoutInMinutes\": 10,\r\n                                \"dnsSettings\": {\r\n                                  \"domainNameLabel\": \"[parameters('newDomainName')]\"\r\n                                }\r\n                              }\r\n                            },\r\n                            \"loadBalancerInboundNatPools\": [\r\n                              {\r\n                                \"id\": \"[concat('/subscriptions/', subscription().subscriptionId,'/resourceGroups/', resourceGroup().name, '/providers/Microsoft.Network/loadBalancers/', variables('lbName'), '/inboundNatPools/natPool1')]\"\r\n                              }\r\n                            ],\r\n                            \"loadBalancerBackendAddressPools\": [\r\n                              {\r\n                                \"id\": \"[concat('/subscriptions/', subscription().subscriptionId,'/resourceGroups/', resourceGroup().name, '/providers/Microsoft.Network/loadBalancers/', variables('lbName'), '/backendAddressPools/addressPool1')]\"\r\n                              }\r\n                            ]\r\n                          }\r\n                        }\r\n                      ],\r\n                      \"networkSecurityGroup\": {\r\n                        \"id\": \"[concat('/subscriptions/', subscription().subscriptionId,'/resourceGroups/', resourceGroup().name, '/providers/Microsoft.Network/networkSecurityGroups/', variables('nsgName'))]\"\r\n                      }\r\n                    }\r\n                  }\r\n                ]\r\n              }\r\n            }\r\n          }\r\n        }\r\n      ]\r\n    },\r\n    \"mode\": \"Incremental\"\r\n  }\r\n}",
-      "RequestHeaders": {
+      "RequestUri": "/subscriptions/947d47b4-7883-4bb9-9d85-c5e8e2f572ce/resourcegroups/ps2175/providers/Microsoft.Resources/deployments/ps2175/operationStatuses/08586652903866582878?api-version=2016-09-01",
+      "EncodedRequestUri": "L3N1YnNjcmlwdGlvbnMvOTQ3ZDQ3YjQtNzg4My00YmI5LTlkODUtYzVlOGUyZjU3MmNlL3Jlc291cmNlZ3JvdXBzL3BzMjE3NS9wcm92aWRlcnMvTWljcm9zb2Z0LlJlc291cmNlcy9kZXBsb3ltZW50cy9wczIxNzUvb3BlcmF0aW9uU3RhdHVzZXMvMDg1ODY2NTI5MDM4NjY1ODI4Nzg/YXBpLXZlcnNpb249MjAxNi0wOS0wMQ==",
+      "RequestMethod": "GET",
+      "RequestBody": "",
+      "RequestHeaders": {
+        "User-Agent": [
+          "FxVersion/4.7.3132.0",
+          "OSName/Windows10Enterprise",
+          "OSVersion/6.3.17134",
+          "Microsoft.Azure.Management.Internal.Resources.ResourceManagementClient/4.1.0"
+        ]
+      },
+      "ResponseBody": "{\r\n  \"status\": \"Running\"\r\n}",
+      "ResponseHeaders": {
+        "Content-Length": [
+          "20"
+        ],
         "Content-Type": [
           "application/json; charset=utf-8"
         ],
-        "Content-Length": [
-          "15520"
-        ],
+        "Expires": [
+          "-1"
+        ],
+        "Pragma": [
+          "no-cache"
+        ],
+        "x-ms-ratelimit-remaining-subscription-reads": [
+          "11865"
+        ],
+        "x-ms-request-id": [
+          "e1c2285a-928b-4262-aae8-c52b38d493bd"
+        ],
+        "x-ms-correlation-request-id": [
+          "e1c2285a-928b-4262-aae8-c52b38d493bd"
+        ],
+        "x-ms-routing-request-id": [
+          "BRAZILUS:20180907T103531Z:e1c2285a-928b-4262-aae8-c52b38d493bd"
+        ],
+        "Strict-Transport-Security": [
+          "max-age=31536000; includeSubDomains"
+        ],
+        "X-Content-Type-Options": [
+          "nosniff"
+        ],
+        "Cache-Control": [
+          "no-cache"
+        ],
+        "Date": [
+          "Fri, 07 Sep 2018 10:35:31 GMT"
+        ]
+      },
+      "StatusCode": 200
+    },
+    {
+      "RequestUri": "/subscriptions/947d47b4-7883-4bb9-9d85-c5e8e2f572ce/resourcegroups/ps2175/providers/Microsoft.Resources/deployments/ps2175/operationStatuses/08586652903866582878?api-version=2016-09-01",
+      "EncodedRequestUri": "L3N1YnNjcmlwdGlvbnMvOTQ3ZDQ3YjQtNzg4My00YmI5LTlkODUtYzVlOGUyZjU3MmNlL3Jlc291cmNlZ3JvdXBzL3BzMjE3NS9wcm92aWRlcnMvTWljcm9zb2Z0LlJlc291cmNlcy9kZXBsb3ltZW50cy9wczIxNzUvb3BlcmF0aW9uU3RhdHVzZXMvMDg1ODY2NTI5MDM4NjY1ODI4Nzg/YXBpLXZlcnNpb249MjAxNi0wOS0wMQ==",
+      "RequestMethod": "GET",
+      "RequestBody": "",
+      "RequestHeaders": {
+        "User-Agent": [
+          "FxVersion/4.7.3132.0",
+          "OSName/Windows10Enterprise",
+          "OSVersion/6.3.17134",
+          "Microsoft.Azure.Management.Internal.Resources.ResourceManagementClient/4.1.0"
+        ]
+      },
+      "ResponseBody": "{\r\n  \"status\": \"Running\"\r\n}",
+      "ResponseHeaders": {
+        "Content-Length": [
+          "20"
+        ],
+        "Content-Type": [
+          "application/json; charset=utf-8"
+        ],
+        "Expires": [
+          "-1"
+        ],
+        "Pragma": [
+          "no-cache"
+        ],
+        "x-ms-ratelimit-remaining-subscription-reads": [
+          "11864"
+        ],
+        "x-ms-request-id": [
+          "1835910b-2246-47a4-90ea-1d06271dbd57"
+        ],
+        "x-ms-correlation-request-id": [
+          "1835910b-2246-47a4-90ea-1d06271dbd57"
+        ],
+        "x-ms-routing-request-id": [
+          "BRAZILUS:20180907T103601Z:1835910b-2246-47a4-90ea-1d06271dbd57"
+        ],
+        "Strict-Transport-Security": [
+          "max-age=31536000; includeSubDomains"
+        ],
+        "X-Content-Type-Options": [
+          "nosniff"
+        ],
+        "Cache-Control": [
+          "no-cache"
+        ],
+        "Date": [
+          "Fri, 07 Sep 2018 10:36:01 GMT"
+        ]
+      },
+      "StatusCode": 200
+    },
+    {
+      "RequestUri": "/subscriptions/947d47b4-7883-4bb9-9d85-c5e8e2f572ce/resourcegroups/ps2175/providers/Microsoft.Resources/deployments/ps2175/operationStatuses/08586652903866582878?api-version=2016-09-01",
+      "EncodedRequestUri": "L3N1YnNjcmlwdGlvbnMvOTQ3ZDQ3YjQtNzg4My00YmI5LTlkODUtYzVlOGUyZjU3MmNlL3Jlc291cmNlZ3JvdXBzL3BzMjE3NS9wcm92aWRlcnMvTWljcm9zb2Z0LlJlc291cmNlcy9kZXBsb3ltZW50cy9wczIxNzUvb3BlcmF0aW9uU3RhdHVzZXMvMDg1ODY2NTI5MDM4NjY1ODI4Nzg/YXBpLXZlcnNpb249MjAxNi0wOS0wMQ==",
+      "RequestMethod": "GET",
+      "RequestBody": "",
+      "RequestHeaders": {
+        "User-Agent": [
+          "FxVersion/4.7.3132.0",
+          "OSName/Windows10Enterprise",
+          "OSVersion/6.3.17134",
+          "Microsoft.Azure.Management.Internal.Resources.ResourceManagementClient/4.1.0"
+        ]
+      },
+      "ResponseBody": "{\r\n  \"status\": \"Running\"\r\n}",
+      "ResponseHeaders": {
+        "Content-Length": [
+          "20"
+        ],
+        "Content-Type": [
+          "application/json; charset=utf-8"
+        ],
+        "Expires": [
+          "-1"
+        ],
+        "Pragma": [
+          "no-cache"
+        ],
+        "x-ms-ratelimit-remaining-subscription-reads": [
+          "11863"
+        ],
+        "x-ms-request-id": [
+          "f7b46825-81b2-401b-bbb0-d20155e7ebca"
+        ],
+        "x-ms-correlation-request-id": [
+          "f7b46825-81b2-401b-bbb0-d20155e7ebca"
+        ],
+        "x-ms-routing-request-id": [
+          "BRAZILUS:20180907T103631Z:f7b46825-81b2-401b-bbb0-d20155e7ebca"
+        ],
+        "Strict-Transport-Security": [
+          "max-age=31536000; includeSubDomains"
+        ],
+        "X-Content-Type-Options": [
+          "nosniff"
+        ],
+        "Cache-Control": [
+          "no-cache"
+        ],
+        "Date": [
+          "Fri, 07 Sep 2018 10:36:31 GMT"
+        ]
+      },
+      "StatusCode": 200
+    },
+    {
+      "RequestUri": "/subscriptions/947d47b4-7883-4bb9-9d85-c5e8e2f572ce/resourcegroups/ps2175/providers/Microsoft.Resources/deployments/ps2175/operationStatuses/08586652903866582878?api-version=2016-09-01",
+      "EncodedRequestUri": "L3N1YnNjcmlwdGlvbnMvOTQ3ZDQ3YjQtNzg4My00YmI5LTlkODUtYzVlOGUyZjU3MmNlL3Jlc291cmNlZ3JvdXBzL3BzMjE3NS9wcm92aWRlcnMvTWljcm9zb2Z0LlJlc291cmNlcy9kZXBsb3ltZW50cy9wczIxNzUvb3BlcmF0aW9uU3RhdHVzZXMvMDg1ODY2NTI5MDM4NjY1ODI4Nzg/YXBpLXZlcnNpb249MjAxNi0wOS0wMQ==",
+      "RequestMethod": "GET",
+      "RequestBody": "",
+      "RequestHeaders": {
+        "User-Agent": [
+          "FxVersion/4.7.3132.0",
+          "OSName/Windows10Enterprise",
+          "OSVersion/6.3.17134",
+          "Microsoft.Azure.Management.Internal.Resources.ResourceManagementClient/4.1.0"
+        ]
+      },
+      "ResponseBody": "{\r\n  \"status\": \"Running\"\r\n}",
+      "ResponseHeaders": {
+        "Content-Length": [
+          "20"
+        ],
+        "Content-Type": [
+          "application/json; charset=utf-8"
+        ],
+        "Expires": [
+          "-1"
+        ],
+        "Pragma": [
+          "no-cache"
+        ],
+        "x-ms-ratelimit-remaining-subscription-reads": [
+          "11862"
+        ],
+        "x-ms-request-id": [
+          "bae0e4c9-9517-47c7-b6c4-188df8dacc1c"
+        ],
+        "x-ms-correlation-request-id": [
+          "bae0e4c9-9517-47c7-b6c4-188df8dacc1c"
+        ],
+        "x-ms-routing-request-id": [
+          "BRAZILUS:20180907T103701Z:bae0e4c9-9517-47c7-b6c4-188df8dacc1c"
+        ],
+        "Strict-Transport-Security": [
+          "max-age=31536000; includeSubDomains"
+        ],
+        "X-Content-Type-Options": [
+          "nosniff"
+        ],
+        "Cache-Control": [
+          "no-cache"
+        ],
+        "Date": [
+          "Fri, 07 Sep 2018 10:37:01 GMT"
+        ]
+      },
+      "StatusCode": 200
+    },
+    {
+      "RequestUri": "/subscriptions/947d47b4-7883-4bb9-9d85-c5e8e2f572ce/resourcegroups/ps2175/providers/Microsoft.Resources/deployments/ps2175/operationStatuses/08586652903866582878?api-version=2016-09-01",
+      "EncodedRequestUri": "L3N1YnNjcmlwdGlvbnMvOTQ3ZDQ3YjQtNzg4My00YmI5LTlkODUtYzVlOGUyZjU3MmNlL3Jlc291cmNlZ3JvdXBzL3BzMjE3NS9wcm92aWRlcnMvTWljcm9zb2Z0LlJlc291cmNlcy9kZXBsb3ltZW50cy9wczIxNzUvb3BlcmF0aW9uU3RhdHVzZXMvMDg1ODY2NTI5MDM4NjY1ODI4Nzg/YXBpLXZlcnNpb249MjAxNi0wOS0wMQ==",
+      "RequestMethod": "GET",
+      "RequestBody": "",
+      "RequestHeaders": {
+        "User-Agent": [
+          "FxVersion/4.7.3132.0",
+          "OSName/Windows10Enterprise",
+          "OSVersion/6.3.17134",
+          "Microsoft.Azure.Management.Internal.Resources.ResourceManagementClient/4.1.0"
+        ]
+      },
+      "ResponseBody": "{\r\n  \"status\": \"Running\"\r\n}",
+      "ResponseHeaders": {
+        "Content-Length": [
+          "20"
+        ],
+        "Content-Type": [
+          "application/json; charset=utf-8"
+        ],
+        "Expires": [
+          "-1"
+        ],
+        "Pragma": [
+          "no-cache"
+        ],
+        "x-ms-ratelimit-remaining-subscription-reads": [
+          "11861"
+        ],
+        "x-ms-request-id": [
+          "56ad5b5b-960d-48b8-b6a0-2e1341ef0bd3"
+        ],
+        "x-ms-correlation-request-id": [
+          "56ad5b5b-960d-48b8-b6a0-2e1341ef0bd3"
+        ],
+        "x-ms-routing-request-id": [
+          "BRAZILUS:20180907T103732Z:56ad5b5b-960d-48b8-b6a0-2e1341ef0bd3"
+        ],
+        "Strict-Transport-Security": [
+          "max-age=31536000; includeSubDomains"
+        ],
+        "X-Content-Type-Options": [
+          "nosniff"
+        ],
+        "Cache-Control": [
+          "no-cache"
+        ],
+        "Date": [
+          "Fri, 07 Sep 2018 10:37:31 GMT"
+        ]
+      },
+      "StatusCode": 200
+    },
+    {
+      "RequestUri": "/subscriptions/947d47b4-7883-4bb9-9d85-c5e8e2f572ce/resourcegroups/ps2175/providers/Microsoft.Resources/deployments/ps2175/operationStatuses/08586652903866582878?api-version=2016-09-01",
+      "EncodedRequestUri": "L3N1YnNjcmlwdGlvbnMvOTQ3ZDQ3YjQtNzg4My00YmI5LTlkODUtYzVlOGUyZjU3MmNlL3Jlc291cmNlZ3JvdXBzL3BzMjE3NS9wcm92aWRlcnMvTWljcm9zb2Z0LlJlc291cmNlcy9kZXBsb3ltZW50cy9wczIxNzUvb3BlcmF0aW9uU3RhdHVzZXMvMDg1ODY2NTI5MDM4NjY1ODI4Nzg/YXBpLXZlcnNpb249MjAxNi0wOS0wMQ==",
+      "RequestMethod": "GET",
+      "RequestBody": "",
+      "RequestHeaders": {
+        "User-Agent": [
+          "FxVersion/4.7.3132.0",
+          "OSName/Windows10Enterprise",
+          "OSVersion/6.3.17134",
+          "Microsoft.Azure.Management.Internal.Resources.ResourceManagementClient/4.1.0"
+        ]
+      },
+      "ResponseBody": "{\r\n  \"status\": \"Running\"\r\n}",
+      "ResponseHeaders": {
+        "Content-Length": [
+          "20"
+        ],
+        "Content-Type": [
+          "application/json; charset=utf-8"
+        ],
+        "Expires": [
+          "-1"
+        ],
+        "Pragma": [
+          "no-cache"
+        ],
+        "x-ms-ratelimit-remaining-subscription-reads": [
+          "11860"
+        ],
+        "x-ms-request-id": [
+          "c00b0cec-00af-4b67-adfd-91d1d69ec603"
+        ],
+        "x-ms-correlation-request-id": [
+          "c00b0cec-00af-4b67-adfd-91d1d69ec603"
+        ],
+        "x-ms-routing-request-id": [
+          "BRAZILUS:20180907T103802Z:c00b0cec-00af-4b67-adfd-91d1d69ec603"
+        ],
+        "Strict-Transport-Security": [
+          "max-age=31536000; includeSubDomains"
+        ],
+        "X-Content-Type-Options": [
+          "nosniff"
+        ],
+        "Cache-Control": [
+          "no-cache"
+        ],
+        "Date": [
+          "Fri, 07 Sep 2018 10:38:02 GMT"
+        ]
+      },
+      "StatusCode": 200
+    },
+    {
+      "RequestUri": "/subscriptions/947d47b4-7883-4bb9-9d85-c5e8e2f572ce/resourcegroups/ps2175/providers/Microsoft.Resources/deployments/ps2175/operationStatuses/08586652903866582878?api-version=2016-09-01",
+      "EncodedRequestUri": "L3N1YnNjcmlwdGlvbnMvOTQ3ZDQ3YjQtNzg4My00YmI5LTlkODUtYzVlOGUyZjU3MmNlL3Jlc291cmNlZ3JvdXBzL3BzMjE3NS9wcm92aWRlcnMvTWljcm9zb2Z0LlJlc291cmNlcy9kZXBsb3ltZW50cy9wczIxNzUvb3BlcmF0aW9uU3RhdHVzZXMvMDg1ODY2NTI5MDM4NjY1ODI4Nzg/YXBpLXZlcnNpb249MjAxNi0wOS0wMQ==",
+      "RequestMethod": "GET",
+      "RequestBody": "",
+      "RequestHeaders": {
+        "User-Agent": [
+          "FxVersion/4.7.3132.0",
+          "OSName/Windows10Enterprise",
+          "OSVersion/6.3.17134",
+          "Microsoft.Azure.Management.Internal.Resources.ResourceManagementClient/4.1.0"
+        ]
+      },
+      "ResponseBody": "{\r\n  \"status\": \"Running\"\r\n}",
+      "ResponseHeaders": {
+        "Content-Length": [
+          "20"
+        ],
+        "Content-Type": [
+          "application/json; charset=utf-8"
+        ],
+        "Expires": [
+          "-1"
+        ],
+        "Pragma": [
+          "no-cache"
+        ],
+        "x-ms-ratelimit-remaining-subscription-reads": [
+          "11859"
+        ],
+        "x-ms-request-id": [
+          "f4930917-45d5-44e2-8d74-dee39b68ef52"
+        ],
+        "x-ms-correlation-request-id": [
+          "f4930917-45d5-44e2-8d74-dee39b68ef52"
+        ],
+        "x-ms-routing-request-id": [
+          "BRAZILUS:20180907T103832Z:f4930917-45d5-44e2-8d74-dee39b68ef52"
+        ],
+        "Strict-Transport-Security": [
+          "max-age=31536000; includeSubDomains"
+        ],
+        "X-Content-Type-Options": [
+          "nosniff"
+        ],
+        "Cache-Control": [
+          "no-cache"
+        ],
+        "Date": [
+          "Fri, 07 Sep 2018 10:38:31 GMT"
+        ]
+      },
+      "StatusCode": 200
+    },
+    {
+      "RequestUri": "/subscriptions/947d47b4-7883-4bb9-9d85-c5e8e2f572ce/resourcegroups/ps2175/providers/Microsoft.Resources/deployments/ps2175/operationStatuses/08586652903866582878?api-version=2016-09-01",
+      "EncodedRequestUri": "L3N1YnNjcmlwdGlvbnMvOTQ3ZDQ3YjQtNzg4My00YmI5LTlkODUtYzVlOGUyZjU3MmNlL3Jlc291cmNlZ3JvdXBzL3BzMjE3NS9wcm92aWRlcnMvTWljcm9zb2Z0LlJlc291cmNlcy9kZXBsb3ltZW50cy9wczIxNzUvb3BlcmF0aW9uU3RhdHVzZXMvMDg1ODY2NTI5MDM4NjY1ODI4Nzg/YXBpLXZlcnNpb249MjAxNi0wOS0wMQ==",
+      "RequestMethod": "GET",
+      "RequestBody": "",
+      "RequestHeaders": {
+        "User-Agent": [
+          "FxVersion/4.7.3132.0",
+          "OSName/Windows10Enterprise",
+          "OSVersion/6.3.17134",
+          "Microsoft.Azure.Management.Internal.Resources.ResourceManagementClient/4.1.0"
+        ]
+      },
+      "ResponseBody": "{\r\n  \"status\": \"Running\"\r\n}",
+      "ResponseHeaders": {
+        "Content-Length": [
+          "20"
+        ],
+        "Content-Type": [
+          "application/json; charset=utf-8"
+        ],
+        "Expires": [
+          "-1"
+        ],
+        "Pragma": [
+          "no-cache"
+        ],
+        "x-ms-ratelimit-remaining-subscription-reads": [
+          "11858"
+        ],
+        "x-ms-request-id": [
+          "5182fa95-d6a8-4961-9ac0-7f47782518be"
+        ],
+        "x-ms-correlation-request-id": [
+          "5182fa95-d6a8-4961-9ac0-7f47782518be"
+        ],
+        "x-ms-routing-request-id": [
+          "BRAZILUS:20180907T103902Z:5182fa95-d6a8-4961-9ac0-7f47782518be"
+        ],
+        "Strict-Transport-Security": [
+          "max-age=31536000; includeSubDomains"
+        ],
+        "X-Content-Type-Options": [
+          "nosniff"
+        ],
+        "Cache-Control": [
+          "no-cache"
+        ],
+        "Date": [
+          "Fri, 07 Sep 2018 10:39:02 GMT"
+        ]
+      },
+      "StatusCode": 200
+    },
+    {
+      "RequestUri": "/subscriptions/947d47b4-7883-4bb9-9d85-c5e8e2f572ce/resourcegroups/ps2175/providers/Microsoft.Resources/deployments/ps2175/operationStatuses/08586652903866582878?api-version=2016-09-01",
+      "EncodedRequestUri": "L3N1YnNjcmlwdGlvbnMvOTQ3ZDQ3YjQtNzg4My00YmI5LTlkODUtYzVlOGUyZjU3MmNlL3Jlc291cmNlZ3JvdXBzL3BzMjE3NS9wcm92aWRlcnMvTWljcm9zb2Z0LlJlc291cmNlcy9kZXBsb3ltZW50cy9wczIxNzUvb3BlcmF0aW9uU3RhdHVzZXMvMDg1ODY2NTI5MDM4NjY1ODI4Nzg/YXBpLXZlcnNpb249MjAxNi0wOS0wMQ==",
+      "RequestMethod": "GET",
+      "RequestBody": "",
+      "RequestHeaders": {
+        "User-Agent": [
+          "FxVersion/4.7.3132.0",
+          "OSName/Windows10Enterprise",
+          "OSVersion/6.3.17134",
+          "Microsoft.Azure.Management.Internal.Resources.ResourceManagementClient/4.1.0"
+        ]
+      },
+      "ResponseBody": "{\r\n  \"status\": \"Running\"\r\n}",
+      "ResponseHeaders": {
+        "Content-Length": [
+          "20"
+        ],
+        "Content-Type": [
+          "application/json; charset=utf-8"
+        ],
+        "Expires": [
+          "-1"
+        ],
+        "Pragma": [
+          "no-cache"
+        ],
+        "x-ms-ratelimit-remaining-subscription-reads": [
+          "11857"
+        ],
+        "x-ms-request-id": [
+          "9975fb81-5ac7-4147-ab94-2f66ab9569aa"
+        ],
+        "x-ms-correlation-request-id": [
+          "9975fb81-5ac7-4147-ab94-2f66ab9569aa"
+        ],
+        "x-ms-routing-request-id": [
+          "BRAZILUS:20180907T103933Z:9975fb81-5ac7-4147-ab94-2f66ab9569aa"
+        ],
+        "Strict-Transport-Security": [
+          "max-age=31536000; includeSubDomains"
+        ],
+        "X-Content-Type-Options": [
+          "nosniff"
+        ],
+        "Cache-Control": [
+          "no-cache"
+        ],
+        "Date": [
+          "Fri, 07 Sep 2018 10:39:32 GMT"
+        ]
+      },
+      "StatusCode": 200
+    },
+    {
+      "RequestUri": "/subscriptions/947d47b4-7883-4bb9-9d85-c5e8e2f572ce/resourcegroups/ps2175/providers/Microsoft.Resources/deployments/ps2175/operationStatuses/08586652903866582878?api-version=2016-09-01",
+      "EncodedRequestUri": "L3N1YnNjcmlwdGlvbnMvOTQ3ZDQ3YjQtNzg4My00YmI5LTlkODUtYzVlOGUyZjU3MmNlL3Jlc291cmNlZ3JvdXBzL3BzMjE3NS9wcm92aWRlcnMvTWljcm9zb2Z0LlJlc291cmNlcy9kZXBsb3ltZW50cy9wczIxNzUvb3BlcmF0aW9uU3RhdHVzZXMvMDg1ODY2NTI5MDM4NjY1ODI4Nzg/YXBpLXZlcnNpb249MjAxNi0wOS0wMQ==",
+      "RequestMethod": "GET",
+      "RequestBody": "",
+      "RequestHeaders": {
+        "User-Agent": [
+          "FxVersion/4.7.3132.0",
+          "OSName/Windows10Enterprise",
+          "OSVersion/6.3.17134",
+          "Microsoft.Azure.Management.Internal.Resources.ResourceManagementClient/4.1.0"
+        ]
+      },
+      "ResponseBody": "{\r\n  \"status\": \"Running\"\r\n}",
+      "ResponseHeaders": {
+        "Content-Length": [
+          "20"
+        ],
+        "Content-Type": [
+          "application/json; charset=utf-8"
+        ],
+        "Expires": [
+          "-1"
+        ],
+        "Pragma": [
+          "no-cache"
+        ],
+        "x-ms-ratelimit-remaining-subscription-reads": [
+          "11856"
+        ],
+        "x-ms-request-id": [
+          "ae16e58e-fe5b-402f-9687-14d04de32a80"
+        ],
+        "x-ms-correlation-request-id": [
+          "ae16e58e-fe5b-402f-9687-14d04de32a80"
+        ],
+        "x-ms-routing-request-id": [
+          "BRAZILUS:20180907T104003Z:ae16e58e-fe5b-402f-9687-14d04de32a80"
+        ],
+        "Strict-Transport-Security": [
+          "max-age=31536000; includeSubDomains"
+        ],
+        "X-Content-Type-Options": [
+          "nosniff"
+        ],
+        "Cache-Control": [
+          "no-cache"
+        ],
+        "Date": [
+          "Fri, 07 Sep 2018 10:40:03 GMT"
+        ]
+      },
+      "StatusCode": 200
+    },
+    {
+      "RequestUri": "/subscriptions/947d47b4-7883-4bb9-9d85-c5e8e2f572ce/resourcegroups/ps2175/providers/Microsoft.Resources/deployments/ps2175/operationStatuses/08586652903866582878?api-version=2016-09-01",
+      "EncodedRequestUri": "L3N1YnNjcmlwdGlvbnMvOTQ3ZDQ3YjQtNzg4My00YmI5LTlkODUtYzVlOGUyZjU3MmNlL3Jlc291cmNlZ3JvdXBzL3BzMjE3NS9wcm92aWRlcnMvTWljcm9zb2Z0LlJlc291cmNlcy9kZXBsb3ltZW50cy9wczIxNzUvb3BlcmF0aW9uU3RhdHVzZXMvMDg1ODY2NTI5MDM4NjY1ODI4Nzg/YXBpLXZlcnNpb249MjAxNi0wOS0wMQ==",
+      "RequestMethod": "GET",
+      "RequestBody": "",
+      "RequestHeaders": {
+        "User-Agent": [
+          "FxVersion/4.7.3132.0",
+          "OSName/Windows10Enterprise",
+          "OSVersion/6.3.17134",
+          "Microsoft.Azure.Management.Internal.Resources.ResourceManagementClient/4.1.0"
+        ]
+      },
+      "ResponseBody": "{\r\n  \"status\": \"Succeeded\"\r\n}",
+      "ResponseHeaders": {
+        "Content-Length": [
+          "22"
+        ],
+        "Content-Type": [
+          "application/json; charset=utf-8"
+        ],
+        "Expires": [
+          "-1"
+        ],
+        "Pragma": [
+          "no-cache"
+        ],
+        "x-ms-ratelimit-remaining-subscription-reads": [
+          "11855"
+        ],
+        "x-ms-request-id": [
+          "e13335ea-d304-4529-9006-52c0019691ca"
+        ],
+        "x-ms-correlation-request-id": [
+          "e13335ea-d304-4529-9006-52c0019691ca"
+        ],
+        "x-ms-routing-request-id": [
+          "BRAZILUS:20180907T104033Z:e13335ea-d304-4529-9006-52c0019691ca"
+        ],
+        "Strict-Transport-Security": [
+          "max-age=31536000; includeSubDomains"
+        ],
+        "X-Content-Type-Options": [
+          "nosniff"
+        ],
+        "Cache-Control": [
+          "no-cache"
+        ],
+        "Date": [
+          "Fri, 07 Sep 2018 10:40:32 GMT"
+        ]
+      },
+      "StatusCode": 200
+    },
+    {
+      "RequestUri": "/subscriptions/947d47b4-7883-4bb9-9d85-c5e8e2f572ce/resourcegroups/ps2175/providers/Microsoft.Resources/deployments/ps2175?api-version=2016-09-01",
+      "EncodedRequestUri": "L3N1YnNjcmlwdGlvbnMvOTQ3ZDQ3YjQtNzg4My00YmI5LTlkODUtYzVlOGUyZjU3MmNlL3Jlc291cmNlZ3JvdXBzL3BzMjE3NS9wcm92aWRlcnMvTWljcm9zb2Z0LlJlc291cmNlcy9kZXBsb3ltZW50cy9wczIxNzU/YXBpLXZlcnNpb249MjAxNi0wOS0wMQ==",
+      "RequestMethod": "GET",
+      "RequestBody": "",
+      "RequestHeaders": {
+        "User-Agent": [
+          "FxVersion/4.7.3132.0",
+          "OSName/Windows10Enterprise",
+          "OSVersion/6.3.17134",
+          "Microsoft.Azure.Management.Internal.Resources.ResourceManagementClient/4.1.0"
+        ]
+      },
+      "ResponseBody": "{\r\n  \"id\": \"/subscriptions/947d47b4-7883-4bb9-9d85-c5e8e2f572ce/resourceGroups/ps2175/providers/Microsoft.Resources/deployments/ps2175\",\r\n  \"name\": \"ps2175\",\r\n  \"properties\": {\r\n    \"templateHash\": \"11579330200918884840\",\r\n    \"parameters\": {\r\n      \"newStorageAccountName\": {\r\n        \"type\": \"String\",\r\n        \"value\": \"testvmssnrpacc\"\r\n      },\r\n      \"storageAccountDomain\": {\r\n        \"type\": \"String\",\r\n        \"value\": \"vmssnrptester\"\r\n      },\r\n      \"adminUsername\": {\r\n        \"type\": \"String\",\r\n        \"value\": \"xplatuser\"\r\n      },\r\n      \"adminPassword\": {\r\n        \"type\": \"SecureString\"\r\n      },\r\n      \"storageLocation\": {\r\n        \"type\": \"String\",\r\n        \"value\": \"Southeast Asia\"\r\n      },\r\n      \"location\": {\r\n        \"type\": \"String\",\r\n        \"value\": \"Southeast Asia\"\r\n      },\r\n      \"newDomainName\": {\r\n        \"type\": \"String\",\r\n        \"value\": \"testvmssnrpacc\"\r\n      },\r\n      \"vmssName\": {\r\n        \"type\": \"String\",\r\n        \"value\": \"vmssip\"\r\n      },\r\n      \"imagePublisher\": {\r\n        \"type\": \"String\",\r\n        \"value\": \"MicrosoftWindowsServer\"\r\n      },\r\n      \"imageOffer\": {\r\n        \"type\": \"String\",\r\n        \"value\": \"WindowsServer\"\r\n      },\r\n      \"imageSKU\": {\r\n        \"type\": \"String\",\r\n        \"value\": \"2012-R2-Datacenter\"\r\n      },\r\n      \"instanceCount\": {\r\n        \"type\": \"String\",\r\n        \"value\": \"2\"\r\n      }\r\n    },\r\n    \"mode\": \"Incremental\",\r\n    \"provisioningState\": \"Succeeded\",\r\n    \"timestamp\": \"2018-09-07T10:40:06.3630405Z\",\r\n    \"duration\": \"PT5M7.5436911S\",\r\n    \"correlationId\": \"16021254-d2e8-49d7-9d3c-585b56244a0e\",\r\n    \"providers\": [\r\n      {\r\n        \"namespace\": \"Microsoft.Storage\",\r\n        \"resourceTypes\": [\r\n          {\r\n            \"resourceType\": \"storageAccounts\",\r\n            \"locations\": [\r\n              \"southeastasia\"\r\n            ]\r\n          }\r\n        ]\r\n      },\r\n      {\r\n        \"namespace\": \"Microsoft.Network\",\r\n        \"resourceTypes\": [\r\n          {\r\n            \"resourceType\": \"publicIPAddresses\",\r\n            \"locations\": [\r\n              \"southeastasia\"\r\n            ]\r\n          },\r\n          {\r\n            \"resourceType\": \"virtualNetworks\",\r\n            \"locations\": [\r\n              \"southeastasia\"\r\n            ]\r\n          },\r\n          {\r\n            \"resourceType\": \"loadBalancers\",\r\n            \"locations\": [\r\n              \"southeastasia\"\r\n            ]\r\n          },\r\n          {\r\n            \"resourceType\": \"networkSecurityGroups\",\r\n            \"locations\": [\r\n              \"southeastasia\"\r\n            ]\r\n          }\r\n        ]\r\n      },\r\n      {\r\n        \"namespace\": \"Microsoft.Compute\",\r\n        \"resourceTypes\": [\r\n          {\r\n            \"resourceType\": \"virtualMachineScaleSets\",\r\n            \"locations\": [\r\n              \"southeastasia\"\r\n            ]\r\n          }\r\n        ]\r\n      }\r\n    ],\r\n    \"dependencies\": [\r\n      {\r\n        \"dependsOn\": [\r\n          {\r\n            \"id\": \"/subscriptions/947d47b4-7883-4bb9-9d85-c5e8e2f572ce/resourceGroups/ps2175/providers/Microsoft.Network/publicIPAddresses/pip1\",\r\n            \"resourceType\": \"Microsoft.Network/publicIPAddresses\",\r\n            \"resourceName\": \"pip1\"\r\n          }\r\n        ],\r\n        \"id\": \"/subscriptions/947d47b4-7883-4bb9-9d85-c5e8e2f572ce/resourceGroups/ps2175/providers/Microsoft.Network/loadBalancers/lb1\",\r\n        \"resourceType\": \"Microsoft.Network/loadBalancers\",\r\n        \"resourceName\": \"lb1\"\r\n      },\r\n      {\r\n        \"dependsOn\": [\r\n          {\r\n            \"id\": \"/subscriptions/947d47b4-7883-4bb9-9d85-c5e8e2f572ce/resourceGroups/ps2175/providers/Microsoft.Storage/storageAccounts/testvmssnrpacc\",\r\n            \"resourceType\": \"Microsoft.Storage/storageAccounts\",\r\n            \"resourceName\": \"testvmssnrpacc\"\r\n          },\r\n          {\r\n            \"id\": \"/subscriptions/947d47b4-7883-4bb9-9d85-c5e8e2f572ce/resourceGroups/ps2175/providers/Microsoft.Storage/storageAccounts/testvmssnrpacc2\",\r\n            \"resourceType\": \"Microsoft.Storage/storageAccounts\",\r\n            \"resourceName\": \"testvmssnrpacc2\"\r\n          },\r\n          {\r\n            \"id\": \"/subscriptions/947d47b4-7883-4bb9-9d85-c5e8e2f572ce/resourceGroups/ps2175/providers/Microsoft.Network/virtualNetworks/vnet1\",\r\n            \"resourceType\": \"Microsoft.Network/virtualNetworks\",\r\n            \"resourceName\": \"vnet1\"\r\n          },\r\n          {\r\n            \"id\": \"/subscriptions/947d47b4-7883-4bb9-9d85-c5e8e2f572ce/resourceGroups/ps2175/providers/Microsoft.Network/loadBalancers/lb1\",\r\n            \"resourceType\": \"Microsoft.Network/loadBalancers\",\r\n            \"resourceName\": \"lb1\"\r\n          },\r\n          {\r\n            \"id\": \"/subscriptions/947d47b4-7883-4bb9-9d85-c5e8e2f572ce/resourceGroups/ps2175/providers/Microsoft.Network/networkSecurityGroups/nsg1\",\r\n            \"resourceType\": \"Microsoft.Network/networkSecurityGroups\",\r\n            \"resourceName\": \"nsg1\"\r\n          }\r\n        ],\r\n        \"id\": \"/subscriptions/947d47b4-7883-4bb9-9d85-c5e8e2f572ce/resourceGroups/ps2175/providers/Microsoft.Compute/virtualMachineScaleSets/vmssip\",\r\n        \"resourceType\": \"Microsoft.Compute/virtualMachineScaleSets\",\r\n        \"resourceName\": \"vmssip\"\r\n      }\r\n    ],\r\n    \"outputResources\": [\r\n      {\r\n        \"id\": \"Microsoft.Compute/virtualMachineScaleSets/vmssip\"\r\n      },\r\n      {\r\n        \"id\": \"Microsoft.Network/loadBalancers/lb1\"\r\n      },\r\n      {\r\n        \"id\": \"Microsoft.Network/networkSecurityGroups/nsg1\"\r\n      },\r\n      {\r\n        \"id\": \"Microsoft.Network/publicIPAddresses/pip1\"\r\n      },\r\n      {\r\n        \"id\": \"Microsoft.Network/virtualNetworks/vnet1\"\r\n      },\r\n      {\r\n        \"id\": \"Microsoft.Storage/storageAccounts/testvmssnrpacc\"\r\n      },\r\n      {\r\n        \"id\": \"Microsoft.Storage/storageAccounts/testvmssnrpacc2\"\r\n      }\r\n    ]\r\n  }\r\n}",
+      "ResponseHeaders": {
+        "Content-Length": [
+          "3787"
+        ],
+        "Content-Type": [
+          "application/json; charset=utf-8"
+        ],
+        "Expires": [
+          "-1"
+        ],
+        "Pragma": [
+          "no-cache"
+        ],
+        "x-ms-ratelimit-remaining-subscription-reads": [
+          "11854"
+        ],
+        "x-ms-request-id": [
+          "7647c57b-d817-4c44-b15c-2a9bbea8d03b"
+        ],
+        "x-ms-correlation-request-id": [
+          "7647c57b-d817-4c44-b15c-2a9bbea8d03b"
+        ],
+        "x-ms-routing-request-id": [
+          "BRAZILUS:20180907T104034Z:7647c57b-d817-4c44-b15c-2a9bbea8d03b"
+        ],
+        "Strict-Transport-Security": [
+          "max-age=31536000; includeSubDomains"
+        ],
+        "X-Content-Type-Options": [
+          "nosniff"
+        ],
+        "Cache-Control": [
+          "no-cache"
+        ],
+        "Date": [
+          "Fri, 07 Sep 2018 10:40:34 GMT"
+        ]
+      },
+      "StatusCode": 200
+    },
+    {
+      "RequestUri": "/subscriptions/947d47b4-7883-4bb9-9d85-c5e8e2f572ce/resourceGroups/ps2175/providers/Microsoft.Compute/virtualMachineScaleSets/vmssip/publicipaddresses?api-version=2017-03-30",
+      "EncodedRequestUri": "L3N1YnNjcmlwdGlvbnMvOTQ3ZDQ3YjQtNzg4My00YmI5LTlkODUtYzVlOGUyZjU3MmNlL3Jlc291cmNlR3JvdXBzL3BzMjE3NS9wcm92aWRlcnMvTWljcm9zb2Z0LkNvbXB1dGUvdmlydHVhbE1hY2hpbmVTY2FsZVNldHMvdm1zc2lwL3B1YmxpY2lwYWRkcmVzc2VzP2FwaS12ZXJzaW9uPTIwMTctMDMtMzA=",
+      "RequestMethod": "GET",
+      "RequestBody": "",
+      "RequestHeaders": {
         "x-ms-client-request-id": [
-          "0e24ef45-d18d-4645-85d9-33b6521fd2c3"
+          "ca051904-4bfc-4897-98db-33e43e50ba60"
         ],
         "accept-language": [
           "en-US"
         ],
-=======
-      "RequestUri": "/subscriptions/947d47b4-7883-4bb9-9d85-c5e8e2f572ce/resourcegroups/ps2175/providers/Microsoft.Resources/deployments/ps2175/operationStatuses/08586652903866582878?api-version=2016-09-01",
-      "EncodedRequestUri": "L3N1YnNjcmlwdGlvbnMvOTQ3ZDQ3YjQtNzg4My00YmI5LTlkODUtYzVlOGUyZjU3MmNlL3Jlc291cmNlZ3JvdXBzL3BzMjE3NS9wcm92aWRlcnMvTWljcm9zb2Z0LlJlc291cmNlcy9kZXBsb3ltZW50cy9wczIxNzUvb3BlcmF0aW9uU3RhdHVzZXMvMDg1ODY2NTI5MDM4NjY1ODI4Nzg/YXBpLXZlcnNpb249MjAxNi0wOS0wMQ==",
-      "RequestMethod": "GET",
-      "RequestBody": "",
-      "RequestHeaders": {
->>>>>>> f160aee6
-        "User-Agent": [
-          "FxVersion/4.7.3132.0",
-          "OSName/Windows10Enterprise",
-          "OSVersion/6.3.17134",
-          "Microsoft.Azure.Management.Internal.Resources.ResourceManagementClient/4.1.0"
-        ]
-      },
-<<<<<<< HEAD
-      "ResponseBody": "{\r\n  \"id\": \"/subscriptions/d2ad5196-2292-4080-b209-ce4399b0a807/resourceGroups/ps7324/providers/Microsoft.Resources/deployments/ps7324\",\r\n  \"name\": \"ps7324\",\r\n  \"properties\": {\r\n    \"templateHash\": \"11579330200918884840\",\r\n    \"parameters\": {\r\n      \"newStorageAccountName\": {\r\n        \"type\": \"String\",\r\n        \"value\": \"testvmssnrpacc\"\r\n      },\r\n      \"storageAccountDomain\": {\r\n        \"type\": \"String\",\r\n        \"value\": \"vmssnrptester\"\r\n      },\r\n      \"adminUsername\": {\r\n        \"type\": \"String\",\r\n        \"value\": \"xplatuser\"\r\n      },\r\n      \"adminPassword\": {\r\n        \"type\": \"SecureString\"\r\n      },\r\n      \"storageLocation\": {\r\n        \"type\": \"String\",\r\n        \"value\": \"Southeast Asia\"\r\n      },\r\n      \"location\": {\r\n        \"type\": \"String\",\r\n        \"value\": \"Southeast Asia\"\r\n      },\r\n      \"newDomainName\": {\r\n        \"type\": \"String\",\r\n        \"value\": \"testvmssnrpacc\"\r\n      },\r\n      \"vmssName\": {\r\n        \"type\": \"String\",\r\n        \"value\": \"vmssip\"\r\n      },\r\n      \"imagePublisher\": {\r\n        \"type\": \"String\",\r\n        \"value\": \"MicrosoftWindowsServer\"\r\n      },\r\n      \"imageOffer\": {\r\n        \"type\": \"String\",\r\n        \"value\": \"WindowsServer\"\r\n      },\r\n      \"imageSKU\": {\r\n        \"type\": \"String\",\r\n        \"value\": \"2012-R2-Datacenter\"\r\n      },\r\n      \"instanceCount\": {\r\n        \"type\": \"String\",\r\n        \"value\": \"2\"\r\n      }\r\n    },\r\n    \"mode\": \"Incremental\",\r\n    \"provisioningState\": \"Accepted\",\r\n    \"timestamp\": \"2018-09-08T04:33:17.5026947Z\",\r\n    \"duration\": \"PT2.6346644S\",\r\n    \"correlationId\": \"3ff60b6b-85ae-48a8-9c91-a2af2b195f37\",\r\n    \"providers\": [\r\n      {\r\n        \"namespace\": \"Microsoft.Storage\",\r\n        \"resourceTypes\": [\r\n          {\r\n            \"resourceType\": \"storageAccounts\",\r\n            \"locations\": [\r\n              \"southeastasia\"\r\n            ]\r\n          }\r\n        ]\r\n      },\r\n      {\r\n        \"namespace\": \"Microsoft.Network\",\r\n        \"resourceTypes\": [\r\n          {\r\n            \"resourceType\": \"publicIPAddresses\",\r\n            \"locations\": [\r\n              \"southeastasia\"\r\n            ]\r\n          },\r\n          {\r\n            \"resourceType\": \"virtualNetworks\",\r\n            \"locations\": [\r\n              \"southeastasia\"\r\n            ]\r\n          },\r\n          {\r\n            \"resourceType\": \"loadBalancers\",\r\n            \"locations\": [\r\n              \"southeastasia\"\r\n            ]\r\n          },\r\n          {\r\n            \"resourceType\": \"networkSecurityGroups\",\r\n            \"locations\": [\r\n              \"southeastasia\"\r\n            ]\r\n          }\r\n        ]\r\n      },\r\n      {\r\n        \"namespace\": \"Microsoft.Compute\",\r\n        \"resourceTypes\": [\r\n          {\r\n            \"resourceType\": \"virtualMachineScaleSets\",\r\n            \"locations\": [\r\n              \"southeastasia\"\r\n            ]\r\n          }\r\n        ]\r\n      }\r\n    ],\r\n    \"dependencies\": [\r\n      {\r\n        \"dependsOn\": [\r\n          {\r\n            \"id\": \"/subscriptions/d2ad5196-2292-4080-b209-ce4399b0a807/resourceGroups/ps7324/providers/Microsoft.Network/publicIPAddresses/pip1\",\r\n            \"resourceType\": \"Microsoft.Network/publicIPAddresses\",\r\n            \"resourceName\": \"pip1\"\r\n          }\r\n        ],\r\n        \"id\": \"/subscriptions/d2ad5196-2292-4080-b209-ce4399b0a807/resourceGroups/ps7324/providers/Microsoft.Network/loadBalancers/lb1\",\r\n        \"resourceType\": \"Microsoft.Network/loadBalancers\",\r\n        \"resourceName\": \"lb1\"\r\n      },\r\n      {\r\n        \"dependsOn\": [\r\n          {\r\n            \"id\": \"/subscriptions/d2ad5196-2292-4080-b209-ce4399b0a807/resourceGroups/ps7324/providers/Microsoft.Storage/storageAccounts/testvmssnrpacc\",\r\n            \"resourceType\": \"Microsoft.Storage/storageAccounts\",\r\n            \"resourceName\": \"testvmssnrpacc\"\r\n          },\r\n          {\r\n            \"id\": \"/subscriptions/d2ad5196-2292-4080-b209-ce4399b0a807/resourceGroups/ps7324/providers/Microsoft.Storage/storageAccounts/testvmssnrpacc2\",\r\n            \"resourceType\": \"Microsoft.Storage/storageAccounts\",\r\n            \"resourceName\": \"testvmssnrpacc2\"\r\n          },\r\n          {\r\n            \"id\": \"/subscriptions/d2ad5196-2292-4080-b209-ce4399b0a807/resourceGroups/ps7324/providers/Microsoft.Network/virtualNetworks/vnet1\",\r\n            \"resourceType\": \"Microsoft.Network/virtualNetworks\",\r\n            \"resourceName\": \"vnet1\"\r\n          },\r\n          {\r\n            \"id\": \"/subscriptions/d2ad5196-2292-4080-b209-ce4399b0a807/resourceGroups/ps7324/providers/Microsoft.Network/loadBalancers/lb1\",\r\n            \"resourceType\": \"Microsoft.Network/loadBalancers\",\r\n            \"resourceName\": \"lb1\"\r\n          },\r\n          {\r\n            \"id\": \"/subscriptions/d2ad5196-2292-4080-b209-ce4399b0a807/resourceGroups/ps7324/providers/Microsoft.Network/networkSecurityGroups/nsg1\",\r\n            \"resourceType\": \"Microsoft.Network/networkSecurityGroups\",\r\n            \"resourceName\": \"nsg1\"\r\n          }\r\n        ],\r\n        \"id\": \"/subscriptions/d2ad5196-2292-4080-b209-ce4399b0a807/resourceGroups/ps7324/providers/Microsoft.Compute/virtualMachineScaleSets/vmssip\",\r\n        \"resourceType\": \"Microsoft.Compute/virtualMachineScaleSets\",\r\n        \"resourceName\": \"vmssip\"\r\n      }\r\n    ]\r\n  }\r\n}",
-      "ResponseHeaders": {
-        "Content-Length": [
-          "3391"
-=======
-      "ResponseBody": "{\r\n  \"status\": \"Running\"\r\n}",
-      "ResponseHeaders": {
-        "Content-Length": [
-          "20"
->>>>>>> f160aee6
+        "User-Agent": [
+          "FxVersion/4.7.3132.0",
+          "OSName/Windows10Enterprise",
+          "OSVersion/6.3.17134",
+          "Microsoft.Azure.Management.Network.NetworkManagementClient/20.0.0.0"
+        ]
+      },
+      "ResponseBody": "{\r\n  \"value\": [\r\n    {\r\n      \"name\": \"pub1\",\r\n      \"id\": \"/subscriptions/947d47b4-7883-4bb9-9d85-c5e8e2f572ce/resourceGroups/ps2175/providers/Microsoft.Compute/virtualMachineScaleSets/vmssip/virtualMachines/0/networkInterfaces/nic1/ipConfigurations/ip1/publicIPAddresses/pub1\",\r\n      \"etag\": \"W/\\\"75051a3f-93ed-46fa-9cd8-093da2e70528\\\"\",\r\n      \"properties\": {\r\n        \"provisioningState\": \"Succeeded\",\r\n        \"resourceGuid\": \"7b234844-2990-4a6c-b772-a2572f58b15c\",\r\n        \"publicIPAddressVersion\": \"IPv4\",\r\n        \"publicIPAllocationMethod\": \"Dynamic\",\r\n        \"idleTimeoutInMinutes\": 10,\r\n        \"dnsSettings\": {\r\n          \"domainNameLabel\": \"vm0.testvmssnrpacc\",\r\n          \"fqdn\": \"vm0.testvmssnrpacc.southeastasia.cloudapp.azure.com\"\r\n        },\r\n        \"ipConfiguration\": {\r\n          \"id\": \"/subscriptions/947d47b4-7883-4bb9-9d85-c5e8e2f572ce/resourceGroups/ps2175/providers/Microsoft.Compute/virtualMachineScaleSets/vmssip/virtualMachines/0/networkInterfaces/nic1/ipConfigurations/ip1\"\r\n        }\r\n      }\r\n    },\r\n    {\r\n      \"name\": \"pub1\",\r\n      \"id\": \"/subscriptions/947d47b4-7883-4bb9-9d85-c5e8e2f572ce/resourceGroups/ps2175/providers/Microsoft.Compute/virtualMachineScaleSets/vmssip/virtualMachines/1/networkInterfaces/nic1/ipConfigurations/ip1/publicIPAddresses/pub1\",\r\n      \"etag\": \"W/\\\"9f9dd943-6e29-485b-9ea4-1d034590f206\\\"\",\r\n      \"properties\": {\r\n        \"provisioningState\": \"Succeeded\",\r\n        \"resourceGuid\": \"6df10cd7-ea4c-4928-97ef-e9ec860a8d97\",\r\n        \"ipAddress\": \"52.163.83.230\",\r\n        \"publicIPAddressVersion\": \"IPv4\",\r\n        \"publicIPAllocationMethod\": \"Dynamic\",\r\n        \"idleTimeoutInMinutes\": 10,\r\n        \"dnsSettings\": {\r\n          \"domainNameLabel\": \"vm1.testvmssnrpacc\",\r\n          \"fqdn\": \"vm1.testvmssnrpacc.southeastasia.cloudapp.azure.com\"\r\n        },\r\n        \"ipConfiguration\": {\r\n          \"id\": \"/subscriptions/947d47b4-7883-4bb9-9d85-c5e8e2f572ce/resourceGroups/ps2175/providers/Microsoft.Compute/virtualMachineScaleSets/vmssip/virtualMachines/1/networkInterfaces/nic1/ipConfigurations/ip1\"\r\n        }\r\n      }\r\n    },\r\n    {\r\n      \"name\": \"pub1\",\r\n      \"id\": \"/subscriptions/947d47b4-7883-4bb9-9d85-c5e8e2f572ce/resourceGroups/ps2175/providers/Microsoft.Compute/virtualMachineScaleSets/vmssip/virtualMachines/2/networkInterfaces/nic1/ipConfigurations/ip1/publicIPAddresses/pub1\",\r\n      \"etag\": \"W/\\\"4bf8cb1e-31f4-4e5c-8a2e-c9053024a3a5\\\"\",\r\n      \"properties\": {\r\n        \"provisioningState\": \"Succeeded\",\r\n        \"resourceGuid\": \"9522b9a6-32d0-44fb-be34-1b6866e6ba7d\",\r\n        \"publicIPAddressVersion\": \"IPv4\",\r\n        \"publicIPAllocationMethod\": \"Dynamic\",\r\n        \"idleTimeoutInMinutes\": 10,\r\n        \"dnsSettings\": {\r\n          \"domainNameLabel\": \"vm2.testvmssnrpacc\",\r\n          \"fqdn\": \"vm2.testvmssnrpacc.southeastasia.cloudapp.azure.com\"\r\n        },\r\n        \"ipConfiguration\": {\r\n          \"id\": \"/subscriptions/947d47b4-7883-4bb9-9d85-c5e8e2f572ce/resourceGroups/ps2175/providers/Microsoft.Compute/virtualMachineScaleSets/vmssip/virtualMachines/2/networkInterfaces/nic1/ipConfigurations/ip1\"\r\n        }\r\n      }\r\n    },\r\n    {\r\n      \"name\": \"pub1\",\r\n      \"id\": \"/subscriptions/947d47b4-7883-4bb9-9d85-c5e8e2f572ce/resourceGroups/ps2175/providers/Microsoft.Compute/virtualMachineScaleSets/vmssip/virtualMachines/3/networkInterfaces/nic1/ipConfigurations/ip1/publicIPAddresses/pub1\",\r\n      \"etag\": \"W/\\\"007ffd91-568d-4ecd-baf8-8411492cb449\\\"\",\r\n      \"properties\": {\r\n        \"provisioningState\": \"Succeeded\",\r\n        \"resourceGuid\": \"2b12db24-a14d-41c9-b2b0-fefc924171f4\",\r\n        \"ipAddress\": \"52.163.85.54\",\r\n        \"publicIPAddressVersion\": \"IPv4\",\r\n        \"publicIPAllocationMethod\": \"Dynamic\",\r\n        \"idleTimeoutInMinutes\": 10,\r\n        \"dnsSettings\": {\r\n          \"domainNameLabel\": \"vm3.testvmssnrpacc\",\r\n          \"fqdn\": \"vm3.testvmssnrpacc.southeastasia.cloudapp.azure.com\"\r\n        },\r\n        \"ipConfiguration\": {\r\n          \"id\": \"/subscriptions/947d47b4-7883-4bb9-9d85-c5e8e2f572ce/resourceGroups/ps2175/providers/Microsoft.Compute/virtualMachineScaleSets/vmssip/virtualMachines/3/networkInterfaces/nic1/ipConfigurations/ip1\"\r\n        }\r\n      }\r\n    }\r\n  ]\r\n}",
+      "ResponseHeaders": {
+        "Content-Length": [
+          "4175"
         ],
         "Content-Type": [
           "application/json; charset=utf-8"
@@ -255,1012 +816,11 @@
         "Pragma": [
           "no-cache"
         ],
-<<<<<<< HEAD
-        "Azure-AsyncOperation": [
-          "https://brazilus.management.azure.com/subscriptions/d2ad5196-2292-4080-b209-ce4399b0a807/resourcegroups/ps7324/providers/Microsoft.Resources/deployments/ps7324/operationStatuses/08586652256906096334?api-version=2016-09-01"
-        ],
-        "x-ms-ratelimit-remaining-subscription-writes": [
-          "1192"
-        ],
-        "x-ms-request-id": [
-          "3ff60b6b-85ae-48a8-9c91-a2af2b195f37"
-        ],
-        "x-ms-correlation-request-id": [
-          "3ff60b6b-85ae-48a8-9c91-a2af2b195f37"
-        ],
-        "x-ms-routing-request-id": [
-          "BRAZILUS:20180908T043317Z:3ff60b6b-85ae-48a8-9c91-a2af2b195f37"
-=======
-        "x-ms-ratelimit-remaining-subscription-reads": [
-          "11865"
-        ],
-        "x-ms-request-id": [
-          "e1c2285a-928b-4262-aae8-c52b38d493bd"
-        ],
-        "x-ms-correlation-request-id": [
-          "e1c2285a-928b-4262-aae8-c52b38d493bd"
-        ],
-        "x-ms-routing-request-id": [
-          "BRAZILUS:20180907T103531Z:e1c2285a-928b-4262-aae8-c52b38d493bd"
->>>>>>> f160aee6
-        ],
-        "Strict-Transport-Security": [
-          "max-age=31536000; includeSubDomains"
-        ],
-        "X-Content-Type-Options": [
-          "nosniff"
-        ],
-        "Cache-Control": [
-          "no-cache"
-        ],
-        "Date": [
-<<<<<<< HEAD
-          "Sat, 08 Sep 2018 04:33:17 GMT"
-=======
-          "Fri, 07 Sep 2018 10:35:31 GMT"
->>>>>>> f160aee6
-        ]
-      },
-      "StatusCode": 200
-    },
-    {
-<<<<<<< HEAD
-      "RequestUri": "/subscriptions/d2ad5196-2292-4080-b209-ce4399b0a807/resourcegroups/ps7324/providers/Microsoft.Resources/deployments/ps7324/operationStatuses/08586652256906096334?api-version=2016-09-01",
-      "EncodedRequestUri": "L3N1YnNjcmlwdGlvbnMvZDJhZDUxOTYtMjI5Mi00MDgwLWIyMDktY2U0Mzk5YjBhODA3L3Jlc291cmNlZ3JvdXBzL3BzNzMyNC9wcm92aWRlcnMvTWljcm9zb2Z0LlJlc291cmNlcy9kZXBsb3ltZW50cy9wczczMjQvb3BlcmF0aW9uU3RhdHVzZXMvMDg1ODY2NTIyNTY5MDYwOTYzMzQ/YXBpLXZlcnNpb249MjAxNi0wOS0wMQ==",
-=======
-      "RequestUri": "/subscriptions/947d47b4-7883-4bb9-9d85-c5e8e2f572ce/resourcegroups/ps2175/providers/Microsoft.Resources/deployments/ps2175/operationStatuses/08586652903866582878?api-version=2016-09-01",
-      "EncodedRequestUri": "L3N1YnNjcmlwdGlvbnMvOTQ3ZDQ3YjQtNzg4My00YmI5LTlkODUtYzVlOGUyZjU3MmNlL3Jlc291cmNlZ3JvdXBzL3BzMjE3NS9wcm92aWRlcnMvTWljcm9zb2Z0LlJlc291cmNlcy9kZXBsb3ltZW50cy9wczIxNzUvb3BlcmF0aW9uU3RhdHVzZXMvMDg1ODY2NTI5MDM4NjY1ODI4Nzg/YXBpLXZlcnNpb249MjAxNi0wOS0wMQ==",
->>>>>>> f160aee6
-      "RequestMethod": "GET",
-      "RequestBody": "",
-      "RequestHeaders": {
-        "User-Agent": [
-          "FxVersion/4.7.3132.0",
-          "OSName/Windows10Enterprise",
-          "OSVersion/6.3.17134",
-          "Microsoft.Azure.Management.Internal.Resources.ResourceManagementClient/4.1.0"
-        ]
-      },
-      "ResponseBody": "{\r\n  \"status\": \"Running\"\r\n}",
-      "ResponseHeaders": {
-        "Content-Length": [
-          "20"
-        ],
-        "Content-Type": [
-          "application/json; charset=utf-8"
-        ],
-        "Expires": [
-          "-1"
-        ],
-        "Pragma": [
-          "no-cache"
-        ],
-        "x-ms-ratelimit-remaining-subscription-reads": [
-<<<<<<< HEAD
-          "11958"
-        ],
-        "x-ms-request-id": [
-          "32633de3-ef7d-4c38-909b-7d8550b9c689"
-        ],
-        "x-ms-correlation-request-id": [
-          "32633de3-ef7d-4c38-909b-7d8550b9c689"
-        ],
-        "x-ms-routing-request-id": [
-          "BRAZILUS:20180908T043347Z:32633de3-ef7d-4c38-909b-7d8550b9c689"
-=======
-          "11864"
-        ],
-        "x-ms-request-id": [
-          "1835910b-2246-47a4-90ea-1d06271dbd57"
-        ],
-        "x-ms-correlation-request-id": [
-          "1835910b-2246-47a4-90ea-1d06271dbd57"
-        ],
-        "x-ms-routing-request-id": [
-          "BRAZILUS:20180907T103601Z:1835910b-2246-47a4-90ea-1d06271dbd57"
->>>>>>> f160aee6
-        ],
-        "Strict-Transport-Security": [
-          "max-age=31536000; includeSubDomains"
-        ],
-        "X-Content-Type-Options": [
-          "nosniff"
-        ],
-        "Cache-Control": [
-          "no-cache"
-        ],
-        "Date": [
-<<<<<<< HEAD
-          "Sat, 08 Sep 2018 04:33:47 GMT"
-=======
-          "Fri, 07 Sep 2018 10:36:01 GMT"
->>>>>>> f160aee6
-        ]
-      },
-      "StatusCode": 200
-    },
-    {
-<<<<<<< HEAD
-      "RequestUri": "/subscriptions/d2ad5196-2292-4080-b209-ce4399b0a807/resourcegroups/ps7324/providers/Microsoft.Resources/deployments/ps7324/operationStatuses/08586652256906096334?api-version=2016-09-01",
-      "EncodedRequestUri": "L3N1YnNjcmlwdGlvbnMvZDJhZDUxOTYtMjI5Mi00MDgwLWIyMDktY2U0Mzk5YjBhODA3L3Jlc291cmNlZ3JvdXBzL3BzNzMyNC9wcm92aWRlcnMvTWljcm9zb2Z0LlJlc291cmNlcy9kZXBsb3ltZW50cy9wczczMjQvb3BlcmF0aW9uU3RhdHVzZXMvMDg1ODY2NTIyNTY5MDYwOTYzMzQ/YXBpLXZlcnNpb249MjAxNi0wOS0wMQ==",
-=======
-      "RequestUri": "/subscriptions/947d47b4-7883-4bb9-9d85-c5e8e2f572ce/resourcegroups/ps2175/providers/Microsoft.Resources/deployments/ps2175/operationStatuses/08586652903866582878?api-version=2016-09-01",
-      "EncodedRequestUri": "L3N1YnNjcmlwdGlvbnMvOTQ3ZDQ3YjQtNzg4My00YmI5LTlkODUtYzVlOGUyZjU3MmNlL3Jlc291cmNlZ3JvdXBzL3BzMjE3NS9wcm92aWRlcnMvTWljcm9zb2Z0LlJlc291cmNlcy9kZXBsb3ltZW50cy9wczIxNzUvb3BlcmF0aW9uU3RhdHVzZXMvMDg1ODY2NTI5MDM4NjY1ODI4Nzg/YXBpLXZlcnNpb249MjAxNi0wOS0wMQ==",
->>>>>>> f160aee6
-      "RequestMethod": "GET",
-      "RequestBody": "",
-      "RequestHeaders": {
-        "User-Agent": [
-          "FxVersion/4.7.3132.0",
-          "OSName/Windows10Enterprise",
-          "OSVersion/6.3.17134",
-          "Microsoft.Azure.Management.Internal.Resources.ResourceManagementClient/4.1.0"
-        ]
-      },
-      "ResponseBody": "{\r\n  \"status\": \"Running\"\r\n}",
-      "ResponseHeaders": {
-        "Content-Length": [
-          "20"
-        ],
-        "Content-Type": [
-          "application/json; charset=utf-8"
-        ],
-        "Expires": [
-          "-1"
-        ],
-        "Pragma": [
-          "no-cache"
-        ],
-        "x-ms-ratelimit-remaining-subscription-reads": [
-<<<<<<< HEAD
-          "11957"
-        ],
-        "x-ms-request-id": [
-          "96423da6-f9e2-4de7-9dc3-3167310c5386"
-        ],
-        "x-ms-correlation-request-id": [
-          "96423da6-f9e2-4de7-9dc3-3167310c5386"
-        ],
-        "x-ms-routing-request-id": [
-          "BRAZILUS:20180908T043418Z:96423da6-f9e2-4de7-9dc3-3167310c5386"
-=======
-          "11863"
-        ],
-        "x-ms-request-id": [
-          "f7b46825-81b2-401b-bbb0-d20155e7ebca"
-        ],
-        "x-ms-correlation-request-id": [
-          "f7b46825-81b2-401b-bbb0-d20155e7ebca"
-        ],
-        "x-ms-routing-request-id": [
-          "BRAZILUS:20180907T103631Z:f7b46825-81b2-401b-bbb0-d20155e7ebca"
->>>>>>> f160aee6
-        ],
-        "Strict-Transport-Security": [
-          "max-age=31536000; includeSubDomains"
-        ],
-        "X-Content-Type-Options": [
-          "nosniff"
-        ],
-        "Cache-Control": [
-          "no-cache"
-        ],
-        "Date": [
-<<<<<<< HEAD
-          "Sat, 08 Sep 2018 04:34:17 GMT"
-=======
-          "Fri, 07 Sep 2018 10:36:31 GMT"
->>>>>>> f160aee6
-        ]
-      },
-      "StatusCode": 200
-    },
-    {
-<<<<<<< HEAD
-      "RequestUri": "/subscriptions/d2ad5196-2292-4080-b209-ce4399b0a807/resourcegroups/ps7324/providers/Microsoft.Resources/deployments/ps7324/operationStatuses/08586652256906096334?api-version=2016-09-01",
-      "EncodedRequestUri": "L3N1YnNjcmlwdGlvbnMvZDJhZDUxOTYtMjI5Mi00MDgwLWIyMDktY2U0Mzk5YjBhODA3L3Jlc291cmNlZ3JvdXBzL3BzNzMyNC9wcm92aWRlcnMvTWljcm9zb2Z0LlJlc291cmNlcy9kZXBsb3ltZW50cy9wczczMjQvb3BlcmF0aW9uU3RhdHVzZXMvMDg1ODY2NTIyNTY5MDYwOTYzMzQ/YXBpLXZlcnNpb249MjAxNi0wOS0wMQ==",
-=======
-      "RequestUri": "/subscriptions/947d47b4-7883-4bb9-9d85-c5e8e2f572ce/resourcegroups/ps2175/providers/Microsoft.Resources/deployments/ps2175/operationStatuses/08586652903866582878?api-version=2016-09-01",
-      "EncodedRequestUri": "L3N1YnNjcmlwdGlvbnMvOTQ3ZDQ3YjQtNzg4My00YmI5LTlkODUtYzVlOGUyZjU3MmNlL3Jlc291cmNlZ3JvdXBzL3BzMjE3NS9wcm92aWRlcnMvTWljcm9zb2Z0LlJlc291cmNlcy9kZXBsb3ltZW50cy9wczIxNzUvb3BlcmF0aW9uU3RhdHVzZXMvMDg1ODY2NTI5MDM4NjY1ODI4Nzg/YXBpLXZlcnNpb249MjAxNi0wOS0wMQ==",
->>>>>>> f160aee6
-      "RequestMethod": "GET",
-      "RequestBody": "",
-      "RequestHeaders": {
-        "User-Agent": [
-          "FxVersion/4.7.3132.0",
-          "OSName/Windows10Enterprise",
-          "OSVersion/6.3.17134",
-          "Microsoft.Azure.Management.Internal.Resources.ResourceManagementClient/4.1.0"
-        ]
-      },
-      "ResponseBody": "{\r\n  \"status\": \"Running\"\r\n}",
-      "ResponseHeaders": {
-        "Content-Length": [
-          "20"
-        ],
-        "Content-Type": [
-          "application/json; charset=utf-8"
-        ],
-        "Expires": [
-          "-1"
-        ],
-        "Pragma": [
-          "no-cache"
-        ],
-        "x-ms-ratelimit-remaining-subscription-reads": [
-<<<<<<< HEAD
-          "11956"
-        ],
-        "x-ms-request-id": [
-          "5a144165-fb55-40fc-b563-a4c859871540"
-        ],
-        "x-ms-correlation-request-id": [
-          "5a144165-fb55-40fc-b563-a4c859871540"
-        ],
-        "x-ms-routing-request-id": [
-          "BRAZILUS:20180908T043448Z:5a144165-fb55-40fc-b563-a4c859871540"
-=======
-          "11862"
-        ],
-        "x-ms-request-id": [
-          "bae0e4c9-9517-47c7-b6c4-188df8dacc1c"
-        ],
-        "x-ms-correlation-request-id": [
-          "bae0e4c9-9517-47c7-b6c4-188df8dacc1c"
-        ],
-        "x-ms-routing-request-id": [
-          "BRAZILUS:20180907T103701Z:bae0e4c9-9517-47c7-b6c4-188df8dacc1c"
->>>>>>> f160aee6
-        ],
-        "Strict-Transport-Security": [
-          "max-age=31536000; includeSubDomains"
-        ],
-        "X-Content-Type-Options": [
-          "nosniff"
-        ],
-        "Cache-Control": [
-          "no-cache"
-        ],
-        "Date": [
-<<<<<<< HEAD
-          "Sat, 08 Sep 2018 04:34:47 GMT"
-=======
-          "Fri, 07 Sep 2018 10:37:01 GMT"
->>>>>>> f160aee6
-        ]
-      },
-      "StatusCode": 200
-    },
-    {
-<<<<<<< HEAD
-      "RequestUri": "/subscriptions/d2ad5196-2292-4080-b209-ce4399b0a807/resourcegroups/ps7324/providers/Microsoft.Resources/deployments/ps7324/operationStatuses/08586652256906096334?api-version=2016-09-01",
-      "EncodedRequestUri": "L3N1YnNjcmlwdGlvbnMvZDJhZDUxOTYtMjI5Mi00MDgwLWIyMDktY2U0Mzk5YjBhODA3L3Jlc291cmNlZ3JvdXBzL3BzNzMyNC9wcm92aWRlcnMvTWljcm9zb2Z0LlJlc291cmNlcy9kZXBsb3ltZW50cy9wczczMjQvb3BlcmF0aW9uU3RhdHVzZXMvMDg1ODY2NTIyNTY5MDYwOTYzMzQ/YXBpLXZlcnNpb249MjAxNi0wOS0wMQ==",
-=======
-      "RequestUri": "/subscriptions/947d47b4-7883-4bb9-9d85-c5e8e2f572ce/resourcegroups/ps2175/providers/Microsoft.Resources/deployments/ps2175/operationStatuses/08586652903866582878?api-version=2016-09-01",
-      "EncodedRequestUri": "L3N1YnNjcmlwdGlvbnMvOTQ3ZDQ3YjQtNzg4My00YmI5LTlkODUtYzVlOGUyZjU3MmNlL3Jlc291cmNlZ3JvdXBzL3BzMjE3NS9wcm92aWRlcnMvTWljcm9zb2Z0LlJlc291cmNlcy9kZXBsb3ltZW50cy9wczIxNzUvb3BlcmF0aW9uU3RhdHVzZXMvMDg1ODY2NTI5MDM4NjY1ODI4Nzg/YXBpLXZlcnNpb249MjAxNi0wOS0wMQ==",
->>>>>>> f160aee6
-      "RequestMethod": "GET",
-      "RequestBody": "",
-      "RequestHeaders": {
-        "User-Agent": [
-          "FxVersion/4.7.3132.0",
-          "OSName/Windows10Enterprise",
-          "OSVersion/6.3.17134",
-          "Microsoft.Azure.Management.Internal.Resources.ResourceManagementClient/4.1.0"
-        ]
-      },
-      "ResponseBody": "{\r\n  \"status\": \"Running\"\r\n}",
-      "ResponseHeaders": {
-        "Content-Length": [
-          "20"
-        ],
-        "Content-Type": [
-          "application/json; charset=utf-8"
-        ],
-        "Expires": [
-          "-1"
-        ],
-        "Pragma": [
-          "no-cache"
-        ],
-        "x-ms-ratelimit-remaining-subscription-reads": [
-<<<<<<< HEAD
-          "11955"
-        ],
-        "x-ms-request-id": [
-          "fafb9310-3623-4221-a1ab-1aa4712bfc4b"
-        ],
-        "x-ms-correlation-request-id": [
-          "fafb9310-3623-4221-a1ab-1aa4712bfc4b"
-        ],
-        "x-ms-routing-request-id": [
-          "BRAZILUS:20180908T043518Z:fafb9310-3623-4221-a1ab-1aa4712bfc4b"
-=======
-          "11861"
-        ],
-        "x-ms-request-id": [
-          "56ad5b5b-960d-48b8-b6a0-2e1341ef0bd3"
-        ],
-        "x-ms-correlation-request-id": [
-          "56ad5b5b-960d-48b8-b6a0-2e1341ef0bd3"
-        ],
-        "x-ms-routing-request-id": [
-          "BRAZILUS:20180907T103732Z:56ad5b5b-960d-48b8-b6a0-2e1341ef0bd3"
->>>>>>> f160aee6
-        ],
-        "Strict-Transport-Security": [
-          "max-age=31536000; includeSubDomains"
-        ],
-        "X-Content-Type-Options": [
-          "nosniff"
-        ],
-        "Cache-Control": [
-          "no-cache"
-        ],
-        "Date": [
-<<<<<<< HEAD
-          "Sat, 08 Sep 2018 04:35:17 GMT"
-=======
-          "Fri, 07 Sep 2018 10:37:31 GMT"
->>>>>>> f160aee6
-        ]
-      },
-      "StatusCode": 200
-    },
-    {
-<<<<<<< HEAD
-      "RequestUri": "/subscriptions/d2ad5196-2292-4080-b209-ce4399b0a807/resourcegroups/ps7324/providers/Microsoft.Resources/deployments/ps7324/operationStatuses/08586652256906096334?api-version=2016-09-01",
-      "EncodedRequestUri": "L3N1YnNjcmlwdGlvbnMvZDJhZDUxOTYtMjI5Mi00MDgwLWIyMDktY2U0Mzk5YjBhODA3L3Jlc291cmNlZ3JvdXBzL3BzNzMyNC9wcm92aWRlcnMvTWljcm9zb2Z0LlJlc291cmNlcy9kZXBsb3ltZW50cy9wczczMjQvb3BlcmF0aW9uU3RhdHVzZXMvMDg1ODY2NTIyNTY5MDYwOTYzMzQ/YXBpLXZlcnNpb249MjAxNi0wOS0wMQ==",
-=======
-      "RequestUri": "/subscriptions/947d47b4-7883-4bb9-9d85-c5e8e2f572ce/resourcegroups/ps2175/providers/Microsoft.Resources/deployments/ps2175/operationStatuses/08586652903866582878?api-version=2016-09-01",
-      "EncodedRequestUri": "L3N1YnNjcmlwdGlvbnMvOTQ3ZDQ3YjQtNzg4My00YmI5LTlkODUtYzVlOGUyZjU3MmNlL3Jlc291cmNlZ3JvdXBzL3BzMjE3NS9wcm92aWRlcnMvTWljcm9zb2Z0LlJlc291cmNlcy9kZXBsb3ltZW50cy9wczIxNzUvb3BlcmF0aW9uU3RhdHVzZXMvMDg1ODY2NTI5MDM4NjY1ODI4Nzg/YXBpLXZlcnNpb249MjAxNi0wOS0wMQ==",
->>>>>>> f160aee6
-      "RequestMethod": "GET",
-      "RequestBody": "",
-      "RequestHeaders": {
-        "User-Agent": [
-          "FxVersion/4.7.3132.0",
-          "OSName/Windows10Enterprise",
-          "OSVersion/6.3.17134",
-          "Microsoft.Azure.Management.Internal.Resources.ResourceManagementClient/4.1.0"
-        ]
-      },
-      "ResponseBody": "{\r\n  \"status\": \"Running\"\r\n}",
-      "ResponseHeaders": {
-        "Content-Length": [
-          "20"
-        ],
-        "Content-Type": [
-          "application/json; charset=utf-8"
-        ],
-        "Expires": [
-          "-1"
-        ],
-        "Pragma": [
-          "no-cache"
-        ],
-        "x-ms-ratelimit-remaining-subscription-reads": [
-<<<<<<< HEAD
-          "11954"
-        ],
-        "x-ms-request-id": [
-          "2a315441-8f8e-4704-9861-3c1e227f220c"
-        ],
-        "x-ms-correlation-request-id": [
-          "2a315441-8f8e-4704-9861-3c1e227f220c"
-        ],
-        "x-ms-routing-request-id": [
-          "BRAZILUS:20180908T043548Z:2a315441-8f8e-4704-9861-3c1e227f220c"
-=======
-          "11860"
-        ],
-        "x-ms-request-id": [
-          "c00b0cec-00af-4b67-adfd-91d1d69ec603"
-        ],
-        "x-ms-correlation-request-id": [
-          "c00b0cec-00af-4b67-adfd-91d1d69ec603"
-        ],
-        "x-ms-routing-request-id": [
-          "BRAZILUS:20180907T103802Z:c00b0cec-00af-4b67-adfd-91d1d69ec603"
->>>>>>> f160aee6
-        ],
-        "Strict-Transport-Security": [
-          "max-age=31536000; includeSubDomains"
-        ],
-        "X-Content-Type-Options": [
-          "nosniff"
-        ],
-        "Cache-Control": [
-          "no-cache"
-        ],
-        "Date": [
-<<<<<<< HEAD
-          "Sat, 08 Sep 2018 04:35:47 GMT"
-=======
-          "Fri, 07 Sep 2018 10:38:02 GMT"
->>>>>>> f160aee6
-        ]
-      },
-      "StatusCode": 200
-    },
-    {
-<<<<<<< HEAD
-      "RequestUri": "/subscriptions/d2ad5196-2292-4080-b209-ce4399b0a807/resourcegroups/ps7324/providers/Microsoft.Resources/deployments/ps7324/operationStatuses/08586652256906096334?api-version=2016-09-01",
-      "EncodedRequestUri": "L3N1YnNjcmlwdGlvbnMvZDJhZDUxOTYtMjI5Mi00MDgwLWIyMDktY2U0Mzk5YjBhODA3L3Jlc291cmNlZ3JvdXBzL3BzNzMyNC9wcm92aWRlcnMvTWljcm9zb2Z0LlJlc291cmNlcy9kZXBsb3ltZW50cy9wczczMjQvb3BlcmF0aW9uU3RhdHVzZXMvMDg1ODY2NTIyNTY5MDYwOTYzMzQ/YXBpLXZlcnNpb249MjAxNi0wOS0wMQ==",
-=======
-      "RequestUri": "/subscriptions/947d47b4-7883-4bb9-9d85-c5e8e2f572ce/resourcegroups/ps2175/providers/Microsoft.Resources/deployments/ps2175/operationStatuses/08586652903866582878?api-version=2016-09-01",
-      "EncodedRequestUri": "L3N1YnNjcmlwdGlvbnMvOTQ3ZDQ3YjQtNzg4My00YmI5LTlkODUtYzVlOGUyZjU3MmNlL3Jlc291cmNlZ3JvdXBzL3BzMjE3NS9wcm92aWRlcnMvTWljcm9zb2Z0LlJlc291cmNlcy9kZXBsb3ltZW50cy9wczIxNzUvb3BlcmF0aW9uU3RhdHVzZXMvMDg1ODY2NTI5MDM4NjY1ODI4Nzg/YXBpLXZlcnNpb249MjAxNi0wOS0wMQ==",
->>>>>>> f160aee6
-      "RequestMethod": "GET",
-      "RequestBody": "",
-      "RequestHeaders": {
-        "User-Agent": [
-          "FxVersion/4.7.3132.0",
-          "OSName/Windows10Enterprise",
-          "OSVersion/6.3.17134",
-          "Microsoft.Azure.Management.Internal.Resources.ResourceManagementClient/4.1.0"
-        ]
-      },
-      "ResponseBody": "{\r\n  \"status\": \"Running\"\r\n}",
-      "ResponseHeaders": {
-        "Content-Length": [
-          "20"
-        ],
-        "Content-Type": [
-          "application/json; charset=utf-8"
-        ],
-        "Expires": [
-          "-1"
-        ],
-        "Pragma": [
-          "no-cache"
-        ],
-        "x-ms-ratelimit-remaining-subscription-reads": [
-<<<<<<< HEAD
-          "11953"
-        ],
-        "x-ms-request-id": [
-          "1b488c4e-c9d0-4af8-9954-3f95b8fdd773"
-        ],
-        "x-ms-correlation-request-id": [
-          "1b488c4e-c9d0-4af8-9954-3f95b8fdd773"
-        ],
-        "x-ms-routing-request-id": [
-          "BRAZILUS:20180908T043618Z:1b488c4e-c9d0-4af8-9954-3f95b8fdd773"
-=======
-          "11859"
-        ],
-        "x-ms-request-id": [
-          "f4930917-45d5-44e2-8d74-dee39b68ef52"
-        ],
-        "x-ms-correlation-request-id": [
-          "f4930917-45d5-44e2-8d74-dee39b68ef52"
-        ],
-        "x-ms-routing-request-id": [
-          "BRAZILUS:20180907T103832Z:f4930917-45d5-44e2-8d74-dee39b68ef52"
->>>>>>> f160aee6
-        ],
-        "Strict-Transport-Security": [
-          "max-age=31536000; includeSubDomains"
-        ],
-        "X-Content-Type-Options": [
-          "nosniff"
-        ],
-        "Cache-Control": [
-          "no-cache"
-        ],
-        "Date": [
-<<<<<<< HEAD
-          "Sat, 08 Sep 2018 04:36:18 GMT"
-=======
-          "Fri, 07 Sep 2018 10:38:31 GMT"
->>>>>>> f160aee6
-        ]
-      },
-      "StatusCode": 200
-    },
-    {
-<<<<<<< HEAD
-      "RequestUri": "/subscriptions/d2ad5196-2292-4080-b209-ce4399b0a807/resourcegroups/ps7324/providers/Microsoft.Resources/deployments/ps7324/operationStatuses/08586652256906096334?api-version=2016-09-01",
-      "EncodedRequestUri": "L3N1YnNjcmlwdGlvbnMvZDJhZDUxOTYtMjI5Mi00MDgwLWIyMDktY2U0Mzk5YjBhODA3L3Jlc291cmNlZ3JvdXBzL3BzNzMyNC9wcm92aWRlcnMvTWljcm9zb2Z0LlJlc291cmNlcy9kZXBsb3ltZW50cy9wczczMjQvb3BlcmF0aW9uU3RhdHVzZXMvMDg1ODY2NTIyNTY5MDYwOTYzMzQ/YXBpLXZlcnNpb249MjAxNi0wOS0wMQ==",
-=======
-      "RequestUri": "/subscriptions/947d47b4-7883-4bb9-9d85-c5e8e2f572ce/resourcegroups/ps2175/providers/Microsoft.Resources/deployments/ps2175/operationStatuses/08586652903866582878?api-version=2016-09-01",
-      "EncodedRequestUri": "L3N1YnNjcmlwdGlvbnMvOTQ3ZDQ3YjQtNzg4My00YmI5LTlkODUtYzVlOGUyZjU3MmNlL3Jlc291cmNlZ3JvdXBzL3BzMjE3NS9wcm92aWRlcnMvTWljcm9zb2Z0LlJlc291cmNlcy9kZXBsb3ltZW50cy9wczIxNzUvb3BlcmF0aW9uU3RhdHVzZXMvMDg1ODY2NTI5MDM4NjY1ODI4Nzg/YXBpLXZlcnNpb249MjAxNi0wOS0wMQ==",
->>>>>>> f160aee6
-      "RequestMethod": "GET",
-      "RequestBody": "",
-      "RequestHeaders": {
-        "User-Agent": [
-          "FxVersion/4.7.3132.0",
-          "OSName/Windows10Enterprise",
-          "OSVersion/6.3.17134",
-          "Microsoft.Azure.Management.Internal.Resources.ResourceManagementClient/4.1.0"
-        ]
-      },
-      "ResponseBody": "{\r\n  \"status\": \"Running\"\r\n}",
-      "ResponseHeaders": {
-        "Content-Length": [
-          "20"
-        ],
-        "Content-Type": [
-          "application/json; charset=utf-8"
-        ],
-        "Expires": [
-          "-1"
-        ],
-        "Pragma": [
-          "no-cache"
-        ],
-        "x-ms-ratelimit-remaining-subscription-reads": [
-<<<<<<< HEAD
-          "11952"
-        ],
-        "x-ms-request-id": [
-          "d0209751-78ed-4a08-8166-67f5b19fb19f"
-        ],
-        "x-ms-correlation-request-id": [
-          "d0209751-78ed-4a08-8166-67f5b19fb19f"
-        ],
-        "x-ms-routing-request-id": [
-          "BRAZILUS:20180908T043648Z:d0209751-78ed-4a08-8166-67f5b19fb19f"
-=======
-          "11858"
-        ],
-        "x-ms-request-id": [
-          "5182fa95-d6a8-4961-9ac0-7f47782518be"
-        ],
-        "x-ms-correlation-request-id": [
-          "5182fa95-d6a8-4961-9ac0-7f47782518be"
-        ],
-        "x-ms-routing-request-id": [
-          "BRAZILUS:20180907T103902Z:5182fa95-d6a8-4961-9ac0-7f47782518be"
->>>>>>> f160aee6
-        ],
-        "Strict-Transport-Security": [
-          "max-age=31536000; includeSubDomains"
-        ],
-        "X-Content-Type-Options": [
-          "nosniff"
-        ],
-        "Cache-Control": [
-          "no-cache"
-        ],
-        "Date": [
-<<<<<<< HEAD
-          "Sat, 08 Sep 2018 04:36:48 GMT"
-=======
-          "Fri, 07 Sep 2018 10:39:02 GMT"
->>>>>>> f160aee6
-        ]
-      },
-      "StatusCode": 200
-    },
-    {
-<<<<<<< HEAD
-      "RequestUri": "/subscriptions/d2ad5196-2292-4080-b209-ce4399b0a807/resourcegroups/ps7324/providers/Microsoft.Resources/deployments/ps7324/operationStatuses/08586652256906096334?api-version=2016-09-01",
-      "EncodedRequestUri": "L3N1YnNjcmlwdGlvbnMvZDJhZDUxOTYtMjI5Mi00MDgwLWIyMDktY2U0Mzk5YjBhODA3L3Jlc291cmNlZ3JvdXBzL3BzNzMyNC9wcm92aWRlcnMvTWljcm9zb2Z0LlJlc291cmNlcy9kZXBsb3ltZW50cy9wczczMjQvb3BlcmF0aW9uU3RhdHVzZXMvMDg1ODY2NTIyNTY5MDYwOTYzMzQ/YXBpLXZlcnNpb249MjAxNi0wOS0wMQ==",
-=======
-      "RequestUri": "/subscriptions/947d47b4-7883-4bb9-9d85-c5e8e2f572ce/resourcegroups/ps2175/providers/Microsoft.Resources/deployments/ps2175/operationStatuses/08586652903866582878?api-version=2016-09-01",
-      "EncodedRequestUri": "L3N1YnNjcmlwdGlvbnMvOTQ3ZDQ3YjQtNzg4My00YmI5LTlkODUtYzVlOGUyZjU3MmNlL3Jlc291cmNlZ3JvdXBzL3BzMjE3NS9wcm92aWRlcnMvTWljcm9zb2Z0LlJlc291cmNlcy9kZXBsb3ltZW50cy9wczIxNzUvb3BlcmF0aW9uU3RhdHVzZXMvMDg1ODY2NTI5MDM4NjY1ODI4Nzg/YXBpLXZlcnNpb249MjAxNi0wOS0wMQ==",
->>>>>>> f160aee6
-      "RequestMethod": "GET",
-      "RequestBody": "",
-      "RequestHeaders": {
-        "User-Agent": [
-          "FxVersion/4.7.3132.0",
-          "OSName/Windows10Enterprise",
-          "OSVersion/6.3.17134",
-          "Microsoft.Azure.Management.Internal.Resources.ResourceManagementClient/4.1.0"
-        ]
-      },
-      "ResponseBody": "{\r\n  \"status\": \"Running\"\r\n}",
-      "ResponseHeaders": {
-        "Content-Length": [
-          "20"
-        ],
-        "Content-Type": [
-          "application/json; charset=utf-8"
-        ],
-        "Expires": [
-          "-1"
-        ],
-        "Pragma": [
-          "no-cache"
-        ],
-        "x-ms-ratelimit-remaining-subscription-reads": [
-<<<<<<< HEAD
-          "11951"
-        ],
-        "x-ms-request-id": [
-          "6849fb7a-7e4e-41cb-ab1f-50f44ca0b0c4"
-        ],
-        "x-ms-correlation-request-id": [
-          "6849fb7a-7e4e-41cb-ab1f-50f44ca0b0c4"
-        ],
-        "x-ms-routing-request-id": [
-          "BRAZILUS:20180908T043719Z:6849fb7a-7e4e-41cb-ab1f-50f44ca0b0c4"
-=======
-          "11857"
-        ],
-        "x-ms-request-id": [
-          "9975fb81-5ac7-4147-ab94-2f66ab9569aa"
-        ],
-        "x-ms-correlation-request-id": [
-          "9975fb81-5ac7-4147-ab94-2f66ab9569aa"
-        ],
-        "x-ms-routing-request-id": [
-          "BRAZILUS:20180907T103933Z:9975fb81-5ac7-4147-ab94-2f66ab9569aa"
->>>>>>> f160aee6
-        ],
-        "Strict-Transport-Security": [
-          "max-age=31536000; includeSubDomains"
-        ],
-        "X-Content-Type-Options": [
-          "nosniff"
-        ],
-        "Cache-Control": [
-          "no-cache"
-        ],
-        "Date": [
-<<<<<<< HEAD
-          "Sat, 08 Sep 2018 04:37:18 GMT"
-=======
-          "Fri, 07 Sep 2018 10:39:32 GMT"
->>>>>>> f160aee6
-        ]
-      },
-      "StatusCode": 200
-    },
-    {
-<<<<<<< HEAD
-      "RequestUri": "/subscriptions/d2ad5196-2292-4080-b209-ce4399b0a807/resourcegroups/ps7324/providers/Microsoft.Resources/deployments/ps7324/operationStatuses/08586652256906096334?api-version=2016-09-01",
-      "EncodedRequestUri": "L3N1YnNjcmlwdGlvbnMvZDJhZDUxOTYtMjI5Mi00MDgwLWIyMDktY2U0Mzk5YjBhODA3L3Jlc291cmNlZ3JvdXBzL3BzNzMyNC9wcm92aWRlcnMvTWljcm9zb2Z0LlJlc291cmNlcy9kZXBsb3ltZW50cy9wczczMjQvb3BlcmF0aW9uU3RhdHVzZXMvMDg1ODY2NTIyNTY5MDYwOTYzMzQ/YXBpLXZlcnNpb249MjAxNi0wOS0wMQ==",
-=======
-      "RequestUri": "/subscriptions/947d47b4-7883-4bb9-9d85-c5e8e2f572ce/resourcegroups/ps2175/providers/Microsoft.Resources/deployments/ps2175/operationStatuses/08586652903866582878?api-version=2016-09-01",
-      "EncodedRequestUri": "L3N1YnNjcmlwdGlvbnMvOTQ3ZDQ3YjQtNzg4My00YmI5LTlkODUtYzVlOGUyZjU3MmNlL3Jlc291cmNlZ3JvdXBzL3BzMjE3NS9wcm92aWRlcnMvTWljcm9zb2Z0LlJlc291cmNlcy9kZXBsb3ltZW50cy9wczIxNzUvb3BlcmF0aW9uU3RhdHVzZXMvMDg1ODY2NTI5MDM4NjY1ODI4Nzg/YXBpLXZlcnNpb249MjAxNi0wOS0wMQ==",
->>>>>>> f160aee6
-      "RequestMethod": "GET",
-      "RequestBody": "",
-      "RequestHeaders": {
-        "User-Agent": [
-          "FxVersion/4.7.3132.0",
-          "OSName/Windows10Enterprise",
-          "OSVersion/6.3.17134",
-          "Microsoft.Azure.Management.Internal.Resources.ResourceManagementClient/4.1.0"
-        ]
-      },
-      "ResponseBody": "{\r\n  \"status\": \"Running\"\r\n}",
-      "ResponseHeaders": {
-        "Content-Length": [
-          "20"
-        ],
-        "Content-Type": [
-          "application/json; charset=utf-8"
-        ],
-        "Expires": [
-          "-1"
-        ],
-        "Pragma": [
-          "no-cache"
-        ],
-        "x-ms-ratelimit-remaining-subscription-reads": [
-<<<<<<< HEAD
-          "11950"
-        ],
-        "x-ms-request-id": [
-          "7cc76892-4604-456f-bd36-76307b2446e5"
-        ],
-        "x-ms-correlation-request-id": [
-          "7cc76892-4604-456f-bd36-76307b2446e5"
-        ],
-        "x-ms-routing-request-id": [
-          "BRAZILUS:20180908T043749Z:7cc76892-4604-456f-bd36-76307b2446e5"
-=======
-          "11856"
-        ],
-        "x-ms-request-id": [
-          "ae16e58e-fe5b-402f-9687-14d04de32a80"
-        ],
-        "x-ms-correlation-request-id": [
-          "ae16e58e-fe5b-402f-9687-14d04de32a80"
-        ],
-        "x-ms-routing-request-id": [
-          "BRAZILUS:20180907T104003Z:ae16e58e-fe5b-402f-9687-14d04de32a80"
->>>>>>> f160aee6
-        ],
-        "Strict-Transport-Security": [
-          "max-age=31536000; includeSubDomains"
-        ],
-        "X-Content-Type-Options": [
-          "nosniff"
-        ],
-        "Cache-Control": [
-          "no-cache"
-        ],
-        "Date": [
-<<<<<<< HEAD
-          "Sat, 08 Sep 2018 04:37:48 GMT"
-=======
-          "Fri, 07 Sep 2018 10:40:03 GMT"
->>>>>>> f160aee6
-        ]
-      },
-      "StatusCode": 200
-    },
-    {
-<<<<<<< HEAD
-      "RequestUri": "/subscriptions/d2ad5196-2292-4080-b209-ce4399b0a807/resourcegroups/ps7324/providers/Microsoft.Resources/deployments/ps7324/operationStatuses/08586652256906096334?api-version=2016-09-01",
-      "EncodedRequestUri": "L3N1YnNjcmlwdGlvbnMvZDJhZDUxOTYtMjI5Mi00MDgwLWIyMDktY2U0Mzk5YjBhODA3L3Jlc291cmNlZ3JvdXBzL3BzNzMyNC9wcm92aWRlcnMvTWljcm9zb2Z0LlJlc291cmNlcy9kZXBsb3ltZW50cy9wczczMjQvb3BlcmF0aW9uU3RhdHVzZXMvMDg1ODY2NTIyNTY5MDYwOTYzMzQ/YXBpLXZlcnNpb249MjAxNi0wOS0wMQ==",
-=======
-      "RequestUri": "/subscriptions/947d47b4-7883-4bb9-9d85-c5e8e2f572ce/resourcegroups/ps2175/providers/Microsoft.Resources/deployments/ps2175/operationStatuses/08586652903866582878?api-version=2016-09-01",
-      "EncodedRequestUri": "L3N1YnNjcmlwdGlvbnMvOTQ3ZDQ3YjQtNzg4My00YmI5LTlkODUtYzVlOGUyZjU3MmNlL3Jlc291cmNlZ3JvdXBzL3BzMjE3NS9wcm92aWRlcnMvTWljcm9zb2Z0LlJlc291cmNlcy9kZXBsb3ltZW50cy9wczIxNzUvb3BlcmF0aW9uU3RhdHVzZXMvMDg1ODY2NTI5MDM4NjY1ODI4Nzg/YXBpLXZlcnNpb249MjAxNi0wOS0wMQ==",
->>>>>>> f160aee6
-      "RequestMethod": "GET",
-      "RequestBody": "",
-      "RequestHeaders": {
-        "User-Agent": [
-          "FxVersion/4.7.3132.0",
-          "OSName/Windows10Enterprise",
-          "OSVersion/6.3.17134",
-<<<<<<< HEAD
-          "Microsoft.Azure.Management.Internal.Resources.ResourceManagementClient/4.1.0"
-        ]
-      },
-      "ResponseBody": "{\r\n  \"status\": \"Running\"\r\n}",
-      "ResponseHeaders": {
-        "Content-Length": [
-          "20"
-        ],
-        "Content-Type": [
-          "application/json; charset=utf-8"
-        ],
-        "Expires": [
-          "-1"
-        ],
-        "Pragma": [
-          "no-cache"
-        ],
-        "x-ms-ratelimit-remaining-subscription-reads": [
-          "11949"
-        ],
-        "x-ms-request-id": [
-          "ccf32f4f-191b-42a8-8ebb-41b024bf9555"
-        ],
-        "x-ms-correlation-request-id": [
-          "ccf32f4f-191b-42a8-8ebb-41b024bf9555"
-        ],
-        "x-ms-routing-request-id": [
-          "BRAZILUS:20180908T043819Z:ccf32f4f-191b-42a8-8ebb-41b024bf9555"
-        ],
-        "Strict-Transport-Security": [
-          "max-age=31536000; includeSubDomains"
-        ],
-        "X-Content-Type-Options": [
-          "nosniff"
-        ],
-        "Cache-Control": [
-          "no-cache"
-        ],
-        "Date": [
-          "Sat, 08 Sep 2018 04:38:19 GMT"
-        ]
-      },
-      "StatusCode": 200
-    },
-    {
-      "RequestUri": "/subscriptions/d2ad5196-2292-4080-b209-ce4399b0a807/resourcegroups/ps7324/providers/Microsoft.Resources/deployments/ps7324/operationStatuses/08586652256906096334?api-version=2016-09-01",
-      "EncodedRequestUri": "L3N1YnNjcmlwdGlvbnMvZDJhZDUxOTYtMjI5Mi00MDgwLWIyMDktY2U0Mzk5YjBhODA3L3Jlc291cmNlZ3JvdXBzL3BzNzMyNC9wcm92aWRlcnMvTWljcm9zb2Z0LlJlc291cmNlcy9kZXBsb3ltZW50cy9wczczMjQvb3BlcmF0aW9uU3RhdHVzZXMvMDg1ODY2NTIyNTY5MDYwOTYzMzQ/YXBpLXZlcnNpb249MjAxNi0wOS0wMQ==",
-      "RequestMethod": "GET",
-      "RequestBody": "",
-      "RequestHeaders": {
-        "User-Agent": [
-          "FxVersion/4.7.3132.0",
-          "OSName/Windows10Enterprise",
-          "OSVersion/6.3.17134",
-=======
->>>>>>> f160aee6
-          "Microsoft.Azure.Management.Internal.Resources.ResourceManagementClient/4.1.0"
-        ]
-      },
-      "ResponseBody": "{\r\n  \"status\": \"Succeeded\"\r\n}",
-      "ResponseHeaders": {
-        "Content-Length": [
-          "22"
-        ],
-        "Content-Type": [
-          "application/json; charset=utf-8"
-        ],
-        "Expires": [
-          "-1"
-        ],
-        "Pragma": [
-          "no-cache"
-        ],
-        "x-ms-ratelimit-remaining-subscription-reads": [
-<<<<<<< HEAD
-          "11948"
-        ],
-        "x-ms-request-id": [
-          "58218c2f-d7f3-4e1f-b247-3dffba38f1a4"
-        ],
-        "x-ms-correlation-request-id": [
-          "58218c2f-d7f3-4e1f-b247-3dffba38f1a4"
-        ],
-        "x-ms-routing-request-id": [
-          "BRAZILUS:20180908T043849Z:58218c2f-d7f3-4e1f-b247-3dffba38f1a4"
-=======
-          "11855"
-        ],
-        "x-ms-request-id": [
-          "e13335ea-d304-4529-9006-52c0019691ca"
-        ],
-        "x-ms-correlation-request-id": [
-          "e13335ea-d304-4529-9006-52c0019691ca"
-        ],
-        "x-ms-routing-request-id": [
-          "BRAZILUS:20180907T104033Z:e13335ea-d304-4529-9006-52c0019691ca"
->>>>>>> f160aee6
-        ],
-        "Strict-Transport-Security": [
-          "max-age=31536000; includeSubDomains"
-        ],
-        "X-Content-Type-Options": [
-          "nosniff"
-        ],
-        "Cache-Control": [
-          "no-cache"
-        ],
-        "Date": [
-<<<<<<< HEAD
-          "Sat, 08 Sep 2018 04:38:48 GMT"
-=======
-          "Fri, 07 Sep 2018 10:40:32 GMT"
->>>>>>> f160aee6
-        ]
-      },
-      "StatusCode": 200
-    },
-    {
-<<<<<<< HEAD
-      "RequestUri": "/subscriptions/d2ad5196-2292-4080-b209-ce4399b0a807/resourcegroups/ps7324/providers/Microsoft.Resources/deployments/ps7324?api-version=2016-09-01",
-      "EncodedRequestUri": "L3N1YnNjcmlwdGlvbnMvZDJhZDUxOTYtMjI5Mi00MDgwLWIyMDktY2U0Mzk5YjBhODA3L3Jlc291cmNlZ3JvdXBzL3BzNzMyNC9wcm92aWRlcnMvTWljcm9zb2Z0LlJlc291cmNlcy9kZXBsb3ltZW50cy9wczczMjQ/YXBpLXZlcnNpb249MjAxNi0wOS0wMQ==",
-=======
-      "RequestUri": "/subscriptions/947d47b4-7883-4bb9-9d85-c5e8e2f572ce/resourcegroups/ps2175/providers/Microsoft.Resources/deployments/ps2175?api-version=2016-09-01",
-      "EncodedRequestUri": "L3N1YnNjcmlwdGlvbnMvOTQ3ZDQ3YjQtNzg4My00YmI5LTlkODUtYzVlOGUyZjU3MmNlL3Jlc291cmNlZ3JvdXBzL3BzMjE3NS9wcm92aWRlcnMvTWljcm9zb2Z0LlJlc291cmNlcy9kZXBsb3ltZW50cy9wczIxNzU/YXBpLXZlcnNpb249MjAxNi0wOS0wMQ==",
->>>>>>> f160aee6
-      "RequestMethod": "GET",
-      "RequestBody": "",
-      "RequestHeaders": {
-        "User-Agent": [
-          "FxVersion/4.7.3132.0",
-          "OSName/Windows10Enterprise",
-          "OSVersion/6.3.17134",
-          "Microsoft.Azure.Management.Internal.Resources.ResourceManagementClient/4.1.0"
-        ]
-      },
-<<<<<<< HEAD
-      "ResponseBody": "{\r\n  \"id\": \"/subscriptions/d2ad5196-2292-4080-b209-ce4399b0a807/resourceGroups/ps7324/providers/Microsoft.Resources/deployments/ps7324\",\r\n  \"name\": \"ps7324\",\r\n  \"properties\": {\r\n    \"templateHash\": \"11579330200918884840\",\r\n    \"parameters\": {\r\n      \"newStorageAccountName\": {\r\n        \"type\": \"String\",\r\n        \"value\": \"testvmssnrpacc\"\r\n      },\r\n      \"storageAccountDomain\": {\r\n        \"type\": \"String\",\r\n        \"value\": \"vmssnrptester\"\r\n      },\r\n      \"adminUsername\": {\r\n        \"type\": \"String\",\r\n        \"value\": \"xplatuser\"\r\n      },\r\n      \"adminPassword\": {\r\n        \"type\": \"SecureString\"\r\n      },\r\n      \"storageLocation\": {\r\n        \"type\": \"String\",\r\n        \"value\": \"Southeast Asia\"\r\n      },\r\n      \"location\": {\r\n        \"type\": \"String\",\r\n        \"value\": \"Southeast Asia\"\r\n      },\r\n      \"newDomainName\": {\r\n        \"type\": \"String\",\r\n        \"value\": \"testvmssnrpacc\"\r\n      },\r\n      \"vmssName\": {\r\n        \"type\": \"String\",\r\n        \"value\": \"vmssip\"\r\n      },\r\n      \"imagePublisher\": {\r\n        \"type\": \"String\",\r\n        \"value\": \"MicrosoftWindowsServer\"\r\n      },\r\n      \"imageOffer\": {\r\n        \"type\": \"String\",\r\n        \"value\": \"WindowsServer\"\r\n      },\r\n      \"imageSKU\": {\r\n        \"type\": \"String\",\r\n        \"value\": \"2012-R2-Datacenter\"\r\n      },\r\n      \"instanceCount\": {\r\n        \"type\": \"String\",\r\n        \"value\": \"2\"\r\n      }\r\n    },\r\n    \"mode\": \"Incremental\",\r\n    \"provisioningState\": \"Succeeded\",\r\n    \"timestamp\": \"2018-09-08T04:38:34.3469833Z\",\r\n    \"duration\": \"PT5M19.478953S\",\r\n    \"correlationId\": \"3ff60b6b-85ae-48a8-9c91-a2af2b195f37\",\r\n    \"providers\": [\r\n      {\r\n        \"namespace\": \"Microsoft.Storage\",\r\n        \"resourceTypes\": [\r\n          {\r\n            \"resourceType\": \"storageAccounts\",\r\n            \"locations\": [\r\n              \"southeastasia\"\r\n            ]\r\n          }\r\n        ]\r\n      },\r\n      {\r\n        \"namespace\": \"Microsoft.Network\",\r\n        \"resourceTypes\": [\r\n          {\r\n            \"resourceType\": \"publicIPAddresses\",\r\n            \"locations\": [\r\n              \"southeastasia\"\r\n            ]\r\n          },\r\n          {\r\n            \"resourceType\": \"virtualNetworks\",\r\n            \"locations\": [\r\n              \"southeastasia\"\r\n            ]\r\n          },\r\n          {\r\n            \"resourceType\": \"loadBalancers\",\r\n            \"locations\": [\r\n              \"southeastasia\"\r\n            ]\r\n          },\r\n          {\r\n            \"resourceType\": \"networkSecurityGroups\",\r\n            \"locations\": [\r\n              \"southeastasia\"\r\n            ]\r\n          }\r\n        ]\r\n      },\r\n      {\r\n        \"namespace\": \"Microsoft.Compute\",\r\n        \"resourceTypes\": [\r\n          {\r\n            \"resourceType\": \"virtualMachineScaleSets\",\r\n            \"locations\": [\r\n              \"southeastasia\"\r\n            ]\r\n          }\r\n        ]\r\n      }\r\n    ],\r\n    \"dependencies\": [\r\n      {\r\n        \"dependsOn\": [\r\n          {\r\n            \"id\": \"/subscriptions/d2ad5196-2292-4080-b209-ce4399b0a807/resourceGroups/ps7324/providers/Microsoft.Network/publicIPAddresses/pip1\",\r\n            \"resourceType\": \"Microsoft.Network/publicIPAddresses\",\r\n            \"resourceName\": \"pip1\"\r\n          }\r\n        ],\r\n        \"id\": \"/subscriptions/d2ad5196-2292-4080-b209-ce4399b0a807/resourceGroups/ps7324/providers/Microsoft.Network/loadBalancers/lb1\",\r\n        \"resourceType\": \"Microsoft.Network/loadBalancers\",\r\n        \"resourceName\": \"lb1\"\r\n      },\r\n      {\r\n        \"dependsOn\": [\r\n          {\r\n            \"id\": \"/subscriptions/d2ad5196-2292-4080-b209-ce4399b0a807/resourceGroups/ps7324/providers/Microsoft.Storage/storageAccounts/testvmssnrpacc\",\r\n            \"resourceType\": \"Microsoft.Storage/storageAccounts\",\r\n            \"resourceName\": \"testvmssnrpacc\"\r\n          },\r\n          {\r\n            \"id\": \"/subscriptions/d2ad5196-2292-4080-b209-ce4399b0a807/resourceGroups/ps7324/providers/Microsoft.Storage/storageAccounts/testvmssnrpacc2\",\r\n            \"resourceType\": \"Microsoft.Storage/storageAccounts\",\r\n            \"resourceName\": \"testvmssnrpacc2\"\r\n          },\r\n          {\r\n            \"id\": \"/subscriptions/d2ad5196-2292-4080-b209-ce4399b0a807/resourceGroups/ps7324/providers/Microsoft.Network/virtualNetworks/vnet1\",\r\n            \"resourceType\": \"Microsoft.Network/virtualNetworks\",\r\n            \"resourceName\": \"vnet1\"\r\n          },\r\n          {\r\n            \"id\": \"/subscriptions/d2ad5196-2292-4080-b209-ce4399b0a807/resourceGroups/ps7324/providers/Microsoft.Network/loadBalancers/lb1\",\r\n            \"resourceType\": \"Microsoft.Network/loadBalancers\",\r\n            \"resourceName\": \"lb1\"\r\n          },\r\n          {\r\n            \"id\": \"/subscriptions/d2ad5196-2292-4080-b209-ce4399b0a807/resourceGroups/ps7324/providers/Microsoft.Network/networkSecurityGroups/nsg1\",\r\n            \"resourceType\": \"Microsoft.Network/networkSecurityGroups\",\r\n            \"resourceName\": \"nsg1\"\r\n          }\r\n        ],\r\n        \"id\": \"/subscriptions/d2ad5196-2292-4080-b209-ce4399b0a807/resourceGroups/ps7324/providers/Microsoft.Compute/virtualMachineScaleSets/vmssip\",\r\n        \"resourceType\": \"Microsoft.Compute/virtualMachineScaleSets\",\r\n        \"resourceName\": \"vmssip\"\r\n      }\r\n    ],\r\n    \"outputResources\": [\r\n      {\r\n        \"id\": \"Microsoft.Compute/virtualMachineScaleSets/vmssip\"\r\n      },\r\n      {\r\n        \"id\": \"Microsoft.Network/loadBalancers/lb1\"\r\n      },\r\n      {\r\n        \"id\": \"Microsoft.Network/networkSecurityGroups/nsg1\"\r\n      },\r\n      {\r\n        \"id\": \"Microsoft.Network/publicIPAddresses/pip1\"\r\n      },\r\n      {\r\n        \"id\": \"Microsoft.Network/virtualNetworks/vnet1\"\r\n      },\r\n      {\r\n        \"id\": \"Microsoft.Storage/storageAccounts/testvmssnrpacc\"\r\n      },\r\n      {\r\n        \"id\": \"Microsoft.Storage/storageAccounts/testvmssnrpacc2\"\r\n      }\r\n    ]\r\n  }\r\n}",
-=======
-      "ResponseBody": "{\r\n  \"id\": \"/subscriptions/947d47b4-7883-4bb9-9d85-c5e8e2f572ce/resourceGroups/ps2175/providers/Microsoft.Resources/deployments/ps2175\",\r\n  \"name\": \"ps2175\",\r\n  \"properties\": {\r\n    \"templateHash\": \"11579330200918884840\",\r\n    \"parameters\": {\r\n      \"newStorageAccountName\": {\r\n        \"type\": \"String\",\r\n        \"value\": \"testvmssnrpacc\"\r\n      },\r\n      \"storageAccountDomain\": {\r\n        \"type\": \"String\",\r\n        \"value\": \"vmssnrptester\"\r\n      },\r\n      \"adminUsername\": {\r\n        \"type\": \"String\",\r\n        \"value\": \"xplatuser\"\r\n      },\r\n      \"adminPassword\": {\r\n        \"type\": \"SecureString\"\r\n      },\r\n      \"storageLocation\": {\r\n        \"type\": \"String\",\r\n        \"value\": \"Southeast Asia\"\r\n      },\r\n      \"location\": {\r\n        \"type\": \"String\",\r\n        \"value\": \"Southeast Asia\"\r\n      },\r\n      \"newDomainName\": {\r\n        \"type\": \"String\",\r\n        \"value\": \"testvmssnrpacc\"\r\n      },\r\n      \"vmssName\": {\r\n        \"type\": \"String\",\r\n        \"value\": \"vmssip\"\r\n      },\r\n      \"imagePublisher\": {\r\n        \"type\": \"String\",\r\n        \"value\": \"MicrosoftWindowsServer\"\r\n      },\r\n      \"imageOffer\": {\r\n        \"type\": \"String\",\r\n        \"value\": \"WindowsServer\"\r\n      },\r\n      \"imageSKU\": {\r\n        \"type\": \"String\",\r\n        \"value\": \"2012-R2-Datacenter\"\r\n      },\r\n      \"instanceCount\": {\r\n        \"type\": \"String\",\r\n        \"value\": \"2\"\r\n      }\r\n    },\r\n    \"mode\": \"Incremental\",\r\n    \"provisioningState\": \"Succeeded\",\r\n    \"timestamp\": \"2018-09-07T10:40:06.3630405Z\",\r\n    \"duration\": \"PT5M7.5436911S\",\r\n    \"correlationId\": \"16021254-d2e8-49d7-9d3c-585b56244a0e\",\r\n    \"providers\": [\r\n      {\r\n        \"namespace\": \"Microsoft.Storage\",\r\n        \"resourceTypes\": [\r\n          {\r\n            \"resourceType\": \"storageAccounts\",\r\n            \"locations\": [\r\n              \"southeastasia\"\r\n            ]\r\n          }\r\n        ]\r\n      },\r\n      {\r\n        \"namespace\": \"Microsoft.Network\",\r\n        \"resourceTypes\": [\r\n          {\r\n            \"resourceType\": \"publicIPAddresses\",\r\n            \"locations\": [\r\n              \"southeastasia\"\r\n            ]\r\n          },\r\n          {\r\n            \"resourceType\": \"virtualNetworks\",\r\n            \"locations\": [\r\n              \"southeastasia\"\r\n            ]\r\n          },\r\n          {\r\n            \"resourceType\": \"loadBalancers\",\r\n            \"locations\": [\r\n              \"southeastasia\"\r\n            ]\r\n          },\r\n          {\r\n            \"resourceType\": \"networkSecurityGroups\",\r\n            \"locations\": [\r\n              \"southeastasia\"\r\n            ]\r\n          }\r\n        ]\r\n      },\r\n      {\r\n        \"namespace\": \"Microsoft.Compute\",\r\n        \"resourceTypes\": [\r\n          {\r\n            \"resourceType\": \"virtualMachineScaleSets\",\r\n            \"locations\": [\r\n              \"southeastasia\"\r\n            ]\r\n          }\r\n        ]\r\n      }\r\n    ],\r\n    \"dependencies\": [\r\n      {\r\n        \"dependsOn\": [\r\n          {\r\n            \"id\": \"/subscriptions/947d47b4-7883-4bb9-9d85-c5e8e2f572ce/resourceGroups/ps2175/providers/Microsoft.Network/publicIPAddresses/pip1\",\r\n            \"resourceType\": \"Microsoft.Network/publicIPAddresses\",\r\n            \"resourceName\": \"pip1\"\r\n          }\r\n        ],\r\n        \"id\": \"/subscriptions/947d47b4-7883-4bb9-9d85-c5e8e2f572ce/resourceGroups/ps2175/providers/Microsoft.Network/loadBalancers/lb1\",\r\n        \"resourceType\": \"Microsoft.Network/loadBalancers\",\r\n        \"resourceName\": \"lb1\"\r\n      },\r\n      {\r\n        \"dependsOn\": [\r\n          {\r\n            \"id\": \"/subscriptions/947d47b4-7883-4bb9-9d85-c5e8e2f572ce/resourceGroups/ps2175/providers/Microsoft.Storage/storageAccounts/testvmssnrpacc\",\r\n            \"resourceType\": \"Microsoft.Storage/storageAccounts\",\r\n            \"resourceName\": \"testvmssnrpacc\"\r\n          },\r\n          {\r\n            \"id\": \"/subscriptions/947d47b4-7883-4bb9-9d85-c5e8e2f572ce/resourceGroups/ps2175/providers/Microsoft.Storage/storageAccounts/testvmssnrpacc2\",\r\n            \"resourceType\": \"Microsoft.Storage/storageAccounts\",\r\n            \"resourceName\": \"testvmssnrpacc2\"\r\n          },\r\n          {\r\n            \"id\": \"/subscriptions/947d47b4-7883-4bb9-9d85-c5e8e2f572ce/resourceGroups/ps2175/providers/Microsoft.Network/virtualNetworks/vnet1\",\r\n            \"resourceType\": \"Microsoft.Network/virtualNetworks\",\r\n            \"resourceName\": \"vnet1\"\r\n          },\r\n          {\r\n            \"id\": \"/subscriptions/947d47b4-7883-4bb9-9d85-c5e8e2f572ce/resourceGroups/ps2175/providers/Microsoft.Network/loadBalancers/lb1\",\r\n            \"resourceType\": \"Microsoft.Network/loadBalancers\",\r\n            \"resourceName\": \"lb1\"\r\n          },\r\n          {\r\n            \"id\": \"/subscriptions/947d47b4-7883-4bb9-9d85-c5e8e2f572ce/resourceGroups/ps2175/providers/Microsoft.Network/networkSecurityGroups/nsg1\",\r\n            \"resourceType\": \"Microsoft.Network/networkSecurityGroups\",\r\n            \"resourceName\": \"nsg1\"\r\n          }\r\n        ],\r\n        \"id\": \"/subscriptions/947d47b4-7883-4bb9-9d85-c5e8e2f572ce/resourceGroups/ps2175/providers/Microsoft.Compute/virtualMachineScaleSets/vmssip\",\r\n        \"resourceType\": \"Microsoft.Compute/virtualMachineScaleSets\",\r\n        \"resourceName\": \"vmssip\"\r\n      }\r\n    ],\r\n    \"outputResources\": [\r\n      {\r\n        \"id\": \"Microsoft.Compute/virtualMachineScaleSets/vmssip\"\r\n      },\r\n      {\r\n        \"id\": \"Microsoft.Network/loadBalancers/lb1\"\r\n      },\r\n      {\r\n        \"id\": \"Microsoft.Network/networkSecurityGroups/nsg1\"\r\n      },\r\n      {\r\n        \"id\": \"Microsoft.Network/publicIPAddresses/pip1\"\r\n      },\r\n      {\r\n        \"id\": \"Microsoft.Network/virtualNetworks/vnet1\"\r\n      },\r\n      {\r\n        \"id\": \"Microsoft.Storage/storageAccounts/testvmssnrpacc\"\r\n      },\r\n      {\r\n        \"id\": \"Microsoft.Storage/storageAccounts/testvmssnrpacc2\"\r\n      }\r\n    ]\r\n  }\r\n}",
->>>>>>> f160aee6
-      "ResponseHeaders": {
-        "Content-Length": [
-          "3787"
-        ],
-        "Content-Type": [
-          "application/json; charset=utf-8"
-        ],
-        "Expires": [
-          "-1"
-        ],
-        "Pragma": [
-          "no-cache"
-        ],
-        "x-ms-ratelimit-remaining-subscription-reads": [
-<<<<<<< HEAD
-          "11947"
-        ],
-        "x-ms-request-id": [
-          "c9b332ba-71c4-499a-b31b-91a93e233bd3"
-        ],
-        "x-ms-correlation-request-id": [
-          "c9b332ba-71c4-499a-b31b-91a93e233bd3"
-        ],
-        "x-ms-routing-request-id": [
-          "BRAZILUS:20180908T043849Z:c9b332ba-71c4-499a-b31b-91a93e233bd3"
-=======
-          "11854"
-        ],
-        "x-ms-request-id": [
-          "7647c57b-d817-4c44-b15c-2a9bbea8d03b"
-        ],
-        "x-ms-correlation-request-id": [
-          "7647c57b-d817-4c44-b15c-2a9bbea8d03b"
-        ],
-        "x-ms-routing-request-id": [
-          "BRAZILUS:20180907T104034Z:7647c57b-d817-4c44-b15c-2a9bbea8d03b"
->>>>>>> f160aee6
-        ],
-        "Strict-Transport-Security": [
-          "max-age=31536000; includeSubDomains"
-        ],
-        "X-Content-Type-Options": [
-          "nosniff"
-        ],
-        "Cache-Control": [
-          "no-cache"
-        ],
-        "Date": [
-<<<<<<< HEAD
-          "Sat, 08 Sep 2018 04:38:48 GMT"
-=======
-          "Fri, 07 Sep 2018 10:40:34 GMT"
->>>>>>> f160aee6
-        ]
-      },
-      "StatusCode": 200
-    },
-    {
-<<<<<<< HEAD
-      "RequestUri": "/subscriptions/d2ad5196-2292-4080-b209-ce4399b0a807/resourceGroups/ps7324/providers/Microsoft.Compute/virtualMachineScaleSets/vmssip/publicipaddresses?api-version=2017-03-30",
-      "EncodedRequestUri": "L3N1YnNjcmlwdGlvbnMvZDJhZDUxOTYtMjI5Mi00MDgwLWIyMDktY2U0Mzk5YjBhODA3L3Jlc291cmNlR3JvdXBzL3BzNzMyNC9wcm92aWRlcnMvTWljcm9zb2Z0LkNvbXB1dGUvdmlydHVhbE1hY2hpbmVTY2FsZVNldHMvdm1zc2lwL3B1YmxpY2lwYWRkcmVzc2VzP2FwaS12ZXJzaW9uPTIwMTctMDMtMzA=",
-=======
-      "RequestUri": "/subscriptions/947d47b4-7883-4bb9-9d85-c5e8e2f572ce/resourceGroups/ps2175/providers/Microsoft.Compute/virtualMachineScaleSets/vmssip/publicipaddresses?api-version=2017-03-30",
-      "EncodedRequestUri": "L3N1YnNjcmlwdGlvbnMvOTQ3ZDQ3YjQtNzg4My00YmI5LTlkODUtYzVlOGUyZjU3MmNlL3Jlc291cmNlR3JvdXBzL3BzMjE3NS9wcm92aWRlcnMvTWljcm9zb2Z0LkNvbXB1dGUvdmlydHVhbE1hY2hpbmVTY2FsZVNldHMvdm1zc2lwL3B1YmxpY2lwYWRkcmVzc2VzP2FwaS12ZXJzaW9uPTIwMTctMDMtMzA=",
->>>>>>> f160aee6
-      "RequestMethod": "GET",
-      "RequestBody": "",
-      "RequestHeaders": {
-        "x-ms-client-request-id": [
-<<<<<<< HEAD
-          "d763b67b-a895-46c5-b4f8-b9efbfb32c87"
-=======
-          "ca051904-4bfc-4897-98db-33e43e50ba60"
->>>>>>> f160aee6
-        ],
-        "accept-language": [
-          "en-US"
-        ],
-        "User-Agent": [
-          "FxVersion/4.7.3132.0",
-          "OSName/Windows10Enterprise",
-          "OSVersion/6.3.17134",
-<<<<<<< HEAD
-          "Microsoft.Azure.Management.Network.NetworkManagementClient/19.3.0.0"
-        ]
-      },
-      "ResponseBody": "{\r\n  \"value\": [\r\n    {\r\n      \"name\": \"pub1\",\r\n      \"id\": \"/subscriptions/d2ad5196-2292-4080-b209-ce4399b0a807/resourceGroups/ps7324/providers/Microsoft.Compute/virtualMachineScaleSets/vmssip/virtualMachines/0/networkInterfaces/nic1/ipConfigurations/ip1/publicIPAddresses/pub1\",\r\n      \"etag\": \"W/\\\"81a6f65f-45a5-477c-83ef-77b6dbf1e601\\\"\",\r\n      \"properties\": {\r\n        \"provisioningState\": \"Succeeded\",\r\n        \"resourceGuid\": \"11bcc466-553f-43c5-9622-f221745ae3c6\",\r\n        \"ipAddress\": \"52.163.82.206\",\r\n        \"publicIPAddressVersion\": \"IPv4\",\r\n        \"publicIPAllocationMethod\": \"Dynamic\",\r\n        \"idleTimeoutInMinutes\": 10,\r\n        \"dnsSettings\": {\r\n          \"domainNameLabel\": \"vm0.testvmssnrpacc\",\r\n          \"fqdn\": \"vm0.testvmssnrpacc.southeastasia.cloudapp.azure.com\"\r\n        },\r\n        \"ipConfiguration\": {\r\n          \"id\": \"/subscriptions/d2ad5196-2292-4080-b209-ce4399b0a807/resourceGroups/ps7324/providers/Microsoft.Compute/virtualMachineScaleSets/vmssip/virtualMachines/0/networkInterfaces/nic1/ipConfigurations/ip1\"\r\n        }\r\n      }\r\n    },\r\n    {\r\n      \"name\": \"pub1\",\r\n      \"id\": \"/subscriptions/d2ad5196-2292-4080-b209-ce4399b0a807/resourceGroups/ps7324/providers/Microsoft.Compute/virtualMachineScaleSets/vmssip/virtualMachines/1/networkInterfaces/nic1/ipConfigurations/ip1/publicIPAddresses/pub1\",\r\n      \"etag\": \"W/\\\"5bb505c7-80ef-4590-a1cb-7be4b881ab68\\\"\",\r\n      \"properties\": {\r\n        \"provisioningState\": \"Succeeded\",\r\n        \"resourceGuid\": \"00a0674d-bf1f-41f2-99e7-99859151e035\",\r\n        \"publicIPAddressVersion\": \"IPv4\",\r\n        \"publicIPAllocationMethod\": \"Dynamic\",\r\n        \"idleTimeoutInMinutes\": 10,\r\n        \"dnsSettings\": {\r\n          \"domainNameLabel\": \"vm1.testvmssnrpacc\",\r\n          \"fqdn\": \"vm1.testvmssnrpacc.southeastasia.cloudapp.azure.com\"\r\n        },\r\n        \"ipConfiguration\": {\r\n          \"id\": \"/subscriptions/d2ad5196-2292-4080-b209-ce4399b0a807/resourceGroups/ps7324/providers/Microsoft.Compute/virtualMachineScaleSets/vmssip/virtualMachines/1/networkInterfaces/nic1/ipConfigurations/ip1\"\r\n        }\r\n      }\r\n    },\r\n    {\r\n      \"name\": \"pub1\",\r\n      \"id\": \"/subscriptions/d2ad5196-2292-4080-b209-ce4399b0a807/resourceGroups/ps7324/providers/Microsoft.Compute/virtualMachineScaleSets/vmssip/virtualMachines/2/networkInterfaces/nic1/ipConfigurations/ip1/publicIPAddresses/pub1\",\r\n      \"etag\": \"W/\\\"d5da8b54-e049-4dd9-9aed-3de38d23c955\\\"\",\r\n      \"properties\": {\r\n        \"provisioningState\": \"Succeeded\",\r\n        \"resourceGuid\": \"96aa50a6-d5f5-4b31-bb7f-53d2d56e97e6\",\r\n        \"publicIPAddressVersion\": \"IPv4\",\r\n        \"publicIPAllocationMethod\": \"Dynamic\",\r\n        \"idleTimeoutInMinutes\": 10,\r\n        \"dnsSettings\": {\r\n          \"domainNameLabel\": \"vm2.testvmssnrpacc\",\r\n          \"fqdn\": \"vm2.testvmssnrpacc.southeastasia.cloudapp.azure.com\"\r\n        },\r\n        \"ipConfiguration\": {\r\n          \"id\": \"/subscriptions/d2ad5196-2292-4080-b209-ce4399b0a807/resourceGroups/ps7324/providers/Microsoft.Compute/virtualMachineScaleSets/vmssip/virtualMachines/2/networkInterfaces/nic1/ipConfigurations/ip1\"\r\n        }\r\n      }\r\n    },\r\n    {\r\n      \"name\": \"pub1\",\r\n      \"id\": \"/subscriptions/d2ad5196-2292-4080-b209-ce4399b0a807/resourceGroups/ps7324/providers/Microsoft.Compute/virtualMachineScaleSets/vmssip/virtualMachines/3/networkInterfaces/nic1/ipConfigurations/ip1/publicIPAddresses/pub1\",\r\n      \"etag\": \"W/\\\"8d7664d2-0d32-42e9-895b-45122a33a8fe\\\"\",\r\n      \"properties\": {\r\n        \"provisioningState\": \"Succeeded\",\r\n        \"resourceGuid\": \"9caedf73-77d5-482c-b79e-8ff002f44dfe\",\r\n        \"ipAddress\": \"52.163.84.166\",\r\n        \"publicIPAddressVersion\": \"IPv4\",\r\n        \"publicIPAllocationMethod\": \"Dynamic\",\r\n        \"idleTimeoutInMinutes\": 10,\r\n        \"dnsSettings\": {\r\n          \"domainNameLabel\": \"vm3.testvmssnrpacc\",\r\n          \"fqdn\": \"vm3.testvmssnrpacc.southeastasia.cloudapp.azure.com\"\r\n        },\r\n        \"ipConfiguration\": {\r\n          \"id\": \"/subscriptions/d2ad5196-2292-4080-b209-ce4399b0a807/resourceGroups/ps7324/providers/Microsoft.Compute/virtualMachineScaleSets/vmssip/virtualMachines/3/networkInterfaces/nic1/ipConfigurations/ip1\"\r\n        }\r\n      }\r\n    }\r\n  ]\r\n}",
-=======
-          "Microsoft.Azure.Management.Network.NetworkManagementClient/20.0.0.0"
-        ]
-      },
-      "ResponseBody": "{\r\n  \"value\": [\r\n    {\r\n      \"name\": \"pub1\",\r\n      \"id\": \"/subscriptions/947d47b4-7883-4bb9-9d85-c5e8e2f572ce/resourceGroups/ps2175/providers/Microsoft.Compute/virtualMachineScaleSets/vmssip/virtualMachines/0/networkInterfaces/nic1/ipConfigurations/ip1/publicIPAddresses/pub1\",\r\n      \"etag\": \"W/\\\"75051a3f-93ed-46fa-9cd8-093da2e70528\\\"\",\r\n      \"properties\": {\r\n        \"provisioningState\": \"Succeeded\",\r\n        \"resourceGuid\": \"7b234844-2990-4a6c-b772-a2572f58b15c\",\r\n        \"publicIPAddressVersion\": \"IPv4\",\r\n        \"publicIPAllocationMethod\": \"Dynamic\",\r\n        \"idleTimeoutInMinutes\": 10,\r\n        \"dnsSettings\": {\r\n          \"domainNameLabel\": \"vm0.testvmssnrpacc\",\r\n          \"fqdn\": \"vm0.testvmssnrpacc.southeastasia.cloudapp.azure.com\"\r\n        },\r\n        \"ipConfiguration\": {\r\n          \"id\": \"/subscriptions/947d47b4-7883-4bb9-9d85-c5e8e2f572ce/resourceGroups/ps2175/providers/Microsoft.Compute/virtualMachineScaleSets/vmssip/virtualMachines/0/networkInterfaces/nic1/ipConfigurations/ip1\"\r\n        }\r\n      }\r\n    },\r\n    {\r\n      \"name\": \"pub1\",\r\n      \"id\": \"/subscriptions/947d47b4-7883-4bb9-9d85-c5e8e2f572ce/resourceGroups/ps2175/providers/Microsoft.Compute/virtualMachineScaleSets/vmssip/virtualMachines/1/networkInterfaces/nic1/ipConfigurations/ip1/publicIPAddresses/pub1\",\r\n      \"etag\": \"W/\\\"9f9dd943-6e29-485b-9ea4-1d034590f206\\\"\",\r\n      \"properties\": {\r\n        \"provisioningState\": \"Succeeded\",\r\n        \"resourceGuid\": \"6df10cd7-ea4c-4928-97ef-e9ec860a8d97\",\r\n        \"ipAddress\": \"52.163.83.230\",\r\n        \"publicIPAddressVersion\": \"IPv4\",\r\n        \"publicIPAllocationMethod\": \"Dynamic\",\r\n        \"idleTimeoutInMinutes\": 10,\r\n        \"dnsSettings\": {\r\n          \"domainNameLabel\": \"vm1.testvmssnrpacc\",\r\n          \"fqdn\": \"vm1.testvmssnrpacc.southeastasia.cloudapp.azure.com\"\r\n        },\r\n        \"ipConfiguration\": {\r\n          \"id\": \"/subscriptions/947d47b4-7883-4bb9-9d85-c5e8e2f572ce/resourceGroups/ps2175/providers/Microsoft.Compute/virtualMachineScaleSets/vmssip/virtualMachines/1/networkInterfaces/nic1/ipConfigurations/ip1\"\r\n        }\r\n      }\r\n    },\r\n    {\r\n      \"name\": \"pub1\",\r\n      \"id\": \"/subscriptions/947d47b4-7883-4bb9-9d85-c5e8e2f572ce/resourceGroups/ps2175/providers/Microsoft.Compute/virtualMachineScaleSets/vmssip/virtualMachines/2/networkInterfaces/nic1/ipConfigurations/ip1/publicIPAddresses/pub1\",\r\n      \"etag\": \"W/\\\"4bf8cb1e-31f4-4e5c-8a2e-c9053024a3a5\\\"\",\r\n      \"properties\": {\r\n        \"provisioningState\": \"Succeeded\",\r\n        \"resourceGuid\": \"9522b9a6-32d0-44fb-be34-1b6866e6ba7d\",\r\n        \"publicIPAddressVersion\": \"IPv4\",\r\n        \"publicIPAllocationMethod\": \"Dynamic\",\r\n        \"idleTimeoutInMinutes\": 10,\r\n        \"dnsSettings\": {\r\n          \"domainNameLabel\": \"vm2.testvmssnrpacc\",\r\n          \"fqdn\": \"vm2.testvmssnrpacc.southeastasia.cloudapp.azure.com\"\r\n        },\r\n        \"ipConfiguration\": {\r\n          \"id\": \"/subscriptions/947d47b4-7883-4bb9-9d85-c5e8e2f572ce/resourceGroups/ps2175/providers/Microsoft.Compute/virtualMachineScaleSets/vmssip/virtualMachines/2/networkInterfaces/nic1/ipConfigurations/ip1\"\r\n        }\r\n      }\r\n    },\r\n    {\r\n      \"name\": \"pub1\",\r\n      \"id\": \"/subscriptions/947d47b4-7883-4bb9-9d85-c5e8e2f572ce/resourceGroups/ps2175/providers/Microsoft.Compute/virtualMachineScaleSets/vmssip/virtualMachines/3/networkInterfaces/nic1/ipConfigurations/ip1/publicIPAddresses/pub1\",\r\n      \"etag\": \"W/\\\"007ffd91-568d-4ecd-baf8-8411492cb449\\\"\",\r\n      \"properties\": {\r\n        \"provisioningState\": \"Succeeded\",\r\n        \"resourceGuid\": \"2b12db24-a14d-41c9-b2b0-fefc924171f4\",\r\n        \"ipAddress\": \"52.163.85.54\",\r\n        \"publicIPAddressVersion\": \"IPv4\",\r\n        \"publicIPAllocationMethod\": \"Dynamic\",\r\n        \"idleTimeoutInMinutes\": 10,\r\n        \"dnsSettings\": {\r\n          \"domainNameLabel\": \"vm3.testvmssnrpacc\",\r\n          \"fqdn\": \"vm3.testvmssnrpacc.southeastasia.cloudapp.azure.com\"\r\n        },\r\n        \"ipConfiguration\": {\r\n          \"id\": \"/subscriptions/947d47b4-7883-4bb9-9d85-c5e8e2f572ce/resourceGroups/ps2175/providers/Microsoft.Compute/virtualMachineScaleSets/vmssip/virtualMachines/3/networkInterfaces/nic1/ipConfigurations/ip1\"\r\n        }\r\n      }\r\n    }\r\n  ]\r\n}",
->>>>>>> f160aee6
-      "ResponseHeaders": {
-        "Content-Length": [
-          "4176"
-        ],
-        "Content-Type": [
-          "application/json; charset=utf-8"
-        ],
-        "Expires": [
-          "-1"
-        ],
-        "Pragma": [
-          "no-cache"
-        ],
-        "x-ms-request-id": [
-<<<<<<< HEAD
-          "ff55f5f8-5bc3-421e-bad5-976a52a1308d"
-        ],
-        "x-ms-correlation-request-id": [
-          "b8fbbb63-855e-4ebe-9b63-d7749fc781be"
-=======
+        "x-ms-request-id": [
           "c0b88ec8-d1b8-43c5-a7fd-a373b324d6bb"
         ],
         "x-ms-correlation-request-id": [
           "2a62e6a5-6759-4858-94f1-42fda0bcc50e"
->>>>>>> f160aee6
         ],
         "Strict-Transport-Security": [
           "max-age=31536000; includeSubDomains"
@@ -1273,48 +833,28 @@
           "Microsoft-HTTPAPI/2.0"
         ],
         "x-ms-ratelimit-remaining-subscription-reads": [
-<<<<<<< HEAD
-          "11937"
-        ],
-        "x-ms-routing-request-id": [
-          "BRAZILUS:20180908T043850Z:b8fbbb63-855e-4ebe-9b63-d7749fc781be"
-=======
           "11964"
         ],
         "x-ms-routing-request-id": [
           "BRAZILUS:20180907T104035Z:2a62e6a5-6759-4858-94f1-42fda0bcc50e"
->>>>>>> f160aee6
-        ],
-        "X-Content-Type-Options": [
-          "nosniff"
-        ],
-        "Date": [
-<<<<<<< HEAD
-          "Sat, 08 Sep 2018 04:38:50 GMT"
-=======
+        ],
+        "X-Content-Type-Options": [
+          "nosniff"
+        ],
+        "Date": [
           "Fri, 07 Sep 2018 10:40:35 GMT"
->>>>>>> f160aee6
         ]
       },
       "StatusCode": 200
     },
     {
-<<<<<<< HEAD
-      "RequestUri": "/subscriptions/d2ad5196-2292-4080-b209-ce4399b0a807/resourceGroups/ps7324/providers/Microsoft.Compute/virtualMachineScaleSets/vmssip/virtualMachines/0/networkInterfaces/nic1/ipconfigurations/ip1/publicipaddresses?api-version=2017-03-30",
-      "EncodedRequestUri": "L3N1YnNjcmlwdGlvbnMvZDJhZDUxOTYtMjI5Mi00MDgwLWIyMDktY2U0Mzk5YjBhODA3L3Jlc291cmNlR3JvdXBzL3BzNzMyNC9wcm92aWRlcnMvTWljcm9zb2Z0LkNvbXB1dGUvdmlydHVhbE1hY2hpbmVTY2FsZVNldHMvdm1zc2lwL3ZpcnR1YWxNYWNoaW5lcy8wL25ldHdvcmtJbnRlcmZhY2VzL25pYzEvaXBjb25maWd1cmF0aW9ucy9pcDEvcHVibGljaXBhZGRyZXNzZXM/YXBpLXZlcnNpb249MjAxNy0wMy0zMA==",
-=======
       "RequestUri": "/subscriptions/947d47b4-7883-4bb9-9d85-c5e8e2f572ce/resourceGroups/ps2175/providers/Microsoft.Compute/virtualMachineScaleSets/vmssip/virtualMachines/0/networkInterfaces/nic1/ipconfigurations/ip1/publicipaddresses?api-version=2017-03-30",
       "EncodedRequestUri": "L3N1YnNjcmlwdGlvbnMvOTQ3ZDQ3YjQtNzg4My00YmI5LTlkODUtYzVlOGUyZjU3MmNlL3Jlc291cmNlR3JvdXBzL3BzMjE3NS9wcm92aWRlcnMvTWljcm9zb2Z0LkNvbXB1dGUvdmlydHVhbE1hY2hpbmVTY2FsZVNldHMvdm1zc2lwL3ZpcnR1YWxNYWNoaW5lcy8wL25ldHdvcmtJbnRlcmZhY2VzL25pYzEvaXBjb25maWd1cmF0aW9ucy9pcDEvcHVibGljaXBhZGRyZXNzZXM/YXBpLXZlcnNpb249MjAxNy0wMy0zMA==",
->>>>>>> f160aee6
       "RequestMethod": "GET",
       "RequestBody": "",
       "RequestHeaders": {
         "x-ms-client-request-id": [
-<<<<<<< HEAD
-          "e52bff1e-3066-4f31-8b15-9ab137fe580a"
-=======
           "1ba5001f-13d3-4ee9-80e1-2b68b398b8f2"
->>>>>>> f160aee6
         ],
         "accept-language": [
           "en-US"
@@ -1323,15 +863,6 @@
           "FxVersion/4.7.3132.0",
           "OSName/Windows10Enterprise",
           "OSVersion/6.3.17134",
-<<<<<<< HEAD
-          "Microsoft.Azure.Management.Network.NetworkManagementClient/19.3.0.0"
-        ]
-      },
-      "ResponseBody": "{\r\n  \"value\": [\r\n    {\r\n      \"name\": \"pub1\",\r\n      \"id\": \"/subscriptions/d2ad5196-2292-4080-b209-ce4399b0a807/resourceGroups/ps7324/providers/Microsoft.Compute/virtualMachineScaleSets/vmssip/virtualMachines/0/networkInterfaces/nic1/ipConfigurations/ip1/publicIPAddresses/pub1\",\r\n      \"etag\": \"W/\\\"81a6f65f-45a5-477c-83ef-77b6dbf1e601\\\"\",\r\n      \"properties\": {\r\n        \"provisioningState\": \"Succeeded\",\r\n        \"resourceGuid\": \"11bcc466-553f-43c5-9622-f221745ae3c6\",\r\n        \"ipAddress\": \"52.163.82.206\",\r\n        \"publicIPAddressVersion\": \"IPv4\",\r\n        \"publicIPAllocationMethod\": \"Dynamic\",\r\n        \"idleTimeoutInMinutes\": 10,\r\n        \"dnsSettings\": {\r\n          \"domainNameLabel\": \"vm0.testvmssnrpacc\",\r\n          \"fqdn\": \"vm0.testvmssnrpacc.southeastasia.cloudapp.azure.com\"\r\n        },\r\n        \"ipConfiguration\": {\r\n          \"id\": \"/subscriptions/d2ad5196-2292-4080-b209-ce4399b0a807/resourceGroups/ps7324/providers/Microsoft.Compute/virtualMachineScaleSets/vmssip/virtualMachines/0/networkInterfaces/nic1/ipConfigurations/ip1\"\r\n        }\r\n      }\r\n    }\r\n  ]\r\n}",
-      "ResponseHeaders": {
-        "Content-Length": [
-          "1080"
-=======
           "Microsoft.Azure.Management.Network.NetworkManagementClient/20.0.0.0"
         ]
       },
@@ -1339,7 +870,6 @@
       "ResponseHeaders": {
         "Content-Length": [
           "1041"
->>>>>>> f160aee6
         ],
         "Content-Type": [
           "application/json; charset=utf-8"
@@ -1351,17 +881,10 @@
           "no-cache"
         ],
         "x-ms-request-id": [
-<<<<<<< HEAD
-          "9b7e5932-ec21-4022-a56a-e52ae49a930d"
-        ],
-        "x-ms-correlation-request-id": [
-          "1f2b2bf8-30ac-4d54-b9fc-f1aba1469c69"
-=======
           "cfb27754-c321-44de-beaf-9a29a8632c25"
         ],
         "x-ms-correlation-request-id": [
           "a3fb681f-f3c8-44e1-b773-bf8cbc712505"
->>>>>>> f160aee6
         ],
         "Strict-Transport-Security": [
           "max-age=31536000; includeSubDomains"
@@ -1374,48 +897,28 @@
           "Microsoft-HTTPAPI/2.0"
         ],
         "x-ms-ratelimit-remaining-subscription-reads": [
-<<<<<<< HEAD
-          "11936"
-        ],
-        "x-ms-routing-request-id": [
-          "BRAZILUS:20180908T043851Z:1f2b2bf8-30ac-4d54-b9fc-f1aba1469c69"
-=======
           "11963"
         ],
         "x-ms-routing-request-id": [
           "BRAZILUS:20180907T104036Z:a3fb681f-f3c8-44e1-b773-bf8cbc712505"
->>>>>>> f160aee6
-        ],
-        "X-Content-Type-Options": [
-          "nosniff"
-        ],
-        "Date": [
-<<<<<<< HEAD
-          "Sat, 08 Sep 2018 04:38:50 GMT"
-=======
+        ],
+        "X-Content-Type-Options": [
+          "nosniff"
+        ],
+        "Date": [
           "Fri, 07 Sep 2018 10:40:35 GMT"
->>>>>>> f160aee6
         ]
       },
       "StatusCode": 200
     },
     {
-<<<<<<< HEAD
-      "RequestUri": "/subscriptions/d2ad5196-2292-4080-b209-ce4399b0a807/resourceGroups/ps7324/providers/Microsoft.Compute/virtualMachineScaleSets/vmssip/virtualMachines/0/networkInterfaces/nic1/ipconfigurations/ip1/publicipaddresses/pub1?api-version=2017-03-30",
-      "EncodedRequestUri": "L3N1YnNjcmlwdGlvbnMvZDJhZDUxOTYtMjI5Mi00MDgwLWIyMDktY2U0Mzk5YjBhODA3L3Jlc291cmNlR3JvdXBzL3BzNzMyNC9wcm92aWRlcnMvTWljcm9zb2Z0LkNvbXB1dGUvdmlydHVhbE1hY2hpbmVTY2FsZVNldHMvdm1zc2lwL3ZpcnR1YWxNYWNoaW5lcy8wL25ldHdvcmtJbnRlcmZhY2VzL25pYzEvaXBjb25maWd1cmF0aW9ucy9pcDEvcHVibGljaXBhZGRyZXNzZXMvcHViMT9hcGktdmVyc2lvbj0yMDE3LTAzLTMw",
-=======
       "RequestUri": "/subscriptions/947d47b4-7883-4bb9-9d85-c5e8e2f572ce/resourceGroups/ps2175/providers/Microsoft.Compute/virtualMachineScaleSets/vmssip/virtualMachines/0/networkInterfaces/nic1/ipconfigurations/ip1/publicipaddresses/pub1?api-version=2017-03-30",
       "EncodedRequestUri": "L3N1YnNjcmlwdGlvbnMvOTQ3ZDQ3YjQtNzg4My00YmI5LTlkODUtYzVlOGUyZjU3MmNlL3Jlc291cmNlR3JvdXBzL3BzMjE3NS9wcm92aWRlcnMvTWljcm9zb2Z0LkNvbXB1dGUvdmlydHVhbE1hY2hpbmVTY2FsZVNldHMvdm1zc2lwL3ZpcnR1YWxNYWNoaW5lcy8wL25ldHdvcmtJbnRlcmZhY2VzL25pYzEvaXBjb25maWd1cmF0aW9ucy9pcDEvcHVibGljaXBhZGRyZXNzZXMvcHViMT9hcGktdmVyc2lvbj0yMDE3LTAzLTMw",
->>>>>>> f160aee6
       "RequestMethod": "GET",
       "RequestBody": "",
       "RequestHeaders": {
         "x-ms-client-request-id": [
-<<<<<<< HEAD
-          "5ca842ff-23e5-42f6-92fd-6808d0741ba4"
-=======
           "5f6c9254-d629-488c-b756-22e9309d9d16"
->>>>>>> f160aee6
         ],
         "accept-language": [
           "en-US"
@@ -1424,15 +927,6 @@
           "FxVersion/4.7.3132.0",
           "OSName/Windows10Enterprise",
           "OSVersion/6.3.17134",
-<<<<<<< HEAD
-          "Microsoft.Azure.Management.Network.NetworkManagementClient/19.3.0.0"
-        ]
-      },
-      "ResponseBody": "{\r\n  \"name\": \"pub1\",\r\n  \"id\": \"/subscriptions/d2ad5196-2292-4080-b209-ce4399b0a807/resourceGroups/ps7324/providers/Microsoft.Compute/virtualMachineScaleSets/vmssip/virtualMachines/0/networkInterfaces/nic1/ipConfigurations/ip1/publicIPAddresses/pub1\",\r\n  \"etag\": \"W/\\\"81a6f65f-45a5-477c-83ef-77b6dbf1e601\\\"\",\r\n  \"properties\": {\r\n    \"provisioningState\": \"Succeeded\",\r\n    \"resourceGuid\": \"11bcc466-553f-43c5-9622-f221745ae3c6\",\r\n    \"ipAddress\": \"52.163.82.206\",\r\n    \"publicIPAddressVersion\": \"IPv4\",\r\n    \"publicIPAllocationMethod\": \"Dynamic\",\r\n    \"idleTimeoutInMinutes\": 10,\r\n    \"dnsSettings\": {\r\n      \"domainNameLabel\": \"vm0.testvmssnrpacc\",\r\n      \"fqdn\": \"vm0.testvmssnrpacc.southeastasia.cloudapp.azure.com\"\r\n    },\r\n    \"ipConfiguration\": {\r\n      \"id\": \"/subscriptions/d2ad5196-2292-4080-b209-ce4399b0a807/resourceGroups/ps7324/providers/Microsoft.Compute/virtualMachineScaleSets/vmssip/virtualMachines/0/networkInterfaces/nic1/ipConfigurations/ip1\"\r\n    }\r\n  }\r\n}",
-      "ResponseHeaders": {
-        "Content-Length": [
-          "975"
-=======
           "Microsoft.Azure.Management.Network.NetworkManagementClient/20.0.0.0"
         ]
       },
@@ -1440,7 +934,6 @@
       "ResponseHeaders": {
         "Content-Length": [
           "940"
->>>>>>> f160aee6
         ],
         "Content-Type": [
           "application/json; charset=utf-8"
@@ -1452,17 +945,10 @@
           "no-cache"
         ],
         "x-ms-request-id": [
-<<<<<<< HEAD
-          "abfb2dda-ad09-453e-aafd-884b92ec4c83"
-        ],
-        "x-ms-correlation-request-id": [
-          "e8cd3f0c-09da-40d1-9eb1-aa2d2b08fcaf"
-=======
           "5b22fcc6-7bb4-44a8-a36e-7668c3c7ca8e"
         ],
         "x-ms-correlation-request-id": [
           "c290998c-150d-47c5-9f73-283886ecb13a"
->>>>>>> f160aee6
         ],
         "Strict-Transport-Security": [
           "max-age=31536000; includeSubDomains"
@@ -1471,59 +957,35 @@
           "no-cache"
         ],
         "ETag": [
-<<<<<<< HEAD
-          "W/\"81a6f65f-45a5-477c-83ef-77b6dbf1e601\""
-=======
           "W/\"75051a3f-93ed-46fa-9cd8-093da2e70528\""
->>>>>>> f160aee6
         ],
         "Server": [
           "Microsoft-HTTPAPI/2.0",
           "Microsoft-HTTPAPI/2.0"
         ],
         "x-ms-ratelimit-remaining-subscription-reads": [
-<<<<<<< HEAD
-          "11935"
-        ],
-        "x-ms-routing-request-id": [
-          "BRAZILUS:20180908T043851Z:e8cd3f0c-09da-40d1-9eb1-aa2d2b08fcaf"
-=======
           "11962"
         ],
         "x-ms-routing-request-id": [
           "BRAZILUS:20180907T104036Z:c290998c-150d-47c5-9f73-283886ecb13a"
->>>>>>> f160aee6
-        ],
-        "X-Content-Type-Options": [
-          "nosniff"
-        ],
-        "Date": [
-<<<<<<< HEAD
-          "Sat, 08 Sep 2018 04:38:50 GMT"
-=======
+        ],
+        "X-Content-Type-Options": [
+          "nosniff"
+        ],
+        "Date": [
           "Fri, 07 Sep 2018 10:40:36 GMT"
->>>>>>> f160aee6
         ]
       },
       "StatusCode": 200
     },
     {
-<<<<<<< HEAD
-      "RequestUri": "/subscriptions/d2ad5196-2292-4080-b209-ce4399b0a807/resourcegroups/ps7324?api-version=2016-09-01",
-      "EncodedRequestUri": "L3N1YnNjcmlwdGlvbnMvZDJhZDUxOTYtMjI5Mi00MDgwLWIyMDktY2U0Mzk5YjBhODA3L3Jlc291cmNlZ3JvdXBzL3BzNzMyND9hcGktdmVyc2lvbj0yMDE2LTA5LTAx",
-=======
       "RequestUri": "/subscriptions/947d47b4-7883-4bb9-9d85-c5e8e2f572ce/resourcegroups/ps2175?api-version=2016-09-01",
       "EncodedRequestUri": "L3N1YnNjcmlwdGlvbnMvOTQ3ZDQ3YjQtNzg4My00YmI5LTlkODUtYzVlOGUyZjU3MmNlL3Jlc291cmNlZ3JvdXBzL3BzMjE3NT9hcGktdmVyc2lvbj0yMDE2LTA5LTAx",
->>>>>>> f160aee6
       "RequestMethod": "DELETE",
       "RequestBody": "",
       "RequestHeaders": {
         "x-ms-client-request-id": [
-<<<<<<< HEAD
-          "32dcb586-b774-4a29-ad63-ff42351c9ee8"
-=======
           "1f5ac3f5-cd9e-4734-94ef-24daa33fda39"
->>>>>>> f160aee6
         ],
         "accept-language": [
           "en-US"
@@ -1550,246 +1012,6 @@
           "15"
         ],
         "x-ms-ratelimit-remaining-subscription-deletes": [
-<<<<<<< HEAD
-          "14992"
-        ],
-        "x-ms-request-id": [
-          "ad7815be-af99-4609-9f8b-0822ee0f1023"
-        ],
-        "x-ms-correlation-request-id": [
-          "ad7815be-af99-4609-9f8b-0822ee0f1023"
-        ],
-        "x-ms-routing-request-id": [
-          "BRAZILUS:20180908T043852Z:ad7815be-af99-4609-9f8b-0822ee0f1023"
-        ],
-        "Strict-Transport-Security": [
-          "max-age=31536000; includeSubDomains"
-        ],
-        "X-Content-Type-Options": [
-          "nosniff"
-        ],
-        "Cache-Control": [
-          "no-cache"
-        ],
-        "Date": [
-          "Sat, 08 Sep 2018 04:38:51 GMT"
-        ],
-        "Location": [
-          "https://brazilus.management.azure.com/subscriptions/d2ad5196-2292-4080-b209-ce4399b0a807/operationresults/eyJqb2JJZCI6IlJFU09VUkNFR1JPVVBERUxFVElPTkpPQi1QUzczMjQtV0VTVFVTIiwiam9iTG9jYXRpb24iOiJ3ZXN0dXMifQ?api-version=2016-09-01"
-        ]
-      },
-      "StatusCode": 202
-    },
-    {
-      "RequestUri": "/subscriptions/d2ad5196-2292-4080-b209-ce4399b0a807/operationresults/eyJqb2JJZCI6IlJFU09VUkNFR1JPVVBERUxFVElPTkpPQi1QUzczMjQtV0VTVFVTIiwiam9iTG9jYXRpb24iOiJ3ZXN0dXMifQ?api-version=2016-09-01",
-      "EncodedRequestUri": "L3N1YnNjcmlwdGlvbnMvZDJhZDUxOTYtMjI5Mi00MDgwLWIyMDktY2U0Mzk5YjBhODA3L29wZXJhdGlvbnJlc3VsdHMvZXlKcWIySkpaQ0k2SWxKRlUwOVZVa05GUjFKUFZWQkVSVXhGVkVsUFRrcFBRaTFRVXpjek1qUXRWMFZUVkZWVElpd2lhbTlpVEc5allYUnBiMjRpT2lKM1pYTjBkWE1pZlE/YXBpLXZlcnNpb249MjAxNi0wOS0wMQ==",
-      "RequestMethod": "GET",
-      "RequestBody": "",
-      "RequestHeaders": {
-        "User-Agent": [
-          "FxVersion/4.7.3132.0",
-          "OSName/Windows10Enterprise",
-          "OSVersion/6.3.17134",
-          "Microsoft.Azure.Management.Internal.Resources.ResourceManagementClient/4.1.0"
-        ]
-      },
-      "ResponseBody": "",
-      "ResponseHeaders": {
-        "Content-Length": [
-          "0"
-        ],
-        "Expires": [
-          "-1"
-        ],
-        "Pragma": [
-          "no-cache"
-        ],
-        "Retry-After": [
-          "15"
-        ],
-        "x-ms-ratelimit-remaining-subscription-reads": [
-          "11946"
-        ],
-        "x-ms-request-id": [
-          "aeea3afa-d150-4f8f-82f3-96b84db653d0"
-        ],
-        "x-ms-correlation-request-id": [
-          "aeea3afa-d150-4f8f-82f3-96b84db653d0"
-        ],
-        "x-ms-routing-request-id": [
-          "BRAZILUS:20180908T043907Z:aeea3afa-d150-4f8f-82f3-96b84db653d0"
-        ],
-        "Strict-Transport-Security": [
-          "max-age=31536000; includeSubDomains"
-        ],
-        "X-Content-Type-Options": [
-          "nosniff"
-        ],
-        "Cache-Control": [
-          "no-cache"
-        ],
-        "Date": [
-          "Sat, 08 Sep 2018 04:39:07 GMT"
-        ],
-        "Location": [
-          "https://brazilus.management.azure.com/subscriptions/d2ad5196-2292-4080-b209-ce4399b0a807/operationresults/eyJqb2JJZCI6IlJFU09VUkNFR1JPVVBERUxFVElPTkpPQi1QUzczMjQtV0VTVFVTIiwiam9iTG9jYXRpb24iOiJ3ZXN0dXMifQ?api-version=2016-09-01"
-        ]
-      },
-      "StatusCode": 202
-    },
-    {
-      "RequestUri": "/subscriptions/d2ad5196-2292-4080-b209-ce4399b0a807/operationresults/eyJqb2JJZCI6IlJFU09VUkNFR1JPVVBERUxFVElPTkpPQi1QUzczMjQtV0VTVFVTIiwiam9iTG9jYXRpb24iOiJ3ZXN0dXMifQ?api-version=2016-09-01",
-      "EncodedRequestUri": "L3N1YnNjcmlwdGlvbnMvZDJhZDUxOTYtMjI5Mi00MDgwLWIyMDktY2U0Mzk5YjBhODA3L29wZXJhdGlvbnJlc3VsdHMvZXlKcWIySkpaQ0k2SWxKRlUwOVZVa05GUjFKUFZWQkVSVXhGVkVsUFRrcFBRaTFRVXpjek1qUXRWMFZUVkZWVElpd2lhbTlpVEc5allYUnBiMjRpT2lKM1pYTjBkWE1pZlE/YXBpLXZlcnNpb249MjAxNi0wOS0wMQ==",
-      "RequestMethod": "GET",
-      "RequestBody": "",
-      "RequestHeaders": {
-        "User-Agent": [
-          "FxVersion/4.7.3132.0",
-          "OSName/Windows10Enterprise",
-          "OSVersion/6.3.17134",
-          "Microsoft.Azure.Management.Internal.Resources.ResourceManagementClient/4.1.0"
-        ]
-      },
-      "ResponseBody": "",
-      "ResponseHeaders": {
-        "Content-Length": [
-          "0"
-        ],
-        "Expires": [
-          "-1"
-        ],
-        "Pragma": [
-          "no-cache"
-        ],
-        "Retry-After": [
-          "15"
-        ],
-        "x-ms-ratelimit-remaining-subscription-reads": [
-          "11945"
-        ],
-        "x-ms-request-id": [
-          "7d67567a-168b-44e2-8704-be71b6b00eba"
-        ],
-        "x-ms-correlation-request-id": [
-          "7d67567a-168b-44e2-8704-be71b6b00eba"
-        ],
-        "x-ms-routing-request-id": [
-          "BRAZILUS:20180908T043922Z:7d67567a-168b-44e2-8704-be71b6b00eba"
-        ],
-        "Strict-Transport-Security": [
-          "max-age=31536000; includeSubDomains"
-        ],
-        "X-Content-Type-Options": [
-          "nosniff"
-        ],
-        "Cache-Control": [
-          "no-cache"
-        ],
-        "Date": [
-          "Sat, 08 Sep 2018 04:39:21 GMT"
-        ],
-        "Location": [
-          "https://brazilus.management.azure.com/subscriptions/d2ad5196-2292-4080-b209-ce4399b0a807/operationresults/eyJqb2JJZCI6IlJFU09VUkNFR1JPVVBERUxFVElPTkpPQi1QUzczMjQtV0VTVFVTIiwiam9iTG9jYXRpb24iOiJ3ZXN0dXMifQ?api-version=2016-09-01"
-        ]
-      },
-      "StatusCode": 202
-    },
-    {
-      "RequestUri": "/subscriptions/d2ad5196-2292-4080-b209-ce4399b0a807/operationresults/eyJqb2JJZCI6IlJFU09VUkNFR1JPVVBERUxFVElPTkpPQi1QUzczMjQtV0VTVFVTIiwiam9iTG9jYXRpb24iOiJ3ZXN0dXMifQ?api-version=2016-09-01",
-      "EncodedRequestUri": "L3N1YnNjcmlwdGlvbnMvZDJhZDUxOTYtMjI5Mi00MDgwLWIyMDktY2U0Mzk5YjBhODA3L29wZXJhdGlvbnJlc3VsdHMvZXlKcWIySkpaQ0k2SWxKRlUwOVZVa05GUjFKUFZWQkVSVXhGVkVsUFRrcFBRaTFRVXpjek1qUXRWMFZUVkZWVElpd2lhbTlpVEc5allYUnBiMjRpT2lKM1pYTjBkWE1pZlE/YXBpLXZlcnNpb249MjAxNi0wOS0wMQ==",
-      "RequestMethod": "GET",
-      "RequestBody": "",
-      "RequestHeaders": {
-        "User-Agent": [
-          "FxVersion/4.7.3132.0",
-          "OSName/Windows10Enterprise",
-          "OSVersion/6.3.17134",
-          "Microsoft.Azure.Management.Internal.Resources.ResourceManagementClient/4.1.0"
-        ]
-      },
-      "ResponseBody": "",
-      "ResponseHeaders": {
-        "Content-Length": [
-          "0"
-        ],
-        "Expires": [
-          "-1"
-        ],
-        "Pragma": [
-          "no-cache"
-        ],
-        "Retry-After": [
-          "15"
-        ],
-        "x-ms-ratelimit-remaining-subscription-reads": [
-          "11944"
-        ],
-        "x-ms-request-id": [
-          "f70b25c0-584d-4822-aff9-1f406b7e3805"
-        ],
-        "x-ms-correlation-request-id": [
-          "f70b25c0-584d-4822-aff9-1f406b7e3805"
-        ],
-        "x-ms-routing-request-id": [
-          "BRAZILUS:20180908T043937Z:f70b25c0-584d-4822-aff9-1f406b7e3805"
-        ],
-        "Strict-Transport-Security": [
-          "max-age=31536000; includeSubDomains"
-        ],
-        "X-Content-Type-Options": [
-          "nosniff"
-        ],
-        "Cache-Control": [
-          "no-cache"
-        ],
-        "Date": [
-          "Sat, 08 Sep 2018 04:39:36 GMT"
-        ],
-        "Location": [
-          "https://brazilus.management.azure.com/subscriptions/d2ad5196-2292-4080-b209-ce4399b0a807/operationresults/eyJqb2JJZCI6IlJFU09VUkNFR1JPVVBERUxFVElPTkpPQi1QUzczMjQtV0VTVFVTIiwiam9iTG9jYXRpb24iOiJ3ZXN0dXMifQ?api-version=2016-09-01"
-        ]
-      },
-      "StatusCode": 202
-    },
-    {
-      "RequestUri": "/subscriptions/d2ad5196-2292-4080-b209-ce4399b0a807/operationresults/eyJqb2JJZCI6IlJFU09VUkNFR1JPVVBERUxFVElPTkpPQi1QUzczMjQtV0VTVFVTIiwiam9iTG9jYXRpb24iOiJ3ZXN0dXMifQ?api-version=2016-09-01",
-      "EncodedRequestUri": "L3N1YnNjcmlwdGlvbnMvZDJhZDUxOTYtMjI5Mi00MDgwLWIyMDktY2U0Mzk5YjBhODA3L29wZXJhdGlvbnJlc3VsdHMvZXlKcWIySkpaQ0k2SWxKRlUwOVZVa05GUjFKUFZWQkVSVXhGVkVsUFRrcFBRaTFRVXpjek1qUXRWMFZUVkZWVElpd2lhbTlpVEc5allYUnBiMjRpT2lKM1pYTjBkWE1pZlE/YXBpLXZlcnNpb249MjAxNi0wOS0wMQ==",
-      "RequestMethod": "GET",
-      "RequestBody": "",
-      "RequestHeaders": {
-        "User-Agent": [
-          "FxVersion/4.7.3132.0",
-          "OSName/Windows10Enterprise",
-          "OSVersion/6.3.17134",
-          "Microsoft.Azure.Management.Internal.Resources.ResourceManagementClient/4.1.0"
-        ]
-      },
-      "ResponseBody": "",
-      "ResponseHeaders": {
-        "Content-Length": [
-          "0"
-        ],
-        "Expires": [
-          "-1"
-        ],
-        "Pragma": [
-          "no-cache"
-        ],
-        "Retry-After": [
-          "15"
-        ],
-        "x-ms-ratelimit-remaining-subscription-reads": [
-          "11943"
-        ],
-        "x-ms-request-id": [
-          "b759e07d-7212-4287-9b58-930b8696130e"
-        ],
-        "x-ms-correlation-request-id": [
-          "b759e07d-7212-4287-9b58-930b8696130e"
-        ],
-        "x-ms-routing-request-id": [
-          "BRAZILUS:20180908T043952Z:b759e07d-7212-4287-9b58-930b8696130e"
-=======
           "14982"
         ],
         "x-ms-request-id": [
@@ -1800,78 +1022,53 @@
         ],
         "x-ms-routing-request-id": [
           "BRAZILUS:20180907T104037Z:ef101c7c-2801-4f5d-b7b8-253ca3354835"
->>>>>>> f160aee6
-        ],
-        "Strict-Transport-Security": [
-          "max-age=31536000; includeSubDomains"
-        ],
-        "X-Content-Type-Options": [
-          "nosniff"
-        ],
-        "Cache-Control": [
-          "no-cache"
-        ],
-        "Date": [
-<<<<<<< HEAD
-          "Sat, 08 Sep 2018 04:39:52 GMT"
-        ],
-        "Location": [
-          "https://brazilus.management.azure.com/subscriptions/d2ad5196-2292-4080-b209-ce4399b0a807/operationresults/eyJqb2JJZCI6IlJFU09VUkNFR1JPVVBERUxFVElPTkpPQi1QUzczMjQtV0VTVFVTIiwiam9iTG9jYXRpb24iOiJ3ZXN0dXMifQ?api-version=2016-09-01"
-=======
+        ],
+        "Strict-Transport-Security": [
+          "max-age=31536000; includeSubDomains"
+        ],
+        "X-Content-Type-Options": [
+          "nosniff"
+        ],
+        "Cache-Control": [
+          "no-cache"
+        ],
+        "Date": [
           "Fri, 07 Sep 2018 10:40:36 GMT"
         ],
         "Location": [
           "https://brazilus.management.azure.com/subscriptions/947d47b4-7883-4bb9-9d85-c5e8e2f572ce/operationresults/eyJqb2JJZCI6IlJFU09VUkNFR1JPVVBERUxFVElPTkpPQi1QUzIxNzUtV0VTVENFTlRSQUxVUyIsImpvYkxvY2F0aW9uIjoid2VzdGNlbnRyYWx1cyJ9?api-version=2016-09-01"
->>>>>>> f160aee6
-        ]
-      },
-      "StatusCode": 202
-    },
-    {
-<<<<<<< HEAD
-      "RequestUri": "/subscriptions/d2ad5196-2292-4080-b209-ce4399b0a807/operationresults/eyJqb2JJZCI6IlJFU09VUkNFR1JPVVBERUxFVElPTkpPQi1QUzczMjQtV0VTVFVTIiwiam9iTG9jYXRpb24iOiJ3ZXN0dXMifQ?api-version=2016-09-01",
-      "EncodedRequestUri": "L3N1YnNjcmlwdGlvbnMvZDJhZDUxOTYtMjI5Mi00MDgwLWIyMDktY2U0Mzk5YjBhODA3L29wZXJhdGlvbnJlc3VsdHMvZXlKcWIySkpaQ0k2SWxKRlUwOVZVa05GUjFKUFZWQkVSVXhGVkVsUFRrcFBRaTFRVXpjek1qUXRWMFZUVkZWVElpd2lhbTlpVEc5allYUnBiMjRpT2lKM1pYTjBkWE1pZlE/YXBpLXZlcnNpb249MjAxNi0wOS0wMQ==",
-=======
-      "RequestUri": "/subscriptions/947d47b4-7883-4bb9-9d85-c5e8e2f572ce/operationresults/eyJqb2JJZCI6IlJFU09VUkNFR1JPVVBERUxFVElPTkpPQi1QUzIxNzUtV0VTVENFTlRSQUxVUyIsImpvYkxvY2F0aW9uIjoid2VzdGNlbnRyYWx1cyJ9?api-version=2016-09-01",
-      "EncodedRequestUri": "L3N1YnNjcmlwdGlvbnMvOTQ3ZDQ3YjQtNzg4My00YmI5LTlkODUtYzVlOGUyZjU3MmNlL29wZXJhdGlvbnJlc3VsdHMvZXlKcWIySkpaQ0k2SWxKRlUwOVZVa05GUjFKUFZWQkVSVXhGVkVsUFRrcFBRaTFRVXpJeE56VXRWMFZUVkVORlRsUlNRVXhWVXlJc0ltcHZZa3h2WTJGMGFXOXVJam9pZDJWemRHTmxiblJ5WVd4MWN5Sjk/YXBpLXZlcnNpb249MjAxNi0wOS0wMQ==",
->>>>>>> f160aee6
-      "RequestMethod": "GET",
-      "RequestBody": "",
-      "RequestHeaders": {
-        "User-Agent": [
-          "FxVersion/4.7.3132.0",
-          "OSName/Windows10Enterprise",
-          "OSVersion/6.3.17134",
-          "Microsoft.Azure.Management.Internal.Resources.ResourceManagementClient/4.1.0"
-        ]
-      },
-      "ResponseBody": "",
-      "ResponseHeaders": {
-        "Content-Length": [
-          "0"
-        ],
-        "Expires": [
-          "-1"
-        ],
-        "Pragma": [
-          "no-cache"
-        ],
-        "Retry-After": [
-          "15"
-        ],
-        "x-ms-ratelimit-remaining-subscription-reads": [
-<<<<<<< HEAD
-          "11942"
-        ],
-        "x-ms-request-id": [
-          "b0fb836e-9870-4ad3-8ec3-04d6a4a89f0e"
-        ],
-        "x-ms-correlation-request-id": [
-          "b0fb836e-9870-4ad3-8ec3-04d6a4a89f0e"
-        ],
-        "x-ms-routing-request-id": [
-          "BRAZILUS:20180908T044007Z:b0fb836e-9870-4ad3-8ec3-04d6a4a89f0e"
-=======
+        ]
+      },
+      "StatusCode": 202
+    },
+    {
+      "RequestUri": "/subscriptions/947d47b4-7883-4bb9-9d85-c5e8e2f572ce/operationresults/eyJqb2JJZCI6IlJFU09VUkNFR1JPVVBERUxFVElPTkpPQi1QUzIxNzUtV0VTVENFTlRSQUxVUyIsImpvYkxvY2F0aW9uIjoid2VzdGNlbnRyYWx1cyJ9?api-version=2016-09-01",
+      "EncodedRequestUri": "L3N1YnNjcmlwdGlvbnMvOTQ3ZDQ3YjQtNzg4My00YmI5LTlkODUtYzVlOGUyZjU3MmNlL29wZXJhdGlvbnJlc3VsdHMvZXlKcWIySkpaQ0k2SWxKRlUwOVZVa05GUjFKUFZWQkVSVXhGVkVsUFRrcFBRaTFRVXpJeE56VXRWMFZUVkVORlRsUlNRVXhWVXlJc0ltcHZZa3h2WTJGMGFXOXVJam9pZDJWemRHTmxiblJ5WVd4MWN5Sjk/YXBpLXZlcnNpb249MjAxNi0wOS0wMQ==",
+      "RequestMethod": "GET",
+      "RequestBody": "",
+      "RequestHeaders": {
+        "User-Agent": [
+          "FxVersion/4.7.3132.0",
+          "OSName/Windows10Enterprise",
+          "OSVersion/6.3.17134",
+          "Microsoft.Azure.Management.Internal.Resources.ResourceManagementClient/4.1.0"
+        ]
+      },
+      "ResponseBody": "",
+      "ResponseHeaders": {
+        "Content-Length": [
+          "0"
+        ],
+        "Expires": [
+          "-1"
+        ],
+        "Pragma": [
+          "no-cache"
+        ],
+        "Retry-After": [
+          "15"
+        ],
+        "x-ms-ratelimit-remaining-subscription-reads": [
           "11853"
         ],
         "x-ms-request-id": [
@@ -1882,78 +1079,53 @@
         ],
         "x-ms-routing-request-id": [
           "BRAZILUS:20180907T104052Z:8b09e430-fedb-4ba3-a7ff-adbd78bd2eeb"
->>>>>>> f160aee6
-        ],
-        "Strict-Transport-Security": [
-          "max-age=31536000; includeSubDomains"
-        ],
-        "X-Content-Type-Options": [
-          "nosniff"
-        ],
-        "Cache-Control": [
-          "no-cache"
-        ],
-        "Date": [
-<<<<<<< HEAD
-          "Sat, 08 Sep 2018 04:40:07 GMT"
-        ],
-        "Location": [
-          "https://brazilus.management.azure.com/subscriptions/d2ad5196-2292-4080-b209-ce4399b0a807/operationresults/eyJqb2JJZCI6IlJFU09VUkNFR1JPVVBERUxFVElPTkpPQi1QUzczMjQtV0VTVFVTIiwiam9iTG9jYXRpb24iOiJ3ZXN0dXMifQ?api-version=2016-09-01"
-=======
+        ],
+        "Strict-Transport-Security": [
+          "max-age=31536000; includeSubDomains"
+        ],
+        "X-Content-Type-Options": [
+          "nosniff"
+        ],
+        "Cache-Control": [
+          "no-cache"
+        ],
+        "Date": [
           "Fri, 07 Sep 2018 10:40:52 GMT"
         ],
         "Location": [
           "https://brazilus.management.azure.com/subscriptions/947d47b4-7883-4bb9-9d85-c5e8e2f572ce/operationresults/eyJqb2JJZCI6IlJFU09VUkNFR1JPVVBERUxFVElPTkpPQi1QUzIxNzUtV0VTVENFTlRSQUxVUyIsImpvYkxvY2F0aW9uIjoid2VzdGNlbnRyYWx1cyJ9?api-version=2016-09-01"
->>>>>>> f160aee6
-        ]
-      },
-      "StatusCode": 202
-    },
-    {
-<<<<<<< HEAD
-      "RequestUri": "/subscriptions/d2ad5196-2292-4080-b209-ce4399b0a807/operationresults/eyJqb2JJZCI6IlJFU09VUkNFR1JPVVBERUxFVElPTkpPQi1QUzczMjQtV0VTVFVTIiwiam9iTG9jYXRpb24iOiJ3ZXN0dXMifQ?api-version=2016-09-01",
-      "EncodedRequestUri": "L3N1YnNjcmlwdGlvbnMvZDJhZDUxOTYtMjI5Mi00MDgwLWIyMDktY2U0Mzk5YjBhODA3L29wZXJhdGlvbnJlc3VsdHMvZXlKcWIySkpaQ0k2SWxKRlUwOVZVa05GUjFKUFZWQkVSVXhGVkVsUFRrcFBRaTFRVXpjek1qUXRWMFZUVkZWVElpd2lhbTlpVEc5allYUnBiMjRpT2lKM1pYTjBkWE1pZlE/YXBpLXZlcnNpb249MjAxNi0wOS0wMQ==",
-=======
-      "RequestUri": "/subscriptions/947d47b4-7883-4bb9-9d85-c5e8e2f572ce/operationresults/eyJqb2JJZCI6IlJFU09VUkNFR1JPVVBERUxFVElPTkpPQi1QUzIxNzUtV0VTVENFTlRSQUxVUyIsImpvYkxvY2F0aW9uIjoid2VzdGNlbnRyYWx1cyJ9?api-version=2016-09-01",
-      "EncodedRequestUri": "L3N1YnNjcmlwdGlvbnMvOTQ3ZDQ3YjQtNzg4My00YmI5LTlkODUtYzVlOGUyZjU3MmNlL29wZXJhdGlvbnJlc3VsdHMvZXlKcWIySkpaQ0k2SWxKRlUwOVZVa05GUjFKUFZWQkVSVXhGVkVsUFRrcFBRaTFRVXpJeE56VXRWMFZUVkVORlRsUlNRVXhWVXlJc0ltcHZZa3h2WTJGMGFXOXVJam9pZDJWemRHTmxiblJ5WVd4MWN5Sjk/YXBpLXZlcnNpb249MjAxNi0wOS0wMQ==",
->>>>>>> f160aee6
-      "RequestMethod": "GET",
-      "RequestBody": "",
-      "RequestHeaders": {
-        "User-Agent": [
-          "FxVersion/4.7.3132.0",
-          "OSName/Windows10Enterprise",
-          "OSVersion/6.3.17134",
-          "Microsoft.Azure.Management.Internal.Resources.ResourceManagementClient/4.1.0"
-        ]
-      },
-      "ResponseBody": "",
-      "ResponseHeaders": {
-        "Content-Length": [
-          "0"
-        ],
-        "Expires": [
-          "-1"
-        ],
-        "Pragma": [
-          "no-cache"
-        ],
-        "Retry-After": [
-          "15"
-        ],
-        "x-ms-ratelimit-remaining-subscription-reads": [
-<<<<<<< HEAD
-          "11941"
-        ],
-        "x-ms-request-id": [
-          "5775dcb6-eb90-4cd4-adb4-dadfa5571330"
-        ],
-        "x-ms-correlation-request-id": [
-          "5775dcb6-eb90-4cd4-adb4-dadfa5571330"
-        ],
-        "x-ms-routing-request-id": [
-          "BRAZILUS:20180908T044022Z:5775dcb6-eb90-4cd4-adb4-dadfa5571330"
-=======
+        ]
+      },
+      "StatusCode": 202
+    },
+    {
+      "RequestUri": "/subscriptions/947d47b4-7883-4bb9-9d85-c5e8e2f572ce/operationresults/eyJqb2JJZCI6IlJFU09VUkNFR1JPVVBERUxFVElPTkpPQi1QUzIxNzUtV0VTVENFTlRSQUxVUyIsImpvYkxvY2F0aW9uIjoid2VzdGNlbnRyYWx1cyJ9?api-version=2016-09-01",
+      "EncodedRequestUri": "L3N1YnNjcmlwdGlvbnMvOTQ3ZDQ3YjQtNzg4My00YmI5LTlkODUtYzVlOGUyZjU3MmNlL29wZXJhdGlvbnJlc3VsdHMvZXlKcWIySkpaQ0k2SWxKRlUwOVZVa05GUjFKUFZWQkVSVXhGVkVsUFRrcFBRaTFRVXpJeE56VXRWMFZUVkVORlRsUlNRVXhWVXlJc0ltcHZZa3h2WTJGMGFXOXVJam9pZDJWemRHTmxiblJ5WVd4MWN5Sjk/YXBpLXZlcnNpb249MjAxNi0wOS0wMQ==",
+      "RequestMethod": "GET",
+      "RequestBody": "",
+      "RequestHeaders": {
+        "User-Agent": [
+          "FxVersion/4.7.3132.0",
+          "OSName/Windows10Enterprise",
+          "OSVersion/6.3.17134",
+          "Microsoft.Azure.Management.Internal.Resources.ResourceManagementClient/4.1.0"
+        ]
+      },
+      "ResponseBody": "",
+      "ResponseHeaders": {
+        "Content-Length": [
+          "0"
+        ],
+        "Expires": [
+          "-1"
+        ],
+        "Pragma": [
+          "no-cache"
+        ],
+        "Retry-After": [
+          "15"
+        ],
+        "x-ms-ratelimit-remaining-subscription-reads": [
           "11852"
         ],
         "x-ms-request-id": [
@@ -1964,78 +1136,53 @@
         ],
         "x-ms-routing-request-id": [
           "BRAZILUS:20180907T104107Z:8c6355b5-429f-4c96-b40b-f23112072ab5"
->>>>>>> f160aee6
-        ],
-        "Strict-Transport-Security": [
-          "max-age=31536000; includeSubDomains"
-        ],
-        "X-Content-Type-Options": [
-          "nosniff"
-        ],
-        "Cache-Control": [
-          "no-cache"
-        ],
-        "Date": [
-<<<<<<< HEAD
-          "Sat, 08 Sep 2018 04:40:22 GMT"
-        ],
-        "Location": [
-          "https://brazilus.management.azure.com/subscriptions/d2ad5196-2292-4080-b209-ce4399b0a807/operationresults/eyJqb2JJZCI6IlJFU09VUkNFR1JPVVBERUxFVElPTkpPQi1QUzczMjQtV0VTVFVTIiwiam9iTG9jYXRpb24iOiJ3ZXN0dXMifQ?api-version=2016-09-01"
-=======
+        ],
+        "Strict-Transport-Security": [
+          "max-age=31536000; includeSubDomains"
+        ],
+        "X-Content-Type-Options": [
+          "nosniff"
+        ],
+        "Cache-Control": [
+          "no-cache"
+        ],
+        "Date": [
           "Fri, 07 Sep 2018 10:41:07 GMT"
         ],
         "Location": [
           "https://brazilus.management.azure.com/subscriptions/947d47b4-7883-4bb9-9d85-c5e8e2f572ce/operationresults/eyJqb2JJZCI6IlJFU09VUkNFR1JPVVBERUxFVElPTkpPQi1QUzIxNzUtV0VTVENFTlRSQUxVUyIsImpvYkxvY2F0aW9uIjoid2VzdGNlbnRyYWx1cyJ9?api-version=2016-09-01"
->>>>>>> f160aee6
-        ]
-      },
-      "StatusCode": 202
-    },
-    {
-<<<<<<< HEAD
-      "RequestUri": "/subscriptions/d2ad5196-2292-4080-b209-ce4399b0a807/operationresults/eyJqb2JJZCI6IlJFU09VUkNFR1JPVVBERUxFVElPTkpPQi1QUzczMjQtV0VTVFVTIiwiam9iTG9jYXRpb24iOiJ3ZXN0dXMifQ?api-version=2016-09-01",
-      "EncodedRequestUri": "L3N1YnNjcmlwdGlvbnMvZDJhZDUxOTYtMjI5Mi00MDgwLWIyMDktY2U0Mzk5YjBhODA3L29wZXJhdGlvbnJlc3VsdHMvZXlKcWIySkpaQ0k2SWxKRlUwOVZVa05GUjFKUFZWQkVSVXhGVkVsUFRrcFBRaTFRVXpjek1qUXRWMFZUVkZWVElpd2lhbTlpVEc5allYUnBiMjRpT2lKM1pYTjBkWE1pZlE/YXBpLXZlcnNpb249MjAxNi0wOS0wMQ==",
-=======
-      "RequestUri": "/subscriptions/947d47b4-7883-4bb9-9d85-c5e8e2f572ce/operationresults/eyJqb2JJZCI6IlJFU09VUkNFR1JPVVBERUxFVElPTkpPQi1QUzIxNzUtV0VTVENFTlRSQUxVUyIsImpvYkxvY2F0aW9uIjoid2VzdGNlbnRyYWx1cyJ9?api-version=2016-09-01",
-      "EncodedRequestUri": "L3N1YnNjcmlwdGlvbnMvOTQ3ZDQ3YjQtNzg4My00YmI5LTlkODUtYzVlOGUyZjU3MmNlL29wZXJhdGlvbnJlc3VsdHMvZXlKcWIySkpaQ0k2SWxKRlUwOVZVa05GUjFKUFZWQkVSVXhGVkVsUFRrcFBRaTFRVXpJeE56VXRWMFZUVkVORlRsUlNRVXhWVXlJc0ltcHZZa3h2WTJGMGFXOXVJam9pZDJWemRHTmxiblJ5WVd4MWN5Sjk/YXBpLXZlcnNpb249MjAxNi0wOS0wMQ==",
->>>>>>> f160aee6
-      "RequestMethod": "GET",
-      "RequestBody": "",
-      "RequestHeaders": {
-        "User-Agent": [
-          "FxVersion/4.7.3132.0",
-          "OSName/Windows10Enterprise",
-          "OSVersion/6.3.17134",
-          "Microsoft.Azure.Management.Internal.Resources.ResourceManagementClient/4.1.0"
-        ]
-      },
-      "ResponseBody": "",
-      "ResponseHeaders": {
-        "Content-Length": [
-          "0"
-        ],
-        "Expires": [
-          "-1"
-        ],
-        "Pragma": [
-          "no-cache"
-        ],
-        "Retry-After": [
-          "15"
-        ],
-        "x-ms-ratelimit-remaining-subscription-reads": [
-<<<<<<< HEAD
-          "11940"
-        ],
-        "x-ms-request-id": [
-          "0f8fea99-9c15-4b75-ab33-6bd2befa05f4"
-        ],
-        "x-ms-correlation-request-id": [
-          "0f8fea99-9c15-4b75-ab33-6bd2befa05f4"
-        ],
-        "x-ms-routing-request-id": [
-          "BRAZILUS:20180908T044038Z:0f8fea99-9c15-4b75-ab33-6bd2befa05f4"
-=======
+        ]
+      },
+      "StatusCode": 202
+    },
+    {
+      "RequestUri": "/subscriptions/947d47b4-7883-4bb9-9d85-c5e8e2f572ce/operationresults/eyJqb2JJZCI6IlJFU09VUkNFR1JPVVBERUxFVElPTkpPQi1QUzIxNzUtV0VTVENFTlRSQUxVUyIsImpvYkxvY2F0aW9uIjoid2VzdGNlbnRyYWx1cyJ9?api-version=2016-09-01",
+      "EncodedRequestUri": "L3N1YnNjcmlwdGlvbnMvOTQ3ZDQ3YjQtNzg4My00YmI5LTlkODUtYzVlOGUyZjU3MmNlL29wZXJhdGlvbnJlc3VsdHMvZXlKcWIySkpaQ0k2SWxKRlUwOVZVa05GUjFKUFZWQkVSVXhGVkVsUFRrcFBRaTFRVXpJeE56VXRWMFZUVkVORlRsUlNRVXhWVXlJc0ltcHZZa3h2WTJGMGFXOXVJam9pZDJWemRHTmxiblJ5WVd4MWN5Sjk/YXBpLXZlcnNpb249MjAxNi0wOS0wMQ==",
+      "RequestMethod": "GET",
+      "RequestBody": "",
+      "RequestHeaders": {
+        "User-Agent": [
+          "FxVersion/4.7.3132.0",
+          "OSName/Windows10Enterprise",
+          "OSVersion/6.3.17134",
+          "Microsoft.Azure.Management.Internal.Resources.ResourceManagementClient/4.1.0"
+        ]
+      },
+      "ResponseBody": "",
+      "ResponseHeaders": {
+        "Content-Length": [
+          "0"
+        ],
+        "Expires": [
+          "-1"
+        ],
+        "Pragma": [
+          "no-cache"
+        ],
+        "Retry-After": [
+          "15"
+        ],
+        "x-ms-ratelimit-remaining-subscription-reads": [
           "11851"
         ],
         "x-ms-request-id": [
@@ -2046,78 +1193,53 @@
         ],
         "x-ms-routing-request-id": [
           "BRAZILUS:20180907T104123Z:b1b19015-6ff3-4a8b-b7aa-14ba245ac32c"
->>>>>>> f160aee6
-        ],
-        "Strict-Transport-Security": [
-          "max-age=31536000; includeSubDomains"
-        ],
-        "X-Content-Type-Options": [
-          "nosniff"
-        ],
-        "Cache-Control": [
-          "no-cache"
-        ],
-        "Date": [
-<<<<<<< HEAD
-          "Sat, 08 Sep 2018 04:40:37 GMT"
-        ],
-        "Location": [
-          "https://brazilus.management.azure.com/subscriptions/d2ad5196-2292-4080-b209-ce4399b0a807/operationresults/eyJqb2JJZCI6IlJFU09VUkNFR1JPVVBERUxFVElPTkpPQi1QUzczMjQtV0VTVFVTIiwiam9iTG9jYXRpb24iOiJ3ZXN0dXMifQ?api-version=2016-09-01"
-=======
+        ],
+        "Strict-Transport-Security": [
+          "max-age=31536000; includeSubDomains"
+        ],
+        "X-Content-Type-Options": [
+          "nosniff"
+        ],
+        "Cache-Control": [
+          "no-cache"
+        ],
+        "Date": [
           "Fri, 07 Sep 2018 10:41:23 GMT"
         ],
         "Location": [
           "https://brazilus.management.azure.com/subscriptions/947d47b4-7883-4bb9-9d85-c5e8e2f572ce/operationresults/eyJqb2JJZCI6IlJFU09VUkNFR1JPVVBERUxFVElPTkpPQi1QUzIxNzUtV0VTVENFTlRSQUxVUyIsImpvYkxvY2F0aW9uIjoid2VzdGNlbnRyYWx1cyJ9?api-version=2016-09-01"
->>>>>>> f160aee6
-        ]
-      },
-      "StatusCode": 202
-    },
-    {
-<<<<<<< HEAD
-      "RequestUri": "/subscriptions/d2ad5196-2292-4080-b209-ce4399b0a807/operationresults/eyJqb2JJZCI6IlJFU09VUkNFR1JPVVBERUxFVElPTkpPQi1QUzczMjQtV0VTVFVTIiwiam9iTG9jYXRpb24iOiJ3ZXN0dXMifQ?api-version=2016-09-01",
-      "EncodedRequestUri": "L3N1YnNjcmlwdGlvbnMvZDJhZDUxOTYtMjI5Mi00MDgwLWIyMDktY2U0Mzk5YjBhODA3L29wZXJhdGlvbnJlc3VsdHMvZXlKcWIySkpaQ0k2SWxKRlUwOVZVa05GUjFKUFZWQkVSVXhGVkVsUFRrcFBRaTFRVXpjek1qUXRWMFZUVkZWVElpd2lhbTlpVEc5allYUnBiMjRpT2lKM1pYTjBkWE1pZlE/YXBpLXZlcnNpb249MjAxNi0wOS0wMQ==",
-=======
-      "RequestUri": "/subscriptions/947d47b4-7883-4bb9-9d85-c5e8e2f572ce/operationresults/eyJqb2JJZCI6IlJFU09VUkNFR1JPVVBERUxFVElPTkpPQi1QUzIxNzUtV0VTVENFTlRSQUxVUyIsImpvYkxvY2F0aW9uIjoid2VzdGNlbnRyYWx1cyJ9?api-version=2016-09-01",
-      "EncodedRequestUri": "L3N1YnNjcmlwdGlvbnMvOTQ3ZDQ3YjQtNzg4My00YmI5LTlkODUtYzVlOGUyZjU3MmNlL29wZXJhdGlvbnJlc3VsdHMvZXlKcWIySkpaQ0k2SWxKRlUwOVZVa05GUjFKUFZWQkVSVXhGVkVsUFRrcFBRaTFRVXpJeE56VXRWMFZUVkVORlRsUlNRVXhWVXlJc0ltcHZZa3h2WTJGMGFXOXVJam9pZDJWemRHTmxiblJ5WVd4MWN5Sjk/YXBpLXZlcnNpb249MjAxNi0wOS0wMQ==",
->>>>>>> f160aee6
-      "RequestMethod": "GET",
-      "RequestBody": "",
-      "RequestHeaders": {
-        "User-Agent": [
-          "FxVersion/4.7.3132.0",
-          "OSName/Windows10Enterprise",
-          "OSVersion/6.3.17134",
-          "Microsoft.Azure.Management.Internal.Resources.ResourceManagementClient/4.1.0"
-        ]
-      },
-      "ResponseBody": "",
-      "ResponseHeaders": {
-        "Content-Length": [
-          "0"
-        ],
-        "Expires": [
-          "-1"
-        ],
-        "Pragma": [
-          "no-cache"
-        ],
-        "Retry-After": [
-          "15"
-        ],
-        "x-ms-ratelimit-remaining-subscription-reads": [
-<<<<<<< HEAD
-          "11939"
-        ],
-        "x-ms-request-id": [
-          "e1b47365-f83f-44f9-9ffa-6796239826ba"
-        ],
-        "x-ms-correlation-request-id": [
-          "e1b47365-f83f-44f9-9ffa-6796239826ba"
-        ],
-        "x-ms-routing-request-id": [
-          "BRAZILUS:20180908T044053Z:e1b47365-f83f-44f9-9ffa-6796239826ba"
-=======
+        ]
+      },
+      "StatusCode": 202
+    },
+    {
+      "RequestUri": "/subscriptions/947d47b4-7883-4bb9-9d85-c5e8e2f572ce/operationresults/eyJqb2JJZCI6IlJFU09VUkNFR1JPVVBERUxFVElPTkpPQi1QUzIxNzUtV0VTVENFTlRSQUxVUyIsImpvYkxvY2F0aW9uIjoid2VzdGNlbnRyYWx1cyJ9?api-version=2016-09-01",
+      "EncodedRequestUri": "L3N1YnNjcmlwdGlvbnMvOTQ3ZDQ3YjQtNzg4My00YmI5LTlkODUtYzVlOGUyZjU3MmNlL29wZXJhdGlvbnJlc3VsdHMvZXlKcWIySkpaQ0k2SWxKRlUwOVZVa05GUjFKUFZWQkVSVXhGVkVsUFRrcFBRaTFRVXpJeE56VXRWMFZUVkVORlRsUlNRVXhWVXlJc0ltcHZZa3h2WTJGMGFXOXVJam9pZDJWemRHTmxiblJ5WVd4MWN5Sjk/YXBpLXZlcnNpb249MjAxNi0wOS0wMQ==",
+      "RequestMethod": "GET",
+      "RequestBody": "",
+      "RequestHeaders": {
+        "User-Agent": [
+          "FxVersion/4.7.3132.0",
+          "OSName/Windows10Enterprise",
+          "OSVersion/6.3.17134",
+          "Microsoft.Azure.Management.Internal.Resources.ResourceManagementClient/4.1.0"
+        ]
+      },
+      "ResponseBody": "",
+      "ResponseHeaders": {
+        "Content-Length": [
+          "0"
+        ],
+        "Expires": [
+          "-1"
+        ],
+        "Pragma": [
+          "no-cache"
+        ],
+        "Retry-After": [
+          "15"
+        ],
+        "x-ms-ratelimit-remaining-subscription-reads": [
           "11850"
         ],
         "x-ms-request-id": [
@@ -2128,78 +1250,53 @@
         ],
         "x-ms-routing-request-id": [
           "BRAZILUS:20180907T104138Z:82995bb6-e0b1-41f9-b4e8-b95215ac59a2"
->>>>>>> f160aee6
-        ],
-        "Strict-Transport-Security": [
-          "max-age=31536000; includeSubDomains"
-        ],
-        "X-Content-Type-Options": [
-          "nosniff"
-        ],
-        "Cache-Control": [
-          "no-cache"
-        ],
-        "Date": [
-<<<<<<< HEAD
-          "Sat, 08 Sep 2018 04:40:52 GMT"
-        ],
-        "Location": [
-          "https://brazilus.management.azure.com/subscriptions/d2ad5196-2292-4080-b209-ce4399b0a807/operationresults/eyJqb2JJZCI6IlJFU09VUkNFR1JPVVBERUxFVElPTkpPQi1QUzczMjQtV0VTVFVTIiwiam9iTG9jYXRpb24iOiJ3ZXN0dXMifQ?api-version=2016-09-01"
-=======
+        ],
+        "Strict-Transport-Security": [
+          "max-age=31536000; includeSubDomains"
+        ],
+        "X-Content-Type-Options": [
+          "nosniff"
+        ],
+        "Cache-Control": [
+          "no-cache"
+        ],
+        "Date": [
           "Fri, 07 Sep 2018 10:41:38 GMT"
         ],
         "Location": [
           "https://brazilus.management.azure.com/subscriptions/947d47b4-7883-4bb9-9d85-c5e8e2f572ce/operationresults/eyJqb2JJZCI6IlJFU09VUkNFR1JPVVBERUxFVElPTkpPQi1QUzIxNzUtV0VTVENFTlRSQUxVUyIsImpvYkxvY2F0aW9uIjoid2VzdGNlbnRyYWx1cyJ9?api-version=2016-09-01"
->>>>>>> f160aee6
-        ]
-      },
-      "StatusCode": 202
-    },
-    {
-<<<<<<< HEAD
-      "RequestUri": "/subscriptions/d2ad5196-2292-4080-b209-ce4399b0a807/operationresults/eyJqb2JJZCI6IlJFU09VUkNFR1JPVVBERUxFVElPTkpPQi1QUzczMjQtV0VTVFVTIiwiam9iTG9jYXRpb24iOiJ3ZXN0dXMifQ?api-version=2016-09-01",
-      "EncodedRequestUri": "L3N1YnNjcmlwdGlvbnMvZDJhZDUxOTYtMjI5Mi00MDgwLWIyMDktY2U0Mzk5YjBhODA3L29wZXJhdGlvbnJlc3VsdHMvZXlKcWIySkpaQ0k2SWxKRlUwOVZVa05GUjFKUFZWQkVSVXhGVkVsUFRrcFBRaTFRVXpjek1qUXRWMFZUVkZWVElpd2lhbTlpVEc5allYUnBiMjRpT2lKM1pYTjBkWE1pZlE/YXBpLXZlcnNpb249MjAxNi0wOS0wMQ==",
-=======
-      "RequestUri": "/subscriptions/947d47b4-7883-4bb9-9d85-c5e8e2f572ce/operationresults/eyJqb2JJZCI6IlJFU09VUkNFR1JPVVBERUxFVElPTkpPQi1QUzIxNzUtV0VTVENFTlRSQUxVUyIsImpvYkxvY2F0aW9uIjoid2VzdGNlbnRyYWx1cyJ9?api-version=2016-09-01",
-      "EncodedRequestUri": "L3N1YnNjcmlwdGlvbnMvOTQ3ZDQ3YjQtNzg4My00YmI5LTlkODUtYzVlOGUyZjU3MmNlL29wZXJhdGlvbnJlc3VsdHMvZXlKcWIySkpaQ0k2SWxKRlUwOVZVa05GUjFKUFZWQkVSVXhGVkVsUFRrcFBRaTFRVXpJeE56VXRWMFZUVkVORlRsUlNRVXhWVXlJc0ltcHZZa3h2WTJGMGFXOXVJam9pZDJWemRHTmxiblJ5WVd4MWN5Sjk/YXBpLXZlcnNpb249MjAxNi0wOS0wMQ==",
->>>>>>> f160aee6
-      "RequestMethod": "GET",
-      "RequestBody": "",
-      "RequestHeaders": {
-        "User-Agent": [
-          "FxVersion/4.7.3132.0",
-          "OSName/Windows10Enterprise",
-          "OSVersion/6.3.17134",
-          "Microsoft.Azure.Management.Internal.Resources.ResourceManagementClient/4.1.0"
-        ]
-      },
-      "ResponseBody": "",
-      "ResponseHeaders": {
-        "Content-Length": [
-          "0"
-        ],
-        "Expires": [
-          "-1"
-        ],
-        "Pragma": [
-          "no-cache"
-        ],
-        "Retry-After": [
-          "15"
-        ],
-        "x-ms-ratelimit-remaining-subscription-reads": [
-<<<<<<< HEAD
-          "11938"
-        ],
-        "x-ms-request-id": [
-          "ea5467fb-c3a4-48bd-bc71-d511584f2383"
-        ],
-        "x-ms-correlation-request-id": [
-          "ea5467fb-c3a4-48bd-bc71-d511584f2383"
-        ],
-        "x-ms-routing-request-id": [
-          "BRAZILUS:20180908T044108Z:ea5467fb-c3a4-48bd-bc71-d511584f2383"
-=======
+        ]
+      },
+      "StatusCode": 202
+    },
+    {
+      "RequestUri": "/subscriptions/947d47b4-7883-4bb9-9d85-c5e8e2f572ce/operationresults/eyJqb2JJZCI6IlJFU09VUkNFR1JPVVBERUxFVElPTkpPQi1QUzIxNzUtV0VTVENFTlRSQUxVUyIsImpvYkxvY2F0aW9uIjoid2VzdGNlbnRyYWx1cyJ9?api-version=2016-09-01",
+      "EncodedRequestUri": "L3N1YnNjcmlwdGlvbnMvOTQ3ZDQ3YjQtNzg4My00YmI5LTlkODUtYzVlOGUyZjU3MmNlL29wZXJhdGlvbnJlc3VsdHMvZXlKcWIySkpaQ0k2SWxKRlUwOVZVa05GUjFKUFZWQkVSVXhGVkVsUFRrcFBRaTFRVXpJeE56VXRWMFZUVkVORlRsUlNRVXhWVXlJc0ltcHZZa3h2WTJGMGFXOXVJam9pZDJWemRHTmxiblJ5WVd4MWN5Sjk/YXBpLXZlcnNpb249MjAxNi0wOS0wMQ==",
+      "RequestMethod": "GET",
+      "RequestBody": "",
+      "RequestHeaders": {
+        "User-Agent": [
+          "FxVersion/4.7.3132.0",
+          "OSName/Windows10Enterprise",
+          "OSVersion/6.3.17134",
+          "Microsoft.Azure.Management.Internal.Resources.ResourceManagementClient/4.1.0"
+        ]
+      },
+      "ResponseBody": "",
+      "ResponseHeaders": {
+        "Content-Length": [
+          "0"
+        ],
+        "Expires": [
+          "-1"
+        ],
+        "Pragma": [
+          "no-cache"
+        ],
+        "Retry-After": [
+          "15"
+        ],
+        "x-ms-ratelimit-remaining-subscription-reads": [
           "11849"
         ],
         "x-ms-request-id": [
@@ -2210,78 +1307,53 @@
         ],
         "x-ms-routing-request-id": [
           "BRAZILUS:20180907T104153Z:200ba65a-dd94-4d84-9aba-832b0ba797c2"
->>>>>>> f160aee6
-        ],
-        "Strict-Transport-Security": [
-          "max-age=31536000; includeSubDomains"
-        ],
-        "X-Content-Type-Options": [
-          "nosniff"
-        ],
-        "Cache-Control": [
-          "no-cache"
-        ],
-        "Date": [
-<<<<<<< HEAD
-          "Sat, 08 Sep 2018 04:41:07 GMT"
-        ],
-        "Location": [
-          "https://brazilus.management.azure.com/subscriptions/d2ad5196-2292-4080-b209-ce4399b0a807/operationresults/eyJqb2JJZCI6IlJFU09VUkNFR1JPVVBERUxFVElPTkpPQi1QUzczMjQtV0VTVFVTIiwiam9iTG9jYXRpb24iOiJ3ZXN0dXMifQ?api-version=2016-09-01"
-=======
+        ],
+        "Strict-Transport-Security": [
+          "max-age=31536000; includeSubDomains"
+        ],
+        "X-Content-Type-Options": [
+          "nosniff"
+        ],
+        "Cache-Control": [
+          "no-cache"
+        ],
+        "Date": [
           "Fri, 07 Sep 2018 10:41:53 GMT"
         ],
         "Location": [
           "https://brazilus.management.azure.com/subscriptions/947d47b4-7883-4bb9-9d85-c5e8e2f572ce/operationresults/eyJqb2JJZCI6IlJFU09VUkNFR1JPVVBERUxFVElPTkpPQi1QUzIxNzUtV0VTVENFTlRSQUxVUyIsImpvYkxvY2F0aW9uIjoid2VzdGNlbnRyYWx1cyJ9?api-version=2016-09-01"
->>>>>>> f160aee6
-        ]
-      },
-      "StatusCode": 202
-    },
-    {
-<<<<<<< HEAD
-      "RequestUri": "/subscriptions/d2ad5196-2292-4080-b209-ce4399b0a807/operationresults/eyJqb2JJZCI6IlJFU09VUkNFR1JPVVBERUxFVElPTkpPQi1QUzczMjQtV0VTVFVTIiwiam9iTG9jYXRpb24iOiJ3ZXN0dXMifQ?api-version=2016-09-01",
-      "EncodedRequestUri": "L3N1YnNjcmlwdGlvbnMvZDJhZDUxOTYtMjI5Mi00MDgwLWIyMDktY2U0Mzk5YjBhODA3L29wZXJhdGlvbnJlc3VsdHMvZXlKcWIySkpaQ0k2SWxKRlUwOVZVa05GUjFKUFZWQkVSVXhGVkVsUFRrcFBRaTFRVXpjek1qUXRWMFZUVkZWVElpd2lhbTlpVEc5allYUnBiMjRpT2lKM1pYTjBkWE1pZlE/YXBpLXZlcnNpb249MjAxNi0wOS0wMQ==",
-=======
-      "RequestUri": "/subscriptions/947d47b4-7883-4bb9-9d85-c5e8e2f572ce/operationresults/eyJqb2JJZCI6IlJFU09VUkNFR1JPVVBERUxFVElPTkpPQi1QUzIxNzUtV0VTVENFTlRSQUxVUyIsImpvYkxvY2F0aW9uIjoid2VzdGNlbnRyYWx1cyJ9?api-version=2016-09-01",
-      "EncodedRequestUri": "L3N1YnNjcmlwdGlvbnMvOTQ3ZDQ3YjQtNzg4My00YmI5LTlkODUtYzVlOGUyZjU3MmNlL29wZXJhdGlvbnJlc3VsdHMvZXlKcWIySkpaQ0k2SWxKRlUwOVZVa05GUjFKUFZWQkVSVXhGVkVsUFRrcFBRaTFRVXpJeE56VXRWMFZUVkVORlRsUlNRVXhWVXlJc0ltcHZZa3h2WTJGMGFXOXVJam9pZDJWemRHTmxiblJ5WVd4MWN5Sjk/YXBpLXZlcnNpb249MjAxNi0wOS0wMQ==",
->>>>>>> f160aee6
-      "RequestMethod": "GET",
-      "RequestBody": "",
-      "RequestHeaders": {
-        "User-Agent": [
-          "FxVersion/4.7.3132.0",
-          "OSName/Windows10Enterprise",
-          "OSVersion/6.3.17134",
-          "Microsoft.Azure.Management.Internal.Resources.ResourceManagementClient/4.1.0"
-        ]
-      },
-      "ResponseBody": "",
-      "ResponseHeaders": {
-        "Content-Length": [
-          "0"
-        ],
-        "Expires": [
-          "-1"
-        ],
-        "Pragma": [
-          "no-cache"
-        ],
-        "Retry-After": [
-          "15"
-        ],
-        "x-ms-ratelimit-remaining-subscription-reads": [
-<<<<<<< HEAD
-          "11937"
-        ],
-        "x-ms-request-id": [
-          "a568d3b2-6f9e-4f61-ab38-4c25f59f7c0d"
-        ],
-        "x-ms-correlation-request-id": [
-          "a568d3b2-6f9e-4f61-ab38-4c25f59f7c0d"
-        ],
-        "x-ms-routing-request-id": [
-          "BRAZILUS:20180908T044123Z:a568d3b2-6f9e-4f61-ab38-4c25f59f7c0d"
-=======
+        ]
+      },
+      "StatusCode": 202
+    },
+    {
+      "RequestUri": "/subscriptions/947d47b4-7883-4bb9-9d85-c5e8e2f572ce/operationresults/eyJqb2JJZCI6IlJFU09VUkNFR1JPVVBERUxFVElPTkpPQi1QUzIxNzUtV0VTVENFTlRSQUxVUyIsImpvYkxvY2F0aW9uIjoid2VzdGNlbnRyYWx1cyJ9?api-version=2016-09-01",
+      "EncodedRequestUri": "L3N1YnNjcmlwdGlvbnMvOTQ3ZDQ3YjQtNzg4My00YmI5LTlkODUtYzVlOGUyZjU3MmNlL29wZXJhdGlvbnJlc3VsdHMvZXlKcWIySkpaQ0k2SWxKRlUwOVZVa05GUjFKUFZWQkVSVXhGVkVsUFRrcFBRaTFRVXpJeE56VXRWMFZUVkVORlRsUlNRVXhWVXlJc0ltcHZZa3h2WTJGMGFXOXVJam9pZDJWemRHTmxiblJ5WVd4MWN5Sjk/YXBpLXZlcnNpb249MjAxNi0wOS0wMQ==",
+      "RequestMethod": "GET",
+      "RequestBody": "",
+      "RequestHeaders": {
+        "User-Agent": [
+          "FxVersion/4.7.3132.0",
+          "OSName/Windows10Enterprise",
+          "OSVersion/6.3.17134",
+          "Microsoft.Azure.Management.Internal.Resources.ResourceManagementClient/4.1.0"
+        ]
+      },
+      "ResponseBody": "",
+      "ResponseHeaders": {
+        "Content-Length": [
+          "0"
+        ],
+        "Expires": [
+          "-1"
+        ],
+        "Pragma": [
+          "no-cache"
+        ],
+        "Retry-After": [
+          "15"
+        ],
+        "x-ms-ratelimit-remaining-subscription-reads": [
           "11848"
         ],
         "x-ms-request-id": [
@@ -2292,78 +1364,53 @@
         ],
         "x-ms-routing-request-id": [
           "BRAZILUS:20180907T104208Z:d2bde7a6-5b0f-4204-8856-55875b982ff4"
->>>>>>> f160aee6
-        ],
-        "Strict-Transport-Security": [
-          "max-age=31536000; includeSubDomains"
-        ],
-        "X-Content-Type-Options": [
-          "nosniff"
-        ],
-        "Cache-Control": [
-          "no-cache"
-        ],
-        "Date": [
-<<<<<<< HEAD
-          "Sat, 08 Sep 2018 04:41:23 GMT"
-        ],
-        "Location": [
-          "https://brazilus.management.azure.com/subscriptions/d2ad5196-2292-4080-b209-ce4399b0a807/operationresults/eyJqb2JJZCI6IlJFU09VUkNFR1JPVVBERUxFVElPTkpPQi1QUzczMjQtV0VTVFVTIiwiam9iTG9jYXRpb24iOiJ3ZXN0dXMifQ?api-version=2016-09-01"
-=======
+        ],
+        "Strict-Transport-Security": [
+          "max-age=31536000; includeSubDomains"
+        ],
+        "X-Content-Type-Options": [
+          "nosniff"
+        ],
+        "Cache-Control": [
+          "no-cache"
+        ],
+        "Date": [
           "Fri, 07 Sep 2018 10:42:08 GMT"
         ],
         "Location": [
           "https://brazilus.management.azure.com/subscriptions/947d47b4-7883-4bb9-9d85-c5e8e2f572ce/operationresults/eyJqb2JJZCI6IlJFU09VUkNFR1JPVVBERUxFVElPTkpPQi1QUzIxNzUtV0VTVENFTlRSQUxVUyIsImpvYkxvY2F0aW9uIjoid2VzdGNlbnRyYWx1cyJ9?api-version=2016-09-01"
->>>>>>> f160aee6
-        ]
-      },
-      "StatusCode": 202
-    },
-    {
-<<<<<<< HEAD
-      "RequestUri": "/subscriptions/d2ad5196-2292-4080-b209-ce4399b0a807/operationresults/eyJqb2JJZCI6IlJFU09VUkNFR1JPVVBERUxFVElPTkpPQi1QUzczMjQtV0VTVFVTIiwiam9iTG9jYXRpb24iOiJ3ZXN0dXMifQ?api-version=2016-09-01",
-      "EncodedRequestUri": "L3N1YnNjcmlwdGlvbnMvZDJhZDUxOTYtMjI5Mi00MDgwLWIyMDktY2U0Mzk5YjBhODA3L29wZXJhdGlvbnJlc3VsdHMvZXlKcWIySkpaQ0k2SWxKRlUwOVZVa05GUjFKUFZWQkVSVXhGVkVsUFRrcFBRaTFRVXpjek1qUXRWMFZUVkZWVElpd2lhbTlpVEc5allYUnBiMjRpT2lKM1pYTjBkWE1pZlE/YXBpLXZlcnNpb249MjAxNi0wOS0wMQ==",
-=======
-      "RequestUri": "/subscriptions/947d47b4-7883-4bb9-9d85-c5e8e2f572ce/operationresults/eyJqb2JJZCI6IlJFU09VUkNFR1JPVVBERUxFVElPTkpPQi1QUzIxNzUtV0VTVENFTlRSQUxVUyIsImpvYkxvY2F0aW9uIjoid2VzdGNlbnRyYWx1cyJ9?api-version=2016-09-01",
-      "EncodedRequestUri": "L3N1YnNjcmlwdGlvbnMvOTQ3ZDQ3YjQtNzg4My00YmI5LTlkODUtYzVlOGUyZjU3MmNlL29wZXJhdGlvbnJlc3VsdHMvZXlKcWIySkpaQ0k2SWxKRlUwOVZVa05GUjFKUFZWQkVSVXhGVkVsUFRrcFBRaTFRVXpJeE56VXRWMFZUVkVORlRsUlNRVXhWVXlJc0ltcHZZa3h2WTJGMGFXOXVJam9pZDJWemRHTmxiblJ5WVd4MWN5Sjk/YXBpLXZlcnNpb249MjAxNi0wOS0wMQ==",
->>>>>>> f160aee6
-      "RequestMethod": "GET",
-      "RequestBody": "",
-      "RequestHeaders": {
-        "User-Agent": [
-          "FxVersion/4.7.3132.0",
-          "OSName/Windows10Enterprise",
-          "OSVersion/6.3.17134",
-          "Microsoft.Azure.Management.Internal.Resources.ResourceManagementClient/4.1.0"
-        ]
-      },
-      "ResponseBody": "",
-      "ResponseHeaders": {
-        "Content-Length": [
-          "0"
-        ],
-        "Expires": [
-          "-1"
-        ],
-        "Pragma": [
-          "no-cache"
-        ],
-        "Retry-After": [
-          "15"
-        ],
-        "x-ms-ratelimit-remaining-subscription-reads": [
-<<<<<<< HEAD
-          "11936"
-        ],
-        "x-ms-request-id": [
-          "7e337ca4-a2f0-4903-af88-029c9e6f64bc"
-        ],
-        "x-ms-correlation-request-id": [
-          "7e337ca4-a2f0-4903-af88-029c9e6f64bc"
-        ],
-        "x-ms-routing-request-id": [
-          "BRAZILUS:20180908T044138Z:7e337ca4-a2f0-4903-af88-029c9e6f64bc"
-=======
+        ]
+      },
+      "StatusCode": 202
+    },
+    {
+      "RequestUri": "/subscriptions/947d47b4-7883-4bb9-9d85-c5e8e2f572ce/operationresults/eyJqb2JJZCI6IlJFU09VUkNFR1JPVVBERUxFVElPTkpPQi1QUzIxNzUtV0VTVENFTlRSQUxVUyIsImpvYkxvY2F0aW9uIjoid2VzdGNlbnRyYWx1cyJ9?api-version=2016-09-01",
+      "EncodedRequestUri": "L3N1YnNjcmlwdGlvbnMvOTQ3ZDQ3YjQtNzg4My00YmI5LTlkODUtYzVlOGUyZjU3MmNlL29wZXJhdGlvbnJlc3VsdHMvZXlKcWIySkpaQ0k2SWxKRlUwOVZVa05GUjFKUFZWQkVSVXhGVkVsUFRrcFBRaTFRVXpJeE56VXRWMFZUVkVORlRsUlNRVXhWVXlJc0ltcHZZa3h2WTJGMGFXOXVJam9pZDJWemRHTmxiblJ5WVd4MWN5Sjk/YXBpLXZlcnNpb249MjAxNi0wOS0wMQ==",
+      "RequestMethod": "GET",
+      "RequestBody": "",
+      "RequestHeaders": {
+        "User-Agent": [
+          "FxVersion/4.7.3132.0",
+          "OSName/Windows10Enterprise",
+          "OSVersion/6.3.17134",
+          "Microsoft.Azure.Management.Internal.Resources.ResourceManagementClient/4.1.0"
+        ]
+      },
+      "ResponseBody": "",
+      "ResponseHeaders": {
+        "Content-Length": [
+          "0"
+        ],
+        "Expires": [
+          "-1"
+        ],
+        "Pragma": [
+          "no-cache"
+        ],
+        "Retry-After": [
+          "15"
+        ],
+        "x-ms-ratelimit-remaining-subscription-reads": [
           "11847"
         ],
         "x-ms-request-id": [
@@ -2374,78 +1421,53 @@
         ],
         "x-ms-routing-request-id": [
           "BRAZILUS:20180907T104223Z:9020d464-f252-405c-8b98-94c8c9b7f654"
->>>>>>> f160aee6
-        ],
-        "Strict-Transport-Security": [
-          "max-age=31536000; includeSubDomains"
-        ],
-        "X-Content-Type-Options": [
-          "nosniff"
-        ],
-        "Cache-Control": [
-          "no-cache"
-        ],
-        "Date": [
-<<<<<<< HEAD
-          "Sat, 08 Sep 2018 04:41:38 GMT"
-        ],
-        "Location": [
-          "https://brazilus.management.azure.com/subscriptions/d2ad5196-2292-4080-b209-ce4399b0a807/operationresults/eyJqb2JJZCI6IlJFU09VUkNFR1JPVVBERUxFVElPTkpPQi1QUzczMjQtV0VTVFVTIiwiam9iTG9jYXRpb24iOiJ3ZXN0dXMifQ?api-version=2016-09-01"
-=======
+        ],
+        "Strict-Transport-Security": [
+          "max-age=31536000; includeSubDomains"
+        ],
+        "X-Content-Type-Options": [
+          "nosniff"
+        ],
+        "Cache-Control": [
+          "no-cache"
+        ],
+        "Date": [
           "Fri, 07 Sep 2018 10:42:23 GMT"
         ],
         "Location": [
           "https://brazilus.management.azure.com/subscriptions/947d47b4-7883-4bb9-9d85-c5e8e2f572ce/operationresults/eyJqb2JJZCI6IlJFU09VUkNFR1JPVVBERUxFVElPTkpPQi1QUzIxNzUtV0VTVENFTlRSQUxVUyIsImpvYkxvY2F0aW9uIjoid2VzdGNlbnRyYWx1cyJ9?api-version=2016-09-01"
->>>>>>> f160aee6
-        ]
-      },
-      "StatusCode": 202
-    },
-    {
-<<<<<<< HEAD
-      "RequestUri": "/subscriptions/d2ad5196-2292-4080-b209-ce4399b0a807/operationresults/eyJqb2JJZCI6IlJFU09VUkNFR1JPVVBERUxFVElPTkpPQi1QUzczMjQtV0VTVFVTIiwiam9iTG9jYXRpb24iOiJ3ZXN0dXMifQ?api-version=2016-09-01",
-      "EncodedRequestUri": "L3N1YnNjcmlwdGlvbnMvZDJhZDUxOTYtMjI5Mi00MDgwLWIyMDktY2U0Mzk5YjBhODA3L29wZXJhdGlvbnJlc3VsdHMvZXlKcWIySkpaQ0k2SWxKRlUwOVZVa05GUjFKUFZWQkVSVXhGVkVsUFRrcFBRaTFRVXpjek1qUXRWMFZUVkZWVElpd2lhbTlpVEc5allYUnBiMjRpT2lKM1pYTjBkWE1pZlE/YXBpLXZlcnNpb249MjAxNi0wOS0wMQ==",
-=======
-      "RequestUri": "/subscriptions/947d47b4-7883-4bb9-9d85-c5e8e2f572ce/operationresults/eyJqb2JJZCI6IlJFU09VUkNFR1JPVVBERUxFVElPTkpPQi1QUzIxNzUtV0VTVENFTlRSQUxVUyIsImpvYkxvY2F0aW9uIjoid2VzdGNlbnRyYWx1cyJ9?api-version=2016-09-01",
-      "EncodedRequestUri": "L3N1YnNjcmlwdGlvbnMvOTQ3ZDQ3YjQtNzg4My00YmI5LTlkODUtYzVlOGUyZjU3MmNlL29wZXJhdGlvbnJlc3VsdHMvZXlKcWIySkpaQ0k2SWxKRlUwOVZVa05GUjFKUFZWQkVSVXhGVkVsUFRrcFBRaTFRVXpJeE56VXRWMFZUVkVORlRsUlNRVXhWVXlJc0ltcHZZa3h2WTJGMGFXOXVJam9pZDJWemRHTmxiblJ5WVd4MWN5Sjk/YXBpLXZlcnNpb249MjAxNi0wOS0wMQ==",
->>>>>>> f160aee6
-      "RequestMethod": "GET",
-      "RequestBody": "",
-      "RequestHeaders": {
-        "User-Agent": [
-          "FxVersion/4.7.3132.0",
-          "OSName/Windows10Enterprise",
-          "OSVersion/6.3.17134",
-          "Microsoft.Azure.Management.Internal.Resources.ResourceManagementClient/4.1.0"
-        ]
-      },
-      "ResponseBody": "",
-      "ResponseHeaders": {
-        "Content-Length": [
-          "0"
-        ],
-        "Expires": [
-          "-1"
-        ],
-        "Pragma": [
-          "no-cache"
-        ],
-        "Retry-After": [
-          "15"
-        ],
-        "x-ms-ratelimit-remaining-subscription-reads": [
-<<<<<<< HEAD
-          "11935"
-        ],
-        "x-ms-request-id": [
-          "0a6fd40a-ba22-4b25-8ccb-5373110a670a"
-        ],
-        "x-ms-correlation-request-id": [
-          "0a6fd40a-ba22-4b25-8ccb-5373110a670a"
-        ],
-        "x-ms-routing-request-id": [
-          "BRAZILUS:20180908T044153Z:0a6fd40a-ba22-4b25-8ccb-5373110a670a"
-=======
+        ]
+      },
+      "StatusCode": 202
+    },
+    {
+      "RequestUri": "/subscriptions/947d47b4-7883-4bb9-9d85-c5e8e2f572ce/operationresults/eyJqb2JJZCI6IlJFU09VUkNFR1JPVVBERUxFVElPTkpPQi1QUzIxNzUtV0VTVENFTlRSQUxVUyIsImpvYkxvY2F0aW9uIjoid2VzdGNlbnRyYWx1cyJ9?api-version=2016-09-01",
+      "EncodedRequestUri": "L3N1YnNjcmlwdGlvbnMvOTQ3ZDQ3YjQtNzg4My00YmI5LTlkODUtYzVlOGUyZjU3MmNlL29wZXJhdGlvbnJlc3VsdHMvZXlKcWIySkpaQ0k2SWxKRlUwOVZVa05GUjFKUFZWQkVSVXhGVkVsUFRrcFBRaTFRVXpJeE56VXRWMFZUVkVORlRsUlNRVXhWVXlJc0ltcHZZa3h2WTJGMGFXOXVJam9pZDJWemRHTmxiblJ5WVd4MWN5Sjk/YXBpLXZlcnNpb249MjAxNi0wOS0wMQ==",
+      "RequestMethod": "GET",
+      "RequestBody": "",
+      "RequestHeaders": {
+        "User-Agent": [
+          "FxVersion/4.7.3132.0",
+          "OSName/Windows10Enterprise",
+          "OSVersion/6.3.17134",
+          "Microsoft.Azure.Management.Internal.Resources.ResourceManagementClient/4.1.0"
+        ]
+      },
+      "ResponseBody": "",
+      "ResponseHeaders": {
+        "Content-Length": [
+          "0"
+        ],
+        "Expires": [
+          "-1"
+        ],
+        "Pragma": [
+          "no-cache"
+        ],
+        "Retry-After": [
+          "15"
+        ],
+        "x-ms-ratelimit-remaining-subscription-reads": [
           "11846"
         ],
         "x-ms-request-id": [
@@ -2456,78 +1478,53 @@
         ],
         "x-ms-routing-request-id": [
           "BRAZILUS:20180907T104239Z:dfc41bac-ef9b-4995-97b9-0c0a5dd825dd"
->>>>>>> f160aee6
-        ],
-        "Strict-Transport-Security": [
-          "max-age=31536000; includeSubDomains"
-        ],
-        "X-Content-Type-Options": [
-          "nosniff"
-        ],
-        "Cache-Control": [
-          "no-cache"
-        ],
-        "Date": [
-<<<<<<< HEAD
-          "Sat, 08 Sep 2018 04:41:53 GMT"
-        ],
-        "Location": [
-          "https://brazilus.management.azure.com/subscriptions/d2ad5196-2292-4080-b209-ce4399b0a807/operationresults/eyJqb2JJZCI6IlJFU09VUkNFR1JPVVBERUxFVElPTkpPQi1QUzczMjQtV0VTVFVTIiwiam9iTG9jYXRpb24iOiJ3ZXN0dXMifQ?api-version=2016-09-01"
-=======
+        ],
+        "Strict-Transport-Security": [
+          "max-age=31536000; includeSubDomains"
+        ],
+        "X-Content-Type-Options": [
+          "nosniff"
+        ],
+        "Cache-Control": [
+          "no-cache"
+        ],
+        "Date": [
           "Fri, 07 Sep 2018 10:42:39 GMT"
         ],
         "Location": [
           "https://brazilus.management.azure.com/subscriptions/947d47b4-7883-4bb9-9d85-c5e8e2f572ce/operationresults/eyJqb2JJZCI6IlJFU09VUkNFR1JPVVBERUxFVElPTkpPQi1QUzIxNzUtV0VTVENFTlRSQUxVUyIsImpvYkxvY2F0aW9uIjoid2VzdGNlbnRyYWx1cyJ9?api-version=2016-09-01"
->>>>>>> f160aee6
-        ]
-      },
-      "StatusCode": 202
-    },
-    {
-<<<<<<< HEAD
-      "RequestUri": "/subscriptions/d2ad5196-2292-4080-b209-ce4399b0a807/operationresults/eyJqb2JJZCI6IlJFU09VUkNFR1JPVVBERUxFVElPTkpPQi1QUzczMjQtV0VTVFVTIiwiam9iTG9jYXRpb24iOiJ3ZXN0dXMifQ?api-version=2016-09-01",
-      "EncodedRequestUri": "L3N1YnNjcmlwdGlvbnMvZDJhZDUxOTYtMjI5Mi00MDgwLWIyMDktY2U0Mzk5YjBhODA3L29wZXJhdGlvbnJlc3VsdHMvZXlKcWIySkpaQ0k2SWxKRlUwOVZVa05GUjFKUFZWQkVSVXhGVkVsUFRrcFBRaTFRVXpjek1qUXRWMFZUVkZWVElpd2lhbTlpVEc5allYUnBiMjRpT2lKM1pYTjBkWE1pZlE/YXBpLXZlcnNpb249MjAxNi0wOS0wMQ==",
-=======
-      "RequestUri": "/subscriptions/947d47b4-7883-4bb9-9d85-c5e8e2f572ce/operationresults/eyJqb2JJZCI6IlJFU09VUkNFR1JPVVBERUxFVElPTkpPQi1QUzIxNzUtV0VTVENFTlRSQUxVUyIsImpvYkxvY2F0aW9uIjoid2VzdGNlbnRyYWx1cyJ9?api-version=2016-09-01",
-      "EncodedRequestUri": "L3N1YnNjcmlwdGlvbnMvOTQ3ZDQ3YjQtNzg4My00YmI5LTlkODUtYzVlOGUyZjU3MmNlL29wZXJhdGlvbnJlc3VsdHMvZXlKcWIySkpaQ0k2SWxKRlUwOVZVa05GUjFKUFZWQkVSVXhGVkVsUFRrcFBRaTFRVXpJeE56VXRWMFZUVkVORlRsUlNRVXhWVXlJc0ltcHZZa3h2WTJGMGFXOXVJam9pZDJWemRHTmxiblJ5WVd4MWN5Sjk/YXBpLXZlcnNpb249MjAxNi0wOS0wMQ==",
->>>>>>> f160aee6
-      "RequestMethod": "GET",
-      "RequestBody": "",
-      "RequestHeaders": {
-        "User-Agent": [
-          "FxVersion/4.7.3132.0",
-          "OSName/Windows10Enterprise",
-          "OSVersion/6.3.17134",
-          "Microsoft.Azure.Management.Internal.Resources.ResourceManagementClient/4.1.0"
-        ]
-      },
-      "ResponseBody": "",
-      "ResponseHeaders": {
-        "Content-Length": [
-          "0"
-        ],
-        "Expires": [
-          "-1"
-        ],
-        "Pragma": [
-          "no-cache"
-        ],
-        "Retry-After": [
-          "15"
-        ],
-        "x-ms-ratelimit-remaining-subscription-reads": [
-<<<<<<< HEAD
-          "11934"
-        ],
-        "x-ms-request-id": [
-          "5aa03521-a349-46dd-8287-9314abb8195e"
-        ],
-        "x-ms-correlation-request-id": [
-          "5aa03521-a349-46dd-8287-9314abb8195e"
-        ],
-        "x-ms-routing-request-id": [
-          "BRAZILUS:20180908T044208Z:5aa03521-a349-46dd-8287-9314abb8195e"
-=======
+        ]
+      },
+      "StatusCode": 202
+    },
+    {
+      "RequestUri": "/subscriptions/947d47b4-7883-4bb9-9d85-c5e8e2f572ce/operationresults/eyJqb2JJZCI6IlJFU09VUkNFR1JPVVBERUxFVElPTkpPQi1QUzIxNzUtV0VTVENFTlRSQUxVUyIsImpvYkxvY2F0aW9uIjoid2VzdGNlbnRyYWx1cyJ9?api-version=2016-09-01",
+      "EncodedRequestUri": "L3N1YnNjcmlwdGlvbnMvOTQ3ZDQ3YjQtNzg4My00YmI5LTlkODUtYzVlOGUyZjU3MmNlL29wZXJhdGlvbnJlc3VsdHMvZXlKcWIySkpaQ0k2SWxKRlUwOVZVa05GUjFKUFZWQkVSVXhGVkVsUFRrcFBRaTFRVXpJeE56VXRWMFZUVkVORlRsUlNRVXhWVXlJc0ltcHZZa3h2WTJGMGFXOXVJam9pZDJWemRHTmxiblJ5WVd4MWN5Sjk/YXBpLXZlcnNpb249MjAxNi0wOS0wMQ==",
+      "RequestMethod": "GET",
+      "RequestBody": "",
+      "RequestHeaders": {
+        "User-Agent": [
+          "FxVersion/4.7.3132.0",
+          "OSName/Windows10Enterprise",
+          "OSVersion/6.3.17134",
+          "Microsoft.Azure.Management.Internal.Resources.ResourceManagementClient/4.1.0"
+        ]
+      },
+      "ResponseBody": "",
+      "ResponseHeaders": {
+        "Content-Length": [
+          "0"
+        ],
+        "Expires": [
+          "-1"
+        ],
+        "Pragma": [
+          "no-cache"
+        ],
+        "Retry-After": [
+          "15"
+        ],
+        "x-ms-ratelimit-remaining-subscription-reads": [
           "11845"
         ],
         "x-ms-request-id": [
@@ -2538,78 +1535,53 @@
         ],
         "x-ms-routing-request-id": [
           "BRAZILUS:20180907T104254Z:1bc3a7c4-00a6-499f-a9e9-acfde2a828c9"
->>>>>>> f160aee6
-        ],
-        "Strict-Transport-Security": [
-          "max-age=31536000; includeSubDomains"
-        ],
-        "X-Content-Type-Options": [
-          "nosniff"
-        ],
-        "Cache-Control": [
-          "no-cache"
-        ],
-        "Date": [
-<<<<<<< HEAD
-          "Sat, 08 Sep 2018 04:42:08 GMT"
-        ],
-        "Location": [
-          "https://brazilus.management.azure.com/subscriptions/d2ad5196-2292-4080-b209-ce4399b0a807/operationresults/eyJqb2JJZCI6IlJFU09VUkNFR1JPVVBERUxFVElPTkpPQi1QUzczMjQtV0VTVFVTIiwiam9iTG9jYXRpb24iOiJ3ZXN0dXMifQ?api-version=2016-09-01"
-=======
+        ],
+        "Strict-Transport-Security": [
+          "max-age=31536000; includeSubDomains"
+        ],
+        "X-Content-Type-Options": [
+          "nosniff"
+        ],
+        "Cache-Control": [
+          "no-cache"
+        ],
+        "Date": [
           "Fri, 07 Sep 2018 10:42:54 GMT"
         ],
         "Location": [
           "https://brazilus.management.azure.com/subscriptions/947d47b4-7883-4bb9-9d85-c5e8e2f572ce/operationresults/eyJqb2JJZCI6IlJFU09VUkNFR1JPVVBERUxFVElPTkpPQi1QUzIxNzUtV0VTVENFTlRSQUxVUyIsImpvYkxvY2F0aW9uIjoid2VzdGNlbnRyYWx1cyJ9?api-version=2016-09-01"
->>>>>>> f160aee6
-        ]
-      },
-      "StatusCode": 202
-    },
-    {
-<<<<<<< HEAD
-      "RequestUri": "/subscriptions/d2ad5196-2292-4080-b209-ce4399b0a807/operationresults/eyJqb2JJZCI6IlJFU09VUkNFR1JPVVBERUxFVElPTkpPQi1QUzczMjQtV0VTVFVTIiwiam9iTG9jYXRpb24iOiJ3ZXN0dXMifQ?api-version=2016-09-01",
-      "EncodedRequestUri": "L3N1YnNjcmlwdGlvbnMvZDJhZDUxOTYtMjI5Mi00MDgwLWIyMDktY2U0Mzk5YjBhODA3L29wZXJhdGlvbnJlc3VsdHMvZXlKcWIySkpaQ0k2SWxKRlUwOVZVa05GUjFKUFZWQkVSVXhGVkVsUFRrcFBRaTFRVXpjek1qUXRWMFZUVkZWVElpd2lhbTlpVEc5allYUnBiMjRpT2lKM1pYTjBkWE1pZlE/YXBpLXZlcnNpb249MjAxNi0wOS0wMQ==",
-=======
-      "RequestUri": "/subscriptions/947d47b4-7883-4bb9-9d85-c5e8e2f572ce/operationresults/eyJqb2JJZCI6IlJFU09VUkNFR1JPVVBERUxFVElPTkpPQi1QUzIxNzUtV0VTVENFTlRSQUxVUyIsImpvYkxvY2F0aW9uIjoid2VzdGNlbnRyYWx1cyJ9?api-version=2016-09-01",
-      "EncodedRequestUri": "L3N1YnNjcmlwdGlvbnMvOTQ3ZDQ3YjQtNzg4My00YmI5LTlkODUtYzVlOGUyZjU3MmNlL29wZXJhdGlvbnJlc3VsdHMvZXlKcWIySkpaQ0k2SWxKRlUwOVZVa05GUjFKUFZWQkVSVXhGVkVsUFRrcFBRaTFRVXpJeE56VXRWMFZUVkVORlRsUlNRVXhWVXlJc0ltcHZZa3h2WTJGMGFXOXVJam9pZDJWemRHTmxiblJ5WVd4MWN5Sjk/YXBpLXZlcnNpb249MjAxNi0wOS0wMQ==",
->>>>>>> f160aee6
-      "RequestMethod": "GET",
-      "RequestBody": "",
-      "RequestHeaders": {
-        "User-Agent": [
-          "FxVersion/4.7.3132.0",
-          "OSName/Windows10Enterprise",
-          "OSVersion/6.3.17134",
-          "Microsoft.Azure.Management.Internal.Resources.ResourceManagementClient/4.1.0"
-        ]
-      },
-      "ResponseBody": "",
-      "ResponseHeaders": {
-        "Content-Length": [
-          "0"
-        ],
-        "Expires": [
-          "-1"
-        ],
-        "Pragma": [
-          "no-cache"
-        ],
-        "Retry-After": [
-          "15"
-        ],
-        "x-ms-ratelimit-remaining-subscription-reads": [
-<<<<<<< HEAD
-          "11933"
-        ],
-        "x-ms-request-id": [
-          "349799f6-d6b2-4c67-9b80-c1df5820e106"
-        ],
-        "x-ms-correlation-request-id": [
-          "349799f6-d6b2-4c67-9b80-c1df5820e106"
-        ],
-        "x-ms-routing-request-id": [
-          "BRAZILUS:20180908T044223Z:349799f6-d6b2-4c67-9b80-c1df5820e106"
-=======
+        ]
+      },
+      "StatusCode": 202
+    },
+    {
+      "RequestUri": "/subscriptions/947d47b4-7883-4bb9-9d85-c5e8e2f572ce/operationresults/eyJqb2JJZCI6IlJFU09VUkNFR1JPVVBERUxFVElPTkpPQi1QUzIxNzUtV0VTVENFTlRSQUxVUyIsImpvYkxvY2F0aW9uIjoid2VzdGNlbnRyYWx1cyJ9?api-version=2016-09-01",
+      "EncodedRequestUri": "L3N1YnNjcmlwdGlvbnMvOTQ3ZDQ3YjQtNzg4My00YmI5LTlkODUtYzVlOGUyZjU3MmNlL29wZXJhdGlvbnJlc3VsdHMvZXlKcWIySkpaQ0k2SWxKRlUwOVZVa05GUjFKUFZWQkVSVXhGVkVsUFRrcFBRaTFRVXpJeE56VXRWMFZUVkVORlRsUlNRVXhWVXlJc0ltcHZZa3h2WTJGMGFXOXVJam9pZDJWemRHTmxiblJ5WVd4MWN5Sjk/YXBpLXZlcnNpb249MjAxNi0wOS0wMQ==",
+      "RequestMethod": "GET",
+      "RequestBody": "",
+      "RequestHeaders": {
+        "User-Agent": [
+          "FxVersion/4.7.3132.0",
+          "OSName/Windows10Enterprise",
+          "OSVersion/6.3.17134",
+          "Microsoft.Azure.Management.Internal.Resources.ResourceManagementClient/4.1.0"
+        ]
+      },
+      "ResponseBody": "",
+      "ResponseHeaders": {
+        "Content-Length": [
+          "0"
+        ],
+        "Expires": [
+          "-1"
+        ],
+        "Pragma": [
+          "no-cache"
+        ],
+        "Retry-After": [
+          "15"
+        ],
+        "x-ms-ratelimit-remaining-subscription-reads": [
           "11844"
         ],
         "x-ms-request-id": [
@@ -2620,78 +1592,53 @@
         ],
         "x-ms-routing-request-id": [
           "BRAZILUS:20180907T104309Z:8a775e83-6028-4015-b06f-88e74ae4e2d0"
->>>>>>> f160aee6
-        ],
-        "Strict-Transport-Security": [
-          "max-age=31536000; includeSubDomains"
-        ],
-        "X-Content-Type-Options": [
-          "nosniff"
-        ],
-        "Cache-Control": [
-          "no-cache"
-        ],
-        "Date": [
-<<<<<<< HEAD
-          "Sat, 08 Sep 2018 04:42:23 GMT"
-        ],
-        "Location": [
-          "https://brazilus.management.azure.com/subscriptions/d2ad5196-2292-4080-b209-ce4399b0a807/operationresults/eyJqb2JJZCI6IlJFU09VUkNFR1JPVVBERUxFVElPTkpPQi1QUzczMjQtV0VTVFVTIiwiam9iTG9jYXRpb24iOiJ3ZXN0dXMifQ?api-version=2016-09-01"
-=======
+        ],
+        "Strict-Transport-Security": [
+          "max-age=31536000; includeSubDomains"
+        ],
+        "X-Content-Type-Options": [
+          "nosniff"
+        ],
+        "Cache-Control": [
+          "no-cache"
+        ],
+        "Date": [
           "Fri, 07 Sep 2018 10:43:09 GMT"
         ],
         "Location": [
           "https://brazilus.management.azure.com/subscriptions/947d47b4-7883-4bb9-9d85-c5e8e2f572ce/operationresults/eyJqb2JJZCI6IlJFU09VUkNFR1JPVVBERUxFVElPTkpPQi1QUzIxNzUtV0VTVENFTlRSQUxVUyIsImpvYkxvY2F0aW9uIjoid2VzdGNlbnRyYWx1cyJ9?api-version=2016-09-01"
->>>>>>> f160aee6
-        ]
-      },
-      "StatusCode": 202
-    },
-    {
-<<<<<<< HEAD
-      "RequestUri": "/subscriptions/d2ad5196-2292-4080-b209-ce4399b0a807/operationresults/eyJqb2JJZCI6IlJFU09VUkNFR1JPVVBERUxFVElPTkpPQi1QUzczMjQtV0VTVFVTIiwiam9iTG9jYXRpb24iOiJ3ZXN0dXMifQ?api-version=2016-09-01",
-      "EncodedRequestUri": "L3N1YnNjcmlwdGlvbnMvZDJhZDUxOTYtMjI5Mi00MDgwLWIyMDktY2U0Mzk5YjBhODA3L29wZXJhdGlvbnJlc3VsdHMvZXlKcWIySkpaQ0k2SWxKRlUwOVZVa05GUjFKUFZWQkVSVXhGVkVsUFRrcFBRaTFRVXpjek1qUXRWMFZUVkZWVElpd2lhbTlpVEc5allYUnBiMjRpT2lKM1pYTjBkWE1pZlE/YXBpLXZlcnNpb249MjAxNi0wOS0wMQ==",
-=======
-      "RequestUri": "/subscriptions/947d47b4-7883-4bb9-9d85-c5e8e2f572ce/operationresults/eyJqb2JJZCI6IlJFU09VUkNFR1JPVVBERUxFVElPTkpPQi1QUzIxNzUtV0VTVENFTlRSQUxVUyIsImpvYkxvY2F0aW9uIjoid2VzdGNlbnRyYWx1cyJ9?api-version=2016-09-01",
-      "EncodedRequestUri": "L3N1YnNjcmlwdGlvbnMvOTQ3ZDQ3YjQtNzg4My00YmI5LTlkODUtYzVlOGUyZjU3MmNlL29wZXJhdGlvbnJlc3VsdHMvZXlKcWIySkpaQ0k2SWxKRlUwOVZVa05GUjFKUFZWQkVSVXhGVkVsUFRrcFBRaTFRVXpJeE56VXRWMFZUVkVORlRsUlNRVXhWVXlJc0ltcHZZa3h2WTJGMGFXOXVJam9pZDJWemRHTmxiblJ5WVd4MWN5Sjk/YXBpLXZlcnNpb249MjAxNi0wOS0wMQ==",
->>>>>>> f160aee6
-      "RequestMethod": "GET",
-      "RequestBody": "",
-      "RequestHeaders": {
-        "User-Agent": [
-          "FxVersion/4.7.3132.0",
-          "OSName/Windows10Enterprise",
-          "OSVersion/6.3.17134",
-          "Microsoft.Azure.Management.Internal.Resources.ResourceManagementClient/4.1.0"
-        ]
-      },
-      "ResponseBody": "",
-      "ResponseHeaders": {
-        "Content-Length": [
-          "0"
-        ],
-        "Expires": [
-          "-1"
-        ],
-        "Pragma": [
-          "no-cache"
-        ],
-        "Retry-After": [
-          "15"
-        ],
-        "x-ms-ratelimit-remaining-subscription-reads": [
-<<<<<<< HEAD
-          "11932"
-        ],
-        "x-ms-request-id": [
-          "1f76cdc6-0040-40d4-85d9-27d22d60e35c"
-        ],
-        "x-ms-correlation-request-id": [
-          "1f76cdc6-0040-40d4-85d9-27d22d60e35c"
-        ],
-        "x-ms-routing-request-id": [
-          "BRAZILUS:20180908T044238Z:1f76cdc6-0040-40d4-85d9-27d22d60e35c"
-=======
+        ]
+      },
+      "StatusCode": 202
+    },
+    {
+      "RequestUri": "/subscriptions/947d47b4-7883-4bb9-9d85-c5e8e2f572ce/operationresults/eyJqb2JJZCI6IlJFU09VUkNFR1JPVVBERUxFVElPTkpPQi1QUzIxNzUtV0VTVENFTlRSQUxVUyIsImpvYkxvY2F0aW9uIjoid2VzdGNlbnRyYWx1cyJ9?api-version=2016-09-01",
+      "EncodedRequestUri": "L3N1YnNjcmlwdGlvbnMvOTQ3ZDQ3YjQtNzg4My00YmI5LTlkODUtYzVlOGUyZjU3MmNlL29wZXJhdGlvbnJlc3VsdHMvZXlKcWIySkpaQ0k2SWxKRlUwOVZVa05GUjFKUFZWQkVSVXhGVkVsUFRrcFBRaTFRVXpJeE56VXRWMFZUVkVORlRsUlNRVXhWVXlJc0ltcHZZa3h2WTJGMGFXOXVJam9pZDJWemRHTmxiblJ5WVd4MWN5Sjk/YXBpLXZlcnNpb249MjAxNi0wOS0wMQ==",
+      "RequestMethod": "GET",
+      "RequestBody": "",
+      "RequestHeaders": {
+        "User-Agent": [
+          "FxVersion/4.7.3132.0",
+          "OSName/Windows10Enterprise",
+          "OSVersion/6.3.17134",
+          "Microsoft.Azure.Management.Internal.Resources.ResourceManagementClient/4.1.0"
+        ]
+      },
+      "ResponseBody": "",
+      "ResponseHeaders": {
+        "Content-Length": [
+          "0"
+        ],
+        "Expires": [
+          "-1"
+        ],
+        "Pragma": [
+          "no-cache"
+        ],
+        "Retry-After": [
+          "15"
+        ],
+        "x-ms-ratelimit-remaining-subscription-reads": [
           "11843"
         ],
         "x-ms-request-id": [
@@ -2702,78 +1649,53 @@
         ],
         "x-ms-routing-request-id": [
           "BRAZILUS:20180907T104324Z:54e4c414-6d93-425f-83a2-9fc15d342b84"
->>>>>>> f160aee6
-        ],
-        "Strict-Transport-Security": [
-          "max-age=31536000; includeSubDomains"
-        ],
-        "X-Content-Type-Options": [
-          "nosniff"
-        ],
-        "Cache-Control": [
-          "no-cache"
-        ],
-        "Date": [
-<<<<<<< HEAD
-          "Sat, 08 Sep 2018 04:42:38 GMT"
-        ],
-        "Location": [
-          "https://brazilus.management.azure.com/subscriptions/d2ad5196-2292-4080-b209-ce4399b0a807/operationresults/eyJqb2JJZCI6IlJFU09VUkNFR1JPVVBERUxFVElPTkpPQi1QUzczMjQtV0VTVFVTIiwiam9iTG9jYXRpb24iOiJ3ZXN0dXMifQ?api-version=2016-09-01"
-=======
+        ],
+        "Strict-Transport-Security": [
+          "max-age=31536000; includeSubDomains"
+        ],
+        "X-Content-Type-Options": [
+          "nosniff"
+        ],
+        "Cache-Control": [
+          "no-cache"
+        ],
+        "Date": [
           "Fri, 07 Sep 2018 10:43:24 GMT"
         ],
         "Location": [
           "https://brazilus.management.azure.com/subscriptions/947d47b4-7883-4bb9-9d85-c5e8e2f572ce/operationresults/eyJqb2JJZCI6IlJFU09VUkNFR1JPVVBERUxFVElPTkpPQi1QUzIxNzUtV0VTVENFTlRSQUxVUyIsImpvYkxvY2F0aW9uIjoid2VzdGNlbnRyYWx1cyJ9?api-version=2016-09-01"
->>>>>>> f160aee6
-        ]
-      },
-      "StatusCode": 202
-    },
-    {
-<<<<<<< HEAD
-      "RequestUri": "/subscriptions/d2ad5196-2292-4080-b209-ce4399b0a807/operationresults/eyJqb2JJZCI6IlJFU09VUkNFR1JPVVBERUxFVElPTkpPQi1QUzczMjQtV0VTVFVTIiwiam9iTG9jYXRpb24iOiJ3ZXN0dXMifQ?api-version=2016-09-01",
-      "EncodedRequestUri": "L3N1YnNjcmlwdGlvbnMvZDJhZDUxOTYtMjI5Mi00MDgwLWIyMDktY2U0Mzk5YjBhODA3L29wZXJhdGlvbnJlc3VsdHMvZXlKcWIySkpaQ0k2SWxKRlUwOVZVa05GUjFKUFZWQkVSVXhGVkVsUFRrcFBRaTFRVXpjek1qUXRWMFZUVkZWVElpd2lhbTlpVEc5allYUnBiMjRpT2lKM1pYTjBkWE1pZlE/YXBpLXZlcnNpb249MjAxNi0wOS0wMQ==",
-=======
-      "RequestUri": "/subscriptions/947d47b4-7883-4bb9-9d85-c5e8e2f572ce/operationresults/eyJqb2JJZCI6IlJFU09VUkNFR1JPVVBERUxFVElPTkpPQi1QUzIxNzUtV0VTVENFTlRSQUxVUyIsImpvYkxvY2F0aW9uIjoid2VzdGNlbnRyYWx1cyJ9?api-version=2016-09-01",
-      "EncodedRequestUri": "L3N1YnNjcmlwdGlvbnMvOTQ3ZDQ3YjQtNzg4My00YmI5LTlkODUtYzVlOGUyZjU3MmNlL29wZXJhdGlvbnJlc3VsdHMvZXlKcWIySkpaQ0k2SWxKRlUwOVZVa05GUjFKUFZWQkVSVXhGVkVsUFRrcFBRaTFRVXpJeE56VXRWMFZUVkVORlRsUlNRVXhWVXlJc0ltcHZZa3h2WTJGMGFXOXVJam9pZDJWemRHTmxiblJ5WVd4MWN5Sjk/YXBpLXZlcnNpb249MjAxNi0wOS0wMQ==",
->>>>>>> f160aee6
-      "RequestMethod": "GET",
-      "RequestBody": "",
-      "RequestHeaders": {
-        "User-Agent": [
-          "FxVersion/4.7.3132.0",
-          "OSName/Windows10Enterprise",
-          "OSVersion/6.3.17134",
-          "Microsoft.Azure.Management.Internal.Resources.ResourceManagementClient/4.1.0"
-        ]
-      },
-      "ResponseBody": "",
-      "ResponseHeaders": {
-        "Content-Length": [
-          "0"
-        ],
-        "Expires": [
-          "-1"
-        ],
-        "Pragma": [
-          "no-cache"
-        ],
-        "Retry-After": [
-          "15"
-        ],
-        "x-ms-ratelimit-remaining-subscription-reads": [
-<<<<<<< HEAD
-          "11931"
-        ],
-        "x-ms-request-id": [
-          "7526adc7-cdaf-4cd0-bbd9-a3b16d7dad3b"
-        ],
-        "x-ms-correlation-request-id": [
-          "7526adc7-cdaf-4cd0-bbd9-a3b16d7dad3b"
-        ],
-        "x-ms-routing-request-id": [
-          "BRAZILUS:20180908T044254Z:7526adc7-cdaf-4cd0-bbd9-a3b16d7dad3b"
-=======
+        ]
+      },
+      "StatusCode": 202
+    },
+    {
+      "RequestUri": "/subscriptions/947d47b4-7883-4bb9-9d85-c5e8e2f572ce/operationresults/eyJqb2JJZCI6IlJFU09VUkNFR1JPVVBERUxFVElPTkpPQi1QUzIxNzUtV0VTVENFTlRSQUxVUyIsImpvYkxvY2F0aW9uIjoid2VzdGNlbnRyYWx1cyJ9?api-version=2016-09-01",
+      "EncodedRequestUri": "L3N1YnNjcmlwdGlvbnMvOTQ3ZDQ3YjQtNzg4My00YmI5LTlkODUtYzVlOGUyZjU3MmNlL29wZXJhdGlvbnJlc3VsdHMvZXlKcWIySkpaQ0k2SWxKRlUwOVZVa05GUjFKUFZWQkVSVXhGVkVsUFRrcFBRaTFRVXpJeE56VXRWMFZUVkVORlRsUlNRVXhWVXlJc0ltcHZZa3h2WTJGMGFXOXVJam9pZDJWemRHTmxiblJ5WVd4MWN5Sjk/YXBpLXZlcnNpb249MjAxNi0wOS0wMQ==",
+      "RequestMethod": "GET",
+      "RequestBody": "",
+      "RequestHeaders": {
+        "User-Agent": [
+          "FxVersion/4.7.3132.0",
+          "OSName/Windows10Enterprise",
+          "OSVersion/6.3.17134",
+          "Microsoft.Azure.Management.Internal.Resources.ResourceManagementClient/4.1.0"
+        ]
+      },
+      "ResponseBody": "",
+      "ResponseHeaders": {
+        "Content-Length": [
+          "0"
+        ],
+        "Expires": [
+          "-1"
+        ],
+        "Pragma": [
+          "no-cache"
+        ],
+        "Retry-After": [
+          "15"
+        ],
+        "x-ms-ratelimit-remaining-subscription-reads": [
           "11842"
         ],
         "x-ms-request-id": [
@@ -2784,78 +1706,53 @@
         ],
         "x-ms-routing-request-id": [
           "BRAZILUS:20180907T104340Z:c2f6ebb5-eebc-4b5b-8770-0f5d9104e915"
->>>>>>> f160aee6
-        ],
-        "Strict-Transport-Security": [
-          "max-age=31536000; includeSubDomains"
-        ],
-        "X-Content-Type-Options": [
-          "nosniff"
-        ],
-        "Cache-Control": [
-          "no-cache"
-        ],
-        "Date": [
-<<<<<<< HEAD
-          "Sat, 08 Sep 2018 04:42:53 GMT"
-        ],
-        "Location": [
-          "https://brazilus.management.azure.com/subscriptions/d2ad5196-2292-4080-b209-ce4399b0a807/operationresults/eyJqb2JJZCI6IlJFU09VUkNFR1JPVVBERUxFVElPTkpPQi1QUzczMjQtV0VTVFVTIiwiam9iTG9jYXRpb24iOiJ3ZXN0dXMifQ?api-version=2016-09-01"
-=======
+        ],
+        "Strict-Transport-Security": [
+          "max-age=31536000; includeSubDomains"
+        ],
+        "X-Content-Type-Options": [
+          "nosniff"
+        ],
+        "Cache-Control": [
+          "no-cache"
+        ],
+        "Date": [
           "Fri, 07 Sep 2018 10:43:40 GMT"
         ],
         "Location": [
           "https://brazilus.management.azure.com/subscriptions/947d47b4-7883-4bb9-9d85-c5e8e2f572ce/operationresults/eyJqb2JJZCI6IlJFU09VUkNFR1JPVVBERUxFVElPTkpPQi1QUzIxNzUtV0VTVENFTlRSQUxVUyIsImpvYkxvY2F0aW9uIjoid2VzdGNlbnRyYWx1cyJ9?api-version=2016-09-01"
->>>>>>> f160aee6
-        ]
-      },
-      "StatusCode": 202
-    },
-    {
-<<<<<<< HEAD
-      "RequestUri": "/subscriptions/d2ad5196-2292-4080-b209-ce4399b0a807/operationresults/eyJqb2JJZCI6IlJFU09VUkNFR1JPVVBERUxFVElPTkpPQi1QUzczMjQtV0VTVFVTIiwiam9iTG9jYXRpb24iOiJ3ZXN0dXMifQ?api-version=2016-09-01",
-      "EncodedRequestUri": "L3N1YnNjcmlwdGlvbnMvZDJhZDUxOTYtMjI5Mi00MDgwLWIyMDktY2U0Mzk5YjBhODA3L29wZXJhdGlvbnJlc3VsdHMvZXlKcWIySkpaQ0k2SWxKRlUwOVZVa05GUjFKUFZWQkVSVXhGVkVsUFRrcFBRaTFRVXpjek1qUXRWMFZUVkZWVElpd2lhbTlpVEc5allYUnBiMjRpT2lKM1pYTjBkWE1pZlE/YXBpLXZlcnNpb249MjAxNi0wOS0wMQ==",
-=======
-      "RequestUri": "/subscriptions/947d47b4-7883-4bb9-9d85-c5e8e2f572ce/operationresults/eyJqb2JJZCI6IlJFU09VUkNFR1JPVVBERUxFVElPTkpPQi1QUzIxNzUtV0VTVENFTlRSQUxVUyIsImpvYkxvY2F0aW9uIjoid2VzdGNlbnRyYWx1cyJ9?api-version=2016-09-01",
-      "EncodedRequestUri": "L3N1YnNjcmlwdGlvbnMvOTQ3ZDQ3YjQtNzg4My00YmI5LTlkODUtYzVlOGUyZjU3MmNlL29wZXJhdGlvbnJlc3VsdHMvZXlKcWIySkpaQ0k2SWxKRlUwOVZVa05GUjFKUFZWQkVSVXhGVkVsUFRrcFBRaTFRVXpJeE56VXRWMFZUVkVORlRsUlNRVXhWVXlJc0ltcHZZa3h2WTJGMGFXOXVJam9pZDJWemRHTmxiblJ5WVd4MWN5Sjk/YXBpLXZlcnNpb249MjAxNi0wOS0wMQ==",
->>>>>>> f160aee6
-      "RequestMethod": "GET",
-      "RequestBody": "",
-      "RequestHeaders": {
-        "User-Agent": [
-          "FxVersion/4.7.3132.0",
-          "OSName/Windows10Enterprise",
-          "OSVersion/6.3.17134",
-          "Microsoft.Azure.Management.Internal.Resources.ResourceManagementClient/4.1.0"
-        ]
-      },
-      "ResponseBody": "",
-      "ResponseHeaders": {
-        "Content-Length": [
-          "0"
-        ],
-        "Expires": [
-          "-1"
-        ],
-        "Pragma": [
-          "no-cache"
-        ],
-        "Retry-After": [
-          "15"
-        ],
-        "x-ms-ratelimit-remaining-subscription-reads": [
-<<<<<<< HEAD
-          "11930"
-        ],
-        "x-ms-request-id": [
-          "01e8223b-9106-4077-8f54-94f99edc5d38"
-        ],
-        "x-ms-correlation-request-id": [
-          "01e8223b-9106-4077-8f54-94f99edc5d38"
-        ],
-        "x-ms-routing-request-id": [
-          "BRAZILUS:20180908T044309Z:01e8223b-9106-4077-8f54-94f99edc5d38"
-=======
+        ]
+      },
+      "StatusCode": 202
+    },
+    {
+      "RequestUri": "/subscriptions/947d47b4-7883-4bb9-9d85-c5e8e2f572ce/operationresults/eyJqb2JJZCI6IlJFU09VUkNFR1JPVVBERUxFVElPTkpPQi1QUzIxNzUtV0VTVENFTlRSQUxVUyIsImpvYkxvY2F0aW9uIjoid2VzdGNlbnRyYWx1cyJ9?api-version=2016-09-01",
+      "EncodedRequestUri": "L3N1YnNjcmlwdGlvbnMvOTQ3ZDQ3YjQtNzg4My00YmI5LTlkODUtYzVlOGUyZjU3MmNlL29wZXJhdGlvbnJlc3VsdHMvZXlKcWIySkpaQ0k2SWxKRlUwOVZVa05GUjFKUFZWQkVSVXhGVkVsUFRrcFBRaTFRVXpJeE56VXRWMFZUVkVORlRsUlNRVXhWVXlJc0ltcHZZa3h2WTJGMGFXOXVJam9pZDJWemRHTmxiblJ5WVd4MWN5Sjk/YXBpLXZlcnNpb249MjAxNi0wOS0wMQ==",
+      "RequestMethod": "GET",
+      "RequestBody": "",
+      "RequestHeaders": {
+        "User-Agent": [
+          "FxVersion/4.7.3132.0",
+          "OSName/Windows10Enterprise",
+          "OSVersion/6.3.17134",
+          "Microsoft.Azure.Management.Internal.Resources.ResourceManagementClient/4.1.0"
+        ]
+      },
+      "ResponseBody": "",
+      "ResponseHeaders": {
+        "Content-Length": [
+          "0"
+        ],
+        "Expires": [
+          "-1"
+        ],
+        "Pragma": [
+          "no-cache"
+        ],
+        "Retry-After": [
+          "15"
+        ],
+        "x-ms-ratelimit-remaining-subscription-reads": [
           "11841"
         ],
         "x-ms-request-id": [
@@ -2866,78 +1763,53 @@
         ],
         "x-ms-routing-request-id": [
           "BRAZILUS:20180907T104355Z:8dd9434b-b6ea-4c99-8357-42dda41b67e3"
->>>>>>> f160aee6
-        ],
-        "Strict-Transport-Security": [
-          "max-age=31536000; includeSubDomains"
-        ],
-        "X-Content-Type-Options": [
-          "nosniff"
-        ],
-        "Cache-Control": [
-          "no-cache"
-        ],
-        "Date": [
-<<<<<<< HEAD
-          "Sat, 08 Sep 2018 04:43:08 GMT"
-        ],
-        "Location": [
-          "https://brazilus.management.azure.com/subscriptions/d2ad5196-2292-4080-b209-ce4399b0a807/operationresults/eyJqb2JJZCI6IlJFU09VUkNFR1JPVVBERUxFVElPTkpPQi1QUzczMjQtV0VTVFVTIiwiam9iTG9jYXRpb24iOiJ3ZXN0dXMifQ?api-version=2016-09-01"
-=======
+        ],
+        "Strict-Transport-Security": [
+          "max-age=31536000; includeSubDomains"
+        ],
+        "X-Content-Type-Options": [
+          "nosniff"
+        ],
+        "Cache-Control": [
+          "no-cache"
+        ],
+        "Date": [
           "Fri, 07 Sep 2018 10:43:55 GMT"
         ],
         "Location": [
           "https://brazilus.management.azure.com/subscriptions/947d47b4-7883-4bb9-9d85-c5e8e2f572ce/operationresults/eyJqb2JJZCI6IlJFU09VUkNFR1JPVVBERUxFVElPTkpPQi1QUzIxNzUtV0VTVENFTlRSQUxVUyIsImpvYkxvY2F0aW9uIjoid2VzdGNlbnRyYWx1cyJ9?api-version=2016-09-01"
->>>>>>> f160aee6
-        ]
-      },
-      "StatusCode": 202
-    },
-    {
-<<<<<<< HEAD
-      "RequestUri": "/subscriptions/d2ad5196-2292-4080-b209-ce4399b0a807/operationresults/eyJqb2JJZCI6IlJFU09VUkNFR1JPVVBERUxFVElPTkpPQi1QUzczMjQtV0VTVFVTIiwiam9iTG9jYXRpb24iOiJ3ZXN0dXMifQ?api-version=2016-09-01",
-      "EncodedRequestUri": "L3N1YnNjcmlwdGlvbnMvZDJhZDUxOTYtMjI5Mi00MDgwLWIyMDktY2U0Mzk5YjBhODA3L29wZXJhdGlvbnJlc3VsdHMvZXlKcWIySkpaQ0k2SWxKRlUwOVZVa05GUjFKUFZWQkVSVXhGVkVsUFRrcFBRaTFRVXpjek1qUXRWMFZUVkZWVElpd2lhbTlpVEc5allYUnBiMjRpT2lKM1pYTjBkWE1pZlE/YXBpLXZlcnNpb249MjAxNi0wOS0wMQ==",
-=======
-      "RequestUri": "/subscriptions/947d47b4-7883-4bb9-9d85-c5e8e2f572ce/operationresults/eyJqb2JJZCI6IlJFU09VUkNFR1JPVVBERUxFVElPTkpPQi1QUzIxNzUtV0VTVENFTlRSQUxVUyIsImpvYkxvY2F0aW9uIjoid2VzdGNlbnRyYWx1cyJ9?api-version=2016-09-01",
-      "EncodedRequestUri": "L3N1YnNjcmlwdGlvbnMvOTQ3ZDQ3YjQtNzg4My00YmI5LTlkODUtYzVlOGUyZjU3MmNlL29wZXJhdGlvbnJlc3VsdHMvZXlKcWIySkpaQ0k2SWxKRlUwOVZVa05GUjFKUFZWQkVSVXhGVkVsUFRrcFBRaTFRVXpJeE56VXRWMFZUVkVORlRsUlNRVXhWVXlJc0ltcHZZa3h2WTJGMGFXOXVJam9pZDJWemRHTmxiblJ5WVd4MWN5Sjk/YXBpLXZlcnNpb249MjAxNi0wOS0wMQ==",
->>>>>>> f160aee6
-      "RequestMethod": "GET",
-      "RequestBody": "",
-      "RequestHeaders": {
-        "User-Agent": [
-          "FxVersion/4.7.3132.0",
-          "OSName/Windows10Enterprise",
-          "OSVersion/6.3.17134",
-          "Microsoft.Azure.Management.Internal.Resources.ResourceManagementClient/4.1.0"
-        ]
-      },
-      "ResponseBody": "",
-      "ResponseHeaders": {
-        "Content-Length": [
-          "0"
-        ],
-        "Expires": [
-          "-1"
-        ],
-        "Pragma": [
-          "no-cache"
-        ],
-        "Retry-After": [
-          "15"
-        ],
-        "x-ms-ratelimit-remaining-subscription-reads": [
-<<<<<<< HEAD
-          "11929"
-        ],
-        "x-ms-request-id": [
-          "70ed0a5b-bf94-4cc4-894b-5e8ae2a20616"
-        ],
-        "x-ms-correlation-request-id": [
-          "70ed0a5b-bf94-4cc4-894b-5e8ae2a20616"
-        ],
-        "x-ms-routing-request-id": [
-          "BRAZILUS:20180908T044324Z:70ed0a5b-bf94-4cc4-894b-5e8ae2a20616"
-=======
+        ]
+      },
+      "StatusCode": 202
+    },
+    {
+      "RequestUri": "/subscriptions/947d47b4-7883-4bb9-9d85-c5e8e2f572ce/operationresults/eyJqb2JJZCI6IlJFU09VUkNFR1JPVVBERUxFVElPTkpPQi1QUzIxNzUtV0VTVENFTlRSQUxVUyIsImpvYkxvY2F0aW9uIjoid2VzdGNlbnRyYWx1cyJ9?api-version=2016-09-01",
+      "EncodedRequestUri": "L3N1YnNjcmlwdGlvbnMvOTQ3ZDQ3YjQtNzg4My00YmI5LTlkODUtYzVlOGUyZjU3MmNlL29wZXJhdGlvbnJlc3VsdHMvZXlKcWIySkpaQ0k2SWxKRlUwOVZVa05GUjFKUFZWQkVSVXhGVkVsUFRrcFBRaTFRVXpJeE56VXRWMFZUVkVORlRsUlNRVXhWVXlJc0ltcHZZa3h2WTJGMGFXOXVJam9pZDJWemRHTmxiblJ5WVd4MWN5Sjk/YXBpLXZlcnNpb249MjAxNi0wOS0wMQ==",
+      "RequestMethod": "GET",
+      "RequestBody": "",
+      "RequestHeaders": {
+        "User-Agent": [
+          "FxVersion/4.7.3132.0",
+          "OSName/Windows10Enterprise",
+          "OSVersion/6.3.17134",
+          "Microsoft.Azure.Management.Internal.Resources.ResourceManagementClient/4.1.0"
+        ]
+      },
+      "ResponseBody": "",
+      "ResponseHeaders": {
+        "Content-Length": [
+          "0"
+        ],
+        "Expires": [
+          "-1"
+        ],
+        "Pragma": [
+          "no-cache"
+        ],
+        "Retry-After": [
+          "15"
+        ],
+        "x-ms-ratelimit-remaining-subscription-reads": [
           "11840"
         ],
         "x-ms-request-id": [
@@ -2948,78 +1820,53 @@
         ],
         "x-ms-routing-request-id": [
           "BRAZILUS:20180907T104410Z:3be7a212-e41e-4463-9473-b4cd41979436"
->>>>>>> f160aee6
-        ],
-        "Strict-Transport-Security": [
-          "max-age=31536000; includeSubDomains"
-        ],
-        "X-Content-Type-Options": [
-          "nosniff"
-        ],
-        "Cache-Control": [
-          "no-cache"
-        ],
-        "Date": [
-<<<<<<< HEAD
-          "Sat, 08 Sep 2018 04:43:24 GMT"
-        ],
-        "Location": [
-          "https://brazilus.management.azure.com/subscriptions/d2ad5196-2292-4080-b209-ce4399b0a807/operationresults/eyJqb2JJZCI6IlJFU09VUkNFR1JPVVBERUxFVElPTkpPQi1QUzczMjQtV0VTVFVTIiwiam9iTG9jYXRpb24iOiJ3ZXN0dXMifQ?api-version=2016-09-01"
-=======
+        ],
+        "Strict-Transport-Security": [
+          "max-age=31536000; includeSubDomains"
+        ],
+        "X-Content-Type-Options": [
+          "nosniff"
+        ],
+        "Cache-Control": [
+          "no-cache"
+        ],
+        "Date": [
           "Fri, 07 Sep 2018 10:44:09 GMT"
         ],
         "Location": [
           "https://brazilus.management.azure.com/subscriptions/947d47b4-7883-4bb9-9d85-c5e8e2f572ce/operationresults/eyJqb2JJZCI6IlJFU09VUkNFR1JPVVBERUxFVElPTkpPQi1QUzIxNzUtV0VTVENFTlRSQUxVUyIsImpvYkxvY2F0aW9uIjoid2VzdGNlbnRyYWx1cyJ9?api-version=2016-09-01"
->>>>>>> f160aee6
-        ]
-      },
-      "StatusCode": 202
-    },
-    {
-<<<<<<< HEAD
-      "RequestUri": "/subscriptions/d2ad5196-2292-4080-b209-ce4399b0a807/operationresults/eyJqb2JJZCI6IlJFU09VUkNFR1JPVVBERUxFVElPTkpPQi1QUzczMjQtV0VTVFVTIiwiam9iTG9jYXRpb24iOiJ3ZXN0dXMifQ?api-version=2016-09-01",
-      "EncodedRequestUri": "L3N1YnNjcmlwdGlvbnMvZDJhZDUxOTYtMjI5Mi00MDgwLWIyMDktY2U0Mzk5YjBhODA3L29wZXJhdGlvbnJlc3VsdHMvZXlKcWIySkpaQ0k2SWxKRlUwOVZVa05GUjFKUFZWQkVSVXhGVkVsUFRrcFBRaTFRVXpjek1qUXRWMFZUVkZWVElpd2lhbTlpVEc5allYUnBiMjRpT2lKM1pYTjBkWE1pZlE/YXBpLXZlcnNpb249MjAxNi0wOS0wMQ==",
-=======
-      "RequestUri": "/subscriptions/947d47b4-7883-4bb9-9d85-c5e8e2f572ce/operationresults/eyJqb2JJZCI6IlJFU09VUkNFR1JPVVBERUxFVElPTkpPQi1QUzIxNzUtV0VTVENFTlRSQUxVUyIsImpvYkxvY2F0aW9uIjoid2VzdGNlbnRyYWx1cyJ9?api-version=2016-09-01",
-      "EncodedRequestUri": "L3N1YnNjcmlwdGlvbnMvOTQ3ZDQ3YjQtNzg4My00YmI5LTlkODUtYzVlOGUyZjU3MmNlL29wZXJhdGlvbnJlc3VsdHMvZXlKcWIySkpaQ0k2SWxKRlUwOVZVa05GUjFKUFZWQkVSVXhGVkVsUFRrcFBRaTFRVXpJeE56VXRWMFZUVkVORlRsUlNRVXhWVXlJc0ltcHZZa3h2WTJGMGFXOXVJam9pZDJWemRHTmxiblJ5WVd4MWN5Sjk/YXBpLXZlcnNpb249MjAxNi0wOS0wMQ==",
->>>>>>> f160aee6
-      "RequestMethod": "GET",
-      "RequestBody": "",
-      "RequestHeaders": {
-        "User-Agent": [
-          "FxVersion/4.7.3132.0",
-          "OSName/Windows10Enterprise",
-          "OSVersion/6.3.17134",
-          "Microsoft.Azure.Management.Internal.Resources.ResourceManagementClient/4.1.0"
-        ]
-      },
-      "ResponseBody": "",
-      "ResponseHeaders": {
-        "Content-Length": [
-          "0"
-        ],
-        "Expires": [
-          "-1"
-        ],
-        "Pragma": [
-          "no-cache"
-        ],
-        "Retry-After": [
-          "15"
-        ],
-        "x-ms-ratelimit-remaining-subscription-reads": [
-<<<<<<< HEAD
-          "11928"
-        ],
-        "x-ms-request-id": [
-          "e6a54cf9-7a8f-4b39-8b82-9a75868b46db"
-        ],
-        "x-ms-correlation-request-id": [
-          "e6a54cf9-7a8f-4b39-8b82-9a75868b46db"
-        ],
-        "x-ms-routing-request-id": [
-          "BRAZILUS:20180908T044339Z:e6a54cf9-7a8f-4b39-8b82-9a75868b46db"
-=======
+        ]
+      },
+      "StatusCode": 202
+    },
+    {
+      "RequestUri": "/subscriptions/947d47b4-7883-4bb9-9d85-c5e8e2f572ce/operationresults/eyJqb2JJZCI6IlJFU09VUkNFR1JPVVBERUxFVElPTkpPQi1QUzIxNzUtV0VTVENFTlRSQUxVUyIsImpvYkxvY2F0aW9uIjoid2VzdGNlbnRyYWx1cyJ9?api-version=2016-09-01",
+      "EncodedRequestUri": "L3N1YnNjcmlwdGlvbnMvOTQ3ZDQ3YjQtNzg4My00YmI5LTlkODUtYzVlOGUyZjU3MmNlL29wZXJhdGlvbnJlc3VsdHMvZXlKcWIySkpaQ0k2SWxKRlUwOVZVa05GUjFKUFZWQkVSVXhGVkVsUFRrcFBRaTFRVXpJeE56VXRWMFZUVkVORlRsUlNRVXhWVXlJc0ltcHZZa3h2WTJGMGFXOXVJam9pZDJWemRHTmxiblJ5WVd4MWN5Sjk/YXBpLXZlcnNpb249MjAxNi0wOS0wMQ==",
+      "RequestMethod": "GET",
+      "RequestBody": "",
+      "RequestHeaders": {
+        "User-Agent": [
+          "FxVersion/4.7.3132.0",
+          "OSName/Windows10Enterprise",
+          "OSVersion/6.3.17134",
+          "Microsoft.Azure.Management.Internal.Resources.ResourceManagementClient/4.1.0"
+        ]
+      },
+      "ResponseBody": "",
+      "ResponseHeaders": {
+        "Content-Length": [
+          "0"
+        ],
+        "Expires": [
+          "-1"
+        ],
+        "Pragma": [
+          "no-cache"
+        ],
+        "Retry-After": [
+          "15"
+        ],
+        "x-ms-ratelimit-remaining-subscription-reads": [
           "11839"
         ],
         "x-ms-request-id": [
@@ -3030,78 +1877,53 @@
         ],
         "x-ms-routing-request-id": [
           "BRAZILUS:20180907T104425Z:03e9ca7b-f191-4405-942e-8fa5e7604204"
->>>>>>> f160aee6
-        ],
-        "Strict-Transport-Security": [
-          "max-age=31536000; includeSubDomains"
-        ],
-        "X-Content-Type-Options": [
-          "nosniff"
-        ],
-        "Cache-Control": [
-          "no-cache"
-        ],
-        "Date": [
-<<<<<<< HEAD
-          "Sat, 08 Sep 2018 04:43:38 GMT"
-        ],
-        "Location": [
-          "https://brazilus.management.azure.com/subscriptions/d2ad5196-2292-4080-b209-ce4399b0a807/operationresults/eyJqb2JJZCI6IlJFU09VUkNFR1JPVVBERUxFVElPTkpPQi1QUzczMjQtV0VTVFVTIiwiam9iTG9jYXRpb24iOiJ3ZXN0dXMifQ?api-version=2016-09-01"
-=======
+        ],
+        "Strict-Transport-Security": [
+          "max-age=31536000; includeSubDomains"
+        ],
+        "X-Content-Type-Options": [
+          "nosniff"
+        ],
+        "Cache-Control": [
+          "no-cache"
+        ],
+        "Date": [
           "Fri, 07 Sep 2018 10:44:25 GMT"
         ],
         "Location": [
           "https://brazilus.management.azure.com/subscriptions/947d47b4-7883-4bb9-9d85-c5e8e2f572ce/operationresults/eyJqb2JJZCI6IlJFU09VUkNFR1JPVVBERUxFVElPTkpPQi1QUzIxNzUtV0VTVENFTlRSQUxVUyIsImpvYkxvY2F0aW9uIjoid2VzdGNlbnRyYWx1cyJ9?api-version=2016-09-01"
->>>>>>> f160aee6
-        ]
-      },
-      "StatusCode": 202
-    },
-    {
-<<<<<<< HEAD
-      "RequestUri": "/subscriptions/d2ad5196-2292-4080-b209-ce4399b0a807/operationresults/eyJqb2JJZCI6IlJFU09VUkNFR1JPVVBERUxFVElPTkpPQi1QUzczMjQtV0VTVFVTIiwiam9iTG9jYXRpb24iOiJ3ZXN0dXMifQ?api-version=2016-09-01",
-      "EncodedRequestUri": "L3N1YnNjcmlwdGlvbnMvZDJhZDUxOTYtMjI5Mi00MDgwLWIyMDktY2U0Mzk5YjBhODA3L29wZXJhdGlvbnJlc3VsdHMvZXlKcWIySkpaQ0k2SWxKRlUwOVZVa05GUjFKUFZWQkVSVXhGVkVsUFRrcFBRaTFRVXpjek1qUXRWMFZUVkZWVElpd2lhbTlpVEc5allYUnBiMjRpT2lKM1pYTjBkWE1pZlE/YXBpLXZlcnNpb249MjAxNi0wOS0wMQ==",
-=======
-      "RequestUri": "/subscriptions/947d47b4-7883-4bb9-9d85-c5e8e2f572ce/operationresults/eyJqb2JJZCI6IlJFU09VUkNFR1JPVVBERUxFVElPTkpPQi1QUzIxNzUtV0VTVENFTlRSQUxVUyIsImpvYkxvY2F0aW9uIjoid2VzdGNlbnRyYWx1cyJ9?api-version=2016-09-01",
-      "EncodedRequestUri": "L3N1YnNjcmlwdGlvbnMvOTQ3ZDQ3YjQtNzg4My00YmI5LTlkODUtYzVlOGUyZjU3MmNlL29wZXJhdGlvbnJlc3VsdHMvZXlKcWIySkpaQ0k2SWxKRlUwOVZVa05GUjFKUFZWQkVSVXhGVkVsUFRrcFBRaTFRVXpJeE56VXRWMFZUVkVORlRsUlNRVXhWVXlJc0ltcHZZa3h2WTJGMGFXOXVJam9pZDJWemRHTmxiblJ5WVd4MWN5Sjk/YXBpLXZlcnNpb249MjAxNi0wOS0wMQ==",
->>>>>>> f160aee6
-      "RequestMethod": "GET",
-      "RequestBody": "",
-      "RequestHeaders": {
-        "User-Agent": [
-          "FxVersion/4.7.3132.0",
-          "OSName/Windows10Enterprise",
-          "OSVersion/6.3.17134",
-          "Microsoft.Azure.Management.Internal.Resources.ResourceManagementClient/4.1.0"
-        ]
-      },
-      "ResponseBody": "",
-      "ResponseHeaders": {
-        "Content-Length": [
-          "0"
-        ],
-        "Expires": [
-          "-1"
-        ],
-        "Pragma": [
-          "no-cache"
-        ],
-        "Retry-After": [
-          "15"
-        ],
-        "x-ms-ratelimit-remaining-subscription-reads": [
-<<<<<<< HEAD
-          "11927"
-        ],
-        "x-ms-request-id": [
-          "32ce3285-e737-4eb3-9f1c-5d455d723b02"
-        ],
-        "x-ms-correlation-request-id": [
-          "32ce3285-e737-4eb3-9f1c-5d455d723b02"
-        ],
-        "x-ms-routing-request-id": [
-          "BRAZILUS:20180908T044354Z:32ce3285-e737-4eb3-9f1c-5d455d723b02"
-=======
+        ]
+      },
+      "StatusCode": 202
+    },
+    {
+      "RequestUri": "/subscriptions/947d47b4-7883-4bb9-9d85-c5e8e2f572ce/operationresults/eyJqb2JJZCI6IlJFU09VUkNFR1JPVVBERUxFVElPTkpPQi1QUzIxNzUtV0VTVENFTlRSQUxVUyIsImpvYkxvY2F0aW9uIjoid2VzdGNlbnRyYWx1cyJ9?api-version=2016-09-01",
+      "EncodedRequestUri": "L3N1YnNjcmlwdGlvbnMvOTQ3ZDQ3YjQtNzg4My00YmI5LTlkODUtYzVlOGUyZjU3MmNlL29wZXJhdGlvbnJlc3VsdHMvZXlKcWIySkpaQ0k2SWxKRlUwOVZVa05GUjFKUFZWQkVSVXhGVkVsUFRrcFBRaTFRVXpJeE56VXRWMFZUVkVORlRsUlNRVXhWVXlJc0ltcHZZa3h2WTJGMGFXOXVJam9pZDJWemRHTmxiblJ5WVd4MWN5Sjk/YXBpLXZlcnNpb249MjAxNi0wOS0wMQ==",
+      "RequestMethod": "GET",
+      "RequestBody": "",
+      "RequestHeaders": {
+        "User-Agent": [
+          "FxVersion/4.7.3132.0",
+          "OSName/Windows10Enterprise",
+          "OSVersion/6.3.17134",
+          "Microsoft.Azure.Management.Internal.Resources.ResourceManagementClient/4.1.0"
+        ]
+      },
+      "ResponseBody": "",
+      "ResponseHeaders": {
+        "Content-Length": [
+          "0"
+        ],
+        "Expires": [
+          "-1"
+        ],
+        "Pragma": [
+          "no-cache"
+        ],
+        "Retry-After": [
+          "15"
+        ],
+        "x-ms-ratelimit-remaining-subscription-reads": [
           "11838"
         ],
         "x-ms-request-id": [
@@ -3112,78 +1934,53 @@
         ],
         "x-ms-routing-request-id": [
           "BRAZILUS:20180907T104441Z:b604b5ba-b7b1-47c2-b81a-828fc125c97d"
->>>>>>> f160aee6
-        ],
-        "Strict-Transport-Security": [
-          "max-age=31536000; includeSubDomains"
-        ],
-        "X-Content-Type-Options": [
-          "nosniff"
-        ],
-        "Cache-Control": [
-          "no-cache"
-        ],
-        "Date": [
-<<<<<<< HEAD
-          "Sat, 08 Sep 2018 04:43:54 GMT"
-        ],
-        "Location": [
-          "https://brazilus.management.azure.com/subscriptions/d2ad5196-2292-4080-b209-ce4399b0a807/operationresults/eyJqb2JJZCI6IlJFU09VUkNFR1JPVVBERUxFVElPTkpPQi1QUzczMjQtV0VTVFVTIiwiam9iTG9jYXRpb24iOiJ3ZXN0dXMifQ?api-version=2016-09-01"
-=======
+        ],
+        "Strict-Transport-Security": [
+          "max-age=31536000; includeSubDomains"
+        ],
+        "X-Content-Type-Options": [
+          "nosniff"
+        ],
+        "Cache-Control": [
+          "no-cache"
+        ],
+        "Date": [
           "Fri, 07 Sep 2018 10:44:40 GMT"
         ],
         "Location": [
           "https://brazilus.management.azure.com/subscriptions/947d47b4-7883-4bb9-9d85-c5e8e2f572ce/operationresults/eyJqb2JJZCI6IlJFU09VUkNFR1JPVVBERUxFVElPTkpPQi1QUzIxNzUtV0VTVENFTlRSQUxVUyIsImpvYkxvY2F0aW9uIjoid2VzdGNlbnRyYWx1cyJ9?api-version=2016-09-01"
->>>>>>> f160aee6
-        ]
-      },
-      "StatusCode": 202
-    },
-    {
-<<<<<<< HEAD
-      "RequestUri": "/subscriptions/d2ad5196-2292-4080-b209-ce4399b0a807/operationresults/eyJqb2JJZCI6IlJFU09VUkNFR1JPVVBERUxFVElPTkpPQi1QUzczMjQtV0VTVFVTIiwiam9iTG9jYXRpb24iOiJ3ZXN0dXMifQ?api-version=2016-09-01",
-      "EncodedRequestUri": "L3N1YnNjcmlwdGlvbnMvZDJhZDUxOTYtMjI5Mi00MDgwLWIyMDktY2U0Mzk5YjBhODA3L29wZXJhdGlvbnJlc3VsdHMvZXlKcWIySkpaQ0k2SWxKRlUwOVZVa05GUjFKUFZWQkVSVXhGVkVsUFRrcFBRaTFRVXpjek1qUXRWMFZUVkZWVElpd2lhbTlpVEc5allYUnBiMjRpT2lKM1pYTjBkWE1pZlE/YXBpLXZlcnNpb249MjAxNi0wOS0wMQ==",
-=======
-      "RequestUri": "/subscriptions/947d47b4-7883-4bb9-9d85-c5e8e2f572ce/operationresults/eyJqb2JJZCI6IlJFU09VUkNFR1JPVVBERUxFVElPTkpPQi1QUzIxNzUtV0VTVENFTlRSQUxVUyIsImpvYkxvY2F0aW9uIjoid2VzdGNlbnRyYWx1cyJ9?api-version=2016-09-01",
-      "EncodedRequestUri": "L3N1YnNjcmlwdGlvbnMvOTQ3ZDQ3YjQtNzg4My00YmI5LTlkODUtYzVlOGUyZjU3MmNlL29wZXJhdGlvbnJlc3VsdHMvZXlKcWIySkpaQ0k2SWxKRlUwOVZVa05GUjFKUFZWQkVSVXhGVkVsUFRrcFBRaTFRVXpJeE56VXRWMFZUVkVORlRsUlNRVXhWVXlJc0ltcHZZa3h2WTJGMGFXOXVJam9pZDJWemRHTmxiblJ5WVd4MWN5Sjk/YXBpLXZlcnNpb249MjAxNi0wOS0wMQ==",
->>>>>>> f160aee6
-      "RequestMethod": "GET",
-      "RequestBody": "",
-      "RequestHeaders": {
-        "User-Agent": [
-          "FxVersion/4.7.3132.0",
-          "OSName/Windows10Enterprise",
-          "OSVersion/6.3.17134",
-          "Microsoft.Azure.Management.Internal.Resources.ResourceManagementClient/4.1.0"
-        ]
-      },
-      "ResponseBody": "",
-      "ResponseHeaders": {
-        "Content-Length": [
-          "0"
-        ],
-        "Expires": [
-          "-1"
-        ],
-        "Pragma": [
-          "no-cache"
-        ],
-        "Retry-After": [
-          "15"
-        ],
-        "x-ms-ratelimit-remaining-subscription-reads": [
-<<<<<<< HEAD
-          "11926"
-        ],
-        "x-ms-request-id": [
-          "4cbb7c88-3f73-4936-a671-5327d03b3ffa"
-        ],
-        "x-ms-correlation-request-id": [
-          "4cbb7c88-3f73-4936-a671-5327d03b3ffa"
-        ],
-        "x-ms-routing-request-id": [
-          "BRAZILUS:20180908T044409Z:4cbb7c88-3f73-4936-a671-5327d03b3ffa"
-=======
+        ]
+      },
+      "StatusCode": 202
+    },
+    {
+      "RequestUri": "/subscriptions/947d47b4-7883-4bb9-9d85-c5e8e2f572ce/operationresults/eyJqb2JJZCI6IlJFU09VUkNFR1JPVVBERUxFVElPTkpPQi1QUzIxNzUtV0VTVENFTlRSQUxVUyIsImpvYkxvY2F0aW9uIjoid2VzdGNlbnRyYWx1cyJ9?api-version=2016-09-01",
+      "EncodedRequestUri": "L3N1YnNjcmlwdGlvbnMvOTQ3ZDQ3YjQtNzg4My00YmI5LTlkODUtYzVlOGUyZjU3MmNlL29wZXJhdGlvbnJlc3VsdHMvZXlKcWIySkpaQ0k2SWxKRlUwOVZVa05GUjFKUFZWQkVSVXhGVkVsUFRrcFBRaTFRVXpJeE56VXRWMFZUVkVORlRsUlNRVXhWVXlJc0ltcHZZa3h2WTJGMGFXOXVJam9pZDJWemRHTmxiblJ5WVd4MWN5Sjk/YXBpLXZlcnNpb249MjAxNi0wOS0wMQ==",
+      "RequestMethod": "GET",
+      "RequestBody": "",
+      "RequestHeaders": {
+        "User-Agent": [
+          "FxVersion/4.7.3132.0",
+          "OSName/Windows10Enterprise",
+          "OSVersion/6.3.17134",
+          "Microsoft.Azure.Management.Internal.Resources.ResourceManagementClient/4.1.0"
+        ]
+      },
+      "ResponseBody": "",
+      "ResponseHeaders": {
+        "Content-Length": [
+          "0"
+        ],
+        "Expires": [
+          "-1"
+        ],
+        "Pragma": [
+          "no-cache"
+        ],
+        "Retry-After": [
+          "15"
+        ],
+        "x-ms-ratelimit-remaining-subscription-reads": [
           "11837"
         ],
         "x-ms-request-id": [
@@ -3194,78 +1991,53 @@
         ],
         "x-ms-routing-request-id": [
           "BRAZILUS:20180907T104456Z:59f0c4eb-2e90-4db7-8b3d-a1558640c55b"
->>>>>>> f160aee6
-        ],
-        "Strict-Transport-Security": [
-          "max-age=31536000; includeSubDomains"
-        ],
-        "X-Content-Type-Options": [
-          "nosniff"
-        ],
-        "Cache-Control": [
-          "no-cache"
-        ],
-        "Date": [
-<<<<<<< HEAD
-          "Sat, 08 Sep 2018 04:44:09 GMT"
-        ],
-        "Location": [
-          "https://brazilus.management.azure.com/subscriptions/d2ad5196-2292-4080-b209-ce4399b0a807/operationresults/eyJqb2JJZCI6IlJFU09VUkNFR1JPVVBERUxFVElPTkpPQi1QUzczMjQtV0VTVFVTIiwiam9iTG9jYXRpb24iOiJ3ZXN0dXMifQ?api-version=2016-09-01"
-=======
+        ],
+        "Strict-Transport-Security": [
+          "max-age=31536000; includeSubDomains"
+        ],
+        "X-Content-Type-Options": [
+          "nosniff"
+        ],
+        "Cache-Control": [
+          "no-cache"
+        ],
+        "Date": [
           "Fri, 07 Sep 2018 10:44:56 GMT"
         ],
         "Location": [
           "https://brazilus.management.azure.com/subscriptions/947d47b4-7883-4bb9-9d85-c5e8e2f572ce/operationresults/eyJqb2JJZCI6IlJFU09VUkNFR1JPVVBERUxFVElPTkpPQi1QUzIxNzUtV0VTVENFTlRSQUxVUyIsImpvYkxvY2F0aW9uIjoid2VzdGNlbnRyYWx1cyJ9?api-version=2016-09-01"
->>>>>>> f160aee6
-        ]
-      },
-      "StatusCode": 202
-    },
-    {
-<<<<<<< HEAD
-      "RequestUri": "/subscriptions/d2ad5196-2292-4080-b209-ce4399b0a807/operationresults/eyJqb2JJZCI6IlJFU09VUkNFR1JPVVBERUxFVElPTkpPQi1QUzczMjQtV0VTVFVTIiwiam9iTG9jYXRpb24iOiJ3ZXN0dXMifQ?api-version=2016-09-01",
-      "EncodedRequestUri": "L3N1YnNjcmlwdGlvbnMvZDJhZDUxOTYtMjI5Mi00MDgwLWIyMDktY2U0Mzk5YjBhODA3L29wZXJhdGlvbnJlc3VsdHMvZXlKcWIySkpaQ0k2SWxKRlUwOVZVa05GUjFKUFZWQkVSVXhGVkVsUFRrcFBRaTFRVXpjek1qUXRWMFZUVkZWVElpd2lhbTlpVEc5allYUnBiMjRpT2lKM1pYTjBkWE1pZlE/YXBpLXZlcnNpb249MjAxNi0wOS0wMQ==",
-=======
-      "RequestUri": "/subscriptions/947d47b4-7883-4bb9-9d85-c5e8e2f572ce/operationresults/eyJqb2JJZCI6IlJFU09VUkNFR1JPVVBERUxFVElPTkpPQi1QUzIxNzUtV0VTVENFTlRSQUxVUyIsImpvYkxvY2F0aW9uIjoid2VzdGNlbnRyYWx1cyJ9?api-version=2016-09-01",
-      "EncodedRequestUri": "L3N1YnNjcmlwdGlvbnMvOTQ3ZDQ3YjQtNzg4My00YmI5LTlkODUtYzVlOGUyZjU3MmNlL29wZXJhdGlvbnJlc3VsdHMvZXlKcWIySkpaQ0k2SWxKRlUwOVZVa05GUjFKUFZWQkVSVXhGVkVsUFRrcFBRaTFRVXpJeE56VXRWMFZUVkVORlRsUlNRVXhWVXlJc0ltcHZZa3h2WTJGMGFXOXVJam9pZDJWemRHTmxiblJ5WVd4MWN5Sjk/YXBpLXZlcnNpb249MjAxNi0wOS0wMQ==",
->>>>>>> f160aee6
-      "RequestMethod": "GET",
-      "RequestBody": "",
-      "RequestHeaders": {
-        "User-Agent": [
-          "FxVersion/4.7.3132.0",
-          "OSName/Windows10Enterprise",
-          "OSVersion/6.3.17134",
-          "Microsoft.Azure.Management.Internal.Resources.ResourceManagementClient/4.1.0"
-        ]
-      },
-      "ResponseBody": "",
-      "ResponseHeaders": {
-        "Content-Length": [
-          "0"
-        ],
-        "Expires": [
-          "-1"
-        ],
-        "Pragma": [
-          "no-cache"
-        ],
-        "Retry-After": [
-          "15"
-        ],
-        "x-ms-ratelimit-remaining-subscription-reads": [
-<<<<<<< HEAD
-          "11925"
-        ],
-        "x-ms-request-id": [
-          "e0d7f267-5326-495e-b5c2-f974c9353326"
-        ],
-        "x-ms-correlation-request-id": [
-          "e0d7f267-5326-495e-b5c2-f974c9353326"
-        ],
-        "x-ms-routing-request-id": [
-          "BRAZILUS:20180908T044424Z:e0d7f267-5326-495e-b5c2-f974c9353326"
-=======
+        ]
+      },
+      "StatusCode": 202
+    },
+    {
+      "RequestUri": "/subscriptions/947d47b4-7883-4bb9-9d85-c5e8e2f572ce/operationresults/eyJqb2JJZCI6IlJFU09VUkNFR1JPVVBERUxFVElPTkpPQi1QUzIxNzUtV0VTVENFTlRSQUxVUyIsImpvYkxvY2F0aW9uIjoid2VzdGNlbnRyYWx1cyJ9?api-version=2016-09-01",
+      "EncodedRequestUri": "L3N1YnNjcmlwdGlvbnMvOTQ3ZDQ3YjQtNzg4My00YmI5LTlkODUtYzVlOGUyZjU3MmNlL29wZXJhdGlvbnJlc3VsdHMvZXlKcWIySkpaQ0k2SWxKRlUwOVZVa05GUjFKUFZWQkVSVXhGVkVsUFRrcFBRaTFRVXpJeE56VXRWMFZUVkVORlRsUlNRVXhWVXlJc0ltcHZZa3h2WTJGMGFXOXVJam9pZDJWemRHTmxiblJ5WVd4MWN5Sjk/YXBpLXZlcnNpb249MjAxNi0wOS0wMQ==",
+      "RequestMethod": "GET",
+      "RequestBody": "",
+      "RequestHeaders": {
+        "User-Agent": [
+          "FxVersion/4.7.3132.0",
+          "OSName/Windows10Enterprise",
+          "OSVersion/6.3.17134",
+          "Microsoft.Azure.Management.Internal.Resources.ResourceManagementClient/4.1.0"
+        ]
+      },
+      "ResponseBody": "",
+      "ResponseHeaders": {
+        "Content-Length": [
+          "0"
+        ],
+        "Expires": [
+          "-1"
+        ],
+        "Pragma": [
+          "no-cache"
+        ],
+        "Retry-After": [
+          "15"
+        ],
+        "x-ms-ratelimit-remaining-subscription-reads": [
           "11836"
         ],
         "x-ms-request-id": [
@@ -3276,78 +2048,53 @@
         ],
         "x-ms-routing-request-id": [
           "BRAZILUS:20180907T104511Z:1f6ea6d7-1888-4473-bcf9-68b79136449f"
->>>>>>> f160aee6
-        ],
-        "Strict-Transport-Security": [
-          "max-age=31536000; includeSubDomains"
-        ],
-        "X-Content-Type-Options": [
-          "nosniff"
-        ],
-        "Cache-Control": [
-          "no-cache"
-        ],
-        "Date": [
-<<<<<<< HEAD
-          "Sat, 08 Sep 2018 04:44:23 GMT"
-        ],
-        "Location": [
-          "https://brazilus.management.azure.com/subscriptions/d2ad5196-2292-4080-b209-ce4399b0a807/operationresults/eyJqb2JJZCI6IlJFU09VUkNFR1JPVVBERUxFVElPTkpPQi1QUzczMjQtV0VTVFVTIiwiam9iTG9jYXRpb24iOiJ3ZXN0dXMifQ?api-version=2016-09-01"
-=======
+        ],
+        "Strict-Transport-Security": [
+          "max-age=31536000; includeSubDomains"
+        ],
+        "X-Content-Type-Options": [
+          "nosniff"
+        ],
+        "Cache-Control": [
+          "no-cache"
+        ],
+        "Date": [
           "Fri, 07 Sep 2018 10:45:10 GMT"
         ],
         "Location": [
           "https://brazilus.management.azure.com/subscriptions/947d47b4-7883-4bb9-9d85-c5e8e2f572ce/operationresults/eyJqb2JJZCI6IlJFU09VUkNFR1JPVVBERUxFVElPTkpPQi1QUzIxNzUtV0VTVENFTlRSQUxVUyIsImpvYkxvY2F0aW9uIjoid2VzdGNlbnRyYWx1cyJ9?api-version=2016-09-01"
->>>>>>> f160aee6
-        ]
-      },
-      "StatusCode": 202
-    },
-    {
-<<<<<<< HEAD
-      "RequestUri": "/subscriptions/d2ad5196-2292-4080-b209-ce4399b0a807/operationresults/eyJqb2JJZCI6IlJFU09VUkNFR1JPVVBERUxFVElPTkpPQi1QUzczMjQtV0VTVFVTIiwiam9iTG9jYXRpb24iOiJ3ZXN0dXMifQ?api-version=2016-09-01",
-      "EncodedRequestUri": "L3N1YnNjcmlwdGlvbnMvZDJhZDUxOTYtMjI5Mi00MDgwLWIyMDktY2U0Mzk5YjBhODA3L29wZXJhdGlvbnJlc3VsdHMvZXlKcWIySkpaQ0k2SWxKRlUwOVZVa05GUjFKUFZWQkVSVXhGVkVsUFRrcFBRaTFRVXpjek1qUXRWMFZUVkZWVElpd2lhbTlpVEc5allYUnBiMjRpT2lKM1pYTjBkWE1pZlE/YXBpLXZlcnNpb249MjAxNi0wOS0wMQ==",
-=======
-      "RequestUri": "/subscriptions/947d47b4-7883-4bb9-9d85-c5e8e2f572ce/operationresults/eyJqb2JJZCI6IlJFU09VUkNFR1JPVVBERUxFVElPTkpPQi1QUzIxNzUtV0VTVENFTlRSQUxVUyIsImpvYkxvY2F0aW9uIjoid2VzdGNlbnRyYWx1cyJ9?api-version=2016-09-01",
-      "EncodedRequestUri": "L3N1YnNjcmlwdGlvbnMvOTQ3ZDQ3YjQtNzg4My00YmI5LTlkODUtYzVlOGUyZjU3MmNlL29wZXJhdGlvbnJlc3VsdHMvZXlKcWIySkpaQ0k2SWxKRlUwOVZVa05GUjFKUFZWQkVSVXhGVkVsUFRrcFBRaTFRVXpJeE56VXRWMFZUVkVORlRsUlNRVXhWVXlJc0ltcHZZa3h2WTJGMGFXOXVJam9pZDJWemRHTmxiblJ5WVd4MWN5Sjk/YXBpLXZlcnNpb249MjAxNi0wOS0wMQ==",
->>>>>>> f160aee6
-      "RequestMethod": "GET",
-      "RequestBody": "",
-      "RequestHeaders": {
-        "User-Agent": [
-          "FxVersion/4.7.3132.0",
-          "OSName/Windows10Enterprise",
-          "OSVersion/6.3.17134",
-          "Microsoft.Azure.Management.Internal.Resources.ResourceManagementClient/4.1.0"
-        ]
-      },
-      "ResponseBody": "",
-      "ResponseHeaders": {
-        "Content-Length": [
-          "0"
-        ],
-        "Expires": [
-          "-1"
-        ],
-        "Pragma": [
-          "no-cache"
-        ],
-        "Retry-After": [
-          "15"
-        ],
-        "x-ms-ratelimit-remaining-subscription-reads": [
-<<<<<<< HEAD
-          "11924"
-        ],
-        "x-ms-request-id": [
-          "9d2febf8-b3dc-4458-844c-88ca34959f50"
-        ],
-        "x-ms-correlation-request-id": [
-          "9d2febf8-b3dc-4458-844c-88ca34959f50"
-        ],
-        "x-ms-routing-request-id": [
-          "BRAZILUS:20180908T044439Z:9d2febf8-b3dc-4458-844c-88ca34959f50"
-=======
+        ]
+      },
+      "StatusCode": 202
+    },
+    {
+      "RequestUri": "/subscriptions/947d47b4-7883-4bb9-9d85-c5e8e2f572ce/operationresults/eyJqb2JJZCI6IlJFU09VUkNFR1JPVVBERUxFVElPTkpPQi1QUzIxNzUtV0VTVENFTlRSQUxVUyIsImpvYkxvY2F0aW9uIjoid2VzdGNlbnRyYWx1cyJ9?api-version=2016-09-01",
+      "EncodedRequestUri": "L3N1YnNjcmlwdGlvbnMvOTQ3ZDQ3YjQtNzg4My00YmI5LTlkODUtYzVlOGUyZjU3MmNlL29wZXJhdGlvbnJlc3VsdHMvZXlKcWIySkpaQ0k2SWxKRlUwOVZVa05GUjFKUFZWQkVSVXhGVkVsUFRrcFBRaTFRVXpJeE56VXRWMFZUVkVORlRsUlNRVXhWVXlJc0ltcHZZa3h2WTJGMGFXOXVJam9pZDJWemRHTmxiblJ5WVd4MWN5Sjk/YXBpLXZlcnNpb249MjAxNi0wOS0wMQ==",
+      "RequestMethod": "GET",
+      "RequestBody": "",
+      "RequestHeaders": {
+        "User-Agent": [
+          "FxVersion/4.7.3132.0",
+          "OSName/Windows10Enterprise",
+          "OSVersion/6.3.17134",
+          "Microsoft.Azure.Management.Internal.Resources.ResourceManagementClient/4.1.0"
+        ]
+      },
+      "ResponseBody": "",
+      "ResponseHeaders": {
+        "Content-Length": [
+          "0"
+        ],
+        "Expires": [
+          "-1"
+        ],
+        "Pragma": [
+          "no-cache"
+        ],
+        "Retry-After": [
+          "15"
+        ],
+        "x-ms-ratelimit-remaining-subscription-reads": [
           "11835"
         ],
         "x-ms-request-id": [
@@ -3358,78 +2105,53 @@
         ],
         "x-ms-routing-request-id": [
           "BRAZILUS:20180907T104526Z:891247f3-c7b3-4c14-a616-8cc54a697a27"
->>>>>>> f160aee6
-        ],
-        "Strict-Transport-Security": [
-          "max-age=31536000; includeSubDomains"
-        ],
-        "X-Content-Type-Options": [
-          "nosniff"
-        ],
-        "Cache-Control": [
-          "no-cache"
-        ],
-        "Date": [
-<<<<<<< HEAD
-          "Sat, 08 Sep 2018 04:44:39 GMT"
-        ],
-        "Location": [
-          "https://brazilus.management.azure.com/subscriptions/d2ad5196-2292-4080-b209-ce4399b0a807/operationresults/eyJqb2JJZCI6IlJFU09VUkNFR1JPVVBERUxFVElPTkpPQi1QUzczMjQtV0VTVFVTIiwiam9iTG9jYXRpb24iOiJ3ZXN0dXMifQ?api-version=2016-09-01"
-=======
+        ],
+        "Strict-Transport-Security": [
+          "max-age=31536000; includeSubDomains"
+        ],
+        "X-Content-Type-Options": [
+          "nosniff"
+        ],
+        "Cache-Control": [
+          "no-cache"
+        ],
+        "Date": [
           "Fri, 07 Sep 2018 10:45:26 GMT"
         ],
         "Location": [
           "https://brazilus.management.azure.com/subscriptions/947d47b4-7883-4bb9-9d85-c5e8e2f572ce/operationresults/eyJqb2JJZCI6IlJFU09VUkNFR1JPVVBERUxFVElPTkpPQi1QUzIxNzUtV0VTVENFTlRSQUxVUyIsImpvYkxvY2F0aW9uIjoid2VzdGNlbnRyYWx1cyJ9?api-version=2016-09-01"
->>>>>>> f160aee6
-        ]
-      },
-      "StatusCode": 202
-    },
-    {
-<<<<<<< HEAD
-      "RequestUri": "/subscriptions/d2ad5196-2292-4080-b209-ce4399b0a807/operationresults/eyJqb2JJZCI6IlJFU09VUkNFR1JPVVBERUxFVElPTkpPQi1QUzczMjQtV0VTVFVTIiwiam9iTG9jYXRpb24iOiJ3ZXN0dXMifQ?api-version=2016-09-01",
-      "EncodedRequestUri": "L3N1YnNjcmlwdGlvbnMvZDJhZDUxOTYtMjI5Mi00MDgwLWIyMDktY2U0Mzk5YjBhODA3L29wZXJhdGlvbnJlc3VsdHMvZXlKcWIySkpaQ0k2SWxKRlUwOVZVa05GUjFKUFZWQkVSVXhGVkVsUFRrcFBRaTFRVXpjek1qUXRWMFZUVkZWVElpd2lhbTlpVEc5allYUnBiMjRpT2lKM1pYTjBkWE1pZlE/YXBpLXZlcnNpb249MjAxNi0wOS0wMQ==",
-=======
-      "RequestUri": "/subscriptions/947d47b4-7883-4bb9-9d85-c5e8e2f572ce/operationresults/eyJqb2JJZCI6IlJFU09VUkNFR1JPVVBERUxFVElPTkpPQi1QUzIxNzUtV0VTVENFTlRSQUxVUyIsImpvYkxvY2F0aW9uIjoid2VzdGNlbnRyYWx1cyJ9?api-version=2016-09-01",
-      "EncodedRequestUri": "L3N1YnNjcmlwdGlvbnMvOTQ3ZDQ3YjQtNzg4My00YmI5LTlkODUtYzVlOGUyZjU3MmNlL29wZXJhdGlvbnJlc3VsdHMvZXlKcWIySkpaQ0k2SWxKRlUwOVZVa05GUjFKUFZWQkVSVXhGVkVsUFRrcFBRaTFRVXpJeE56VXRWMFZUVkVORlRsUlNRVXhWVXlJc0ltcHZZa3h2WTJGMGFXOXVJam9pZDJWemRHTmxiblJ5WVd4MWN5Sjk/YXBpLXZlcnNpb249MjAxNi0wOS0wMQ==",
->>>>>>> f160aee6
-      "RequestMethod": "GET",
-      "RequestBody": "",
-      "RequestHeaders": {
-        "User-Agent": [
-          "FxVersion/4.7.3132.0",
-          "OSName/Windows10Enterprise",
-          "OSVersion/6.3.17134",
-          "Microsoft.Azure.Management.Internal.Resources.ResourceManagementClient/4.1.0"
-        ]
-      },
-      "ResponseBody": "",
-      "ResponseHeaders": {
-        "Content-Length": [
-          "0"
-        ],
-        "Expires": [
-          "-1"
-        ],
-        "Pragma": [
-          "no-cache"
-        ],
-        "Retry-After": [
-          "15"
-        ],
-        "x-ms-ratelimit-remaining-subscription-reads": [
-<<<<<<< HEAD
-          "11923"
-        ],
-        "x-ms-request-id": [
-          "0d1feb09-74d6-4b50-bded-4b2be617760b"
-        ],
-        "x-ms-correlation-request-id": [
-          "0d1feb09-74d6-4b50-bded-4b2be617760b"
-        ],
-        "x-ms-routing-request-id": [
-          "BRAZILUS:20180908T044454Z:0d1feb09-74d6-4b50-bded-4b2be617760b"
-=======
+        ]
+      },
+      "StatusCode": 202
+    },
+    {
+      "RequestUri": "/subscriptions/947d47b4-7883-4bb9-9d85-c5e8e2f572ce/operationresults/eyJqb2JJZCI6IlJFU09VUkNFR1JPVVBERUxFVElPTkpPQi1QUzIxNzUtV0VTVENFTlRSQUxVUyIsImpvYkxvY2F0aW9uIjoid2VzdGNlbnRyYWx1cyJ9?api-version=2016-09-01",
+      "EncodedRequestUri": "L3N1YnNjcmlwdGlvbnMvOTQ3ZDQ3YjQtNzg4My00YmI5LTlkODUtYzVlOGUyZjU3MmNlL29wZXJhdGlvbnJlc3VsdHMvZXlKcWIySkpaQ0k2SWxKRlUwOVZVa05GUjFKUFZWQkVSVXhGVkVsUFRrcFBRaTFRVXpJeE56VXRWMFZUVkVORlRsUlNRVXhWVXlJc0ltcHZZa3h2WTJGMGFXOXVJam9pZDJWemRHTmxiblJ5WVd4MWN5Sjk/YXBpLXZlcnNpb249MjAxNi0wOS0wMQ==",
+      "RequestMethod": "GET",
+      "RequestBody": "",
+      "RequestHeaders": {
+        "User-Agent": [
+          "FxVersion/4.7.3132.0",
+          "OSName/Windows10Enterprise",
+          "OSVersion/6.3.17134",
+          "Microsoft.Azure.Management.Internal.Resources.ResourceManagementClient/4.1.0"
+        ]
+      },
+      "ResponseBody": "",
+      "ResponseHeaders": {
+        "Content-Length": [
+          "0"
+        ],
+        "Expires": [
+          "-1"
+        ],
+        "Pragma": [
+          "no-cache"
+        ],
+        "Retry-After": [
+          "15"
+        ],
+        "x-ms-ratelimit-remaining-subscription-reads": [
           "11834"
         ],
         "x-ms-request-id": [
@@ -3440,78 +2162,53 @@
         ],
         "x-ms-routing-request-id": [
           "BRAZILUS:20180907T104541Z:33b3de92-b116-4638-ab1d-347fa97aa0d8"
->>>>>>> f160aee6
-        ],
-        "Strict-Transport-Security": [
-          "max-age=31536000; includeSubDomains"
-        ],
-        "X-Content-Type-Options": [
-          "nosniff"
-        ],
-        "Cache-Control": [
-          "no-cache"
-        ],
-        "Date": [
-<<<<<<< HEAD
-          "Sat, 08 Sep 2018 04:44:54 GMT"
-        ],
-        "Location": [
-          "https://brazilus.management.azure.com/subscriptions/d2ad5196-2292-4080-b209-ce4399b0a807/operationresults/eyJqb2JJZCI6IlJFU09VUkNFR1JPVVBERUxFVElPTkpPQi1QUzczMjQtV0VTVFVTIiwiam9iTG9jYXRpb24iOiJ3ZXN0dXMifQ?api-version=2016-09-01"
-=======
+        ],
+        "Strict-Transport-Security": [
+          "max-age=31536000; includeSubDomains"
+        ],
+        "X-Content-Type-Options": [
+          "nosniff"
+        ],
+        "Cache-Control": [
+          "no-cache"
+        ],
+        "Date": [
           "Fri, 07 Sep 2018 10:45:41 GMT"
         ],
         "Location": [
           "https://brazilus.management.azure.com/subscriptions/947d47b4-7883-4bb9-9d85-c5e8e2f572ce/operationresults/eyJqb2JJZCI6IlJFU09VUkNFR1JPVVBERUxFVElPTkpPQi1QUzIxNzUtV0VTVENFTlRSQUxVUyIsImpvYkxvY2F0aW9uIjoid2VzdGNlbnRyYWx1cyJ9?api-version=2016-09-01"
->>>>>>> f160aee6
-        ]
-      },
-      "StatusCode": 202
-    },
-    {
-<<<<<<< HEAD
-      "RequestUri": "/subscriptions/d2ad5196-2292-4080-b209-ce4399b0a807/operationresults/eyJqb2JJZCI6IlJFU09VUkNFR1JPVVBERUxFVElPTkpPQi1QUzczMjQtV0VTVFVTIiwiam9iTG9jYXRpb24iOiJ3ZXN0dXMifQ?api-version=2016-09-01",
-      "EncodedRequestUri": "L3N1YnNjcmlwdGlvbnMvZDJhZDUxOTYtMjI5Mi00MDgwLWIyMDktY2U0Mzk5YjBhODA3L29wZXJhdGlvbnJlc3VsdHMvZXlKcWIySkpaQ0k2SWxKRlUwOVZVa05GUjFKUFZWQkVSVXhGVkVsUFRrcFBRaTFRVXpjek1qUXRWMFZUVkZWVElpd2lhbTlpVEc5allYUnBiMjRpT2lKM1pYTjBkWE1pZlE/YXBpLXZlcnNpb249MjAxNi0wOS0wMQ==",
-=======
-      "RequestUri": "/subscriptions/947d47b4-7883-4bb9-9d85-c5e8e2f572ce/operationresults/eyJqb2JJZCI6IlJFU09VUkNFR1JPVVBERUxFVElPTkpPQi1QUzIxNzUtV0VTVENFTlRSQUxVUyIsImpvYkxvY2F0aW9uIjoid2VzdGNlbnRyYWx1cyJ9?api-version=2016-09-01",
-      "EncodedRequestUri": "L3N1YnNjcmlwdGlvbnMvOTQ3ZDQ3YjQtNzg4My00YmI5LTlkODUtYzVlOGUyZjU3MmNlL29wZXJhdGlvbnJlc3VsdHMvZXlKcWIySkpaQ0k2SWxKRlUwOVZVa05GUjFKUFZWQkVSVXhGVkVsUFRrcFBRaTFRVXpJeE56VXRWMFZUVkVORlRsUlNRVXhWVXlJc0ltcHZZa3h2WTJGMGFXOXVJam9pZDJWemRHTmxiblJ5WVd4MWN5Sjk/YXBpLXZlcnNpb249MjAxNi0wOS0wMQ==",
->>>>>>> f160aee6
-      "RequestMethod": "GET",
-      "RequestBody": "",
-      "RequestHeaders": {
-        "User-Agent": [
-          "FxVersion/4.7.3132.0",
-          "OSName/Windows10Enterprise",
-          "OSVersion/6.3.17134",
-          "Microsoft.Azure.Management.Internal.Resources.ResourceManagementClient/4.1.0"
-        ]
-      },
-      "ResponseBody": "",
-      "ResponseHeaders": {
-        "Content-Length": [
-          "0"
-        ],
-        "Expires": [
-          "-1"
-        ],
-        "Pragma": [
-          "no-cache"
-        ],
-        "Retry-After": [
-          "15"
-        ],
-        "x-ms-ratelimit-remaining-subscription-reads": [
-<<<<<<< HEAD
-          "11922"
-        ],
-        "x-ms-request-id": [
-          "32045f3e-7cf7-4613-8270-fc2018a3becb"
-        ],
-        "x-ms-correlation-request-id": [
-          "32045f3e-7cf7-4613-8270-fc2018a3becb"
-        ],
-        "x-ms-routing-request-id": [
-          "BRAZILUS:20180908T044510Z:32045f3e-7cf7-4613-8270-fc2018a3becb"
-=======
+        ]
+      },
+      "StatusCode": 202
+    },
+    {
+      "RequestUri": "/subscriptions/947d47b4-7883-4bb9-9d85-c5e8e2f572ce/operationresults/eyJqb2JJZCI6IlJFU09VUkNFR1JPVVBERUxFVElPTkpPQi1QUzIxNzUtV0VTVENFTlRSQUxVUyIsImpvYkxvY2F0aW9uIjoid2VzdGNlbnRyYWx1cyJ9?api-version=2016-09-01",
+      "EncodedRequestUri": "L3N1YnNjcmlwdGlvbnMvOTQ3ZDQ3YjQtNzg4My00YmI5LTlkODUtYzVlOGUyZjU3MmNlL29wZXJhdGlvbnJlc3VsdHMvZXlKcWIySkpaQ0k2SWxKRlUwOVZVa05GUjFKUFZWQkVSVXhGVkVsUFRrcFBRaTFRVXpJeE56VXRWMFZUVkVORlRsUlNRVXhWVXlJc0ltcHZZa3h2WTJGMGFXOXVJam9pZDJWemRHTmxiblJ5WVd4MWN5Sjk/YXBpLXZlcnNpb249MjAxNi0wOS0wMQ==",
+      "RequestMethod": "GET",
+      "RequestBody": "",
+      "RequestHeaders": {
+        "User-Agent": [
+          "FxVersion/4.7.3132.0",
+          "OSName/Windows10Enterprise",
+          "OSVersion/6.3.17134",
+          "Microsoft.Azure.Management.Internal.Resources.ResourceManagementClient/4.1.0"
+        ]
+      },
+      "ResponseBody": "",
+      "ResponseHeaders": {
+        "Content-Length": [
+          "0"
+        ],
+        "Expires": [
+          "-1"
+        ],
+        "Pragma": [
+          "no-cache"
+        ],
+        "Retry-After": [
+          "15"
+        ],
+        "x-ms-ratelimit-remaining-subscription-reads": [
           "11833"
         ],
         "x-ms-request-id": [
@@ -3522,78 +2219,53 @@
         ],
         "x-ms-routing-request-id": [
           "BRAZILUS:20180907T104557Z:36ec540e-3313-4550-ab90-24c45d23a851"
->>>>>>> f160aee6
-        ],
-        "Strict-Transport-Security": [
-          "max-age=31536000; includeSubDomains"
-        ],
-        "X-Content-Type-Options": [
-          "nosniff"
-        ],
-        "Cache-Control": [
-          "no-cache"
-        ],
-        "Date": [
-<<<<<<< HEAD
-          "Sat, 08 Sep 2018 04:45:10 GMT"
-        ],
-        "Location": [
-          "https://brazilus.management.azure.com/subscriptions/d2ad5196-2292-4080-b209-ce4399b0a807/operationresults/eyJqb2JJZCI6IlJFU09VUkNFR1JPVVBERUxFVElPTkpPQi1QUzczMjQtV0VTVFVTIiwiam9iTG9jYXRpb24iOiJ3ZXN0dXMifQ?api-version=2016-09-01"
-=======
+        ],
+        "Strict-Transport-Security": [
+          "max-age=31536000; includeSubDomains"
+        ],
+        "X-Content-Type-Options": [
+          "nosniff"
+        ],
+        "Cache-Control": [
+          "no-cache"
+        ],
+        "Date": [
           "Fri, 07 Sep 2018 10:45:56 GMT"
         ],
         "Location": [
           "https://brazilus.management.azure.com/subscriptions/947d47b4-7883-4bb9-9d85-c5e8e2f572ce/operationresults/eyJqb2JJZCI6IlJFU09VUkNFR1JPVVBERUxFVElPTkpPQi1QUzIxNzUtV0VTVENFTlRSQUxVUyIsImpvYkxvY2F0aW9uIjoid2VzdGNlbnRyYWx1cyJ9?api-version=2016-09-01"
->>>>>>> f160aee6
-        ]
-      },
-      "StatusCode": 202
-    },
-    {
-<<<<<<< HEAD
-      "RequestUri": "/subscriptions/d2ad5196-2292-4080-b209-ce4399b0a807/operationresults/eyJqb2JJZCI6IlJFU09VUkNFR1JPVVBERUxFVElPTkpPQi1QUzczMjQtV0VTVFVTIiwiam9iTG9jYXRpb24iOiJ3ZXN0dXMifQ?api-version=2016-09-01",
-      "EncodedRequestUri": "L3N1YnNjcmlwdGlvbnMvZDJhZDUxOTYtMjI5Mi00MDgwLWIyMDktY2U0Mzk5YjBhODA3L29wZXJhdGlvbnJlc3VsdHMvZXlKcWIySkpaQ0k2SWxKRlUwOVZVa05GUjFKUFZWQkVSVXhGVkVsUFRrcFBRaTFRVXpjek1qUXRWMFZUVkZWVElpd2lhbTlpVEc5allYUnBiMjRpT2lKM1pYTjBkWE1pZlE/YXBpLXZlcnNpb249MjAxNi0wOS0wMQ==",
-=======
-      "RequestUri": "/subscriptions/947d47b4-7883-4bb9-9d85-c5e8e2f572ce/operationresults/eyJqb2JJZCI6IlJFU09VUkNFR1JPVVBERUxFVElPTkpPQi1QUzIxNzUtV0VTVENFTlRSQUxVUyIsImpvYkxvY2F0aW9uIjoid2VzdGNlbnRyYWx1cyJ9?api-version=2016-09-01",
-      "EncodedRequestUri": "L3N1YnNjcmlwdGlvbnMvOTQ3ZDQ3YjQtNzg4My00YmI5LTlkODUtYzVlOGUyZjU3MmNlL29wZXJhdGlvbnJlc3VsdHMvZXlKcWIySkpaQ0k2SWxKRlUwOVZVa05GUjFKUFZWQkVSVXhGVkVsUFRrcFBRaTFRVXpJeE56VXRWMFZUVkVORlRsUlNRVXhWVXlJc0ltcHZZa3h2WTJGMGFXOXVJam9pZDJWemRHTmxiblJ5WVd4MWN5Sjk/YXBpLXZlcnNpb249MjAxNi0wOS0wMQ==",
->>>>>>> f160aee6
-      "RequestMethod": "GET",
-      "RequestBody": "",
-      "RequestHeaders": {
-        "User-Agent": [
-          "FxVersion/4.7.3132.0",
-          "OSName/Windows10Enterprise",
-          "OSVersion/6.3.17134",
-          "Microsoft.Azure.Management.Internal.Resources.ResourceManagementClient/4.1.0"
-        ]
-      },
-      "ResponseBody": "",
-      "ResponseHeaders": {
-        "Content-Length": [
-          "0"
-        ],
-        "Expires": [
-          "-1"
-        ],
-        "Pragma": [
-          "no-cache"
-        ],
-        "Retry-After": [
-          "15"
-        ],
-        "x-ms-ratelimit-remaining-subscription-reads": [
-<<<<<<< HEAD
-          "11921"
-        ],
-        "x-ms-request-id": [
-          "9b781998-6b42-4648-adae-abae5688a79e"
-        ],
-        "x-ms-correlation-request-id": [
-          "9b781998-6b42-4648-adae-abae5688a79e"
-        ],
-        "x-ms-routing-request-id": [
-          "BRAZILUS:20180908T044525Z:9b781998-6b42-4648-adae-abae5688a79e"
-=======
+        ]
+      },
+      "StatusCode": 202
+    },
+    {
+      "RequestUri": "/subscriptions/947d47b4-7883-4bb9-9d85-c5e8e2f572ce/operationresults/eyJqb2JJZCI6IlJFU09VUkNFR1JPVVBERUxFVElPTkpPQi1QUzIxNzUtV0VTVENFTlRSQUxVUyIsImpvYkxvY2F0aW9uIjoid2VzdGNlbnRyYWx1cyJ9?api-version=2016-09-01",
+      "EncodedRequestUri": "L3N1YnNjcmlwdGlvbnMvOTQ3ZDQ3YjQtNzg4My00YmI5LTlkODUtYzVlOGUyZjU3MmNlL29wZXJhdGlvbnJlc3VsdHMvZXlKcWIySkpaQ0k2SWxKRlUwOVZVa05GUjFKUFZWQkVSVXhGVkVsUFRrcFBRaTFRVXpJeE56VXRWMFZUVkVORlRsUlNRVXhWVXlJc0ltcHZZa3h2WTJGMGFXOXVJam9pZDJWemRHTmxiblJ5WVd4MWN5Sjk/YXBpLXZlcnNpb249MjAxNi0wOS0wMQ==",
+      "RequestMethod": "GET",
+      "RequestBody": "",
+      "RequestHeaders": {
+        "User-Agent": [
+          "FxVersion/4.7.3132.0",
+          "OSName/Windows10Enterprise",
+          "OSVersion/6.3.17134",
+          "Microsoft.Azure.Management.Internal.Resources.ResourceManagementClient/4.1.0"
+        ]
+      },
+      "ResponseBody": "",
+      "ResponseHeaders": {
+        "Content-Length": [
+          "0"
+        ],
+        "Expires": [
+          "-1"
+        ],
+        "Pragma": [
+          "no-cache"
+        ],
+        "Retry-After": [
+          "15"
+        ],
+        "x-ms-ratelimit-remaining-subscription-reads": [
           "11832"
         ],
         "x-ms-request-id": [
@@ -3604,78 +2276,53 @@
         ],
         "x-ms-routing-request-id": [
           "BRAZILUS:20180907T104612Z:341fb0c1-1bc9-411a-b4f3-96446638e1f4"
->>>>>>> f160aee6
-        ],
-        "Strict-Transport-Security": [
-          "max-age=31536000; includeSubDomains"
-        ],
-        "X-Content-Type-Options": [
-          "nosniff"
-        ],
-        "Cache-Control": [
-          "no-cache"
-        ],
-        "Date": [
-<<<<<<< HEAD
-          "Sat, 08 Sep 2018 04:45:24 GMT"
-        ],
-        "Location": [
-          "https://brazilus.management.azure.com/subscriptions/d2ad5196-2292-4080-b209-ce4399b0a807/operationresults/eyJqb2JJZCI6IlJFU09VUkNFR1JPVVBERUxFVElPTkpPQi1QUzczMjQtV0VTVFVTIiwiam9iTG9jYXRpb24iOiJ3ZXN0dXMifQ?api-version=2016-09-01"
-=======
+        ],
+        "Strict-Transport-Security": [
+          "max-age=31536000; includeSubDomains"
+        ],
+        "X-Content-Type-Options": [
+          "nosniff"
+        ],
+        "Cache-Control": [
+          "no-cache"
+        ],
+        "Date": [
           "Fri, 07 Sep 2018 10:46:12 GMT"
         ],
         "Location": [
           "https://brazilus.management.azure.com/subscriptions/947d47b4-7883-4bb9-9d85-c5e8e2f572ce/operationresults/eyJqb2JJZCI6IlJFU09VUkNFR1JPVVBERUxFVElPTkpPQi1QUzIxNzUtV0VTVENFTlRSQUxVUyIsImpvYkxvY2F0aW9uIjoid2VzdGNlbnRyYWx1cyJ9?api-version=2016-09-01"
->>>>>>> f160aee6
-        ]
-      },
-      "StatusCode": 202
-    },
-    {
-<<<<<<< HEAD
-      "RequestUri": "/subscriptions/d2ad5196-2292-4080-b209-ce4399b0a807/operationresults/eyJqb2JJZCI6IlJFU09VUkNFR1JPVVBERUxFVElPTkpPQi1QUzczMjQtV0VTVFVTIiwiam9iTG9jYXRpb24iOiJ3ZXN0dXMifQ?api-version=2016-09-01",
-      "EncodedRequestUri": "L3N1YnNjcmlwdGlvbnMvZDJhZDUxOTYtMjI5Mi00MDgwLWIyMDktY2U0Mzk5YjBhODA3L29wZXJhdGlvbnJlc3VsdHMvZXlKcWIySkpaQ0k2SWxKRlUwOVZVa05GUjFKUFZWQkVSVXhGVkVsUFRrcFBRaTFRVXpjek1qUXRWMFZUVkZWVElpd2lhbTlpVEc5allYUnBiMjRpT2lKM1pYTjBkWE1pZlE/YXBpLXZlcnNpb249MjAxNi0wOS0wMQ==",
-=======
-      "RequestUri": "/subscriptions/947d47b4-7883-4bb9-9d85-c5e8e2f572ce/operationresults/eyJqb2JJZCI6IlJFU09VUkNFR1JPVVBERUxFVElPTkpPQi1QUzIxNzUtV0VTVENFTlRSQUxVUyIsImpvYkxvY2F0aW9uIjoid2VzdGNlbnRyYWx1cyJ9?api-version=2016-09-01",
-      "EncodedRequestUri": "L3N1YnNjcmlwdGlvbnMvOTQ3ZDQ3YjQtNzg4My00YmI5LTlkODUtYzVlOGUyZjU3MmNlL29wZXJhdGlvbnJlc3VsdHMvZXlKcWIySkpaQ0k2SWxKRlUwOVZVa05GUjFKUFZWQkVSVXhGVkVsUFRrcFBRaTFRVXpJeE56VXRWMFZUVkVORlRsUlNRVXhWVXlJc0ltcHZZa3h2WTJGMGFXOXVJam9pZDJWemRHTmxiblJ5WVd4MWN5Sjk/YXBpLXZlcnNpb249MjAxNi0wOS0wMQ==",
->>>>>>> f160aee6
-      "RequestMethod": "GET",
-      "RequestBody": "",
-      "RequestHeaders": {
-        "User-Agent": [
-          "FxVersion/4.7.3132.0",
-          "OSName/Windows10Enterprise",
-          "OSVersion/6.3.17134",
-          "Microsoft.Azure.Management.Internal.Resources.ResourceManagementClient/4.1.0"
-        ]
-      },
-      "ResponseBody": "",
-      "ResponseHeaders": {
-        "Content-Length": [
-          "0"
-        ],
-        "Expires": [
-          "-1"
-        ],
-        "Pragma": [
-          "no-cache"
-        ],
-        "Retry-After": [
-          "15"
-        ],
-        "x-ms-ratelimit-remaining-subscription-reads": [
-<<<<<<< HEAD
-          "11920"
-        ],
-        "x-ms-request-id": [
-          "1a63cfd1-925a-4de9-b97c-e976df276f34"
-        ],
-        "x-ms-correlation-request-id": [
-          "1a63cfd1-925a-4de9-b97c-e976df276f34"
-        ],
-        "x-ms-routing-request-id": [
-          "BRAZILUS:20180908T044540Z:1a63cfd1-925a-4de9-b97c-e976df276f34"
-=======
+        ]
+      },
+      "StatusCode": 202
+    },
+    {
+      "RequestUri": "/subscriptions/947d47b4-7883-4bb9-9d85-c5e8e2f572ce/operationresults/eyJqb2JJZCI6IlJFU09VUkNFR1JPVVBERUxFVElPTkpPQi1QUzIxNzUtV0VTVENFTlRSQUxVUyIsImpvYkxvY2F0aW9uIjoid2VzdGNlbnRyYWx1cyJ9?api-version=2016-09-01",
+      "EncodedRequestUri": "L3N1YnNjcmlwdGlvbnMvOTQ3ZDQ3YjQtNzg4My00YmI5LTlkODUtYzVlOGUyZjU3MmNlL29wZXJhdGlvbnJlc3VsdHMvZXlKcWIySkpaQ0k2SWxKRlUwOVZVa05GUjFKUFZWQkVSVXhGVkVsUFRrcFBRaTFRVXpJeE56VXRWMFZUVkVORlRsUlNRVXhWVXlJc0ltcHZZa3h2WTJGMGFXOXVJam9pZDJWemRHTmxiblJ5WVd4MWN5Sjk/YXBpLXZlcnNpb249MjAxNi0wOS0wMQ==",
+      "RequestMethod": "GET",
+      "RequestBody": "",
+      "RequestHeaders": {
+        "User-Agent": [
+          "FxVersion/4.7.3132.0",
+          "OSName/Windows10Enterprise",
+          "OSVersion/6.3.17134",
+          "Microsoft.Azure.Management.Internal.Resources.ResourceManagementClient/4.1.0"
+        ]
+      },
+      "ResponseBody": "",
+      "ResponseHeaders": {
+        "Content-Length": [
+          "0"
+        ],
+        "Expires": [
+          "-1"
+        ],
+        "Pragma": [
+          "no-cache"
+        ],
+        "Retry-After": [
+          "15"
+        ],
+        "x-ms-ratelimit-remaining-subscription-reads": [
           "11831"
         ],
         "x-ms-request-id": [
@@ -3686,78 +2333,53 @@
         ],
         "x-ms-routing-request-id": [
           "BRAZILUS:20180907T104627Z:3a992d7d-4f75-4b4e-b08b-a9540fb79c7a"
->>>>>>> f160aee6
-        ],
-        "Strict-Transport-Security": [
-          "max-age=31536000; includeSubDomains"
-        ],
-        "X-Content-Type-Options": [
-          "nosniff"
-        ],
-        "Cache-Control": [
-          "no-cache"
-        ],
-        "Date": [
-<<<<<<< HEAD
-          "Sat, 08 Sep 2018 04:45:40 GMT"
-        ],
-        "Location": [
-          "https://brazilus.management.azure.com/subscriptions/d2ad5196-2292-4080-b209-ce4399b0a807/operationresults/eyJqb2JJZCI6IlJFU09VUkNFR1JPVVBERUxFVElPTkpPQi1QUzczMjQtV0VTVFVTIiwiam9iTG9jYXRpb24iOiJ3ZXN0dXMifQ?api-version=2016-09-01"
-=======
+        ],
+        "Strict-Transport-Security": [
+          "max-age=31536000; includeSubDomains"
+        ],
+        "X-Content-Type-Options": [
+          "nosniff"
+        ],
+        "Cache-Control": [
+          "no-cache"
+        ],
+        "Date": [
           "Fri, 07 Sep 2018 10:46:26 GMT"
         ],
         "Location": [
           "https://brazilus.management.azure.com/subscriptions/947d47b4-7883-4bb9-9d85-c5e8e2f572ce/operationresults/eyJqb2JJZCI6IlJFU09VUkNFR1JPVVBERUxFVElPTkpPQi1QUzIxNzUtV0VTVENFTlRSQUxVUyIsImpvYkxvY2F0aW9uIjoid2VzdGNlbnRyYWx1cyJ9?api-version=2016-09-01"
->>>>>>> f160aee6
-        ]
-      },
-      "StatusCode": 202
-    },
-    {
-<<<<<<< HEAD
-      "RequestUri": "/subscriptions/d2ad5196-2292-4080-b209-ce4399b0a807/operationresults/eyJqb2JJZCI6IlJFU09VUkNFR1JPVVBERUxFVElPTkpPQi1QUzczMjQtV0VTVFVTIiwiam9iTG9jYXRpb24iOiJ3ZXN0dXMifQ?api-version=2016-09-01",
-      "EncodedRequestUri": "L3N1YnNjcmlwdGlvbnMvZDJhZDUxOTYtMjI5Mi00MDgwLWIyMDktY2U0Mzk5YjBhODA3L29wZXJhdGlvbnJlc3VsdHMvZXlKcWIySkpaQ0k2SWxKRlUwOVZVa05GUjFKUFZWQkVSVXhGVkVsUFRrcFBRaTFRVXpjek1qUXRWMFZUVkZWVElpd2lhbTlpVEc5allYUnBiMjRpT2lKM1pYTjBkWE1pZlE/YXBpLXZlcnNpb249MjAxNi0wOS0wMQ==",
-=======
-      "RequestUri": "/subscriptions/947d47b4-7883-4bb9-9d85-c5e8e2f572ce/operationresults/eyJqb2JJZCI6IlJFU09VUkNFR1JPVVBERUxFVElPTkpPQi1QUzIxNzUtV0VTVENFTlRSQUxVUyIsImpvYkxvY2F0aW9uIjoid2VzdGNlbnRyYWx1cyJ9?api-version=2016-09-01",
-      "EncodedRequestUri": "L3N1YnNjcmlwdGlvbnMvOTQ3ZDQ3YjQtNzg4My00YmI5LTlkODUtYzVlOGUyZjU3MmNlL29wZXJhdGlvbnJlc3VsdHMvZXlKcWIySkpaQ0k2SWxKRlUwOVZVa05GUjFKUFZWQkVSVXhGVkVsUFRrcFBRaTFRVXpJeE56VXRWMFZUVkVORlRsUlNRVXhWVXlJc0ltcHZZa3h2WTJGMGFXOXVJam9pZDJWemRHTmxiblJ5WVd4MWN5Sjk/YXBpLXZlcnNpb249MjAxNi0wOS0wMQ==",
->>>>>>> f160aee6
-      "RequestMethod": "GET",
-      "RequestBody": "",
-      "RequestHeaders": {
-        "User-Agent": [
-          "FxVersion/4.7.3132.0",
-          "OSName/Windows10Enterprise",
-          "OSVersion/6.3.17134",
-          "Microsoft.Azure.Management.Internal.Resources.ResourceManagementClient/4.1.0"
-        ]
-      },
-      "ResponseBody": "",
-      "ResponseHeaders": {
-        "Content-Length": [
-          "0"
-        ],
-        "Expires": [
-          "-1"
-        ],
-        "Pragma": [
-          "no-cache"
-        ],
-        "Retry-After": [
-          "15"
-        ],
-        "x-ms-ratelimit-remaining-subscription-reads": [
-<<<<<<< HEAD
-          "11919"
-        ],
-        "x-ms-request-id": [
-          "2f61143f-080f-4fb8-9806-ea69e3da8a57"
-        ],
-        "x-ms-correlation-request-id": [
-          "2f61143f-080f-4fb8-9806-ea69e3da8a57"
-        ],
-        "x-ms-routing-request-id": [
-          "BRAZILUS:20180908T044555Z:2f61143f-080f-4fb8-9806-ea69e3da8a57"
-=======
+        ]
+      },
+      "StatusCode": 202
+    },
+    {
+      "RequestUri": "/subscriptions/947d47b4-7883-4bb9-9d85-c5e8e2f572ce/operationresults/eyJqb2JJZCI6IlJFU09VUkNFR1JPVVBERUxFVElPTkpPQi1QUzIxNzUtV0VTVENFTlRSQUxVUyIsImpvYkxvY2F0aW9uIjoid2VzdGNlbnRyYWx1cyJ9?api-version=2016-09-01",
+      "EncodedRequestUri": "L3N1YnNjcmlwdGlvbnMvOTQ3ZDQ3YjQtNzg4My00YmI5LTlkODUtYzVlOGUyZjU3MmNlL29wZXJhdGlvbnJlc3VsdHMvZXlKcWIySkpaQ0k2SWxKRlUwOVZVa05GUjFKUFZWQkVSVXhGVkVsUFRrcFBRaTFRVXpJeE56VXRWMFZUVkVORlRsUlNRVXhWVXlJc0ltcHZZa3h2WTJGMGFXOXVJam9pZDJWemRHTmxiblJ5WVd4MWN5Sjk/YXBpLXZlcnNpb249MjAxNi0wOS0wMQ==",
+      "RequestMethod": "GET",
+      "RequestBody": "",
+      "RequestHeaders": {
+        "User-Agent": [
+          "FxVersion/4.7.3132.0",
+          "OSName/Windows10Enterprise",
+          "OSVersion/6.3.17134",
+          "Microsoft.Azure.Management.Internal.Resources.ResourceManagementClient/4.1.0"
+        ]
+      },
+      "ResponseBody": "",
+      "ResponseHeaders": {
+        "Content-Length": [
+          "0"
+        ],
+        "Expires": [
+          "-1"
+        ],
+        "Pragma": [
+          "no-cache"
+        ],
+        "Retry-After": [
+          "15"
+        ],
+        "x-ms-ratelimit-remaining-subscription-reads": [
           "11830"
         ],
         "x-ms-request-id": [
@@ -3768,78 +2390,53 @@
         ],
         "x-ms-routing-request-id": [
           "BRAZILUS:20180907T104642Z:3b0e0959-53f8-40ce-ab4b-db451ca67565"
->>>>>>> f160aee6
-        ],
-        "Strict-Transport-Security": [
-          "max-age=31536000; includeSubDomains"
-        ],
-        "X-Content-Type-Options": [
-          "nosniff"
-        ],
-        "Cache-Control": [
-          "no-cache"
-        ],
-        "Date": [
-<<<<<<< HEAD
-          "Sat, 08 Sep 2018 04:45:55 GMT"
-        ],
-        "Location": [
-          "https://brazilus.management.azure.com/subscriptions/d2ad5196-2292-4080-b209-ce4399b0a807/operationresults/eyJqb2JJZCI6IlJFU09VUkNFR1JPVVBERUxFVElPTkpPQi1QUzczMjQtV0VTVFVTIiwiam9iTG9jYXRpb24iOiJ3ZXN0dXMifQ?api-version=2016-09-01"
-=======
+        ],
+        "Strict-Transport-Security": [
+          "max-age=31536000; includeSubDomains"
+        ],
+        "X-Content-Type-Options": [
+          "nosniff"
+        ],
+        "Cache-Control": [
+          "no-cache"
+        ],
+        "Date": [
           "Fri, 07 Sep 2018 10:46:42 GMT"
         ],
         "Location": [
           "https://brazilus.management.azure.com/subscriptions/947d47b4-7883-4bb9-9d85-c5e8e2f572ce/operationresults/eyJqb2JJZCI6IlJFU09VUkNFR1JPVVBERUxFVElPTkpPQi1QUzIxNzUtV0VTVENFTlRSQUxVUyIsImpvYkxvY2F0aW9uIjoid2VzdGNlbnRyYWx1cyJ9?api-version=2016-09-01"
->>>>>>> f160aee6
-        ]
-      },
-      "StatusCode": 202
-    },
-    {
-<<<<<<< HEAD
-      "RequestUri": "/subscriptions/d2ad5196-2292-4080-b209-ce4399b0a807/operationresults/eyJqb2JJZCI6IlJFU09VUkNFR1JPVVBERUxFVElPTkpPQi1QUzczMjQtV0VTVFVTIiwiam9iTG9jYXRpb24iOiJ3ZXN0dXMifQ?api-version=2016-09-01",
-      "EncodedRequestUri": "L3N1YnNjcmlwdGlvbnMvZDJhZDUxOTYtMjI5Mi00MDgwLWIyMDktY2U0Mzk5YjBhODA3L29wZXJhdGlvbnJlc3VsdHMvZXlKcWIySkpaQ0k2SWxKRlUwOVZVa05GUjFKUFZWQkVSVXhGVkVsUFRrcFBRaTFRVXpjek1qUXRWMFZUVkZWVElpd2lhbTlpVEc5allYUnBiMjRpT2lKM1pYTjBkWE1pZlE/YXBpLXZlcnNpb249MjAxNi0wOS0wMQ==",
-=======
-      "RequestUri": "/subscriptions/947d47b4-7883-4bb9-9d85-c5e8e2f572ce/operationresults/eyJqb2JJZCI6IlJFU09VUkNFR1JPVVBERUxFVElPTkpPQi1QUzIxNzUtV0VTVENFTlRSQUxVUyIsImpvYkxvY2F0aW9uIjoid2VzdGNlbnRyYWx1cyJ9?api-version=2016-09-01",
-      "EncodedRequestUri": "L3N1YnNjcmlwdGlvbnMvOTQ3ZDQ3YjQtNzg4My00YmI5LTlkODUtYzVlOGUyZjU3MmNlL29wZXJhdGlvbnJlc3VsdHMvZXlKcWIySkpaQ0k2SWxKRlUwOVZVa05GUjFKUFZWQkVSVXhGVkVsUFRrcFBRaTFRVXpJeE56VXRWMFZUVkVORlRsUlNRVXhWVXlJc0ltcHZZa3h2WTJGMGFXOXVJam9pZDJWemRHTmxiblJ5WVd4MWN5Sjk/YXBpLXZlcnNpb249MjAxNi0wOS0wMQ==",
->>>>>>> f160aee6
-      "RequestMethod": "GET",
-      "RequestBody": "",
-      "RequestHeaders": {
-        "User-Agent": [
-          "FxVersion/4.7.3132.0",
-          "OSName/Windows10Enterprise",
-          "OSVersion/6.3.17134",
-          "Microsoft.Azure.Management.Internal.Resources.ResourceManagementClient/4.1.0"
-        ]
-      },
-      "ResponseBody": "",
-      "ResponseHeaders": {
-        "Content-Length": [
-          "0"
-        ],
-        "Expires": [
-          "-1"
-        ],
-        "Pragma": [
-          "no-cache"
-        ],
-        "Retry-After": [
-          "15"
-        ],
-        "x-ms-ratelimit-remaining-subscription-reads": [
-<<<<<<< HEAD
-          "11918"
-        ],
-        "x-ms-request-id": [
-          "669ed15f-f1ca-48f5-8536-556358f73a3a"
-        ],
-        "x-ms-correlation-request-id": [
-          "669ed15f-f1ca-48f5-8536-556358f73a3a"
-        ],
-        "x-ms-routing-request-id": [
-          "BRAZILUS:20180908T044610Z:669ed15f-f1ca-48f5-8536-556358f73a3a"
-=======
+        ]
+      },
+      "StatusCode": 202
+    },
+    {
+      "RequestUri": "/subscriptions/947d47b4-7883-4bb9-9d85-c5e8e2f572ce/operationresults/eyJqb2JJZCI6IlJFU09VUkNFR1JPVVBERUxFVElPTkpPQi1QUzIxNzUtV0VTVENFTlRSQUxVUyIsImpvYkxvY2F0aW9uIjoid2VzdGNlbnRyYWx1cyJ9?api-version=2016-09-01",
+      "EncodedRequestUri": "L3N1YnNjcmlwdGlvbnMvOTQ3ZDQ3YjQtNzg4My00YmI5LTlkODUtYzVlOGUyZjU3MmNlL29wZXJhdGlvbnJlc3VsdHMvZXlKcWIySkpaQ0k2SWxKRlUwOVZVa05GUjFKUFZWQkVSVXhGVkVsUFRrcFBRaTFRVXpJeE56VXRWMFZUVkVORlRsUlNRVXhWVXlJc0ltcHZZa3h2WTJGMGFXOXVJam9pZDJWemRHTmxiblJ5WVd4MWN5Sjk/YXBpLXZlcnNpb249MjAxNi0wOS0wMQ==",
+      "RequestMethod": "GET",
+      "RequestBody": "",
+      "RequestHeaders": {
+        "User-Agent": [
+          "FxVersion/4.7.3132.0",
+          "OSName/Windows10Enterprise",
+          "OSVersion/6.3.17134",
+          "Microsoft.Azure.Management.Internal.Resources.ResourceManagementClient/4.1.0"
+        ]
+      },
+      "ResponseBody": "",
+      "ResponseHeaders": {
+        "Content-Length": [
+          "0"
+        ],
+        "Expires": [
+          "-1"
+        ],
+        "Pragma": [
+          "no-cache"
+        ],
+        "Retry-After": [
+          "15"
+        ],
+        "x-ms-ratelimit-remaining-subscription-reads": [
           "11829"
         ],
         "x-ms-request-id": [
@@ -3850,78 +2447,53 @@
         ],
         "x-ms-routing-request-id": [
           "BRAZILUS:20180907T104658Z:8b17ad96-d7a6-4471-ad69-183a2bc35f18"
->>>>>>> f160aee6
-        ],
-        "Strict-Transport-Security": [
-          "max-age=31536000; includeSubDomains"
-        ],
-        "X-Content-Type-Options": [
-          "nosniff"
-        ],
-        "Cache-Control": [
-          "no-cache"
-        ],
-        "Date": [
-<<<<<<< HEAD
-          "Sat, 08 Sep 2018 04:46:10 GMT"
-        ],
-        "Location": [
-          "https://brazilus.management.azure.com/subscriptions/d2ad5196-2292-4080-b209-ce4399b0a807/operationresults/eyJqb2JJZCI6IlJFU09VUkNFR1JPVVBERUxFVElPTkpPQi1QUzczMjQtV0VTVFVTIiwiam9iTG9jYXRpb24iOiJ3ZXN0dXMifQ?api-version=2016-09-01"
-=======
+        ],
+        "Strict-Transport-Security": [
+          "max-age=31536000; includeSubDomains"
+        ],
+        "X-Content-Type-Options": [
+          "nosniff"
+        ],
+        "Cache-Control": [
+          "no-cache"
+        ],
+        "Date": [
           "Fri, 07 Sep 2018 10:46:58 GMT"
         ],
         "Location": [
           "https://brazilus.management.azure.com/subscriptions/947d47b4-7883-4bb9-9d85-c5e8e2f572ce/operationresults/eyJqb2JJZCI6IlJFU09VUkNFR1JPVVBERUxFVElPTkpPQi1QUzIxNzUtV0VTVENFTlRSQUxVUyIsImpvYkxvY2F0aW9uIjoid2VzdGNlbnRyYWx1cyJ9?api-version=2016-09-01"
->>>>>>> f160aee6
-        ]
-      },
-      "StatusCode": 202
-    },
-    {
-<<<<<<< HEAD
-      "RequestUri": "/subscriptions/d2ad5196-2292-4080-b209-ce4399b0a807/operationresults/eyJqb2JJZCI6IlJFU09VUkNFR1JPVVBERUxFVElPTkpPQi1QUzczMjQtV0VTVFVTIiwiam9iTG9jYXRpb24iOiJ3ZXN0dXMifQ?api-version=2016-09-01",
-      "EncodedRequestUri": "L3N1YnNjcmlwdGlvbnMvZDJhZDUxOTYtMjI5Mi00MDgwLWIyMDktY2U0Mzk5YjBhODA3L29wZXJhdGlvbnJlc3VsdHMvZXlKcWIySkpaQ0k2SWxKRlUwOVZVa05GUjFKUFZWQkVSVXhGVkVsUFRrcFBRaTFRVXpjek1qUXRWMFZUVkZWVElpd2lhbTlpVEc5allYUnBiMjRpT2lKM1pYTjBkWE1pZlE/YXBpLXZlcnNpb249MjAxNi0wOS0wMQ==",
-=======
-      "RequestUri": "/subscriptions/947d47b4-7883-4bb9-9d85-c5e8e2f572ce/operationresults/eyJqb2JJZCI6IlJFU09VUkNFR1JPVVBERUxFVElPTkpPQi1QUzIxNzUtV0VTVENFTlRSQUxVUyIsImpvYkxvY2F0aW9uIjoid2VzdGNlbnRyYWx1cyJ9?api-version=2016-09-01",
-      "EncodedRequestUri": "L3N1YnNjcmlwdGlvbnMvOTQ3ZDQ3YjQtNzg4My00YmI5LTlkODUtYzVlOGUyZjU3MmNlL29wZXJhdGlvbnJlc3VsdHMvZXlKcWIySkpaQ0k2SWxKRlUwOVZVa05GUjFKUFZWQkVSVXhGVkVsUFRrcFBRaTFRVXpJeE56VXRWMFZUVkVORlRsUlNRVXhWVXlJc0ltcHZZa3h2WTJGMGFXOXVJam9pZDJWemRHTmxiblJ5WVd4MWN5Sjk/YXBpLXZlcnNpb249MjAxNi0wOS0wMQ==",
->>>>>>> f160aee6
-      "RequestMethod": "GET",
-      "RequestBody": "",
-      "RequestHeaders": {
-        "User-Agent": [
-          "FxVersion/4.7.3132.0",
-          "OSName/Windows10Enterprise",
-          "OSVersion/6.3.17134",
-          "Microsoft.Azure.Management.Internal.Resources.ResourceManagementClient/4.1.0"
-        ]
-      },
-      "ResponseBody": "",
-      "ResponseHeaders": {
-        "Content-Length": [
-          "0"
-        ],
-        "Expires": [
-          "-1"
-        ],
-        "Pragma": [
-          "no-cache"
-        ],
-        "Retry-After": [
-          "15"
-        ],
-        "x-ms-ratelimit-remaining-subscription-reads": [
-<<<<<<< HEAD
-          "11917"
-        ],
-        "x-ms-request-id": [
-          "ddfe0cc2-9a12-4ebc-8aa1-12ee45c648fe"
-        ],
-        "x-ms-correlation-request-id": [
-          "ddfe0cc2-9a12-4ebc-8aa1-12ee45c648fe"
-        ],
-        "x-ms-routing-request-id": [
-          "BRAZILUS:20180908T044625Z:ddfe0cc2-9a12-4ebc-8aa1-12ee45c648fe"
-=======
+        ]
+      },
+      "StatusCode": 202
+    },
+    {
+      "RequestUri": "/subscriptions/947d47b4-7883-4bb9-9d85-c5e8e2f572ce/operationresults/eyJqb2JJZCI6IlJFU09VUkNFR1JPVVBERUxFVElPTkpPQi1QUzIxNzUtV0VTVENFTlRSQUxVUyIsImpvYkxvY2F0aW9uIjoid2VzdGNlbnRyYWx1cyJ9?api-version=2016-09-01",
+      "EncodedRequestUri": "L3N1YnNjcmlwdGlvbnMvOTQ3ZDQ3YjQtNzg4My00YmI5LTlkODUtYzVlOGUyZjU3MmNlL29wZXJhdGlvbnJlc3VsdHMvZXlKcWIySkpaQ0k2SWxKRlUwOVZVa05GUjFKUFZWQkVSVXhGVkVsUFRrcFBRaTFRVXpJeE56VXRWMFZUVkVORlRsUlNRVXhWVXlJc0ltcHZZa3h2WTJGMGFXOXVJam9pZDJWemRHTmxiblJ5WVd4MWN5Sjk/YXBpLXZlcnNpb249MjAxNi0wOS0wMQ==",
+      "RequestMethod": "GET",
+      "RequestBody": "",
+      "RequestHeaders": {
+        "User-Agent": [
+          "FxVersion/4.7.3132.0",
+          "OSName/Windows10Enterprise",
+          "OSVersion/6.3.17134",
+          "Microsoft.Azure.Management.Internal.Resources.ResourceManagementClient/4.1.0"
+        ]
+      },
+      "ResponseBody": "",
+      "ResponseHeaders": {
+        "Content-Length": [
+          "0"
+        ],
+        "Expires": [
+          "-1"
+        ],
+        "Pragma": [
+          "no-cache"
+        ],
+        "Retry-After": [
+          "15"
+        ],
+        "x-ms-ratelimit-remaining-subscription-reads": [
           "11828"
         ],
         "x-ms-request-id": [
@@ -4157,69 +2729,47 @@
         ],
         "x-ms-routing-request-id": [
           "BRAZILUS:20180907T104814Z:221fc641-4d62-4ceb-8b81-7e31dbb23a73"
->>>>>>> f160aee6
-        ],
-        "Strict-Transport-Security": [
-          "max-age=31536000; includeSubDomains"
-        ],
-        "X-Content-Type-Options": [
-          "nosniff"
-        ],
-        "Cache-Control": [
-          "no-cache"
-        ],
-        "Date": [
-<<<<<<< HEAD
-          "Sat, 08 Sep 2018 04:46:25 GMT"
-=======
+        ],
+        "Strict-Transport-Security": [
+          "max-age=31536000; includeSubDomains"
+        ],
+        "X-Content-Type-Options": [
+          "nosniff"
+        ],
+        "Cache-Control": [
+          "no-cache"
+        ],
+        "Date": [
           "Fri, 07 Sep 2018 10:48:13 GMT"
->>>>>>> f160aee6
         ]
       },
       "StatusCode": 200
     },
     {
-<<<<<<< HEAD
-      "RequestUri": "/subscriptions/d2ad5196-2292-4080-b209-ce4399b0a807/operationresults/eyJqb2JJZCI6IlJFU09VUkNFR1JPVVBERUxFVElPTkpPQi1QUzczMjQtV0VTVFVTIiwiam9iTG9jYXRpb24iOiJ3ZXN0dXMifQ?api-version=2016-09-01",
-      "EncodedRequestUri": "L3N1YnNjcmlwdGlvbnMvZDJhZDUxOTYtMjI5Mi00MDgwLWIyMDktY2U0Mzk5YjBhODA3L29wZXJhdGlvbnJlc3VsdHMvZXlKcWIySkpaQ0k2SWxKRlUwOVZVa05GUjFKUFZWQkVSVXhGVkVsUFRrcFBRaTFRVXpjek1qUXRWMFZUVkZWVElpd2lhbTlpVEc5allYUnBiMjRpT2lKM1pYTjBkWE1pZlE/YXBpLXZlcnNpb249MjAxNi0wOS0wMQ==",
-=======
-      "RequestUri": "/subscriptions/947d47b4-7883-4bb9-9d85-c5e8e2f572ce/operationresults/eyJqb2JJZCI6IlJFU09VUkNFR1JPVVBERUxFVElPTkpPQi1QUzIxNzUtV0VTVENFTlRSQUxVUyIsImpvYkxvY2F0aW9uIjoid2VzdGNlbnRyYWx1cyJ9?api-version=2016-09-01",
-      "EncodedRequestUri": "L3N1YnNjcmlwdGlvbnMvOTQ3ZDQ3YjQtNzg4My00YmI5LTlkODUtYzVlOGUyZjU3MmNlL29wZXJhdGlvbnJlc3VsdHMvZXlKcWIySkpaQ0k2SWxKRlUwOVZVa05GUjFKUFZWQkVSVXhGVkVsUFRrcFBRaTFRVXpJeE56VXRWMFZUVkVORlRsUlNRVXhWVXlJc0ltcHZZa3h2WTJGMGFXOXVJam9pZDJWemRHTmxiblJ5WVd4MWN5Sjk/YXBpLXZlcnNpb249MjAxNi0wOS0wMQ==",
->>>>>>> f160aee6
-      "RequestMethod": "GET",
-      "RequestBody": "",
-      "RequestHeaders": {
-        "User-Agent": [
-          "FxVersion/4.7.3132.0",
-          "OSName/Windows10Enterprise",
-          "OSVersion/6.3.17134",
-          "Microsoft.Azure.Management.Internal.Resources.ResourceManagementClient/4.1.0"
-        ]
-      },
-      "ResponseBody": "",
-      "ResponseHeaders": {
-        "Content-Length": [
-          "0"
-        ],
-        "Expires": [
-          "-1"
-        ],
-        "Pragma": [
-          "no-cache"
-        ],
-        "x-ms-ratelimit-remaining-subscription-reads": [
-<<<<<<< HEAD
-          "11916"
-        ],
-        "x-ms-request-id": [
-          "2f42d224-1461-41d9-b175-60eed11791a7"
-        ],
-        "x-ms-correlation-request-id": [
-          "2f42d224-1461-41d9-b175-60eed11791a7"
-        ],
-        "x-ms-routing-request-id": [
-          "BRAZILUS:20180908T044625Z:2f42d224-1461-41d9-b175-60eed11791a7"
-=======
+      "RequestUri": "/subscriptions/947d47b4-7883-4bb9-9d85-c5e8e2f572ce/operationresults/eyJqb2JJZCI6IlJFU09VUkNFR1JPVVBERUxFVElPTkpPQi1QUzIxNzUtV0VTVENFTlRSQUxVUyIsImpvYkxvY2F0aW9uIjoid2VzdGNlbnRyYWx1cyJ9?api-version=2016-09-01",
+      "EncodedRequestUri": "L3N1YnNjcmlwdGlvbnMvOTQ3ZDQ3YjQtNzg4My00YmI5LTlkODUtYzVlOGUyZjU3MmNlL29wZXJhdGlvbnJlc3VsdHMvZXlKcWIySkpaQ0k2SWxKRlUwOVZVa05GUjFKUFZWQkVSVXhGVkVsUFRrcFBRaTFRVXpJeE56VXRWMFZUVkVORlRsUlNRVXhWVXlJc0ltcHZZa3h2WTJGMGFXOXVJam9pZDJWemRHTmxiblJ5WVd4MWN5Sjk/YXBpLXZlcnNpb249MjAxNi0wOS0wMQ==",
+      "RequestMethod": "GET",
+      "RequestBody": "",
+      "RequestHeaders": {
+        "User-Agent": [
+          "FxVersion/4.7.3132.0",
+          "OSName/Windows10Enterprise",
+          "OSVersion/6.3.17134",
+          "Microsoft.Azure.Management.Internal.Resources.ResourceManagementClient/4.1.0"
+        ]
+      },
+      "ResponseBody": "",
+      "ResponseHeaders": {
+        "Content-Length": [
+          "0"
+        ],
+        "Expires": [
+          "-1"
+        ],
+        "Pragma": [
+          "no-cache"
+        ],
+        "x-ms-ratelimit-remaining-subscription-reads": [
           "11823"
         ],
         "x-ms-request-id": [
@@ -4230,23 +2780,18 @@
         ],
         "x-ms-routing-request-id": [
           "BRAZILUS:20180907T104814Z:e7ce77f7-01fd-421d-b8d8-ef33cf0e1d3f"
->>>>>>> f160aee6
-        ],
-        "Strict-Transport-Security": [
-          "max-age=31536000; includeSubDomains"
-        ],
-        "X-Content-Type-Options": [
-          "nosniff"
-        ],
-        "Cache-Control": [
-          "no-cache"
-        ],
-        "Date": [
-<<<<<<< HEAD
-          "Sat, 08 Sep 2018 04:46:25 GMT"
-=======
+        ],
+        "Strict-Transport-Security": [
+          "max-age=31536000; includeSubDomains"
+        ],
+        "X-Content-Type-Options": [
+          "nosniff"
+        ],
+        "Cache-Control": [
+          "no-cache"
+        ],
+        "Date": [
           "Fri, 07 Sep 2018 10:48:13 GMT"
->>>>>>> f160aee6
         ]
       },
       "StatusCode": 200
@@ -4254,18 +2799,12 @@
   ],
   "Names": {
     "Test-PublicIpAddressVmss": [
-<<<<<<< HEAD
-      "ps7324",
-      "ps4045",
-      "ps436"
-=======
       "ps2175",
       "ps7461",
       "ps6698"
->>>>>>> f160aee6
     ]
   },
   "Variables": {
-    "SubscriptionId": "d2ad5196-2292-4080-b209-ce4399b0a807"
+    "SubscriptionId": "947d47b4-7883-4bb9-9d85-c5e8e2f572ce"
   }
 }