--- conflicted
+++ resolved
@@ -789,8 +789,4 @@
     <Service Include="{82A7F48D-3B50-4B1E-B82E-3ADA8210C358}" />
   </ItemGroup>
   <Import Project="$(MSBuildToolsPath)\Microsoft.CSharp.targets" />
-<<<<<<< HEAD
 </Project>
-=======
-</Project>
->>>>>>> abbd24d0
