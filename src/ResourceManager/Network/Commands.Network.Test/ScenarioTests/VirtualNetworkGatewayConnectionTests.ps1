﻿# ----------------------------------------------------------------------------------
#
# Copyright Microsoft Corporation
# Licensed under the Apache License, Version 2.0 (the "License");
# you may not use this file except in compliance with the License.
# You may obtain a copy of the License at
# http://www.apache.org/licenses/LICENSE-2.0
# Unless required by applicable law or agreed to in writing, software
# distributed under the License is distributed on an "AS IS" BASIS,
# WITHOUT WARRANTIES OR CONDITIONS OF ANY KIND, either express or implied.
# See the License for the specific language governing permissions and
# limitations under the License.
# ----------------------------------------------------------------------------------

<#
.SYNOPSIS
Virtual network gateway connection tests
#>
function Test-VirtualNetworkGatewayConnectionCRUD
{
    # Setup
    $rgname = Get-ResourceGroupName
    $rname = Get-ResourceName
    $domainNameLabel = Get-ResourceName
    $vnetName = Get-ResourceName
    $localnetName = Get-ResourceName
    $vnetConnectionName = Get-ResourceName
    $publicIpName = Get-ResourceName
    $vnetGatewayConfigName = Get-ResourceName
    $rglocation = Get-ProviderLocation ResourceManagement
    $resourceTypeParent = "Microsoft.Network/connections"
    $location = Get-ProviderLocation $resourceTypeParent
    
    try 
     {
      # Create the resource group
      $resourceGroup = New-AzureRMResourceGroup -Name $rgname -Location $rglocation -Tags @{Name = "testtag"; Value = "testval"} 
      
      # Create the Virtual Network
      $subnet = New-AzureRMVirtualNetworkSubnetConfig -Name "GatewaySubnet" -AddressPrefix 10.0.0.0/24
      $vnet = New-AzureRMvirtualNetwork -Name $vnetName -ResourceGroupName $rgname -Location $location -AddressPrefix 10.0.0.0/16 -Subnet $subnet
      $vnet = Get-AzureRMvirtualNetwork -Name $vnetName -ResourceGroupName $rgname
      $subnet = Get-AzureRMVirtualNetworkSubnetConfig -Name "GatewaySubnet" -VirtualNetwork $vnet

      # Create the publicip
      $publicip = New-AzureRMPublicIpAddress -ResourceGroupName $rgname -name $publicIpName -location $location -AllocationMethod Dynamic -DomainNameLabel $domainNameLabel    

      # Create VirtualNetworkGateway
      $vnetIpConfig = New-AzureRMVirtualNetworkGatewayIpConfig -Name $vnetGatewayConfigName -PublicIpAddress $publicip -Subnet $subnet

      $actual = New-AzureRMVirtualNetworkGateway -ResourceGroupName $rgname -name $rname -location $location -IpConfigurations $vnetIpConfig -GatewayType Vpn -VpnType RouteBased -EnableBgp $false
      $vnetGateway = Get-AzureRMVirtualNetworkGateway -ResourceGroupName $rgname -name $rname
      Assert-AreEqual $vnetGateway.ResourceGroupName $actual.ResourceGroupName	
      Assert-AreEqual $vnetGateway.Name $actual.Name	
      #Assert-AreEqual "Vpn" $expected.GatewayType
      #Assert-AreEqual "RouteBased" $expected.VpnType
      
      # Create LocalNetworkGateway      
      $actual = New-AzureRMLocalNetworkGateway -ResourceGroupName $rgname -name $localnetName -location $location -AddressPrefix 192.168.0.0/16 -GatewayIpAddress 192.168.3.10
      $localnetGateway = Get-AzureRMLocalNetworkGateway -ResourceGroupName $rgname -name $localnetName
      Assert-AreEqual $localnetGateway.ResourceGroupName $actual.ResourceGroupName	
      Assert-AreEqual $localnetGateway.Name $actual.Name	
      Assert-AreEqual "192.168.3.10" $localnetGateway.GatewayIpAddress  
      Assert-AreEqual "192.168.0.0/16" $localnetGateway.LocalNetworkAddressSpace.AddressPrefixes[0]
      $localnetGateway.Location = $location

      # Create & Get VirtualNetworkGatewayConnection
      $actual = New-AzureRMVirtualNetworkGatewayConnection -ResourceGroupName $rgname -name $vnetConnectionName -location $location -VirtualNetworkGateway1 $vnetGateway -LocalNetworkGateway2 $localnetGateway -ConnectionType IPsec -RoutingWeight 3 -SharedKey abc
      $expected = Get-AzureRMVirtualNetworkGatewayConnection -ResourceGroupName $rgname -name $vnetConnectionName
      Assert-AreEqual $expected.ResourceGroupName $actual.ResourceGroupName	
      Assert-AreEqual $expected.Name $actual.Name	
      Assert-AreEqual "IPsec" $expected.ConnectionType
      Assert-AreEqual "3" $expected.RoutingWeight
      Assert-AreEqual "abc" $expected.SharedKey

      # List VirtualNetworkGatewayConnections
      $list = Get-AzureRMVirtualNetworkGatewayConnection -ResourceGroupName $rgname
      Assert-AreEqual 1 @($list).Count
      Assert-AreEqual $list[0].ResourceGroupName $actual.ResourceGroupName
      Assert-AreEqual $list[0].Name $actual.Name	
      # Assert-AreEqual $list[0].Location $actual.Location
      Assert-AreEqual "IPsec" $list[0].ConnectionType
      Assert-AreEqual "3" $list[0].RoutingWeight
      Assert-AreEqual "abc" $list[0].SharedKey

      # Set/Update VirtualNetworkGatewayConnection
      $expected.Location = $location
      $expected.VirtualNetworkGateway1.Location = $location
      $expected.LocalNetworkGateway2.Location = $location
      $expected.RoutingWeight = "4"
      $expected.SharedKey = "xyz"

<<<<<<< HEAD
      $actual = Set-AzureVirtualNetworkGatewayConnection -VirtualNetworkGatewayConnection $expected -Force
      $expected = Get-AzureVirtualNetworkGatewaclsyConnection -ResourceGroupName $rgname -name $vnetConnectionName    
=======
      $actual = Set-AzureRMVirtualNetworkGatewayConnection -VirtualNetworkGatewayConnection $expected -Force
      $expected = Get-AzureRMVirtualNetworkGatewayConnection -ResourceGroupName $rgname -name $vnetConnectionName    
>>>>>>> 28ea1a27
      Assert-AreEqual "4" $expected.RoutingWeight        
      Assert-AreEqual "xyz" $expected.SharedKey     
      
      # Delete VirtualNetworkGatewayConnection
      $delete = Remove-AzureRMVirtualNetworkGatewayConnection -ResourceGroupName $actual.ResourceGroupName -name $vnetConnectionName -PassThru -Force
      Assert-AreEqual true $delete
      
      $list = Get-AzureRMVirtualNetworkGatewayConnection -ResourceGroupName $actual.ResourceGroupName
      Assert-AreEqual 0 @($list).Count
     }
     finally
     {
        # Cleanup
        Clean-ResourceGroup $rgname
     }
}

<#
.SYNOPSIS
Virtual network gateway connection shared key tests
#>
function Test-VirtualNetworkGatewayConnectionSharedKeyCRUD
{
    # Setup
    $rgname = Get-ResourceGroupName
    $rname = Get-ResourceName
    $domainNameLabel = Get-ResourceName
    $vnetName = Get-ResourceName
    $localnetName = Get-ResourceName
    $vnetConnectionName = Get-ResourceName
    $publicIpName = Get-ResourceName    
    $vnetGatewayConfigName = Get-ResourceName
    $rglocation = Get-ProviderLocation ResourceManagement
    $resourceTypeParent = "Microsoft.Network/connections"
    $location = Get-ProviderLocation $resourceTypeParent
    
    try 
     {
      # Create the resource group
      $resourceGroup = New-AzureRMResourceGroup -Name $rgname -Location $rglocation -Tags @{Name = "testtag"; Value = "testval"} 
      
      # Create the Virtual Network
      $subnet = New-AzureRMVirtualNetworkSubnetConfig -Name "GatewaySubnet" -AddressPrefix 10.0.0.0/24
      $vnet = New-AzureRMvirtualNetwork -Name $vnetName -ResourceGroupName $rgname -Location $location -AddressPrefix 10.0.0.0/16 -Subnet $subnet
      $vnet = Get-AzureRMvirtualNetwork -Name $vnetName -ResourceGroupName $rgname
      $subnet = Get-AzureRMVirtualNetworkSubnetConfig -Name "GatewaySubnet" -VirtualNetwork $vnet

      # Create the publicip
      $publicip = New-AzureRMPublicIpAddress -ResourceGroupName $rgname -name $publicIpName -location $location -AllocationMethod Dynamic -DomainNameLabel $domainNameLabel    

      # Create VirtualNetworkGateway
      $vnetIpConfig = New-AzureRMVirtualNetworkGatewayIpConfig -Name $vnetGatewayConfigName -PublicIpAddress $publicip -Subnet $subnet

      $actual = New-AzureRMVirtualNetworkGateway -ResourceGroupName $rgname -name $rname -location $location -IpConfigurations $vnetIpConfig -GatewayType Vpn -VpnType RouteBased -EnableBgp $false
      $vnetGateway = Get-AzureRMVirtualNetworkGateway -ResourceGroupName $rgname -name $rname
      Assert-AreEqual $vnetGateway.ResourceGroupName $actual.ResourceGroupName	
      Assert-AreEqual $vnetGateway.Name $actual.Name	
      #Assert-AreEqual "Vpn" $expected.GatewayType
      #Assert-AreEqual "RouteBased" $expected.VpnType
      
      # Create LocalNetworkGateway
      $actual = New-AzureRMLocalNetworkGateway -ResourceGroupName $rgname -name $localnetName -location $location -AddressPrefix 192.168.0.0/16 -GatewayIpAddress 192.168.3.11
      $localnetGateway = Get-AzureRMLocalNetworkGateway -ResourceGroupName $rgname -name $localnetName
      Assert-AreEqual $localnetGateway.ResourceGroupName $actual.ResourceGroupName	
      Assert-AreEqual $localnetGateway.Name $actual.Name	
      Assert-AreEqual "192.168.3.11" $localnetGateway.GatewayIpAddress
      Assert-AreEqual "192.168.0.0/16" $localnetGateway.LocalNetworkAddressSpace.AddressPrefixes[0]
      $localnetGateway.Location = $location

      # Create VirtualNetworkGatewayConnection
      $actual = New-AzureRMVirtualNetworkGatewayConnection -ResourceGroupName $rgname -name $vnetConnectionName -location $location -VirtualNetworkGateway1 $vnetGateway -LocalNetworkGateway2 $localnetGateway -ConnectionType IPsec -RoutingWeight 3 -SharedKey abc
      $expected = Get-AzureRMVirtualNetworkGatewayConnection -ResourceGroupName $rgname -name $vnetConnectionName
      Assert-AreEqual $expected.ResourceGroupName $actual.ResourceGroupName
      Assert-AreEqual $expected.Name $actual.Name	
      Assert-AreEqual "IPsec" $expected.ConnectionType
      Assert-AreEqual "3" $expected.RoutingWeight
      Assert-AreEqual "abc" $expected.SharedKey

      # Set VirtualNetworkGatewayConnectionSharedKey
      $actual = Set-AzureRMVirtualNetworkGatewayConnectionSharedKey -ResourceGroupName $rgname -name $vnetConnectionName -Value "TestSharedKeyValue" -Force

      # Get VirtualNetworkGatewayConnectionSharedKey
      $expected = Get-AzureRMVirtualNetworkGatewayConnectionSharedKey -ResourceGroupName $rgname -name $vnetConnectionName
      
      # Reset VirtualNetworkGatewayConnectionSharedKey
      $actual = Reset-AzureRMVirtualNetworkGatewayConnectionSharedKey -ResourceGroupName $rgname -name $rname -KeyLength 50 -Force   

      # Get VirtualNetworkGatewayConnectionSharedKey after Reset-VirtualNetworkGatewayConnectionSharedKey
      $expected = Get-AzureRMVirtualNetworkGatewayConnectionSharedKey -ResourceGroupName $rgname -name $vnetConnectionName
    }
    finally
    {
        # Cleanup
        Clean-ResourceGroup $rgname
    }
}<|MERGE_RESOLUTION|>--- conflicted
+++ resolved
@@ -90,13 +90,8 @@
       $expected.RoutingWeight = "4"
       $expected.SharedKey = "xyz"
 
-<<<<<<< HEAD
-      $actual = Set-AzureVirtualNetworkGatewayConnection -VirtualNetworkGatewayConnection $expected -Force
-      $expected = Get-AzureVirtualNetworkGatewaclsyConnection -ResourceGroupName $rgname -name $vnetConnectionName    
-=======
       $actual = Set-AzureRMVirtualNetworkGatewayConnection -VirtualNetworkGatewayConnection $expected -Force
       $expected = Get-AzureRMVirtualNetworkGatewayConnection -ResourceGroupName $rgname -name $vnetConnectionName    
->>>>>>> 28ea1a27
       Assert-AreEqual "4" $expected.RoutingWeight        
       Assert-AreEqual "xyz" $expected.SharedKey     
       
