--- conflicted
+++ resolved
@@ -18,12 +18,9 @@
         - Additional information about change #1
 -->
 ## Current Release
-<<<<<<< HEAD
 * Fixed formatting of OutputType in help files
-=======
 
 ## Version 0.3.4
->>>>>>> 9bc5d9bf
 * Remove ValidateNotNullOrEmpty validation conditions for SubjectBeginsWith/SubjectEndsWith in Update-AzureRmEventGridSubscription cmdlet to allow changing these parameters to empty string if needed.
 
 ## Version 0.3.3
