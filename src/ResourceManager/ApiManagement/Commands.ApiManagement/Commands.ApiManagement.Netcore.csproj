--- conflicted
+++ resolved
@@ -29,11 +29,7 @@
 
   <ItemGroup>
     <PackageReference Include="AutoMapper" Version="6.2.2" />
-<<<<<<< HEAD
-    <PackageReference Include="Microsoft.Azure.Management.ApiManagement" Version="4.0.3-preview" />
-=======
     <PackageReference Include="Microsoft.Azure.Management.ApiManagement" Version="4.0.4-preview" />
->>>>>>> 6ec3ca34
     <PackageReference Include="WindowsAzure.Storage" Version="9.3.0" />
   </ItemGroup>
 
