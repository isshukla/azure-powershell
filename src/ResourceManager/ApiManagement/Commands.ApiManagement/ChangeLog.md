--- conflicted
+++ resolved
@@ -18,17 +18,13 @@
         - Additional information about change #1
 -->
 ## Current Release
-<<<<<<< HEAD
 * Updated help files to include full parameter types and correct input/output types.
-=======
-* Updated help files to include full parameter types.
 * Fixed issue https://github.com/Azure/azure-powershell/issues/6370
     - Fixed bug in Automapper to translate PsApiManagementApi to ApiContract
 * Fixed issue https://github.com/Azure/azure-powershell/issues/6515
     - Fixed bug in File.Save to not overload with Encoding Type
 * Fixed issue https://github.com/Azure/azure-powershell/issues/6560
     - Upgraded to 4.0.3 Nuget version which fixes the pattern exception on apiId
->>>>>>> d8af2fc4
 
 ## Version 6.1.1
 * Fixed formatting of OutputType in help files
