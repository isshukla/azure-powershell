--- conflicted
+++ resolved
@@ -357,7 +357,7 @@
 		Assert-AreEqual $serverFarm2.Id $webapp2.ServerFarmId
 
 		# Clone web app to slot
-		$slot2 = New-AzureRmWebAppSlot -ResourceGroupName $rgname -Name $destAppName -Slot $slotname -AppServicePlan $destPlanName -SourceWebApp $slot1
+		$slot2 = New-AzureRmWebAppSlot -ResourceGroupName $rgname -Name $destAppName -Slot $slotname -AppServicePlan $planName -SourceWebApp $slot1
 		$appWithSlotName2 = "$destAppName/$slotname"
 
 		# Assert
@@ -444,11 +444,7 @@
 	$appname = Get-WebsiteName
 	$slotname = "staging"
 	$location = "West US"
-<<<<<<< HEAD
-	$planName = "travel_production_plan"
-=======
 	$planName = "travelproductionplan"
->>>>>>> 21161d16
 	$aseName = "asedemops"
 
 	$apiversion = "2015-08-01"
@@ -456,7 +452,7 @@
 	try
 	{
 		#Setup
-		$serverFarm = Get-AzureRmAppServicePlan | select -First 1
+		$serverFarm = Get-AzureRmAppServicePlan -ResourceGroupName $rgname -Name  $planName
 		
 		# Create new web app
 		$actual = New-AzureRmWebApp -ResourceGroupName $rgname -Name $appname -Location $location -AppServicePlan $planName -AseName $aseName
