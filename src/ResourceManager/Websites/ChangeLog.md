--- conflicted
+++ resolved
@@ -19,11 +19,8 @@
 -->
 ## Current Release
 * Fixed the help for Remove-AzureRmWebAppSlot
-<<<<<<< HEAD
 * Fix issue with Default Resource Group in CloudShell
-=======
 * Fixed issue with cleaning up scripts in build
->>>>>>> 44bcb6fe
 
 ## Version 4.2.0
 * Fixed issue with importing aliases
