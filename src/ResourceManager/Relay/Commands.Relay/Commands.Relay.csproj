--- conflicted
+++ resolved
@@ -41,7 +41,6 @@
     <Prefer32Bit>false</Prefer32Bit>
   </PropertyGroup>
   <ItemGroup>
-<<<<<<< HEAD
     <Reference Include="Hyak.Common, Version=1.0.0.0, Culture=neutral, PublicKeyToken=31bf3856ad364e35, processorArchitecture=MSIL">
       <SpecificVersion>False</SpecificVersion>
       <HintPath>..\..\..\packages\Hyak.Common.1.0.3\lib\net45\Hyak.Common.dll</HintPath>
@@ -107,12 +106,6 @@
     <Reference Include="Microsoft.CSharp" />
     <Reference Include="System.Data" />
     <Reference Include="System.Xml" />
-=======
-    <Reference Include="Microsoft.Azure.Management.Relay, Version=0.0.1.0, Culture=neutral, PublicKeyToken=31bf3856ad364e35, processorArchitecture=MSIL">
-      <HintPath>..\..\..\packages\Microsoft.Azure.Management.Relay.0.0.1-preview\lib\net45\Microsoft.Azure.Management.Relay.dll</HintPath>
-      <Private>True</Private>
-    </Reference>
->>>>>>> e7cf2663
     <Reference Include="System.Management.Automation" />
   </ItemGroup>
   <ItemGroup>
