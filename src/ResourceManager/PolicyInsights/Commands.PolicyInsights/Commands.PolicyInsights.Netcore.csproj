--- conflicted
+++ resolved
@@ -28,11 +28,7 @@
   </PropertyGroup>
 
   <ItemGroup>
-<<<<<<< HEAD
-    <PackageReference Include="Microsoft.Azure.Management.PolicyInsights" Version="1.0.1" />
-=======
-    <PackageReference Include="Microsoft.Azure.Management.PolicyInsights" Version="2.0.0" />
->>>>>>> 2dd9fc9f
+    <PackageReference Include="Microsoft.Azure.Management.PolicyInsights" Version="2.0.1" />
   </ItemGroup>
 
   <ItemGroup>
