--- conflicted
+++ resolved
@@ -232,15 +232,15 @@
 
         [Fact]
         [Trait(Category.AcceptanceType, Category.CheckIn)]
-<<<<<<< HEAD
         public void TestRecordSetEndsWithZoneName()
         {
             DnsTestsBase.NewInstance.RunPowerShellTest("Test-RecordSetEndsWithZoneName");
-=======
+        }
+        [Fact]
+        [Trait(Category.AcceptanceType, Category.CheckIn)]
         public void TestRecordSetNewRecordNoName()
         {
             DnsTestsBase.NewInstance.RunPowerShellTest("Test-RecordSetNewRecordNoName");
->>>>>>> bc09c0bb
         }
     }
 }