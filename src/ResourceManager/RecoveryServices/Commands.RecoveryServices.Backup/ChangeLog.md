--- conflicted
+++ resolved
@@ -17,11 +17,6 @@
     * Overview of change #1
         - Additional information about change #1
 -->
-## Current Release
-<<<<<<< HEAD
-* Removed Name Parameter in Get-Container cmdlet.
-=======
-
 ## Version 1.0.0
 * General availability of `Az.RecoveryServices` module
->>>>>>> 1554606c
+* Removed Name Parameter in Get-Container cmdlet.