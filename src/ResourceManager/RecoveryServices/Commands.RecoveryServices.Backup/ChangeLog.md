--- conflicted
+++ resolved
@@ -17,14 +17,10 @@
     * Overview of change #1
         - Additional information about change #1
 -->
-<<<<<<< HEAD
-## Current Release
+
+## Version 1.0.0
+* General availability of `Az.RecoveryServices` module
+* Removed Name Parameter in Get-Container cmdlet.
 * Added SDK support to check backup status cmdlet.
 * TargetStorageAccountName is now mandatory for managed disk restores.
-* Removed StorageAccountName and StorageAccountResourceGroupName parameters in AzureFileShareRestore.
-
-=======
->>>>>>> 37292b40
-## Version 1.0.0
-* General availability of `Az.RecoveryServices` module
-* Removed Name Parameter in Get-Container cmdlet.+* Removed StorageAccountName and StorageAccountResourceGroupName parameters in AzureFileShareRestore.