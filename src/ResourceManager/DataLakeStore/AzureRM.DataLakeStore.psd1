#
# Module manifest for module 'PSGet_AzureRM.DataLakeStore'
#
# Generated by: Microsoft Corporation
#
# Generated on: 4/3/2018
#

@{

# Script module or binary module file associated with this manifest.
# RootModule = ''

# Version number of this module.
ModuleVersion = '5.1.2'

# Supported PSEditions
# CompatiblePSEditions = @()

# ID used to uniquely identify this module
GUID = '90dfd814-abce-4e1f-99b6-fe16760c079a'

# Author of this module
Author = 'Microsoft Corporation'

# Company or vendor of this module
CompanyName = 'Microsoft Corporation'

# Copyright statement for this module
Copyright = 'Microsoft Corporation. All rights reserved.'

# Description of the functionality provided by this module
Description = 'Microsoft Azure PowerShell - Data Lake Store'

# Minimum version of the Windows PowerShell engine required by this module
PowerShellVersion = '3.0'

# Name of the Windows PowerShell host required by this module
# PowerShellHostName = ''

# Minimum version of the Windows PowerShell host required by this module
# PowerShellHostVersion = ''

# Minimum version of Microsoft .NET Framework required by this module. This prerequisite is valid for the PowerShell Desktop edition only.
DotNetFrameworkVersion = '4.5.2'

# Minimum version of the common language runtime (CLR) required by this module. This prerequisite is valid for the PowerShell Desktop edition only.
CLRVersion = '4.0'

# Processor architecture (None, X86, Amd64) required by this module
# ProcessorArchitecture = ''

# Modules that must be imported into the global environment prior to importing this module
RequiredModules = @(@{ModuleName = 'AzureRM.Profile'; ModuleVersion = '4.6.0'; })

# Assemblies that must be loaded prior to importing this module
RequiredAssemblies = '.\Microsoft.Azure.Management.DataLake.Store.dll','.\Microsoft.Azure.DataLake.Store.dll','.\NLog.dll'

# Script files (.ps1) that are run in the caller's environment prior to importing this module.
# ScriptsToProcess = @()

# Type files (.ps1xml) to be loaded when importing this module
# TypesToProcess = @()

# Format files (.ps1xml) to be loaded when importing this module
FormatsToProcess = '.\Microsoft.Azure.Commands.DataLakeStoreFileSystem.format.ps1xml'

# Modules to import as nested modules of the module specified in RootModule/ModuleToProcess
NestedModules = @('.\Microsoft.Azure.Commands.DataLakeStore.dll')

# Functions to export from this module, for best performance, do not use wildcards and do not delete the entry, use an empty array if there are no functions to export.
FunctionsToExport = @()

# Cmdlets to export from this module, for best performance, do not use wildcards and do not delete the entry, use an empty array if there are no cmdlets to export.
CmdletsToExport = 'Get-AzureRmDataLakeStoreTrustedIdProvider', 
               'Remove-AzureRmDataLakeStoreTrustedIdProvider', 
               'Remove-AzureRmDataLakeStoreFirewallRule', 
               'Set-AzureRmDataLakeStoreTrustedIdProvider', 
               'Add-AzureRmDataLakeStoreTrustedIdProvider', 
               'Get-AzureRmDataLakeStoreFirewallRule', 
               'Set-AzureRmDataLakeStoreFirewallRule', 
               'Add-AzureRmDataLakeStoreFirewallRule', 
               'Add-AzureRmDataLakeStoreItemContent', 
               'Enable-AzureRmDataLakeStoreKeyVault', 
               'Export-AzureRmDataLakeStoreItem', 
               'Get-AzureRmDataLakeStoreChildItem', 'Get-AzureRmDataLakeStoreItem', 
               'Get-AzureRmDataLakeStoreItemAclEntry', 
               'Get-AzureRmDataLakeStoreItemContent', 
               'Get-AzureRmDataLakeStoreItemOwner', 
               'Get-AzureRmDataLakeStoreItemPermission', 
               'Import-AzureRmDataLakeStoreItem', 
               'Get-AzureRmDataLakeStoreAccount', 'Join-AzureRmDataLakeStoreItem', 
               'Move-AzureRmDataLakeStoreItem', 'New-AzureRmDataLakeStoreAccount', 
               'New-AzureRmDataLakeStoreItem', 
               'Remove-AzureRmDataLakeStoreAccount', 
               'Remove-AzureRmDataLakeStoreItem', 
               'Remove-AzureRmDataLakeStoreItemAcl', 
               'Remove-AzureRmDataLakeStoreItemAclEntry', 
               'Set-AzureRmDataLakeStoreItemAclEntry', 
               'Set-AzureRmDataLakeStoreAccount', 
               'Set-AzureRmDataLakeStoreItemAcl', 
               'Set-AzureRmDataLakeStoreItemExpiry', 
               'Set-AzureRmDataLakeStoreItemOwner', 
               'Set-AzureRmDataLakeStoreItemPermission', 
               'Test-AzureRmDataLakeStoreAccount', 'Test-AzureRmDataLakeStoreItem'

# Variables to export from this module
# VariablesToExport = @()

# Aliases to export from this module, for best performance, do not use wildcards and do not delete the entry, use an empty array if there are no aliases to export.
AliasesToExport = 'Get-AdlStoreTrustedIdProvider', 'Remove-AdlStoreTrustedIdProvider', 
               'Remove-AdlStoreFirewallRule', 'Set-AdlStoreTrustedIdProvider', 
               'Add-AdlStoreTrustedIdProvider', 'Get-AdlStoreFirewallRule', 
               'Set-AdlStoreFirewallRule', 'Add-AdlStoreFirewallRule', 
               'Add-AdlStoreItemContent', 'Export-AdlStoreItem', 
               'Enable-AdlStoreKeyVault', 'Get-AdlStoreChildItem', 
               'Get-AdlStoreItem', 'Get-AdlStoreItemAclEntry', 
               'Get-AdlStoreItemContent', 'Get-AdlStoreItemOwner', 
               'Get-AdlStoreItemPermission', 'Import-AdlStoreItem', 'Get-AdlStore', 
               'Join-AdlStoreItem', 'Move-AdlStoreItem', 'New-AdlStore', 
               'New-AdlStoreItem', 'Remove-AdlStore', 'Remove-AdlStoreItem', 
               'Remove-AdlStoreItemAcl', 'Remove-AdlStoreItemAclEntry', 
               'Set-AdlStoreItemAclEntry', 'Set-AdlStore', 'Set-AdlStoreItemAcl', 
               'Set-AdlStoreItemExpiry', 'Set-AdlStoreItemOwner', 
               'Set-AdlStoreItemPermission', 'Test-AdlStore', 'Test-AdlStoreItem'

# DSC resources to export from this module
# DscResourcesToExport = @()

# List of all modules packaged with this module
# ModuleList = @()

# List of all files packaged with this module
# FileList = @()

# Private data to pass to the module specified in RootModule/ModuleToProcess. This may also contain a PSData hashtable with additional module metadata used by PowerShell.
PrivateData = @{

    PSData = @{

        # Tags applied to this module. These help with module discovery in online galleries.
        Tags = 'Azure','ResourceManager','ARM','DataLake','Store'

        # A URL to the license for this module.
        LicenseUri = 'https://aka.ms/azps-license'

        # A URL to the main website for this project.
        ProjectUri = 'https://github.com/Azure/azure-powershell'

        # A URL to an icon representing this module.
        # IconUri = ''

        # ReleaseNotes of this module
<<<<<<< HEAD
        ReleaseNotes = '* Updated to the latest version of the Azure ClientRuntime'

        # Prerelease string of this module
=======
        ReleaseNotes = '* Corrected usage of ''Login-AzureRmAccount'' to use ''Connect-AzureRmAccount''
* Corrected the error message of ''Test-AzureRmDataLakeStoreAccount'' when running this cmdlet without having logged in with ''Login-AzureRmAccount'''
		
		# Prerelease string of this module
>>>>>>> baab47e8
        # Prerelease = ''
        
        # Flag to indicate whether the module requires explicit user acceptance for install/update
        # RequireLicenseAcceptance = $false

        # External dependent modules of this module
        # ExternalModuleDependencies = @()

    } # End of PSData hashtable
    
 } # End of PrivateData hashtable

# HelpInfo URI of this module
# HelpInfoURI = ''

# Default prefix for commands exported from this module. Override the default prefix using Import-Module -Prefix.
# DefaultCommandPrefix = ''

}
<|MERGE_RESOLUTION|>--- conflicted
+++ resolved
@@ -12,7 +12,7 @@
 # RootModule = ''
 
 # Version number of this module.
-ModuleVersion = '5.1.2'
+ModuleVersion = '5.2.0'
 
 # Supported PSEditions
 # CompatiblePSEditions = @()
@@ -151,16 +151,16 @@
         # IconUri = ''
 
         # ReleaseNotes of this module
-<<<<<<< HEAD
-        ReleaseNotes = '* Updated to the latest version of the Azure ClientRuntime'
+        ReleaseNotes = '* Updated to the latest version of the Azure ClientRuntime
+* Add debug functionality
+* Update the version of the ADLS dataplane SDK to 1.1.2
+* Export-AzureRmDataLakeStoreItem - Deprecated parameters PerFileThreadCount, ConcurrentFileCount and introduced parameter Concurrency
+* Import-AzureRMDataLakeStoreItem - Deprecated parametersPerFileThreadCount, ConcurrentFileCount and introduced parameter Concurrency
+* Get-AzureRMDataLakeStoreItemContent - Fixed the tail behavior for contents greater than 4MB
+* Set-AzureRMDataLakeStoreItemExpiry - Introduced new parameter set SetRelativeExpiry for setting relative expiration time
+* Remove-AzureRmDataLakeStoreItem - Deprecated parameter Clean.'
 
         # Prerelease string of this module
-=======
-        ReleaseNotes = '* Corrected usage of ''Login-AzureRmAccount'' to use ''Connect-AzureRmAccount''
-* Corrected the error message of ''Test-AzureRmDataLakeStoreAccount'' when running this cmdlet without having logged in with ''Login-AzureRmAccount'''
-		
-		# Prerelease string of this module
->>>>>>> baab47e8
         # Prerelease = ''
         
         # Flag to indicate whether the module requires explicit user acceptance for install/update
