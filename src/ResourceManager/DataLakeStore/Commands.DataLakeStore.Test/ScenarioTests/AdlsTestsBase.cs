﻿// ----------------------------------------------------------------------------------
//
// Copyright Microsoft Corporation
// Licensed under the Apache License, Version 2.0 (the "License");
// you may not use this file except in compliance with the License.
// You may obtain a copy of the License at
// http://www.apache.org/licenses/LICENSE-2.0
// Unless required by applicable law or agreed to in writing, software
// distributed under the License is distributed on an "AS IS" BASIS,
// WITHOUT WARRANTIES OR CONDITIONS OF ANY KIND, either express or implied.
// See the License for the specific language governing permissions and
// limitations under the License.
// ----------------------------------------------------------------------------------

using Microsoft.Azure.Commands.Common.Authentication;
using Microsoft.Azure.Gallery;
using Microsoft.Azure.Management.Authorization;
using Microsoft.Azure.Management.DataLake.Store;
using Microsoft.Azure.Management.Resources;
using Microsoft.Azure.Management.Resources.Models;
using Microsoft.Azure.Subscriptions;
using Microsoft.Azure.Test.HttpRecorder;
using Microsoft.Rest.ClientRuntime.Azure.TestFramework;
using Microsoft.WindowsAzure.Commands.ScenarioTest;
using System;
using System.Collections.Generic;
using System.Linq;
using System.Net;
using Microsoft.Azure.Commands.DataLake.Test.ScenarioTests;
using LegacyTest = Microsoft.Azure.Test;
using TestEnvironmentFactory = Microsoft.Rest.ClientRuntime.Azure.TestFramework.TestEnvironmentFactory;
using TestUtilities = Microsoft.Rest.ClientRuntime.Azure.TestFramework.TestUtilities;
using NewResourceManagementClient = Microsoft.Azure.Management.ResourceManager.ResourceManagementClient;
using Microsoft.WindowsAzure.Commands.Test.Utilities.Common;
using System.IO;

namespace Microsoft.Azure.Commands.DataLakeStore.Test.ScenarioTests
{
    public class AdlsTestsBase : RMTestBase
    {
        private LegacyTest.CSMTestEnvironmentFactory csmTestFactory;
        private EnvironmentSetupHelper helper;
        private const string AuthorizationApiVersion = "2014-07-01-preview";
        internal const string resourceGroupLocation = "East US 2";

        public ResourceManagementClient ResourceManagementClient { get; private set; }

        public NewResourceManagementClient NewResourceManagementClient { get; private set; }

        public SubscriptionClient SubscriptionClient { get; private set; }

        public DataLakeStoreAccountManagementClient DataLakeStoreAccountManagementClient { get; private set; }

        public DataLakeStoreFileSystemManagementClient DataLakeStoreFileSystemManagementClient { get; private set; }

        public AuthorizationManagementClient AuthorizationManagementClient { get; private set; }

        public GalleryClient GalleryClient { get; private set; }

        public static AdlsTestsBase NewInstance
        {
            get
            {
                return new AdlsTestsBase();
            }
        }


        public AdlsTestsBase()
        {
            helper = new EnvironmentSetupHelper();
        }

        public void RunPsTest(params string[] scripts)
        {
            var callingClassType = TestUtilities.GetCallingClass(2);
            var mockName = TestUtilities.GetCurrentMethodName(2);

            RunPsTestWorkflow(
                () => scripts,
                // no custom initializer
                null,
                // no custom cleanup 
                null,
                callingClassType,
                mockName);
        }


        public void RunPsTestWorkflow(
            Func<string[]> scriptBuilder,
            Action<LegacyTest.CSMTestEnvironmentFactory> initialize,
            Action cleanup,
            string callingClassType,
            string mockName)
        {
            Dictionary<string, string> d = new Dictionary<string, string>();
            d.Add("Microsoft.Resources", null);
            d.Add("Microsoft.Features", null);
            d.Add("Microsoft.Authorization", null);
            var providersToIgnore = new Dictionary<string, string>();
            providersToIgnore.Add("Microsoft.Azure.Management.Resources.ResourceManagementClient", "2016-02-01");
<<<<<<< HEAD
            HttpMockServer.Matcher = new UrlDecodingRecordMatcher(true, d, providersToIgnore);

=======
            HttpMockServer.Matcher = new PermissiveRecordMatcherWithApiExclusion(true, d, providersToIgnore);
            HttpMockServer.RecordsDirectory = Path.Combine(AppDomain.CurrentDomain.BaseDirectory, "SessionRecords");
>>>>>>> a7bab3ac
            using (MockContext context = MockContext.Start(callingClassType, mockName))
            {
                this.csmTestFactory = new LegacyTest.CSMTestEnvironmentFactory();
                if (initialize != null)
                {
                    initialize(this.csmTestFactory);
                }

                SetupManagementClients(context);

                // register the namespace.
                this.TryRegisterSubscriptionForResource();
                helper.SetupEnvironment(AzureModule.AzureResourceManager);

                var callingClassName = callingClassType
                                        .Split(new[] { "." }, StringSplitOptions.RemoveEmptyEntries)
                                        .Last();
                helper.SetupModules(AzureModule.AzureResourceManager, "ScenarioTests\\Common.ps1", "ScenarioTests\\" + callingClassName + ".ps1",
                helper.RMProfileModule, helper.RMResourceModule, helper.GetRMModulePath(@"AzureRM.DataLakeStore.psd1"), "AzureRM.Resources.ps1");

                try
                {
                    if (scriptBuilder != null)
                    {
                        var psScripts = scriptBuilder();

                        if (psScripts != null)
                        {
                            helper.RunPowerShellTest(psScripts);
                        }
                    }
                }
                finally
                {
                    if (cleanup != null)
                    {
                        cleanup();
                    }
                }
            }
        }

        private void SetupManagementClients(MockContext context)
        {
            ResourceManagementClient = GetResourceManagementClient();
            SubscriptionClient = GetSubscriptionClient();
            DataLakeStoreAccountManagementClient = GetDataLakeStoreAccountManagementClient(context);
            DataLakeStoreFileSystemManagementClient = GetDataLakeStoreFileSystemManagementClient(context);
            AuthorizationManagementClient = GetAuthorizationManagementClient();
            GalleryClient = GetGalleryClient();
            NewResourceManagementClient = GetNewResourceManagementClient(context);
            helper.SetupManagementClients(ResourceManagementClient,
                NewResourceManagementClient,
                SubscriptionClient,
                DataLakeStoreFileSystemManagementClient,
                DataLakeStoreAccountManagementClient,
                AuthorizationManagementClient,
                GalleryClient
                );
        }


        private AuthorizationManagementClient GetAuthorizationManagementClient()
        {
            return LegacyTest.TestBase.GetServiceClient<AuthorizationManagementClient>(this.csmTestFactory);
        }

        private ResourceManagementClient GetResourceManagementClient()
        {
            return LegacyTest.TestBase.GetServiceClient<ResourceManagementClient>(this.csmTestFactory);
        }

        private SubscriptionClient GetSubscriptionClient()
        {
            return LegacyTest.TestBase.GetServiceClient<SubscriptionClient>(this.csmTestFactory);
        }

        #region client creation helpers

        private NewResourceManagementClient GetNewResourceManagementClient(MockContext context)
        {
            return context.GetServiceClient<NewResourceManagementClient>(TestEnvironmentFactory.GetTestEnvironment());
        }

        private DataLakeStoreAccountManagementClient GetDataLakeStoreAccountManagementClient(MockContext context)
        {
            return context.GetServiceClient<DataLakeStoreAccountManagementClient>(TestEnvironmentFactory.GetTestEnvironment());
        }

        private DataLakeStoreFileSystemManagementClient GetDataLakeStoreFileSystemManagementClient(MockContext context)
        {
            var currentEnvironment = TestEnvironmentFactory.GetTestEnvironment();
            var toReturn = context.GetServiceClient<DataLakeStoreFileSystemManagementClient>(currentEnvironment, true);
            toReturn.AdlsFileSystemDnsSuffix =
                currentEnvironment.Endpoints.DataLakeStoreServiceUri.OriginalString.Replace("https://", "");
            return toReturn;
        }

        private GalleryClient GetGalleryClient()
        {
            return LegacyTest.TestBase.GetServiceClient<GalleryClient>(this.csmTestFactory);
        }

        #endregion

        #region private helper methods

        private void TryRegisterSubscriptionForResource(string providerName = "Microsoft.DataLakeStore")
        {
            var reg = ResourceManagementClient.Providers.Register(providerName);
            ThrowIfTrue(reg == null, "resourceManagementClient.Providers.Register returned null.");
            ThrowIfTrue(reg.StatusCode != HttpStatusCode.OK, string.Format("resourceManagementClient.Providers.Register returned with status code {0}", reg.StatusCode));

            var resultAfterRegister = ResourceManagementClient.Providers.Get(providerName);
            ThrowIfTrue(resultAfterRegister == null, "resourceManagementClient.Providers.Get returned null.");
            ThrowIfTrue(string.IsNullOrEmpty(resultAfterRegister.Provider.Id), "Provider.Id is null or empty.");
            ThrowIfTrue(!providerName.Equals(resultAfterRegister.Provider.Namespace), string.Format("Provider name is not equal to {0}.", providerName));
            ThrowIfTrue(ProviderRegistrationState.Registered != resultAfterRegister.Provider.RegistrationState &&
                ProviderRegistrationState.Registering != resultAfterRegister.Provider.RegistrationState,
                string.Format("Provider registration state was not 'Registered' or 'Registering', instead it was '{0}'", resultAfterRegister.Provider.RegistrationState));
            ThrowIfTrue(resultAfterRegister.Provider.ResourceTypes == null || resultAfterRegister.Provider.ResourceTypes.Count == 0, "Provider.ResourceTypes is empty.");
        }

        private void TryCreateResourceGroup(string resourceGroupName, string location)
        {
            ResourceGroupCreateOrUpdateResult result = ResourceManagementClient.ResourceGroups.CreateOrUpdate(resourceGroupName, new ResourceGroup { Location = location });
            var newlyCreatedGroup = ResourceManagementClient.ResourceGroups.Get(resourceGroupName);
            ThrowIfTrue(newlyCreatedGroup == null, "resourceManagementClient.ResourceGroups.Get returned null.");
            ThrowIfTrue(!resourceGroupName.Equals(newlyCreatedGroup.ResourceGroup.Name), string.Format("resourceGroupName is not equal to {0}", resourceGroupName));
        }

        private void ThrowIfTrue(bool condition, string message)
        {
            if (condition)
            {
                throw new Exception(message);
            }
        }
        #endregion

    }
}<|MERGE_RESOLUTION|>--- conflicted
+++ resolved
@@ -26,7 +26,6 @@
 using System.Collections.Generic;
 using System.Linq;
 using System.Net;
-using Microsoft.Azure.Commands.DataLake.Test.ScenarioTests;
 using LegacyTest = Microsoft.Azure.Test;
 using TestEnvironmentFactory = Microsoft.Rest.ClientRuntime.Azure.TestFramework.TestEnvironmentFactory;
 using TestUtilities = Microsoft.Rest.ClientRuntime.Azure.TestFramework.TestUtilities;
@@ -100,13 +99,8 @@
             d.Add("Microsoft.Authorization", null);
             var providersToIgnore = new Dictionary<string, string>();
             providersToIgnore.Add("Microsoft.Azure.Management.Resources.ResourceManagementClient", "2016-02-01");
-<<<<<<< HEAD
-            HttpMockServer.Matcher = new UrlDecodingRecordMatcher(true, d, providersToIgnore);
-
-=======
             HttpMockServer.Matcher = new PermissiveRecordMatcherWithApiExclusion(true, d, providersToIgnore);
             HttpMockServer.RecordsDirectory = Path.Combine(AppDomain.CurrentDomain.BaseDirectory, "SessionRecords");
->>>>>>> a7bab3ac
             using (MockContext context = MockContext.Start(callingClassType, mockName))
             {
                 this.csmTestFactory = new LegacyTest.CSMTestEnvironmentFactory();
