<!--
    Please leave this section at the top of the change log.

    Changes for the current release should go under the section titled "Current Release", and should adhere to the following format:

    ## Current Release
    * Overview of change #1
        - Additional information about change #1
    * Overview of change #2
        - Additional information about change #2
        - Additional information about change #2
    * Overview of change #3
    * Overview of change #4
        - Additional information about change #4

    ## YYYY.MM.DD - Version X.Y.Z (Previous Release)
    * Overview of change #1
        - Additional information about change #1
-->
## Current Release
<<<<<<< HEAD
* Fix the trailing slash of the domain of adls account
* Update the sdk version of dataplane to 1.1.13
* Change the type of Encoding parameter to system.Encoding for commandlets: New-AzureRmDataLakeStoreItem, Add-AzureRmDataLakeStoreItemContent, Get-AzureRmDataLakeStoreItemContent to make it compatible to .netcore

## Version 6.2.1
* Update the DataLake package to 1.1.10.
* Add default Concurrency to multithreaded operations.

## Version 6.2.0
* Adding support for Virtual Network Rules
    - Get-AzureRmDataLakeStoreVirtualNetworkRule: Gets or Lists Azure Data Lake Store virtual network rule.
    - Add-AzureRmDataLakeStoreVirtualNetworkRule: Adds a virtual network rule to the specified Data Lake Store account.
    - Set-AzureRmDataLakeStoreVirtualNetworkRule: Modifies the specified virtual network rule in the specified Data Lake Store account.
    - Remove-AzureRmDataLakeStoreVirtualNetworkRule: Deletes an Azure Data Lake Store virtual network rule.

## Version 6.1.2
* Fix debugging when DebugPreference is set from powershell command line
* Update example for Set-AzureRmDataLakeStoreItemAcl
* Updated to the latest version of the Azure ClientRuntime.
* Update example for Set-AzureRmDataLakeStoreItemAclEntry

## Version 6.1.1
* Updated all help files to include full parameter types and correct input/output types.
* Updated the DataPlane SDK (Microsoft.Azure.DataLake.Store) version to 1.1.9

## Version 6.1.0
* Add cancellation support and progress tracking for Set-AzureRmDataLakeStoreItemAclEntry, Remove-AzureRmDataLakeStoreItemAclEntry, Set-AzureRmDataLakeStoreItemAcl
* Add cancellation support for Export-AzureRmDataLakeStoreChildItemProperties
* Fix flushing of debug messages for cmdlets that does recursive operations
* Fix location of test of DataLake cmdlets
* Fixed formatting of OutputType in help files

## Version 6.0.1
* Fix example for Export-AzureRmDataLakeStoreChildItemProperties
* Fix null parameter exception for Recurse case in Set-AzureRmDataLakeStoreItemAclEntry
* Fix the help files for Set-AzureRmDataLakeStoreItemAclEntry, Set-AzureRmDataLakeStoreItemAcl, Remove-AzureRmDataLakeStoreItemAclEntry

## Version 6.0.0
* Add new feature of recursive Acl Change to Remove-AzureRmDataLakeStoreItemAclEntry, Set-AzureRmDataLakeStoreItemAclEntry, Set-AzureRmDataLakeStoreItemAcl
* Add new cmdlet for retrieving the content summary under a directory
* Add new cmdlet for retrieving the disk usage and Acl dump
* Set minimum dependency of module to PowerShell 5.0
* Correct return type of Set-AzureRmDataLakeStoreItemAcl bool to IEnumerable<DataLakeStoreItemAce>
* Correct return type of Set-AzureRmDataLakeStoreItemAclEntry bool to IEnumerable<DataLakeStoreItemAce>
* Breaking changes in Export-AzureRmDataLakeStoreItem, Import-AzureRmDataLakeStoreItem, Remove-AzureRmDataLakeStoreItem

## Version 5.2.0
* Updated to the latest version of the Azure ClientRuntime
* Add debug functionality
* Update the version of the ADLS dataplane SDK to 1.1.2
* Export-AzureRmDataLakeStoreItem (https://github.com/Azure/azure-powershell/blob/adls-data-plane/src/ResourceManager/DataLakeStore/documentation/upcoming-breaking-changes.md) - Deprecated parameters PerFileThreadCount, ConcurrentFileCount and introduced parameter Concurrency
* Import-AzureRMDataLakeStoreItem (https://github.com/Azure/azure-powershell/blob/adls-data-plane/src/ResourceManager/DataLakeStore/documentation/upcoming-breaking-changes.md) -Deprecated parametersPerFileThreadCount, ConcurrentFileCount and introduced parameter Concurrency
* Get-AzureRMDataLakeStoreItemContent - Fixed the tail behavior for contents greater than 4MB
* Set-AzureRMDataLakeStoreItemExpiry - Introduced new parameter set SetRelativeExpiry for setting relative expiration time
* Remove-AzureRmDataLakeStoreItem (https://github.com/Azure/azure-powershell/blob/adls-data-plane/src/ResourceManager/DataLakeStore/documentation/upcoming-breaking-changes.md) - Deprecated parameter Clean.

## Version 5.1.1
* Corrected usage of 'Login-AzureRmAccount' to use 'Connect-AzureRmAccount'
* Corrected the error message of 'Test-AzureRmDataLakeStoreAccount' when running this cmdlet without having logged in with 'Login-AzureRmAccount'

## Version 5.1.0
* Added Location Completer to -Location parameters allowing tab completion through valid Locations
* Added ResourceGroup Completer to -ResourceGroup parameters allowing tab completion through resource groups in current subscription
* Obsoleted -Tags in favor of -Tag for New-AzureRmDataLakeStoreAccount and Set-AzureRmDataLakeStoreAccount

## Version 5.0.0
* NOTE: This is a breaking change release. Please see the migration guide (https://aka.ms/azps-migration-guide) for a full list of breaking changes introduced.
* Removed the Obsolete Properties fields in PSDataLakeStoreAccount.cs and its assoicated files
* Changed one of the two OutputTypes of Get-AzureRmDataLakeStoreAccount
    - List\<PSDataLakeStoreAccount> to List\<PSDataLakeStoreAccountBasic>
    - The properties of PSDataLakeStoreAccountBasic is a strict subset of the properties of PSDataLakeStoreAccount
    - The additional properties that are in PSDataLakeStoreAccount are not returned by the service.  Therefore, this change is to reflect this accurately. These additional properties are still in PSDataLakeStoreAccountBasic, but they are tagged as Obsolete.
* Add support for online help
    - Run Get-Help with the -Online parameter to open the online help in your default Internet browser

## Version 4.4.1

## Version 4.4.0

## Version 4.3.1

## Version 4.3.0
* Fix for issue: https://github.com/Azure/azure-powershell/issues/4323

## Version 4.2.1

## Version 4.2.0
* Added support for user managed KeyVault key rotations in the Set-AzureRMDataLakeStoreAccount cmdlet
* Added a quality of life update to automatically trigger an `enableKeyVault` call when a user managed KeyVault is added or a key is rotated.
* Updated the token audience for job and catalog APIs to use the correct Data Lake specific audience instead of the Azure Resource audience.
* Fixed a bug limiting the size of files created/appended using the following cmdlets:
    - New-AzureRmDataLakeStoreItem
    - Add-AzureRmDataLakeStoreItemContent

## Version 4.1.0
* Enable-AzureRmDataLakeStoreKeyVault (Enable-AdlStoreKeyVault)
  * Enable KeyVault managed encryption for a DataLake Store

## Version 4.0.1

## Version 4.0.0
* For `Import-AzureRMDataLakeStoreItem` and `Export-AzureRMDataLakeStoreItem` trace logging has been disabled by default to improve performance. If trace logging is desired please use the `-DiagnosticLogLevel` and `-DiagnosticLogPath` parameters
* Fixed a bug that would sometimes cause PowerShell to crash when uploading lots of small file to ADLS.

## Version 3.6.0
* Add support for head and tail to the `Get-AzureRMDataLakeStoreItemContent` cmdlet. This enables returning the top N or last N new line delimited rows to be displayed.

## Version 3.5.0

## Version 3.4.0
* Update Upload and Download commands to use the new and improved Upload/Download helpers in the new DataLake.Store clients. This also gives better diagnostic logging, if enabled.
* Default thread counts for Upload and download are now computed on a best effort basis based on the data being uploaded or downloaded. This should allow for good performance without specifying a thread count.
* Update to Set-AzureRMDataLakeStoreAccount to allow for enabling and disabling Azure originating IPs through the firewall
* Add warnings to Add and Set-AzureRMDataLakeStoreFirewallRule and AzureRMDataLakeStoreTrustedIdProvider if they are disabled
* Remove explicit restrictions on resource locations. If Data Lake Store is not supported in a region, we will surface an error from the service.

## Version 3.3.0
* Updated help for all cmdlets to include output as well as more descriptions of parameters and the inclusion of aliases.
* Update New-AdlStore and Set-AdlStore to support commitment tier options for the service.
* Added OutputType mismatch warnings to all cmdlets with incorrect OutputType attributes. These will be fixed in a future breaking change release.
* Add Diagnostic logging support to Import-AdlStoreItem and Export-AdlStoreItem. This can be enabled through the following parameters:
    * -Debug, enables full diagnostic logging as well as debug logging to the PowerShell console. Most verbose options
    * -DiagnosticLogLevel, allows finer control of the output than debug. If used with debug, this is ignored and debug logging is used.
    * -DiagnosticLogPath, optionally specify the file to write diagnostic logs to. By default it is written to a file under %LOCALAPPDATA%\AdlDataTransfer
* Added support to New-AdlStore to explicitly opt-out of account encryption. To do so, create the account with the -DisableEncryption flag.

## Version 3.2.0
* Introduction of deprecation warning for nested properties for all ARM resources. Nested properties will be removed in a future release and all properties will be moved one level up.
* Removed the ability to set encryption in Set-AzureRMDataLakeStoreAccount (never was supported)
* Added ability to enable/disable firewall rules and the trusted id providers during Set-AzureRMDataLakeStoreAccount
* Added a new cmdlet: Set-AzureRMDataLakeStoreItemExpiry, which allows the user to set or remove the expiration for files (not folders) in their ADLS account.
* Small fix for friendly date properties to pivot off UTC time instead of local time, ensuring standard time reporting.

## Version 3.1.0
* Improvements to import and export data cmdlets
    - Drastically increased performance for distributed download scenarios, where multiple sessions are running across many clients targeting the same ADLS account.
    - Better error handling and messaging for both upload and download scenarios.
* Full Firewall rules management CRUD
    - The below cmdlets can be used to manage firewall rules for an ADLS account:
    - Add-AzureRMDataLakeStoreFirewallRule
    - Set-AzureRMDataLakeStoreFirewallRule
    - Get-AzureRMDataLakeStoreFirewallRule
    - Remove-AzureRMDataLakeStoreFirewallRule
* Full Trusted ID provider management CRUD
    - The below cmdlets can be used to manage trusted identity providers for an ADLS account:
    - Add-AzureRMDataLakeStoreTrustedIdProvider
    - Set-AzureRMDataLakeStoreTrustedIdProvider
    - Get-AzureRMDataLakeStoreTrustedIdProvider
    - Remove-AzureRMDataLakeStoreTrustedIdProvider
* Account Encryption Support
    - You can now encrypt newly created ADLS accounts as well as enable encryption on existing ADLS accounts using the New-AzureRMDataLakeStoreAccount and Set-AzureRMDataLakeStoreAccount cmdlets, respectively.
=======
* Update the sdk version of dataplane to 1.1.13
>>>>>>> 16db4696
<|MERGE_RESOLUTION|>--- conflicted
+++ resolved
@@ -18,158 +18,5 @@
         - Additional information about change #1
 -->
 ## Current Release
-<<<<<<< HEAD
-* Fix the trailing slash of the domain of adls account
 * Update the sdk version of dataplane to 1.1.13
-* Change the type of Encoding parameter to system.Encoding for commandlets: New-AzureRmDataLakeStoreItem, Add-AzureRmDataLakeStoreItemContent, Get-AzureRmDataLakeStoreItemContent to make it compatible to .netcore
-
-## Version 6.2.1
-* Update the DataLake package to 1.1.10.
-* Add default Concurrency to multithreaded operations.
-
-## Version 6.2.0
-* Adding support for Virtual Network Rules
-    - Get-AzureRmDataLakeStoreVirtualNetworkRule: Gets or Lists Azure Data Lake Store virtual network rule.
-    - Add-AzureRmDataLakeStoreVirtualNetworkRule: Adds a virtual network rule to the specified Data Lake Store account.
-    - Set-AzureRmDataLakeStoreVirtualNetworkRule: Modifies the specified virtual network rule in the specified Data Lake Store account.
-    - Remove-AzureRmDataLakeStoreVirtualNetworkRule: Deletes an Azure Data Lake Store virtual network rule.
-
-## Version 6.1.2
-* Fix debugging when DebugPreference is set from powershell command line
-* Update example for Set-AzureRmDataLakeStoreItemAcl
-* Updated to the latest version of the Azure ClientRuntime.
-* Update example for Set-AzureRmDataLakeStoreItemAclEntry
-
-## Version 6.1.1
-* Updated all help files to include full parameter types and correct input/output types.
-* Updated the DataPlane SDK (Microsoft.Azure.DataLake.Store) version to 1.1.9
-
-## Version 6.1.0
-* Add cancellation support and progress tracking for Set-AzureRmDataLakeStoreItemAclEntry, Remove-AzureRmDataLakeStoreItemAclEntry, Set-AzureRmDataLakeStoreItemAcl
-* Add cancellation support for Export-AzureRmDataLakeStoreChildItemProperties
-* Fix flushing of debug messages for cmdlets that does recursive operations
-* Fix location of test of DataLake cmdlets
-* Fixed formatting of OutputType in help files
-
-## Version 6.0.1
-* Fix example for Export-AzureRmDataLakeStoreChildItemProperties
-* Fix null parameter exception for Recurse case in Set-AzureRmDataLakeStoreItemAclEntry
-* Fix the help files for Set-AzureRmDataLakeStoreItemAclEntry, Set-AzureRmDataLakeStoreItemAcl, Remove-AzureRmDataLakeStoreItemAclEntry
-
-## Version 6.0.0
-* Add new feature of recursive Acl Change to Remove-AzureRmDataLakeStoreItemAclEntry, Set-AzureRmDataLakeStoreItemAclEntry, Set-AzureRmDataLakeStoreItemAcl
-* Add new cmdlet for retrieving the content summary under a directory
-* Add new cmdlet for retrieving the disk usage and Acl dump
-* Set minimum dependency of module to PowerShell 5.0
-* Correct return type of Set-AzureRmDataLakeStoreItemAcl bool to IEnumerable<DataLakeStoreItemAce>
-* Correct return type of Set-AzureRmDataLakeStoreItemAclEntry bool to IEnumerable<DataLakeStoreItemAce>
-* Breaking changes in Export-AzureRmDataLakeStoreItem, Import-AzureRmDataLakeStoreItem, Remove-AzureRmDataLakeStoreItem
-
-## Version 5.2.0
-* Updated to the latest version of the Azure ClientRuntime
-* Add debug functionality
-* Update the version of the ADLS dataplane SDK to 1.1.2
-* Export-AzureRmDataLakeStoreItem (https://github.com/Azure/azure-powershell/blob/adls-data-plane/src/ResourceManager/DataLakeStore/documentation/upcoming-breaking-changes.md) - Deprecated parameters PerFileThreadCount, ConcurrentFileCount and introduced parameter Concurrency
-* Import-AzureRMDataLakeStoreItem (https://github.com/Azure/azure-powershell/blob/adls-data-plane/src/ResourceManager/DataLakeStore/documentation/upcoming-breaking-changes.md) -Deprecated parametersPerFileThreadCount, ConcurrentFileCount and introduced parameter Concurrency
-* Get-AzureRMDataLakeStoreItemContent - Fixed the tail behavior for contents greater than 4MB
-* Set-AzureRMDataLakeStoreItemExpiry - Introduced new parameter set SetRelativeExpiry for setting relative expiration time
-* Remove-AzureRmDataLakeStoreItem (https://github.com/Azure/azure-powershell/blob/adls-data-plane/src/ResourceManager/DataLakeStore/documentation/upcoming-breaking-changes.md) - Deprecated parameter Clean.
-
-## Version 5.1.1
-* Corrected usage of 'Login-AzureRmAccount' to use 'Connect-AzureRmAccount'
-* Corrected the error message of 'Test-AzureRmDataLakeStoreAccount' when running this cmdlet without having logged in with 'Login-AzureRmAccount'
-
-## Version 5.1.0
-* Added Location Completer to -Location parameters allowing tab completion through valid Locations
-* Added ResourceGroup Completer to -ResourceGroup parameters allowing tab completion through resource groups in current subscription
-* Obsoleted -Tags in favor of -Tag for New-AzureRmDataLakeStoreAccount and Set-AzureRmDataLakeStoreAccount
-
-## Version 5.0.0
-* NOTE: This is a breaking change release. Please see the migration guide (https://aka.ms/azps-migration-guide) for a full list of breaking changes introduced.
-* Removed the Obsolete Properties fields in PSDataLakeStoreAccount.cs and its assoicated files
-* Changed one of the two OutputTypes of Get-AzureRmDataLakeStoreAccount
-    - List\<PSDataLakeStoreAccount> to List\<PSDataLakeStoreAccountBasic>
-    - The properties of PSDataLakeStoreAccountBasic is a strict subset of the properties of PSDataLakeStoreAccount
-    - The additional properties that are in PSDataLakeStoreAccount are not returned by the service.  Therefore, this change is to reflect this accurately. These additional properties are still in PSDataLakeStoreAccountBasic, but they are tagged as Obsolete.
-* Add support for online help
-    - Run Get-Help with the -Online parameter to open the online help in your default Internet browser
-
-## Version 4.4.1
-
-## Version 4.4.0
-
-## Version 4.3.1
-
-## Version 4.3.0
-* Fix for issue: https://github.com/Azure/azure-powershell/issues/4323
-
-## Version 4.2.1
-
-## Version 4.2.0
-* Added support for user managed KeyVault key rotations in the Set-AzureRMDataLakeStoreAccount cmdlet
-* Added a quality of life update to automatically trigger an `enableKeyVault` call when a user managed KeyVault is added or a key is rotated.
-* Updated the token audience for job and catalog APIs to use the correct Data Lake specific audience instead of the Azure Resource audience.
-* Fixed a bug limiting the size of files created/appended using the following cmdlets:
-    - New-AzureRmDataLakeStoreItem
-    - Add-AzureRmDataLakeStoreItemContent
-
-## Version 4.1.0
-* Enable-AzureRmDataLakeStoreKeyVault (Enable-AdlStoreKeyVault)
-  * Enable KeyVault managed encryption for a DataLake Store
-
-## Version 4.0.1
-
-## Version 4.0.0
-* For `Import-AzureRMDataLakeStoreItem` and `Export-AzureRMDataLakeStoreItem` trace logging has been disabled by default to improve performance. If trace logging is desired please use the `-DiagnosticLogLevel` and `-DiagnosticLogPath` parameters
-* Fixed a bug that would sometimes cause PowerShell to crash when uploading lots of small file to ADLS.
-
-## Version 3.6.0
-* Add support for head and tail to the `Get-AzureRMDataLakeStoreItemContent` cmdlet. This enables returning the top N or last N new line delimited rows to be displayed.
-
-## Version 3.5.0
-
-## Version 3.4.0
-* Update Upload and Download commands to use the new and improved Upload/Download helpers in the new DataLake.Store clients. This also gives better diagnostic logging, if enabled.
-* Default thread counts for Upload and download are now computed on a best effort basis based on the data being uploaded or downloaded. This should allow for good performance without specifying a thread count.
-* Update to Set-AzureRMDataLakeStoreAccount to allow for enabling and disabling Azure originating IPs through the firewall
-* Add warnings to Add and Set-AzureRMDataLakeStoreFirewallRule and AzureRMDataLakeStoreTrustedIdProvider if they are disabled
-* Remove explicit restrictions on resource locations. If Data Lake Store is not supported in a region, we will surface an error from the service.
-
-## Version 3.3.0
-* Updated help for all cmdlets to include output as well as more descriptions of parameters and the inclusion of aliases.
-* Update New-AdlStore and Set-AdlStore to support commitment tier options for the service.
-* Added OutputType mismatch warnings to all cmdlets with incorrect OutputType attributes. These will be fixed in a future breaking change release.
-* Add Diagnostic logging support to Import-AdlStoreItem and Export-AdlStoreItem. This can be enabled through the following parameters:
-    * -Debug, enables full diagnostic logging as well as debug logging to the PowerShell console. Most verbose options
-    * -DiagnosticLogLevel, allows finer control of the output than debug. If used with debug, this is ignored and debug logging is used.
-    * -DiagnosticLogPath, optionally specify the file to write diagnostic logs to. By default it is written to a file under %LOCALAPPDATA%\AdlDataTransfer
-* Added support to New-AdlStore to explicitly opt-out of account encryption. To do so, create the account with the -DisableEncryption flag.
-
-## Version 3.2.0
-* Introduction of deprecation warning for nested properties for all ARM resources. Nested properties will be removed in a future release and all properties will be moved one level up.
-* Removed the ability to set encryption in Set-AzureRMDataLakeStoreAccount (never was supported)
-* Added ability to enable/disable firewall rules and the trusted id providers during Set-AzureRMDataLakeStoreAccount
-* Added a new cmdlet: Set-AzureRMDataLakeStoreItemExpiry, which allows the user to set or remove the expiration for files (not folders) in their ADLS account.
-* Small fix for friendly date properties to pivot off UTC time instead of local time, ensuring standard time reporting.
-
-## Version 3.1.0
-* Improvements to import and export data cmdlets
-    - Drastically increased performance for distributed download scenarios, where multiple sessions are running across many clients targeting the same ADLS account.
-    - Better error handling and messaging for both upload and download scenarios.
-* Full Firewall rules management CRUD
-    - The below cmdlets can be used to manage firewall rules for an ADLS account:
-    - Add-AzureRMDataLakeStoreFirewallRule
-    - Set-AzureRMDataLakeStoreFirewallRule
-    - Get-AzureRMDataLakeStoreFirewallRule
-    - Remove-AzureRMDataLakeStoreFirewallRule
-* Full Trusted ID provider management CRUD
-    - The below cmdlets can be used to manage trusted identity providers for an ADLS account:
-    - Add-AzureRMDataLakeStoreTrustedIdProvider
-    - Set-AzureRMDataLakeStoreTrustedIdProvider
-    - Get-AzureRMDataLakeStoreTrustedIdProvider
-    - Remove-AzureRMDataLakeStoreTrustedIdProvider
-* Account Encryption Support
-    - You can now encrypt newly created ADLS accounts as well as enable encryption on existing ADLS accounts using the New-AzureRMDataLakeStoreAccount and Set-AzureRMDataLakeStoreAccount cmdlets, respectively.
-=======
-* Update the sdk version of dataplane to 1.1.13
->>>>>>> 16db4696
+* Change the type of Encoding parameter to system.Encoding for commandlets: New-AzureRmDataLakeStoreItem, Add-AzureRmDataLakeStoreItemContent, Get-AzureRmDataLakeStoreItemContent to make it compatible to .netcore