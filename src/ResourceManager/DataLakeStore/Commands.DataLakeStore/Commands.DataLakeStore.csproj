﻿<?xml version="1.0" encoding="utf-8"?>
<Project ToolsVersion="12.0" DefaultTargets="Build" xmlns="http://schemas.microsoft.com/developer/msbuild/2003">
  <Import Project="$(MSBuildExtensionsPath)\$(MSBuildToolsVersion)\Microsoft.Common.props" Condition="Exists('$(MSBuildExtensionsPath)\$(MSBuildToolsVersion)\Microsoft.Common.props')" />
  <PropertyGroup>
    <Configuration Condition=" '$(Configuration)' == '' ">Debug</Configuration>
    <Platform Condition=" '$(Platform)' == '' ">AnyCPU</Platform>
    <ProjectGuid>{8AAB43E6-E8F6-4F91-AF8A-6A63CD78EF1E}</ProjectGuid>
    <OutputType>Library</OutputType>
    <AppDesignerFolder>Properties</AppDesignerFolder>
    <RootNamespace>Microsoft.Azure.Commands.DataLakeStore</RootNamespace>
    <AssemblyName>Microsoft.Azure.Commands.DataLakeStore</AssemblyName>
    <TargetFrameworkVersion>v4.5.2</TargetFrameworkVersion>
    <FileAlignment>512</FileAlignment>
    <SolutionDir Condition="$(SolutionDir) == '' Or $(SolutionDir) == '*Undefined*'">..\..\..\</SolutionDir>
    <RestorePackages>true</RestorePackages>
    <TargetFrameworkProfile />
  </PropertyGroup>
  <PropertyGroup Condition=" '$(Configuration)|$(Platform)' == 'Debug|AnyCPU' ">
    <DebugSymbols>true</DebugSymbols>
    <DebugType>full</DebugType>
    <Optimize>false</Optimize>
    <OutputPath>..\..\..\Package\Debug\ResourceManager\AzureResourceManager\AzureRM.DataLakeStore</OutputPath>
    <DefineConstants>DEBUG;TRACE</DefineConstants>
    <ErrorReport>prompt</ErrorReport>
    <WarningLevel>4</WarningLevel>
  </PropertyGroup>
  <PropertyGroup Condition=" '$(Configuration)|$(Platform)' == 'Release|AnyCPU' ">
    <SignAssembly>true</SignAssembly>
    <AssemblyOriginatorKeyFile>MSSharedLibKey.snk</AssemblyOriginatorKeyFile>
    <DelaySign>true</DelaySign>
    <DebugType>pdbonly</DebugType>
    <Optimize>true</Optimize>
    <OutputPath>..\..\..\Package\Release\ResourceManager\AzureResourceManager\AzureRM.DataLakeStore</OutputPath>
    <DefineConstants>TRACE</DefineConstants>
    <ErrorReport>prompt</ErrorReport>
    <WarningLevel>4</WarningLevel>
  </PropertyGroup>
  <ItemGroup>
    <Reference Include="Microsoft.Azure.DataLake.Store, Version=1.0.0.0, Culture=neutral, PublicKeyToken=31bf3856ad364e35, processorArchitecture=MSIL">
      <SpecificVersion>False</SpecificVersion>
      <HintPath>..\..\..\packages\Microsoft.Azure.DataLake.Store.1.1.4\lib\net452\Microsoft.Azure.DataLake.Store.dll</HintPath>
      <Private>True</Private>
    </Reference>
    <Reference Include="Microsoft.Azure.Management.DataLake.Store, Version=2.0.0.0, Culture=neutral, PublicKeyToken=31bf3856ad364e35, processorArchitecture=MSIL">
      <SpecificVersion>False</SpecificVersion>
      <HintPath>..\..\..\packages\Microsoft.Azure.Management.DataLake.Store.2.3.0-preview\lib\net452\Microsoft.Azure.Management.DataLake.Store.dll</HintPath>
      <Private>True</Private>
    </Reference>
    <Reference Include="NLog, Version=4.0.0.0, Culture=neutral, PublicKeyToken=5120e14c03d0593c, processorArchitecture=MSIL">
      <HintPath>..\..\..\packages\NLog.4.4.12\lib\net45\NLog.dll</HintPath>
    </Reference>
    <Reference Include="System.Management" />
    <Reference Include="System.Management.Automation, Version=3.0.0.0, Culture=neutral, PublicKeyToken=31bf3856ad364e35, processorArchitecture=MSIL" />
  </ItemGroup>
  <ItemGroup>
    <Compile Include="Commands\EnableAzureRmDataLakeStoreKeyVault.cs" />
    <Compile Include="Commands\GetAzureRmDataLakeStoreTrustedIdProvider.cs" />
    <Compile Include="Commands\RemoveAzureRmDataLakeStoreTrustedIdProvider.cs" />
    <Compile Include="Commands\RemoveAzureRmDataLakeStoreFirewallRule.cs" />
    <Compile Include="DataPlaneCommands\GetAzureRmDataLakeStoreChildItemProperties.cs" />
    <Compile Include="DataPlaneCommands\GetAzureRmDataLakeStoreChildItemSummary.cs" />
    <Compile Include="DataPlaneCommands\SetAzureRmDataLakeStoreItemExpiry.cs" />
    <Compile Include="Commands\SetAzureRmDataLakeStoreTrustedIdProvider.cs" />
    <Compile Include="Commands\AddAzureRmDataLakeStoreTrustedIdProvider.cs" />
    <Compile Include="Commands\GetAzureRmDataLakeStoreFirewallRule.cs" />
    <Compile Include="Commands\SetAzureRmDataLakeStoreFirewallRule.cs" />
    <Compile Include="Commands\AddAzureRmDataLakeStoreFirewallRule.cs" />
    <Compile Include="DataPlaneCommands\AddAzureRmDataLakeStoreItemContent.cs" />
    <Compile Include="DataPlaneCommands\ExportAzureRmDataLakeStoreItem.cs" />
    <Compile Include="DataPlaneCommands\GetAzureRmDataLakeStoreChildItem.cs" />
    <Compile Include="DataPlaneCommands\GetAzureRmDataLakeStoreItem.cs" />
    <Compile Include="DataPlaneCommands\GetAzureRmDataLakeStoreItemAclEntry.cs" />
    <Compile Include="DataPlaneCommands\GetAzureRmDataLakeStoreItemContent.cs" />
    <Compile Include="DataPlaneCommands\GetAzureRmDataLakeStoreItemOwner.cs" />
    <Compile Include="DataPlaneCommands\GetAzureRmDataLakeStoreItemPermission.cs" />
    <Compile Include="DataPlaneCommands\ImportAzureRmDataLakeStoreItem.cs" />
    <Compile Include="Commands\GetAzureRmDataLakeStoreAccount.cs" />
    <Compile Include="DataPlaneCommands\JoinAzureRmDataLakeStoreItem.cs" />
    <Compile Include="DataPlaneCommands\MoveAzureRmDataLakeStoreItem.cs" />
    <Compile Include="Commands\NewAzureRmDataLakeStoreAccount.cs" />
    <Compile Include="DataPlaneCommands\NewAzureRmDataLakeStoreItem.cs" />
    <Compile Include="Commands\RemoveAzureRmDataLakeStoreAccount.cs" />
    <Compile Include="DataPlaneCommands\RemoveAzureRmDataLakeStoreItem.cs" />
    <Compile Include="DataPlaneCommands\RemoveAzureRmDataLakeStoreItemAcl.cs" />
    <Compile Include="DataPlaneCommands\RemoveAzureRmDataLakeStoreItemAclEntry.cs" />
    <Compile Include="DataPlaneCommands\SetAzureRmDataLakeStoreItemAclEntry.cs" />
    <Compile Include="Commands\SetAzureRmDataLakeStoreAccount.cs" />
    <Compile Include="DataPlaneCommands\SetAzureRmDataLakeStoreItemAcl.cs" />
    <Compile Include="DataPlaneCommands\SetAzureRmDataLakeStoreItemOwner.cs" />
    <Compile Include="DataPlaneCommands\SetAzureRmDataLakeStoreItemPermission.cs" />
    <Compile Include="Commands\TestAzureRmDataLakeStoreAccount.cs" />
    <Compile Include="DataPlaneCommands\TestAzureRmDataLakeStoreItem.cs" />
    <Compile Include="DataPlaneModels\AdlsClientFactory.cs" />
<<<<<<< HEAD
    <Compile Include="DataPlaneModels\DataLakeStoreAclProcessorSummary.cs" />
    <Compile Include="DataPlaneModels\DataLakeStoreChildItemSummary.cs" />
=======
    <Compile Include="DataPlaneModels\AdlsLoggerTarget.cs" />
>>>>>>> e91f1769
    <Compile Include="Models\DataLakeStoreClient.cs" />
    <Compile Include="Models\DataLakeStoreCmdletBase.cs" />
    <Compile Include="DataPlaneModels\DataLakeStoreEnums.cs" />
    <Compile Include="DataPlaneModels\DataLakeStoreFileSystemClient.cs" />
    <Compile Include="DataPlaneModels\DataLakeStoreFileSystemCmdletBase.cs" />
    <Compile Include="Models\DataLakeStoreTracingInterceptor.cs" />
    <Compile Include="Models\DataLakeStoreTraceLogger.cs" />
    <Compile Include="Models\PSDataLakeStoreAccountBasic.cs" />
    <Compile Include="Models\PSDataLakeStoreAccount.cs" />
    <Compile Include="Models\DataLakeStoreTrustedIdProvider.cs" />
    <Compile Include="Models\DataLakeStoreFirewallRule.cs" />
    <Compile Include="DataPlaneModels\DataLakeStoreItem.cs" />
    <Compile Include="DataPlaneModels\DataLakeStoreItemAce.cs" />
    <Compile Include="DataPlaneModels\DataLakeStoreItemPermissionInstance.cs" />
    <Compile Include="DataPlaneModels\DataLakeStorePathInstance.cs" />
    <Compile Include="Models\GlobalMembers.cs" />
    <Compile Include="Models\StringOrByteArrayInstance.cs" />
    <Compile Include="Properties\AssemblyInfo.cs" />
    <Compile Include="Properties\Resources.Designer.cs">
      <DependentUpon>Resources.resx</DependentUpon>
      <AutoGen>True</AutoGen>
      <DesignTime>True</DesignTime>
    </Compile>
  </ItemGroup>
  <ItemGroup>
    <None Include="..\AzureRM.DataLakeStore.psd1">
      <Link>AzureRM.DataLakeStore.psd1</Link>
      <CopyToOutputDirectory>PreserveNewest</CopyToOutputDirectory>
    </None>
    <Content Include="Microsoft.Azure.Commands.DataLakeStoreFileSystem.format.ps1xml">
      <SubType>Designer</SubType>
      <CopyToOutputDirectory>Always</CopyToOutputDirectory>
    </Content>
    <None Include="Microsoft.Azure.Commands.DataLakeStore.dll-help.psd1">
      <CopyToOutputDirectory>PreserveNewest</CopyToOutputDirectory>
    </None>
    <None Include="MSSharedLibKey.snk" />
    <None Include="packages.config" />
    <None Include="StartupScripts\*.ps1">
      <!-- <CopyToOutputDirectory>Always</CopyToOutputDirectory> -->
    </None>
  </ItemGroup>
  <ItemGroup>
    <EmbeddedResource Include="Properties\Resources.resx">
      <Generator>ResXFileCodeGenerator</Generator>
      <LastGenOutput>Resources.Designer.cs</LastGenOutput>
      <SubType>Designer</SubType>
    </EmbeddedResource>
  </ItemGroup>
  <ItemGroup>
    <ProjectReference Include="..\..\..\Common\Commands.Common.Authentication.Abstractions\Commands.Common.Authentication.Abstractions.csproj">
      <Project>{70527617-7598-4aef-b5bd-db9186b8184b}</Project>
      <Name>Commands.Common.Authentication.Abstractions</Name>
    </ProjectReference>
    <ProjectReference Include="..\..\..\Common\Commands.Common\Commands.Common.csproj">
      <Project>{5ee72c53-1720-4309-b54b-5fb79703195f}</Project>
      <Name>Commands.Common</Name>
    </ProjectReference>
    <ProjectReference Include="..\..\Common\Commands.ResourceManager.Common\Commands.ResourceManager.Common.csproj">
      <Project>{3819D8A7-C62C-4C47-8DDD-0332D9CE1252}</Project>
      <Name>Commands.ResourceManager.Common</Name>
    </ProjectReference>
  </ItemGroup>
  <Import Project="$(MSBuildToolsPath)\Microsoft.CSharp.targets" />
  <Import Project="..\..\..\..\tools\Common.Dependencies.targets" />
  <Target Name="AfterBuild">
    <ItemGroup>
      <MarkdownFiles Include="$(ProjectDir)help\*.*" />
    </ItemGroup>
    <Copy SourceFiles="@(MarkdownFiles)" DestinationFolder="$(OutputPath)\help\" ContinueOnError="false" />
  </Target>
  <Import Project="$(SolutionDir)\.nuget\NuGet.targets" Condition="Exists('$(SolutionDir)\.nuget\NuGet.targets')" />
</Project><|MERGE_RESOLUTION|>--- conflicted
+++ resolved
@@ -91,12 +91,9 @@
     <Compile Include="Commands\TestAzureRmDataLakeStoreAccount.cs" />
     <Compile Include="DataPlaneCommands\TestAzureRmDataLakeStoreItem.cs" />
     <Compile Include="DataPlaneModels\AdlsClientFactory.cs" />
-<<<<<<< HEAD
+    <Compile Include="DataPlaneModels\AdlsLoggerTarget.cs" />
     <Compile Include="DataPlaneModels\DataLakeStoreAclProcessorSummary.cs" />
     <Compile Include="DataPlaneModels\DataLakeStoreChildItemSummary.cs" />
-=======
-    <Compile Include="DataPlaneModels\AdlsLoggerTarget.cs" />
->>>>>>> e91f1769
     <Compile Include="Models\DataLakeStoreClient.cs" />
     <Compile Include="Models\DataLakeStoreCmdletBase.cs" />
     <Compile Include="DataPlaneModels\DataLakeStoreEnums.cs" />
