--- conflicted
+++ resolved
@@ -20,18 +20,10 @@
 ## Current Release
 * Register-AzureRmProviderFeature: Added missing example in the docs
 * Register-AzureRmResourceProvider: Added missing example in the docs
-<<<<<<< HEAD
-* Add ManagementPartner cmdlets
-    - New-AzureRmManagementPartner cmdlet to create a management partner
-    - Get-AzureRmManagementPartner cmdlet to list the management partner for the current user
-    - Remove-AzureRmManagementPartner cmdlet to delete a management partner
-    - Update-AzureRmManagementPartner cmdlet to update an existing management partner
-=======
 * Fix Roleassignment get calls to be used with roledefinition ID.
 
 ## Version 5.3.0
 * Get-AzureRmADServicePrincipal: Removed -ServicePrincipalName from the default Empty parameter set as it was redundant with the SPN parameter set
->>>>>>> bb9a6760
 
 ## Version 5.2.0
 * Added Location Completer to -Location parameters allowing tab completion through valid Locations
