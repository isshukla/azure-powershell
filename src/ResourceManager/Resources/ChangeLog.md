﻿<!--
    Please leave this section at the top of the change log.

    Changes for the current release should go under the section titled "Current Release", and should adhere to the following format:

    ## Current Release
    * Overview of change #1
        - Additional information about change #1
    * Overview of change #2
        - Additional information about change #2
        - Additional information about change #2
    * Overview of change #3
    * Overview of change #4
        - Additional information about change #4

    ## YYYY.MM.DD - Version X.Y.Z (Previous Release)
    * Overview of change #1
        - Additional information about change #1
-->
## Current Release
<<<<<<< HEAD
* Add ManagedApplication cmdlets
    - New-AzureRmManagedApplication cmdlet to create a managed application
    - Get-AzureRmManagedApplication cmdlet to list all managed applications under a subscription or to get a specific managed application
    - Remove-AzureRmManagedApplication cmdlet to delete a managed application
    - Set-AzureRmManagedApplication cmdlet to update an existing managed application
* Add ManagedApplicationDefinition cmdlets
    - New-AzureRmManagedApplicationDefinition cmdlet to create a managed application definition using a zip file uri or using mainTemplate and createUiDefinition json files
    - Get-AzureRmManagedApplicationDefinition cmdlet to list all managed application definitions under a resource group or to get a specific managed application definition
    - Remove-AzureRmManagedApplicationDefinition cmdlet to delete a managed application definition
    - Set-AzureRmManagedApplicationDefinition cmdlet to update an existing managed application definition

=======
* Add PolicySetDefinition cmdlets
    - New-AzureRmPolicySetDefinition cmdlet to create a policy set definition
    - Get-AzureRmPolicySetDefinition cmdlet to list all policy set definitions or to get a specific policy set definition
    - Remove-AzureRmPolicySetDefinition cmdlet to delete a policy set definition
    - Set-AzureRmPolicySetDefinition cmdlet to update an existing policy set definition
* Add -PolicySetDefinition, -Sku and -NotScope parameters to New-AzureRmPolicyAssignment and Set-AzureRmPolicyAssignment cmdlets
* Add support to pass in policy url to New-AzureRmPolicyDefinition and Set-AzureRmPolicyDefinition cmdlets
* Add -Mode parameter to New-AzureRmPolicyDefinition cmdlet
>>>>>>> 57ba5483

## Version 4.3.1

## Version 4.3.0
* Add Support for validation of scopes for the following roledefinition and roleassignment commandlets before sending the request to ARM
    - Get-AzureRMRoleAssignment
    - New-AzureRMRoleAssignment
    - Remove-AzureRMRoleAssignment
    - Get-AzureRMRoleDefinition
    - New-AzureRMRoleDefinition
    - Remove-AzureRMRoleDefinition
    - Set-AzureRMRoleDefinition

## Version 4.2.1

## Version 4.2.0

## Version 4.1.0
* Fixed issue where Get-AzureRMRoleAssignment would result in a Bad Request if the number of roleassignments where greater than 1000
    - Users can now use Get-AzureRMRoleAssignment even if the roleassignments to be returned is greater than 1000
    
## Version 4.0.1

## Version 4.0.0
* Support cross-resource-group deployments for New-AzureRmResourceGroupDeployment
    - Users can now use nested deployments to deploy to different resource groups.

## Version 3.8.0

## Version 3.7.0

## Version 3.6.0
* Support policy parameters for New-AzureRmPolicyDefinition and New-AzureRmPolicyAssignment
    - Users can now use Parameter parameter with New-AzureRmPolicyDefinition. This accepts both JSON string and file path.
    - Users can now provide policy parameter values in New-AzureRmPolicyAssignment in a couple of ways, including JSON string, file path, PS object, and through PowerShell parameters. 

## Version 3.5.0
* Support Tag as parameters for Find-AzureRmResource
    - Users can now use Tag parameter with Find-AzureRmResource
    - Fixed the issue where illegal combinations of TagName, TagValue with other search parameters was allowed in Find-AzureRmResource and would result in users getting exception from the service by disallowing such combinations. 

## Version 3.4.0
* Support ResourceNameEquals and ResourceGroupNameEquals as parameters for Find-AzureRmResource
    - Users can now use ResourceNameEquals and ResourceGroupNameEquals with Find-AzureRmResource

## Version 3.3.0
* Lookup of AAD group by Id now uses GetObjectsByObjectId AAD Graph call instead of Groups/<id>
    - This will enable Groups lookup in CSP scenario
* Remove unnecessary AAD graph call in Get role assignments logic
    - Only make call when needed instead of always
* Fixed issue where Remove-AzureRmResource would throw an exception if one of the resources passed through the pipeline failed to be removed
    - If cmdlet fails to remove one of the resources, the result will not have an effect on the removal of other resources<|MERGE_RESOLUTION|>--- conflicted
+++ resolved
@@ -18,7 +18,6 @@
         - Additional information about change #1
 -->
 ## Current Release
-<<<<<<< HEAD
 * Add ManagedApplication cmdlets
     - New-AzureRmManagedApplication cmdlet to create a managed application
     - Get-AzureRmManagedApplication cmdlet to list all managed applications under a subscription or to get a specific managed application
@@ -29,8 +28,6 @@
     - Get-AzureRmManagedApplicationDefinition cmdlet to list all managed application definitions under a resource group or to get a specific managed application definition
     - Remove-AzureRmManagedApplicationDefinition cmdlet to delete a managed application definition
     - Set-AzureRmManagedApplicationDefinition cmdlet to update an existing managed application definition
-
-=======
 * Add PolicySetDefinition cmdlets
     - New-AzureRmPolicySetDefinition cmdlet to create a policy set definition
     - Get-AzureRmPolicySetDefinition cmdlet to list all policy set definitions or to get a specific policy set definition
@@ -39,7 +36,6 @@
 * Add -PolicySetDefinition, -Sku and -NotScope parameters to New-AzureRmPolicyAssignment and Set-AzureRmPolicyAssignment cmdlets
 * Add support to pass in policy url to New-AzureRmPolicyDefinition and Set-AzureRmPolicyDefinition cmdlets
 * Add -Mode parameter to New-AzureRmPolicyDefinition cmdlet
->>>>>>> 57ba5483
 
 ## Version 4.3.1
 
