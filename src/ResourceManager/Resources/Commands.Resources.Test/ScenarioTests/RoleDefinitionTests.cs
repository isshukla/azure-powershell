﻿// ----------------------------------------------------------------------------------
//
// Copyright Microsoft Corporation
// Licensed under the Apache License, Version 2.0 (the "License");
// you may not use this file except in compliance with the License.
// You may obtain a copy of the License at
// http://www.apache.org/licenses/LICENSE-2.0
// Unless required by applicable law or agreed to in writing, software
// distributed under the License is distributed on an "AS IS" BASIS,
// WITHOUT WARRANTIES OR CONDITIONS OF ANY KIND, either express or implied.
// See the License for the specific language governing permissions and
// limitations under the License.
// ----------------------------------------------------------------------------------


using Microsoft.Azure.ServiceManagemenet.Common.Models;
using Microsoft.WindowsAzure.Commands.ScenarioTest;
using Microsoft.WindowsAzure.Commands.Test.Utilities.Common;
using Xunit;
using Xunit.Abstractions;

namespace Microsoft.Azure.Commands.Resources.Test.ScenarioTests
{
    public class RoleDefinitionTests : RMTestBase
    {
        public RoleDefinitionTests(ITestOutputHelper output)
        {
            XunitTracingInterceptor.AddToContext(new XunitTracingInterceptor(output));
        }

        [Fact]
        [Trait(Category.AcceptanceType, Category.CheckIn)]
        public void RoleDefinitionCreateTests()
        {
            ResourcesController.NewInstance.RunPsTest("Test-RoleDefinitionCreateTests");
        }

        [Fact]
        [Trait(Category.AcceptanceType, Category.CheckIn)]
        public void RoleDefinitionDataActionsCreateTests()
        {
            ResourcesController.NewInstance.RunPsTest("Test-RoleDefinitionDataActionsCreateTests");
        }

        [Fact]
        [Trait(Category.AcceptanceType, Category.CheckIn)]
        public void RdNegativeScenarios()
        {
            ResourcesController.NewInstance.RunPsTest("Test-RdNegativeScenarios");
        }
        
        [Fact]
        [Trait(Category.AcceptanceType, Category.CheckIn)]
        public void RdPositiveScenarios()
        {
            ResourcesController.NewInstance.RunPsTest("Test-RDPositiveScenarios");
        }

        [Fact]
        [Trait(Category.AcceptanceType, Category.CheckIn)]
        public void RDUpdate()
        {
            ResourcesController.NewInstance.RunPsTest("Test-RDUpdate");
        }

        [Fact]
        [Trait(Category.AcceptanceType, Category.CheckIn)]
        public void RDCreateFromFile()
        {
            ResourcesController.NewInstance.RunPsTest("Test-RDCreateFromFile");
        }

<<<<<<< HEAD
		[Fact]
		[Trait(Category.AcceptanceType, Category.CheckIn)]
		public void RDFilter()
		{
			ResourcesController.NewInstance.RunPsTest("Test-RDFilter");
		}

		[Fact(Skip = "Unskip after service side change")]
=======
        [Fact(Skip = "Unskip after service side change")]
>>>>>>> fc5b6984
        [Trait(Category.AcceptanceType, Category.CheckIn)]
        public void RDRemoveScenario()
        {
            ResourcesController.NewInstance.RunPsTest("Test-RDRemove");
        }

        [Fact]
        [Trait(Category.AcceptanceType, Category.CheckIn)]
        public void RDGetCustomRoles()
        {
            ResourcesController.NewInstance.RunPsTest("Test-RDGetCustomRoles");
        }

        [Fact]
        [Trait(Category.AcceptanceType, Category.CheckIn)]
        public void RDGetAtScopeFilterRoles()
        {
            ResourcesController.NewInstance.RunPsTest("Test-RDGetAtScopeFilterRoles");
        }

        [Fact]
        [Trait(Category.AcceptanceType, Category.CheckIn)]
        public void RDDataActionsNegativeTestCases()
        {
            ResourcesController.NewInstance.RunPsTest("Test-RDDataActionsNegativeTestCases");
        }

        [Fact]
        [Trait(Category.AcceptanceType, Category.CheckIn)]
        public void RDGetScenario()
        {
            ResourcesController.NewInstance.RunPsTest("Test-RDGet");
        }

        [Fact]
        [Trait(Category.AcceptanceType, Category.CheckIn)]
        public void RdValidateInputParameters() 
        {
            var instance = ResourcesController.NewInstance;
            instance.RunPsTest("Test-RdValidateInputParameters Get-AzureRmRoleDefinition");
            instance.RunPsTest("Test-RdValidateInputParameters Remove-AzureRmRoleDefinition");
            instance.RunPsTest("Test-RdValidateInputParameters2 New-AzureRmRoleDefinition");
            instance.RunPsTest("Test-RdValidateInputParameters2 Set-AzureRmRoleDefinition");
        }
    }
}<|MERGE_RESOLUTION|>--- conflicted
+++ resolved
@@ -70,7 +70,6 @@
             ResourcesController.NewInstance.RunPsTest("Test-RDCreateFromFile");
         }
 
-<<<<<<< HEAD
 		[Fact]
 		[Trait(Category.AcceptanceType, Category.CheckIn)]
 		public void RDFilter()
@@ -79,9 +78,6 @@
 		}
 
 		[Fact(Skip = "Unskip after service side change")]
-=======
-        [Fact(Skip = "Unskip after service side change")]
->>>>>>> fc5b6984
         [Trait(Category.AcceptanceType, Category.CheckIn)]
         public void RDRemoveScenario()
         {
