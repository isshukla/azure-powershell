--- conflicted
+++ resolved
@@ -36,21 +36,13 @@
 #>
 function Test-RaDeletedPrincipals
 {
-<<<<<<< HEAD
-    $objectId = "d49bc32d-d030-4ab6-8c98-e90a5b88f602"
-=======
     $objectId = "012968d8-c7a3-49b4-a00e-f3e24fec95cb"
->>>>>>> 3487c663
     $assignment = Get-AzureRmRoleAssignment -ObjectId $objectId
     Assert-NotNull $assignment
     Assert-NotNull $assignment.ObjectType
     Assert-AreEqual $assignment.ObjectType "Unknown"
     Assert-NotNull $assignment.ObjectId
-<<<<<<< HEAD
-    Assert-AreEqual $assignment.ObjectId $objectId      
-=======
     Assert-AreEqual $assignment.ObjectId $objectId
->>>>>>> 3487c663
 }
 
 <#
