# ----------------------------------------------------------------------------------
#
# Copyright Microsoft Corporation
# Licensed under the Apache License, Version 2.0 (the "License");
# you may not use this file except in compliance with the License.
# You may obtain a copy of the License at
# http://www.apache.org/licenses/LICENSE-2.0
# Unless required by applicable law or agreed to in writing, software
# distributed under the License is distributed on an "AS IS" BASIS,
# WITHOUT WARRANTIES OR CONDITIONS OF ANY KIND, either express or implied.
# See the License for the specific language governing permissions and
# limitations under the License.
# ----------------------------------------------------------------------------------

<#
.SYNOPSIS
Tests verify scenarios for RoleDefinitions creation.
#>
function Test-RoleDefinitionCreateTests
{
    # Setup
    # Basic positive case - read from file
    $rdName = 'CustomRole Tests Role'
    [Microsoft.Azure.Commands.Resources.Models.Authorization.AuthorizationClient]::RoleDefinitionNames.Enqueue("ee78fa8a-3cdd-418e-a4d8-949b57a33dcd")
    New-AzureRmRoleDefinition -InputFile .\Resources\NewRoleDefinition.json
    
    $rd = Get-AzureRmRoleDefinition -Name $rdName
	Assert-AreEqual "Test role" $rd.Description 
	Assert-AreEqual $true $rd.IsCustom
	Assert-NotNull $rd.Actions
	Assert-AreEqual "Microsoft.Authorization/*/read" $rd.Actions[0]
	Assert-AreEqual "Microsoft.Support/*" $rd.Actions[1]
	Assert-NotNull $rd.AssignableScopes
    Assert-Null $rd.DataActions
    Assert-Null $rd.NotDataActions
	
	# Basic positive case - read from object
	$roleDef = Get-AzureRmRoleDefinition -Name "Reader"
	$roleDef.Id = $null
	$roleDef.Name = "New Custom Reader"
	$roleDef.Actions.Add("Microsoft.ClassicCompute/virtualMachines/restart/action")
	$roleDef.Description = "Read, monitor and restart virtual machines"
    $roleDef.AssignableScopes[0] = "/subscriptions/4004a9fd-d58e-48dc-aeb2-4a4aec58606f"

    [Microsoft.Azure.Commands.Resources.Models.Authorization.AuthorizationClient]::RoleDefinitionNames.Enqueue("678c13e9-6637-4471-8414-e95f7a660b0b")
	New-AzureRmRoleDefinition -Role $roleDef
	$addedRoleDef = Get-AzureRmRoleDefinition -Name "New Custom Reader"

    Assert-NotNull $addedRoleDef.Actions
    Assert-AreEqual $roleDef.Description $addedRoleDef.Description
    Assert-AreEqual $roleDef.AssignableScopes $addedRoleDef.AssignableScopes
    Assert-AreEqual $true $addedRoleDef.IsCustom

    Remove-AzureRmRoleDefinition -Id $addedRoleDef.Id -Force
    Remove-AzureRmRoleDefinition -Id $rd.Id -Force
}

<#
.SYNOPSIS
Tests verify negative scenarios for RoleDefinitions
#>
function Test-RdNegativeScenarios
{
    # Setup
    # Does not throw when getting a non-existing role assignment
    $rdName = 'aaaaaaaa-aaaa-aaaa-aaaa-aaaaaaaaaaaa'
    $rdNull = Get-AzureRmRoleDefinition -Name $rdName
    Assert-Null $rdNull

    $rdId = '85E460B3-89E9-48BA-9DCD-A8A99D64A674'
    
    $badIdException = "Cannot find role definition with id '" + $rdId + "'."

    # Throws on trying to update the a role that does not exist
    Assert-Throws { Set-AzureRmRoleDefinition -InputFile .\Resources\RoleDefinition.json } $badIdException

    # Role Defintion not provided.
    $roleDefNotProvided = "Parameter set cannot be resolved using the specified named parameters."
    Assert-Throws { Set-AzureRmRoleDefinition } $roleDefNotProvided

    # Input file not provided.
    $roleDefNotProvided = "Cannot validate argument on parameter 'InputFile'. The argument is null or empty. Provide an argument that is not null or empty, and then try the command again."
    Assert-Throws { Set-AzureRmRoleDefinition -InputFile "" } $roleDefNotProvided
    Assert-Throws { Set-AzureRmRoleDefinition -InputFile "" -Role $rdNull } $roleDefNotProvided

    # Role not provided.
    $roleDefNotProvided = "Cannot validate argument on parameter 'Role'. The argument is null or empty. Provide an argument that is not null or empty, and then try the command again."
    Assert-Throws { Set-AzureRmRoleDefinition -Role $rdNull } $roleDefNotProvided
    Assert-Throws { Set-AzureRmRoleDefinition -InputFile .\Resources\RoleDefinition.json -Role $rd } $roleDefNotProvided

    #TODO add check for valid input file and valid role

    $removeRoleException = "The specified role definition with ID '" + $rdId + "' does not exist."
    # Throws on trying to delete a role that does not exist
    $missingSubscription = "MissingSubscription: The request did not have a provided subscription. All requests must have an associated subscription Id."
    Assert-Throws { Remove-AzureRmRoleDefinition -Id $rdId -Force} $removeRoleException
}

<#
.SYNOPSIS
Tests verify positive scenarios for RoleDefinitions.
#>
function Test-RDPositiveScenarios
{
    # Setup
    # Create a role definition with Name rdNamme.
    $rdName = 'Another tests role'
    [Microsoft.Azure.Commands.Resources.Models.Authorization.AuthorizationClient]::RoleDefinitionNames.Enqueue("0a0e83bc-50b9-4c4d-b2c2-3f41e1a8baf2")
    $rd = New-AzureRmRoleDefinition -InputFile .\Resources\RoleDefinition.json
    $rd = Get-AzureRmRoleDefinition -Name $rdName

    # Update the role definition with action that was created in the step above.
    $rd.Actions.Add('Microsoft.Authorization/*/read')
    $updatedRd = Set-AzureRmRoleDefinition -Role $rd
    Assert-NotNull $updatedRd

    # delete the role definition
    $deletedRd = Remove-AzureRmRoleDefinition -Id $rd.Id -Force -PassThru
    Assert-AreEqual $rd.Name $deletedRd.Name

    # try to read the deleted role definition
    $readRd = Get-AzureRmRoleDefinition -Name $rd.Name
    Assert-Null $readRd
}

<#
.SYNOPSIS
Tests verify roledefinition update with interchanged assignablescopes.
#>
function Test-RDUpdate
{

    # Create a role definition with Name rdNamme.
    $rdName = 'Another tests role'
    [Microsoft.Azure.Commands.Resources.Models.Authorization.AuthorizationClient]::RoleDefinitionNames.Enqueue("3d95b97a-5745-4c39-950c-0b608dea635f")
    $rd = New-AzureRmRoleDefinition -InputFile .\Resources\RoleDefinition.json
    $rd = Get-AzureRmRoleDefinition -Name $rdName

    # Update the role definition with action that was created in the step above.
    $scopes = $rd.AssignableScopes | foreach { $_ }
    $rd.AssignableScopes.Clear()
    $rd.AssignableScopes.Add('/subscriptions/4004a9fd-d58e-48dc-aeb2-4a4aec58606f/resourcegroups/AzureStackSDK')
    for($i = $scopes.Count - 1 ; $i -ge 0; $i--){
        $rd.AssignableScopes.Add($scopes[$i])
    }
    $updatedRd = Set-AzureRmRoleDefinition -Role $rd
    Assert-NotNull $updatedRd

    # Cleanup
    $deletedRd = Remove-AzureRmRoleDefinition -Id $rd.Id -Force -PassThru
    Assert-AreEqual $rd.Name $deletedRd.Name
}

<#
.SYNOPSIS
Tests verify roledefinition create with invalid scope.
#>
function Test-RDCreateFromFile
{
    # Setup
    # Create a role definition with invalid assignable scopes.
    [Microsoft.Azure.Commands.Resources.Models.Authorization.AuthorizationClient]::RoleDefinitionNames.Enqueue("4482e4d1-8757-4d67-b3c1-5c8ccee3fdcc")
    $badScopeException = "Scope '/subscriptions/4004a9fd-d58e-48dc-aeb2-4a4aec58606f/ResourceGroups' should have even number of parts."
    Assert-Throws { $rd = New-AzureRmRoleDefinition -InputFile .\Resources\InvalidRoleDefinition.json } $badScopeException
}

<#
.SYNOPSIS
Verify positive and negative scenarios for RoleDefinition remove.
#>
function Test-RDRemove
{
    # Setup
    # Create a role definition at RG Scope.
    [Microsoft.Azure.Commands.Resources.Models.Authorization.AuthorizationClient]::RoleDefinitionNames.Enqueue("ec2eda29-6d32-446b-9070-5054af630991")

    $subscription = Get-AzureRmSubscription
    $resourceGroups = Get-AzureRmResourceGroup | Select-Object -Last 1 -Wait
    
    $scope = "/subscriptions/" + $subscription[0].SubscriptionId
    $rgScope = "/subscriptions/" + $subscription[0].SubscriptionId + "/resourceGroups/" + $resourceGroups[0].ResourceGroupName

    $roleDef = Get-AzureRmRoleDefinition -Name "Reader"
    $roleDef.Id = $null
    $roleDef.Name = "CustomRole123_65E1D983-ECF4-42D4-8C08-5B1FD6E86335"
    $roleDef.Description = "Test Remove RD"
    $roleDef.AssignableScopes[0] = $rgScope

    $Rd = New-AzureRmRoleDefinition -Role $roleDef
    Assert-NotNull $Rd

    # try to delete the role definition with subscription scope - should fail
    $badIdException = "RoleDefinitionDoesNotExist: The specified role definition with ID '" + $Rd.Id + "' does not exist."
    Assert-Throws { Remove-AzureRmRoleDefinition -Id $Rd.Id -Scope $scope -Force -PassThru} $badIdException

    # try to delete the role definition without specifying scope (default to subscription scope) - should fail
    $badIdException = "RoleDefinitionDoesNotExist: The specified role definition with ID '" + $Rd.Id + "' does not exist."
    Assert-Throws { Remove-AzureRmRoleDefinition -Id $Rd.Id -Scope $scope -Force -PassThru} $badIdException

    # try to delete the role definition with RG scope - should succeed
    $deletedRd = Remove-AzureRmRoleDefinition -Id $Rd.Id -Scope $rgScope -Force -PassThru
    Assert-AreEqual $Rd.Name $deletedRd.Name
}

<#
.SYNOPSIS
Verify positive and negative scenarios for RoleDefinition Get.
#>
function Test-RDGet
{
    # Setup
    $subscription = Get-AzureRmSubscription

    $resource = Get-AzureRmResource | Select-Object -Last 1 -Wait
    Assert-NotNull $resource "Cannot find any resource to continue test execution."
    
    $subScope = "/subscriptions/" + $subscription[0].SubscriptionId
    $rgScope = "/subscriptions/" + $subscription[0].SubscriptionId + "/resourceGroups/" + $resource.ResourceGroupName
    $resourceScope = $resource.ResourceId
    
    [Microsoft.Azure.Commands.Resources.Models.Authorization.AuthorizationClient]::RoleDefinitionNames.Enqueue("d4fc9f7d-2f66-49e9-ac32-d0586105c587")
    $roleDef1 = Get-AzureRmRoleDefinition -Name "Reader"
    $roleDef1.Id = $null
    $roleDef1.Name = "CustomRole_99CC0F56-7395-4097-A31E-CC63874AC5EF"
    $roleDef1.Description = "Test Get RD"
    $roleDef1.AssignableScopes[0] = $subScope 

    $roleDefSubScope = New-AzureRmRoleDefinition -Role $roleDef1
    Assert-NotNull $roleDefSubScope

    [Microsoft.Azure.Commands.Resources.Models.Authorization.AuthorizationClient]::RoleDefinitionNames.Enqueue("6f699c1d-055a-4b2b-93ff-51e4be914a67")
    $roleDef1.Id = $null
    $roleDef1.Name = "CustomRole_E3CC9CD7-9D0A-47EC-8C75-07C544065220"
    $roleDef1.Description = "Test Get RD"
    $roleDef1.AssignableScopes[0] = $rgScope

    $roleDefRGScope = New-AzureRmRoleDefinition -Role $roleDef1
    Assert-NotNull $roleDefRGScope
    
    [Microsoft.Azure.Commands.Resources.Models.Authorization.AuthorizationClient]::RoleDefinitionNames.Enqueue("ede64d68-3f7d-4495-acc7-5fc2afdfe0ea")
    $roleDef1.Id = $null
    $roleDef1.Name = "CustomRole_8D2E860C-5640-4B7C-BD3C-80940C715033"
    $roleDef1.Description = "Test Get RD"
    $roleDef1.AssignableScopes[0] = $resourceScope

    $roleDefResourceScope = New-AzureRmRoleDefinition -Role $roleDef1
    Assert-NotNull $roleDefResourceScope

    # try to get the role definition with subscription scope
    $roles1 = Get-AzureRmRoleDefinition -Scope $subScope    
    ### TODO: Check for only sub scope role being present

    # try to get the role definition with subscription scope
    $roles2 = Get-AzureRmRoleDefinition -Scope $rgScope
    ### TODO: Check for only sub and RG scope role being present

    # try to get the role definition with subscription scope
    $roles3 = Get-AzureRmRoleDefinition -Scope $resourceScope
    ### TODO: Check for all sub, RG and resource scope role being present


    # delete roles
    $deletedRd = Remove-AzureRmRoleDefinition -Id $roleDefSubScope.Id -Scope $subScope -Force -PassThru
    Assert-AreEqual $roleDefSubScope.Name $deletedRd.Name

    # delete roles
    $deletedRd = Remove-AzureRmRoleDefinition -Id $roleDefRGScope.Id -Scope $rgScope -Force -PassThru
    Assert-AreEqual $roleDefRGScope.Name $deletedRd.Name

    # delete roles
    $deletedRd = Remove-AzureRmRoleDefinition -Id $roleDefResourceScope.Id -Scope $resourceScope -Force -PassThru
    Assert-AreEqual $roleDefResourceScope.Name $deletedRd.Name
}

<#
.SYNOPSIS
Tests verify scenarios for RoleDefinitions creation.
#>
function Test-RoleDefinitionDataActionsCreateTests
{
    # Setup
    # Basic positive case - read from file
    $rdName = 'CustomRole Tests Role New'
    [Microsoft.Azure.Commands.Resources.Models.Authorization.AuthorizationClient]::RoleDefinitionNames.Enqueue("e3efe8c9-d9ae-4f0e-838d-57ce43068a13")
    New-AzureRmRoleDefinition -InputFile .\Resources\DataActionsRoleDefinition.json
    
    $rd = Get-AzureRmRoleDefinition -Name $rdName
    Assert-AreEqual "Test role" $rd.Description 
    Assert-AreEqual $true $rd.IsCustom
    Assert-NotNull $rd.DataActions
    Assert-AreEqual "Microsoft.Storage/storageAccounts/blobServices/containers/blobs/*" $rd.DataActions[0]
    Assert-NotNull $rd.NotDataActions
    Assert-AreEqual "Microsoft.Storage/storageAccounts/blobServices/containers/blobs/write" $rd.NotDataActions[0]
    Assert-NotNull $rd.AssignableScopes
    Assert-Null $rd.Actions
    Assert-Null $rd.NotActions
    
    # Basic positive case - read from object
    $roleDef = Get-AzureRmRoleDefinition -Name "Reader"
    $roleDef.Id = $null
    $roleDef.Name = "New Custom Reader"
    $roleDef.DataActions.Add("Microsoft.Storage/storageAccounts/blobServices/containers/blobs/write")
    $roleDef.Description = "Read, monitor and restart virtual machines"
    $roleDef.AssignableScopes[0] = "/subscriptions/4004a9fd-d58e-48dc-aeb2-4a4aec58606f"

    [Microsoft.Azure.Commands.Resources.Models.Authorization.AuthorizationClient]::RoleDefinitionNames.Enqueue("3be51641-acdb-4f4a-801f-a93da8c5762d")
    New-AzureRmRoleDefinition -Role $roleDef
    $addedRoleDef = Get-AzureRmRoleDefinition -Name "New Custom Reader"

    Assert-NotNull $addedRoleDef.Actions
    Assert-AreEqual $roleDef.Description $addedRoleDef.Description
    Assert-AreEqual $roleDef.AssignableScopes $addedRoleDef.AssignableScopes
    Assert-AreEqual $true $addedRoleDef.IsCustom

    Remove-AzureRmRoleDefinition -Id $addedRoleDef.Id -Force
    Remove-AzureRmRoleDefinition -Id $rd.Id -Force
}

<#
.SYNOPSIS
Tests verify scenarios for RoleDefinitions creation.
#>
function Test-RDGetCustomRoles
{
    # Setup
    # Basic positive case - read from file
    $rdName = 'Another tests role'
    [Microsoft.Azure.Commands.Resources.Models.Authorization.AuthorizationClient]::RoleDefinitionNames.Enqueue("3d95b97a-5745-4c39-950c-0b608dea635f")
    $rd = New-AzureRmRoleDefinition -InputFile .\Resources\RoleDefinition.json
    $rd = Get-AzureRmRoleDefinition -Name $rdName

    $roles = Get-AzureRmRoleDefinition -Custom 
    Assert-NotNull $roles
    foreach($roleDefinition in $roles){
        Assert-AreEqual $roleDefinition.IsCustom $true
    }
    
    # Basic positive case - read from object
    Remove-AzureRmRoleDefinition -Id $rd.Id -Force
}

<#
.SYNOPSIS
Tests verify scenarios for RoleDefinitions creation.
#>
function Test-RDGetAtScopeFilterRoles
{
    # Setup
    # Basic positive case - read from file
    $rdName = 'CustomRole Tests Role New'
    [Microsoft.Azure.Commands.Resources.Models.Authorization.AuthorizationClient]::RoleDefinitionNames.Enqueue("17643b76-fff5-4c48-b1a7-f4da3297a8cb")
    New-AzureRmRoleDefinition -InputFile .\Resources\DataActionsRoleDefinition.json
    
    $rd = Get-AzureRmRoleDefinition -Name $rdName -AtScopeAndBelow
    Assert-AreEqual "Test role" $rd.Description 
    Assert-AreEqual $true $rd.IsCustom
    Assert-NotNull $rd.DataActions
    Assert-AreEqual "Microsoft.Storage/storageAccounts/blobServices/containers/blobs/*" $rd.DataActions[0]
    Assert-NotNull $rd.NotDataActions
    Assert-AreEqual "Microsoft.Storage/storageAccounts/blobServices/containers/blobs/write" $rd.NotDataActions[0]
    Assert-NotNull $rd.AssignableScopes
    Assert-Null $rd.Actions
    Assert-Null $rd.NotActions
    
    # Basic positive case - read from object
    Remove-AzureRmRoleDefinition -Id $rd.Id -Force
}

<#
.SYNOPSIS
Tests validate input parameters 
#>
function Test-RdValidateInputParameters ($cmdName)
{
    # Setup
    # Note: All below scenarios are invalid, we'll expect an exception during scope validation so the ID parameter doesn't need to be a valid one. 

    # Test
    # Check if Scope is valid.
    $scope = "/subscriptions/e9ee799d-6ab2-4084-b952-e7c86344bbab/Should be 'ResourceGroups'/any group name"
    $invalidScope = "Scope '/subscriptions/e9ee799d-6ab2-4084-b952-e7c86344bbab/Should be 'ResourceGroups'/any group name' should begin with '/subscriptions/<subid>/resourceGroups'."
    Assert-Throws { invoke-expression ($cmdName + " -Scope `"" + $scope  + "`" -Id D46245F8-7E18-4499-8E1F-784A6DA5BE25") } $invalidScope
    
    $scope = "/subscriptions/e9ee799d-6ab2-4084-b952-e7c86344bbab/ResourceGroups"
    $invalidScope = "Scope '/subscriptions/e9ee799d-6ab2-4084-b952-e7c86344bbab/ResourceGroups' should have even number of parts."
    Assert-Throws { &$cmdName -Scope $scope -Id D46245F8-7E18-4499-8E1F-784A6DA5BE25} $invalidScope
    
    $scope = "/subscriptions/e9ee799d-6ab2-4084-b952-e7c86344bbab/ResourceGroups/"
    $invalidScope = "Scope '/subscriptions/e9ee799d-6ab2-4084-b952-e7c86344bbab/ResourceGroups' should have even number of parts."
    Assert-Throws { &$cmdName -Scope $scope -Id D46245F8-7E18-4499-8E1F-784A6DA5BE25} $invalidScope
    
    $scope = "/subscriptions/e9ee799d-6ab2-4084-b952-e7c86344bbab/ResourceGroups/groupname/Should be 'Providers'/any provider name"
    $invalidScope = "Scope '/subscriptions/e9ee799d-6ab2-4084-b952-e7c86344bbab/ResourceGroups/groupname/Should be 'Providers'/any provider name' should begin with '/subscriptions/<subid>/resourceGroups/<groupname>/providers'."
    Assert-Throws { &$cmdName -Scope $scope -Id D46245F8-7E18-4499-8E1F-784A6DA5BE25} $invalidScope
    
    $scope = "/subscriptions/e9ee799d-6ab2-4084-b952-e7c86344bbab/ResourceGroups/groupname/Providers/providername"
    $invalidScope = "Scope '/subscriptions/e9ee799d-6ab2-4084-b952-e7c86344bbab/ResourceGroups/groupname/Providers/providername' should have at least one pair of resource type and resource name. e.g. '/subscriptions/<subid>/resourceGroups/<groupname>/providers/<providername>/<resourcetype>/<resourcename>'."
    Assert-Throws { &$cmdName -Scope $scope -Id D46245F8-7E18-4499-8E1F-784A6DA5BE25} $invalidScope
}


<#
.SYNOPSIS
Tests validate input parameters 
#>
function Test-RdValidateInputParameters2 ($cmdName)
{
    # Setup
    # Note: All below scenarios are invalid, we'll expect an exception during scope validation so the ID parameter doesn't need to be a valid one. 

    $roleDef = Get-AzureRmRoleDefinition -Name "Reader"
    $roleDef.Name = "CustomRole_99CC0F56-7395-4097-A31E-CC63874AC5EF"
    $roleDef.Description = "Test Get RD"

    # Test
    # Check if Scope is valid.
    $scope = "/subscriptions/e9ee799d-6ab2-4084-b952-e7c86344bbab/Should be 'ResourceGroups'/any group name"
    $invalidScope = "Scope '/subscriptions/e9ee799d-6ab2-4084-b952-e7c86344bbab/Should be 'ResourceGroups'/any group name' should begin with '/subscriptions/<subid>/resourceGroups'."
    $roleDef.AssignableScopes[0] = $scope;
    Assert-Throws { &$cmdName -Role $roleDef } $invalidScope
    
    $scope = "/subscriptions/e9ee799d-6ab2-4084-b952-e7c86344bbab/ResourceGroups"
    $invalidScope = "Scope '/subscriptions/e9ee799d-6ab2-4084-b952-e7c86344bbab/ResourceGroups' should have even number of parts."
    $roleDef.AssignableScopes[0] = $scope;
    Assert-Throws { &$cmdName -Role $roleDef } $invalidScope
    
    $scope = "/subscriptions/e9ee799d-6ab2-4084-b952-e7c86344bbab/ResourceGroups/"
    $invalidScope = "Scope '/subscriptions/e9ee799d-6ab2-4084-b952-e7c86344bbab/ResourceGroups' should have even number of parts."
    $roleDef.AssignableScopes[0] = $scope;
    Assert-Throws { &$cmdName -Role $roleDef } $invalidScope
    
    $scope = "/subscriptions/e9ee799d-6ab2-4084-b952-e7c86344bbab/ResourceGroups/groupname/Should be 'Providers'/any provider name"
    $invalidScope = "Scope '/subscriptions/e9ee799d-6ab2-4084-b952-e7c86344bbab/ResourceGroups/groupname/Should be 'Providers'/any provider name' should begin with '/subscriptions/<subid>/resourceGroups/<groupname>/providers'."
    $roleDef.AssignableScopes[0] = $scope;
    Assert-Throws { &$cmdName -Role $roleDef } $invalidScope
    
    $scope = "/subscriptions/e9ee799d-6ab2-4084-b952-e7c86344bbab/ResourceGroups/groupname/Providers/providername"
    $invalidScope = "Scope '/subscriptions/e9ee799d-6ab2-4084-b952-e7c86344bbab/ResourceGroups/groupname/Providers/providername' should have at least one pair of resource type and resource name. e.g. '/subscriptions/<subid>/resourceGroups/<groupname>/providers/<providername>/<resourcetype>/<resourcename>'."
    $roleDef.AssignableScopes[0] = $scope;
    Assert-Throws { &$cmdName -Role $roleDef } $invalidScope
}

<#
.SYNOPSIS
<<<<<<< HEAD
Verify positive and negative scenarios for RoleDefinition Get with filters.
#>
function Test-RDFilter
{
    # Setup 
    [Microsoft.Azure.Commands.Resources.Models.Authorization.AuthorizationClient]::RoleDefinitionNames.Enqueue("5282481f-37e6-40d3-bec0-b797e0496d3c")
    $readerRole = Get-AzureRmRoleDefinition -Name "Reader"
    Assert-NotNull $readerRole
    Assert-AreEqual $readerRole.Name "Reader"

    $customRoles = Get-AzureRmRoleDefinition -Custom
    Assert-NotNull $customRoles
    foreach($role in $customRoles){
        Assert-NotNull $role
        Assert-AreEqual $role.IsCustom $true
    }
=======
Tests verify scenarios for RoleDefinitions creation.
#>
function Test-RDDataActionsNegativeTestCases
{
    # Setup
    # Basic positive case - read from file
    $rdName = 'Another tests role'
    [Microsoft.Azure.Commands.Resources.Models.Authorization.AuthorizationClient]::RoleDefinitionNames.Enqueue("3d95b97a-5745-4c39-950c-0b608dea635f")
    $rd = New-AzureRmRoleDefinition -InputFile .\Resources\RoleDefinition.json
    $rd = Get-AzureRmRoleDefinition -Name $rdName

    $createdRole = Get-AzureRmRoleDefinition -Name $rdName
    Assert-NotNull $createdRole

    $expectedExceptionForActions = "'Microsoft.Storage/storageAccounts/blobServices/containers/blobs/*' does not match any of the actions supported by the providers."
    $createdRole.Actions.Add("Microsoft.Storage/storageAccounts/blobServices/containers/blobs/*")
    [Microsoft.Azure.Commands.Resources.Models.Authorization.AuthorizationClient]::RoleDefinitionNames.Enqueue("0309cc23-a0be-471f-abeb-dd411a8422c7")
    Assert-Throws { New-AzureRmRoleDefinition -Role $createdRole } $expectedExceptionForActions
    $createdRole.Actions.Clear()

    $createdRole.DataActions.Add("Microsoft.Authorization/*/read")
    $expectedExceptionForDataActions = "The resouce provider referenced in the action has not published its operations."
    [Microsoft.Azure.Commands.Resources.Models.Authorization.AuthorizationClient]::RoleDefinitionNames.Enqueue("06801870-23ba-41ee-8bda-b0e2360164a8")
    Assert-Throws { New-AzureRmRoleDefinition -Role $createdRole} $expectedExceptionForDataActions
    $createdRole.DataActions.Clear()

    $createdRole.DataActions.Add("Microsoft.Storage/storageAccounts/blobServices/containers/blobs/*")
    $createdRole.NotActions.Add("Microsoft.Storage/storageAccounts/blobServices/containers/blobs/*")
    [Microsoft.Azure.Commands.Resources.Models.Authorization.AuthorizationClient]::RoleDefinitionNames.Enqueue("e4c2893e-f945-4831-8b9f-3568eff03170")
    Assert-Throws { New-AzureRmRoleDefinition -Role $createdRole } $expectedExceptionForActions
    $createdRole.NotActions.Clear()

    $createdRole.NotDataActions.Add("Microsoft.Authorization/*/read")
    [Microsoft.Azure.Commands.Resources.Models.Authorization.AuthorizationClient]::RoleDefinitionNames.Enqueue("a8ac9ed7-0ce6-4425-a221-c3d4c3063dc2")
    Assert-Throws { New-AzureRmRoleDefinition -Role $createdRole } $expectedExceptionForDataActions
    $createdRole.NotDataActions.Clear()

    # Basic positive case - read from object
    Remove-AzureRmRoleDefinition -Id $createdRole.Id -Force
>>>>>>> fc5b6984
}<|MERGE_RESOLUTION|>--- conflicted
+++ resolved
@@ -442,7 +442,6 @@
 
 <#
 .SYNOPSIS
-<<<<<<< HEAD
 Verify positive and negative scenarios for RoleDefinition Get with filters.
 #>
 function Test-RDFilter
@@ -459,7 +458,10 @@
         Assert-NotNull $role
         Assert-AreEqual $role.IsCustom $true
     }
-=======
+}
+
+<#
+.SYNOPSIS
 Tests verify scenarios for RoleDefinitions creation.
 #>
 function Test-RDDataActionsNegativeTestCases
@@ -499,5 +501,4 @@
 
     # Basic positive case - read from object
     Remove-AzureRmRoleDefinition -Id $createdRole.Id -Force
->>>>>>> fc5b6984
 }