--- conflicted
+++ resolved
@@ -59,18 +59,11 @@
             }
 
             role = role ?? Role;
-<<<<<<< HEAD
-			foreach(string scope in role.AssignableScopes)
-			{
-				AuthorizationClient.ValidateScope(scope);
-			}
-=======
 
             foreach (var scope in role.AssignableScopes) {
                 AuthorizationClient.ValidateScope(scope, false);
             }
 
->>>>>>> 1e273403
             WriteObject(PoliciesClient.UpdateRoleDefinition(role));
         }
     }
