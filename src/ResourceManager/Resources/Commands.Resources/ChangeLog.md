<!--
    Please leave this section at the top of the change log.

    Changes for the current release should go under the section titled "Current Release", and should adhere to the following format:

    ## Current Release
    * Overview of change #1
        - Additional information about change #1
    * Overview of change #2
        - Additional information about change #2
        - Additional information about change #2
    * Overview of change #3
    * Overview of change #4
        - Additional information about change #4

    ## YYYY.MM.DD - Version X.Y.Z (Previous Release)
    * Overview of change #1
        - Additional information about change #1
-->
## Current Release
<<<<<<< HEAD
* Support template deployment at subscription scope. Add new Cmdlets:
    - New-AzureRmDeployment
    - Get-AzureRmDeployment
    - Test-AzureRmDeployment
    - Remove-AzureRmDeployment
    - Stop-AzureRmDeployment
    - Save-AzureRmDeploymentTemplate
    - Get-AzureRmDeploymentOperation
* Updated help files to include full parameter types.
=======
* Updated help files to include full parameter types and correct input/output types.
>>>>>>> f11bc320

## Version 6.2.1
* Update Roleassignment and roledefinition cmdlets:
    - Remove extra roledefinition calls done as part of paging.
* Fix Get-AzureRmRoleAssignment cmdlet
    - Fix -ExpandPrincipalGroups command parameter functionality
* Fix issue with `Get-AzureRmResource` where `-ResourceType` parameter was case sensitive

## Version 6.2.0
* Update Get-AzureRmPolicyAssignment cmdlets:
    - Add support for listing -Scope values at management group level
    - Add support for retrieving individual assignments with -Scope values at management group level
    - Add -Effective and -All switches to control $filter parameter
* Update Get/New/Remove/Set-AzureRmPolicyDefinition cmdlets
    - Add -ManagementGroupName parameter to apply operations to a given management group
    - Add -SubscriptionId parameter to apply operations to a given subscription
* Update Get/New/Remove/Set-AzureRmPolicySetDefinition cmdlets
    - Add -ManagementGroupName parameter to apply operations to a given management group
    - Add -SubscriptionId parameter to apply operations to a given subscription
* Add KeyVault secret reference support in parameters when using `TemplateParameterObject` in `New-AzureRmResourceGroupDeployment`
* Fix issue where `-EndDate` parameter was ignored for `New-AzureRmADAppCredential`
    - https://github.com/Azure/azure-powershell/issues/6505
* Fix issue where `Add-AzureRmADGroupMember` used incorrect URL to make request
    - https://github.com/Azure/azure-powershell/issues/6485

## Version 6.1.1
* Fix error in `New-AzureRmRoleAssignment` help
* Fixed formatting of OutputType in help files
* Fix issue where `-EndDate` parameter was ignored for `New-AzureRmADAppCredential`
    - https://github.com/Azure/azure-powershell/issues/6505
* Fix issue where `Add-AzureRmADGroupMember` used incorrect URL to make request
    - https://github.com/Azure/azure-powershell/issues/6485

## Version 6.1.0
* Fix issue with `Properties` property of `PSResource` object(s) returned from `Get-AzureRmResource`

## Version 6.0.1
* Revert change to `New-AzureRmADServicePrincipal` that gave service principals `Contributor` permissions over the current subscription if no values were provided for the `Role` or `Scope` parameters
    - If no values are provided for `Role` or `Scope`, the service principal is created with no permissions
    - If a `Role` is provided, but no `Scope`, the service principal is created with the specified `Role` permissions over the current subscription
    - If a `Scope` is provided, but no `Role`, the service principal is created with `Contributor` permissions over the specified `Scope`
    - If both `Role` and `Scope` are provided, the service principal is created with the specified `Role` permissions over the specified `Scope`

## Version 6.0.0
* Set minimum dependency of module to PowerShell 5.0
* Remove obsolete parameter -AtScopeAndBelow from Get-AzureRmRoledefinition call
* Include assignments to deleted Users/Groups/ServicePrincipals in Get-AzureRmRoleAssignment result
* Add convenience cmdlet for creating ServicePrincipals
* Add Tab completers for Scope and ResourceType
* Merge Get- and Find- functionality in Get-AzureRmResource
* Add AD Cmdlets:
  - Remove-AzureRmADGroupMember
  - Get-AzureRmADGroup
  - New-AzureRmADGroup
  - Remove-AzureRmADGroup
  - Remove-AzureRmADUser
  - Update-AzureRmADApplication
  - Update-AzureRmADServicePrincipal
  - Update-AzureRmADUser

## Version 5.5.2
* Updated to the latest version of the Azure ClientRuntime

## Version 5.5.1
* Fix issue with Default Resource Group in CloudShell

## Version 5.5.0
* Fixed issue with importing aliases
* Add Support for DataActions and NotDataActions to be passed in roledefinition create calls
* Fix Roledefinitions calls to use the type filter

## Version 5.4.0
* Register-AzureRmProviderFeature: Added missing example in the docs
* Register-AzureRmResourceProvider: Added missing example in the docs
* Add proper error handling for Insufficient graph permission Issue whilst performing Roleassignment calls.
* Fix roleassignment get calls when there are duplicate objectIds.
* Fix RoleAssignment get to respect the ExpandPrincipalGroups parameter
* Fix Roleassignment get calls to be used with roledefinition ID.

## Version 5.3.0
* Get-AzureRmADServicePrincipal: Removed -ServicePrincipalName from the default Empty parameter set as it was redundant with the SPN parameter set

## Version 5.2.0
* Added Location Completer to -Location parameters allowing tab completion through valid Locations
* Added ResourceGroup Completer to -ResourceGroup parameters allowing tab completion through resource groups in current subscription
* Added -AsJob support for long-running Resources cmdlets. Allows selected cmdlets to run in the background and return a job to track and control progress.
* Added alias from Get-AzureRmProviderOperation to Get-AzureRmResourceProviderAction to conform with naming conventions
* Get-AzureRmProviderOperation: Added alias from -OperationSearchString to -Name and set default value of -OperationSearchString to "*", which will return all provider operations.

## Version 5.1.1
* Fixed issue where Get-AzureRMRoleAssignment would result in a assignments without roledefiniton name for custom roles
    - Users can now use Get-AzureRMRoleAssignment with assignments having roledefinition names irrespective of the type of role
* Fixed issue where Set-AzureRMRoleRoleDefinition used to throw RD not found error when there was a new scope in assignablescopes
    - Users can now use Set-AzureRMRoleRoleDefinition with assignable scopes including new scopes irrespective of the position of the scope
* Allow scopes to end with "/"
    - Users can now use RoleDefinition and RoleAssignment commandlets with scopes ending with "/" ,consistent with API and CLI
* Allow users to create RoleAssignment using delegation flag
    - Users can now use New-AzureRMRoleAssignment with an option of adding the delegation flag
* Fix RoleAssignment get to respect the scope parameter
* Add an alias for ServicePrincipalName in the New-AzureRmRoleAssignment Commandlet
    - Users can now use the ApplicationId instead of the ServicePrincipalName when using the New-AzureRmRoleAssignment commandlet

## Version 5.0.0
* Add support for online help
    - Run Get-Help with the -Online parameter to open the online help in your default Internet browser

## Version 4.4.1

## Version 4.4.0
* Add ManagedApplication cmdlets
    - New-AzureRmManagedApplication cmdlet to create a managed application
    - Get-AzureRmManagedApplication cmdlet to list all managed applications under a subscription or to get a specific managed application
    - Remove-AzureRmManagedApplication cmdlet to delete a managed application
    - Set-AzureRmManagedApplication cmdlet to update an existing managed application
* Add ManagedApplicationDefinition cmdlets
    - New-AzureRmManagedApplicationDefinition cmdlet to create a managed application definition using a zip file uri or using mainTemplate and createUiDefinition json files
    - Get-AzureRmManagedApplicationDefinition cmdlet to list all managed application definitions under a resource group or to get a specific managed application definition
    - Remove-AzureRmManagedApplicationDefinition cmdlet to delete a managed application definition
    - Set-AzureRmManagedApplicationDefinition cmdlet to update an existing managed application definition
* Add PolicySetDefinition cmdlets
    - New-AzureRmPolicySetDefinition cmdlet to create a policy set definition
    - Get-AzureRmPolicySetDefinition cmdlet to list all policy set definitions or to get a specific policy set definition
    - Remove-AzureRmPolicySetDefinition cmdlet to delete a policy set definition
    - Set-AzureRmPolicySetDefinition cmdlet to update an existing policy set definition
* Add -PolicySetDefinition, -Sku and -NotScope parameters to New-AzureRmPolicyAssignment and Set-AzureRmPolicyAssignment cmdlets
* Add support to pass in policy url to New-AzureRmPolicyDefinition and Set-AzureRmPolicyDefinition cmdlets
* Add -Mode parameter to New-AzureRmPolicyDefinition cmdlet
* Add Support for removal of roleassignment using PSRoleAssignment object
    - Users can now use PSRoleassignmnet inputobject with Remove-AzureRMRoleAssignment commandlet to remove the roleassignment.

## Version 4.3.1

## Version 4.3.0
* Add Support for validation of scopes for the following roledefinition and roleassignment commandlets before sending the request to ARM
    - Get-AzureRMRoleAssignment
    - New-AzureRMRoleAssignment
    - Remove-AzureRMRoleAssignment
    - Get-AzureRMRoleDefinition
    - New-AzureRMRoleDefinition
    - Remove-AzureRMRoleDefinition
    - Set-AzureRMRoleDefinition

## Version 4.2.1

## Version 4.2.0

## Version 4.1.0
* Fixed issue where Get-AzureRMRoleAssignment would result in a Bad Request if the number of roleassignments where greater than 1000
    - Users can now use Get-AzureRMRoleAssignment even if the roleassignments to be returned is greater than 1000

## Version 4.0.1

## Version 4.0.0
* Support cross-resource-group deployments for New-AzureRmResourceGroupDeployment
    - Users can now use nested deployments to deploy to different resource groups.

## Version 3.8.0

## Version 3.7.0

## Version 3.6.0
* Support policy parameters for New-AzureRmPolicyDefinition and New-AzureRmPolicyAssignment
    - Users can now use Parameter parameter with New-AzureRmPolicyDefinition. This accepts both JSON string and file path.
    - Users can now provide policy parameter values in New-AzureRmPolicyAssignment in a couple of ways, including JSON string, file path, PS object, and through PowerShell parameters.

## Version 3.5.0
* Support Tag as parameters for Find-AzureRmResource
    - Users can now use Tag parameter with Find-AzureRmResource
    - Fixed the issue where illegal combinations of TagName, TagValue with other search parameters was allowed in Find-AzureRmResource and would result in users getting exception from the service by disallowing such combinations.

## Version 3.4.0
* Support ResourceNameEquals and ResourceGroupNameEquals as parameters for Find-AzureRmResource
    - Users can now use ResourceNameEquals and ResourceGroupNameEquals with Find-AzureRmResource

## Version 3.3.0
* Lookup of AAD group by Id now uses GetObjectsByObjectId AAD Graph call instead of Groups/<id>
    - This will enable Groups lookup in CSP scenario
* Remove unnecessary AAD graph call in Get role assignments logic
    - Only make call when needed instead of always
* Fixed issue where Remove-AzureRmResource would throw an exception if one of the resources passed through the pipeline failed to be removed
    - If cmdlet fails to remove one of the resources, the result will not have an effect on the removal of other resources<|MERGE_RESOLUTION|>--- conflicted
+++ resolved
@@ -18,7 +18,6 @@
         - Additional information about change #1
 -->
 ## Current Release
-<<<<<<< HEAD
 * Support template deployment at subscription scope. Add new Cmdlets:
     - New-AzureRmDeployment
     - Get-AzureRmDeployment
@@ -27,10 +26,7 @@
     - Stop-AzureRmDeployment
     - Save-AzureRmDeploymentTemplate
     - Get-AzureRmDeploymentOperation
-* Updated help files to include full parameter types.
-=======
 * Updated help files to include full parameter types and correct input/output types.
->>>>>>> f11bc320
 
 ## Version 6.2.1
 * Update Roleassignment and roledefinition cmdlets:
