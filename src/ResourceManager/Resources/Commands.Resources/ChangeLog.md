<!--
    Please leave this section at the top of the change log.

    Changes for the current release should go under the section titled "Current Release", and should adhere to the following format:

    ## Current Release
    * Overview of change #1
        - Additional information about change #1
    * Overview of change #2
        - Additional information about change #2
        - Additional information about change #2
    * Overview of change #3
    * Overview of change #4
        - Additional information about change #4

    ## YYYY.MM.DD - Version X.Y.Z (Previous Release)
    * Overview of change #1
        - Additional information about change #1
-->
## Current Release
<<<<<<< HEAD
* Support managed identity on policy assignments.
* Parameters with default values are no longer requred when assigning a policy with `New-AzureRmPolicyAssignment`
=======
* Add new cmdlet Get-AzureRmPolicyAlias for retrieving policy aliases
>>>>>>> 3d434996

## Version 6.4.2
* Fixed issue with creating managed applications from the MarketPlace.
* Fixed issue with default resource groups not being set.
* Updated common runtime assemblies

## Version 6.4.1
* Fixed issue with default resource groups not being set.
* Fixed issue with creating managed application from the MarketPlace.

## Version 6.4.0
* Support template deployment at subscription scope. Add new Cmdlets:
    - New-AzureRmDeployment
    - Get-AzureRmDeployment
    - Test-AzureRmDeployment
    - Remove-AzureRmDeployment
    - Stop-AzureRmDeployment
    - Save-AzureRmDeploymentTemplate
    - Get-AzureRmDeploymentOperation
* Fix issue where error is thrown when passing a context to Set-AzureRmResource
    - https://github.com/Azure/azure-powershell/issues/5705
* Fix example in New-AzureRmResourceGroupDeployment
* Updated to the latest version of the Azure ClientRuntime.

## Version 6.3.0
* Updated help files to include full parameter types and correct input/output types.
* Fix piping scenario with `Set-AzureRmResource`
* Fix issue when providing both tag name and value for `Get-AzureRmResource`
    - https://github.com/Azure/azure-powershell/issues/6765

## Version 6.2.1
* Update Roleassignment and roledefinition cmdlets:
    - Remove extra roledefinition calls done as part of paging.
* Fix Get-AzureRmRoleAssignment cmdlet
    - Fix -ExpandPrincipalGroups command parameter functionality
* Fix issue with `Get-AzureRmResource` where `-ResourceType` parameter was case sensitive

## Version 6.2.0
* Update Get-AzureRmPolicyAssignment cmdlets:
    - Add support for listing -Scope values at management group level
    - Add support for retrieving individual assignments with -Scope values at management group level
    - Add -Effective and -All switches to control $filter parameter
* Update Get/New/Remove/Set-AzureRmPolicyDefinition cmdlets
    - Add -ManagementGroupName parameter to apply operations to a given management group
    - Add -SubscriptionId parameter to apply operations to a given subscription
* Update Get/New/Remove/Set-AzureRmPolicySetDefinition cmdlets
    - Add -ManagementGroupName parameter to apply operations to a given management group
    - Add -SubscriptionId parameter to apply operations to a given subscription
* Add KeyVault secret reference support in parameters when using `TemplateParameterObject` in `New-AzureRmResourceGroupDeployment`
* Fix issue where `-EndDate` parameter was ignored for `New-AzureRmADAppCredential`
    - https://github.com/Azure/azure-powershell/issues/6505
* Fix issue where `Add-AzureRmADGroupMember` used incorrect URL to make request
    - https://github.com/Azure/azure-powershell/issues/6485

## Version 6.1.1
* Fix error in `New-AzureRmRoleAssignment` help
* Fixed formatting of OutputType in help files
* Fix issue where `-EndDate` parameter was ignored for `New-AzureRmADAppCredential`
    - https://github.com/Azure/azure-powershell/issues/6505
* Fix issue where `Add-AzureRmADGroupMember` used incorrect URL to make request
    - https://github.com/Azure/azure-powershell/issues/6485

## Version 6.1.0
* Fix issue with `Properties` property of `PSResource` object(s) returned from `Get-AzureRmResource`

## Version 6.0.1
* Revert change to `New-AzureRmADServicePrincipal` that gave service principals `Contributor` permissions over the current subscription if no values were provided for the `Role` or `Scope` parameters
    - If no values are provided for `Role` or `Scope`, the service principal is created with no permissions
    - If a `Role` is provided, but no `Scope`, the service principal is created with the specified `Role` permissions over the current subscription
    - If a `Scope` is provided, but no `Role`, the service principal is created with `Contributor` permissions over the specified `Scope`
    - If both `Role` and `Scope` are provided, the service principal is created with the specified `Role` permissions over the specified `Scope`

## Version 6.0.0
* Set minimum dependency of module to PowerShell 5.0
* Remove obsolete parameter -AtScopeAndBelow from Get-AzureRmRoledefinition call
* Include assignments to deleted Users/Groups/ServicePrincipals in Get-AzureRmRoleAssignment result
* Add convenience cmdlet for creating ServicePrincipals
* Add Tab completers for Scope and ResourceType
* Merge Get- and Find- functionality in Get-AzureRmResource
* Add AD Cmdlets:
  - Remove-AzureRmADGroupMember
  - Get-AzureRmADGroup
  - New-AzureRmADGroup
  - Remove-AzureRmADGroup
  - Remove-AzureRmADUser
  - Update-AzureRmADApplication
  - Update-AzureRmADServicePrincipal
  - Update-AzureRmADUser

## Version 5.5.2
* Updated to the latest version of the Azure ClientRuntime

## Version 5.5.1
* Fix issue with Default Resource Group in CloudShell

## Version 5.5.0
* Fixed issue with importing aliases
* Add Support for DataActions and NotDataActions to be passed in roledefinition create calls
* Fix Roledefinitions calls to use the type filter

## Version 5.4.0
* Register-AzureRmProviderFeature: Added missing example in the docs
* Register-AzureRmResourceProvider: Added missing example in the docs
* Add proper error handling for Insufficient graph permission Issue whilst performing Roleassignment calls.
* Fix roleassignment get calls when there are duplicate objectIds.
* Fix RoleAssignment get to respect the ExpandPrincipalGroups parameter
* Fix Roleassignment get calls to be used with roledefinition ID.

## Version 5.3.0
* Get-AzureRmADServicePrincipal: Removed -ServicePrincipalName from the default Empty parameter set as it was redundant with the SPN parameter set

## Version 5.2.0
* Added Location Completer to -Location parameters allowing tab completion through valid Locations
* Added ResourceGroup Completer to -ResourceGroup parameters allowing tab completion through resource groups in current subscription
* Added -AsJob support for long-running Resources cmdlets. Allows selected cmdlets to run in the background and return a job to track and control progress.
* Added alias from Get-AzureRmProviderOperation to Get-AzureRmResourceProviderAction to conform with naming conventions
* Get-AzureRmProviderOperation: Added alias from -OperationSearchString to -Name and set default value of -OperationSearchString to "*", which will return all provider operations.

## Version 5.1.1
* Fixed issue where Get-AzureRMRoleAssignment would result in a assignments without roledefiniton name for custom roles
    - Users can now use Get-AzureRMRoleAssignment with assignments having roledefinition names irrespective of the type of role
* Fixed issue where Set-AzureRMRoleRoleDefinition used to throw RD not found error when there was a new scope in assignablescopes
    - Users can now use Set-AzureRMRoleRoleDefinition with assignable scopes including new scopes irrespective of the position of the scope
* Allow scopes to end with "/"
    - Users can now use RoleDefinition and RoleAssignment commandlets with scopes ending with "/" ,consistent with API and CLI
* Allow users to create RoleAssignment using delegation flag
    - Users can now use New-AzureRMRoleAssignment with an option of adding the delegation flag
* Fix RoleAssignment get to respect the scope parameter
* Add an alias for ServicePrincipalName in the New-AzureRmRoleAssignment Commandlet
    - Users can now use the ApplicationId instead of the ServicePrincipalName when using the New-AzureRmRoleAssignment commandlet

## Version 5.0.0
* Add support for online help
    - Run Get-Help with the -Online parameter to open the online help in your default Internet browser

## Version 4.4.1

## Version 4.4.0
* Add ManagedApplication cmdlets
    - New-AzureRmManagedApplication cmdlet to create a managed application
    - Get-AzureRmManagedApplication cmdlet to list all managed applications under a subscription or to get a specific managed application
    - Remove-AzureRmManagedApplication cmdlet to delete a managed application
    - Set-AzureRmManagedApplication cmdlet to update an existing managed application
* Add ManagedApplicationDefinition cmdlets
    - New-AzureRmManagedApplicationDefinition cmdlet to create a managed application definition using a zip file uri or using mainTemplate and createUiDefinition json files
    - Get-AzureRmManagedApplicationDefinition cmdlet to list all managed application definitions under a resource group or to get a specific managed application definition
    - Remove-AzureRmManagedApplicationDefinition cmdlet to delete a managed application definition
    - Set-AzureRmManagedApplicationDefinition cmdlet to update an existing managed application definition
* Add PolicySetDefinition cmdlets
    - New-AzureRmPolicySetDefinition cmdlet to create a policy set definition
    - Get-AzureRmPolicySetDefinition cmdlet to list all policy set definitions or to get a specific policy set definition
    - Remove-AzureRmPolicySetDefinition cmdlet to delete a policy set definition
    - Set-AzureRmPolicySetDefinition cmdlet to update an existing policy set definition
* Add -PolicySetDefinition, -Sku and -NotScope parameters to New-AzureRmPolicyAssignment and Set-AzureRmPolicyAssignment cmdlets
* Add support to pass in policy url to New-AzureRmPolicyDefinition and Set-AzureRmPolicyDefinition cmdlets
* Add -Mode parameter to New-AzureRmPolicyDefinition cmdlet
* Add Support for removal of roleassignment using PSRoleAssignment object
    - Users can now use PSRoleassignmnet inputobject with Remove-AzureRMRoleAssignment commandlet to remove the roleassignment.

## Version 4.3.1

## Version 4.3.0
* Add Support for validation of scopes for the following roledefinition and roleassignment commandlets before sending the request to ARM
    - Get-AzureRMRoleAssignment
    - New-AzureRMRoleAssignment
    - Remove-AzureRMRoleAssignment
    - Get-AzureRMRoleDefinition
    - New-AzureRMRoleDefinition
    - Remove-AzureRMRoleDefinition
    - Set-AzureRMRoleDefinition

## Version 4.2.1

## Version 4.2.0

## Version 4.1.0
* Fixed issue where Get-AzureRMRoleAssignment would result in a Bad Request if the number of roleassignments where greater than 1000
    - Users can now use Get-AzureRMRoleAssignment even if the roleassignments to be returned is greater than 1000

## Version 4.0.1

## Version 4.0.0
* Support cross-resource-group deployments for New-AzureRmResourceGroupDeployment
    - Users can now use nested deployments to deploy to different resource groups.

## Version 3.8.0

## Version 3.7.0

## Version 3.6.0
* Support policy parameters for New-AzureRmPolicyDefinition and New-AzureRmPolicyAssignment
    - Users can now use Parameter parameter with New-AzureRmPolicyDefinition. This accepts both JSON string and file path.
    - Users can now provide policy parameter values in New-AzureRmPolicyAssignment in a couple of ways, including JSON string, file path, PS object, and through PowerShell parameters.

## Version 3.5.0
* Support Tag as parameters for Find-AzureRmResource
    - Users can now use Tag parameter with Find-AzureRmResource
    - Fixed the issue where illegal combinations of TagName, TagValue with other search parameters was allowed in Find-AzureRmResource and would result in users getting exception from the service by disallowing such combinations.

## Version 3.4.0
* Support ResourceNameEquals and ResourceGroupNameEquals as parameters for Find-AzureRmResource
    - Users can now use ResourceNameEquals and ResourceGroupNameEquals with Find-AzureRmResource

## Version 3.3.0
* Lookup of AAD group by Id now uses GetObjectsByObjectId AAD Graph call instead of Groups/<id>
    - This will enable Groups lookup in CSP scenario
* Remove unnecessary AAD graph call in Get role assignments logic
    - Only make call when needed instead of always
* Fixed issue where Remove-AzureRmResource would throw an exception if one of the resources passed through the pipeline failed to be removed
    - If cmdlet fails to remove one of the resources, the result will not have an effect on the removal of other resources<|MERGE_RESOLUTION|>--- conflicted
+++ resolved
@@ -18,12 +18,9 @@
         - Additional information about change #1
 -->
 ## Current Release
-<<<<<<< HEAD
 * Support managed identity on policy assignments.
 * Parameters with default values are no longer requred when assigning a policy with `New-AzureRmPolicyAssignment`
-=======
 * Add new cmdlet Get-AzureRmPolicyAlias for retrieving policy aliases
->>>>>>> 3d434996
 
 ## Version 6.4.2
 * Fixed issue with creating managed applications from the MarketPlace.
