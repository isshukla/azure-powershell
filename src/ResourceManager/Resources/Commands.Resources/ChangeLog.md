<!--
    Please leave this section at the top of the change log.

    Changes for the current release should go under the section titled "Current Release", and should adhere to the following format:

    ## Current Release
    * Overview of change #1
        - Additional information about change #1
    * Overview of change #2
        - Additional information about change #2
        - Additional information about change #2
    * Overview of change #3
    * Overview of change #4
        - Additional information about change #4

    ## YYYY.MM.DD - Version X.Y.Z (Previous Release)
    * Overview of change #1
        - Additional information about change #1
-->
## Current Release

## Version 6.6.0
* Add missing -Mode parameter to Set-AzureRmPolicyDefinition
<<<<<<< HEAD
* Update cmdlet Test-AzureRmNetworkWatcherConnectivity, pass the protocol value to backend.
=======
* Fix Get-AzureRmProviderOperation commandlet bug for operations with Origin containing User
>>>>>>> 252f3d2e

## Version 6.5.0
* Update New-AzureRmResourceGroupDeployment with new parameter RollbackAction
    - Add support for OnErrorDeployment with the new parameter.
* Support managed identity on policy assignments.
* Parameters with default values are no longer requred when assigning a policy with `New-AzureRmPolicyAssignment`
* Add new cmdlet Get-AzureRmPolicyAlias for retrieving policy aliases

## Version 6.4.2
* Fixed issue with creating managed applications from the MarketPlace.
* Fixed issue with default resource groups not being set.
* Updated common runtime assemblies

## Version 6.4.1
* Fixed issue with default resource groups not being set.
* Fixed issue with creating managed application from the MarketPlace.

## Version 6.4.0
* Support template deployment at subscription scope. Add new Cmdlets:
    - New-AzureRmDeployment
    - Get-AzureRmDeployment
    - Test-AzureRmDeployment
    - Remove-AzureRmDeployment
    - Stop-AzureRmDeployment
    - Save-AzureRmDeploymentTemplate
    - Get-AzureRmDeploymentOperation
* Fix issue where error is thrown when passing a context to Set-AzureRmResource
    - https://github.com/Azure/azure-powershell/issues/5705
* Fix example in New-AzureRmResourceGroupDeployment
* Updated to the latest version of the Azure ClientRuntime.

## Version 6.3.0
* Updated help files to include full parameter types and correct input/output types.
* Fix piping scenario with `Set-AzureRmResource`
* Fix issue when providing both tag name and value for `Get-AzureRmResource`
    - https://github.com/Azure/azure-powershell/issues/6765

## Version 6.2.1
* Update Roleassignment and roledefinition cmdlets:
    - Remove extra roledefinition calls done as part of paging.
* Fix Get-AzureRmRoleAssignment cmdlet
    - Fix -ExpandPrincipalGroups command parameter functionality
* Fix issue with `Get-AzureRmResource` where `-ResourceType` parameter was case sensitive

## Version 6.2.0
* Update Get-AzureRmPolicyAssignment cmdlets:
    - Add support for listing -Scope values at management group level
    - Add support for retrieving individual assignments with -Scope values at management group level
    - Add -Effective and -All switches to control $filter parameter
* Update Get/New/Remove/Set-AzureRmPolicyDefinition cmdlets
    - Add -ManagementGroupName parameter to apply operations to a given management group
    - Add -SubscriptionId parameter to apply operations to a given subscription
* Update Get/New/Remove/Set-AzureRmPolicySetDefinition cmdlets
    - Add -ManagementGroupName parameter to apply operations to a given management group
    - Add -SubscriptionId parameter to apply operations to a given subscription
* Add KeyVault secret reference support in parameters when using `TemplateParameterObject` in `New-AzureRmResourceGroupDeployment`
* Fix issue where `-EndDate` parameter was ignored for `New-AzureRmADAppCredential`
    - https://github.com/Azure/azure-powershell/issues/6505
* Fix issue where `Add-AzureRmADGroupMember` used incorrect URL to make request
    - https://github.com/Azure/azure-powershell/issues/6485

## Version 6.1.1
* Fix error in `New-AzureRmRoleAssignment` help
* Fixed formatting of OutputType in help files
* Fix issue where `-EndDate` parameter was ignored for `New-AzureRmADAppCredential`
    - https://github.com/Azure/azure-powershell/issues/6505
* Fix issue where `Add-AzureRmADGroupMember` used incorrect URL to make request
    - https://github.com/Azure/azure-powershell/issues/6485

## Version 6.1.0
* Fix issue with `Properties` property of `PSResource` object(s) returned from `Get-AzureRmResource`

## Version 6.0.1
* Revert change to `New-AzureRmADServicePrincipal` that gave service principals `Contributor` permissions over the current subscription if no values were provided for the `Role` or `Scope` parameters
    - If no values are provided for `Role` or `Scope`, the service principal is created with no permissions
    - If a `Role` is provided, but no `Scope`, the service principal is created with the specified `Role` permissions over the current subscription
    - If a `Scope` is provided, but no `Role`, the service principal is created with `Contributor` permissions over the specified `Scope`
    - If both `Role` and `Scope` are provided, the service principal is created with the specified `Role` permissions over the specified `Scope`

## Version 6.0.0
* Set minimum dependency of module to PowerShell 5.0
* Remove obsolete parameter -AtScopeAndBelow from Get-AzureRmRoledefinition call
* Include assignments to deleted Users/Groups/ServicePrincipals in Get-AzureRmRoleAssignment result
* Add convenience cmdlet for creating ServicePrincipals
* Add Tab completers for Scope and ResourceType
* Merge Get- and Find- functionality in Get-AzureRmResource
* Add AD Cmdlets:
  - Remove-AzureRmADGroupMember
  - Get-AzureRmADGroup
  - New-AzureRmADGroup
  - Remove-AzureRmADGroup
  - Remove-AzureRmADUser
  - Update-AzureRmADApplication
  - Update-AzureRmADServicePrincipal
  - Update-AzureRmADUser

## Version 5.5.2
* Updated to the latest version of the Azure ClientRuntime

## Version 5.5.1
* Fix issue with Default Resource Group in CloudShell

## Version 5.5.0
* Fixed issue with importing aliases
* Add Support for DataActions and NotDataActions to be passed in roledefinition create calls
* Fix Roledefinitions calls to use the type filter

## Version 5.4.0
* Register-AzureRmProviderFeature: Added missing example in the docs
* Register-AzureRmResourceProvider: Added missing example in the docs
* Add proper error handling for Insufficient graph permission Issue whilst performing Roleassignment calls.
* Fix roleassignment get calls when there are duplicate objectIds.
* Fix RoleAssignment get to respect the ExpandPrincipalGroups parameter
* Fix Roleassignment get calls to be used with roledefinition ID.

## Version 5.3.0
* Get-AzureRmADServicePrincipal: Removed -ServicePrincipalName from the default Empty parameter set as it was redundant with the SPN parameter set

## Version 5.2.0
* Added Location Completer to -Location parameters allowing tab completion through valid Locations
* Added ResourceGroup Completer to -ResourceGroup parameters allowing tab completion through resource groups in current subscription
* Added -AsJob support for long-running Resources cmdlets. Allows selected cmdlets to run in the background and return a job to track and control progress.
* Added alias from Get-AzureRmProviderOperation to Get-AzureRmResourceProviderAction to conform with naming conventions
* Get-AzureRmProviderOperation: Added alias from -OperationSearchString to -Name and set default value of -OperationSearchString to "*", which will return all provider operations.

## Version 5.1.1
* Fixed issue where Get-AzureRMRoleAssignment would result in a assignments without roledefiniton name for custom roles
    - Users can now use Get-AzureRMRoleAssignment with assignments having roledefinition names irrespective of the type of role
* Fixed issue where Set-AzureRMRoleRoleDefinition used to throw RD not found error when there was a new scope in assignablescopes
    - Users can now use Set-AzureRMRoleRoleDefinition with assignable scopes including new scopes irrespective of the position of the scope
* Allow scopes to end with "/"
    - Users can now use RoleDefinition and RoleAssignment commandlets with scopes ending with "/" ,consistent with API and CLI
* Allow users to create RoleAssignment using delegation flag
    - Users can now use New-AzureRMRoleAssignment with an option of adding the delegation flag
* Fix RoleAssignment get to respect the scope parameter
* Add an alias for ServicePrincipalName in the New-AzureRmRoleAssignment Commandlet
    - Users can now use the ApplicationId instead of the ServicePrincipalName when using the New-AzureRmRoleAssignment commandlet

## Version 5.0.0
* Add support for online help
    - Run Get-Help with the -Online parameter to open the online help in your default Internet browser

## Version 4.4.1

## Version 4.4.0
* Add ManagedApplication cmdlets
    - New-AzureRmManagedApplication cmdlet to create a managed application
    - Get-AzureRmManagedApplication cmdlet to list all managed applications under a subscription or to get a specific managed application
    - Remove-AzureRmManagedApplication cmdlet to delete a managed application
    - Set-AzureRmManagedApplication cmdlet to update an existing managed application
* Add ManagedApplicationDefinition cmdlets
    - New-AzureRmManagedApplicationDefinition cmdlet to create a managed application definition using a zip file uri or using mainTemplate and createUiDefinition json files
    - Get-AzureRmManagedApplicationDefinition cmdlet to list all managed application definitions under a resource group or to get a specific managed application definition
    - Remove-AzureRmManagedApplicationDefinition cmdlet to delete a managed application definition
    - Set-AzureRmManagedApplicationDefinition cmdlet to update an existing managed application definition
* Add PolicySetDefinition cmdlets
    - New-AzureRmPolicySetDefinition cmdlet to create a policy set definition
    - Get-AzureRmPolicySetDefinition cmdlet to list all policy set definitions or to get a specific policy set definition
    - Remove-AzureRmPolicySetDefinition cmdlet to delete a policy set definition
    - Set-AzureRmPolicySetDefinition cmdlet to update an existing policy set definition
* Add -PolicySetDefinition, -Sku and -NotScope parameters to New-AzureRmPolicyAssignment and Set-AzureRmPolicyAssignment cmdlets
* Add support to pass in policy url to New-AzureRmPolicyDefinition and Set-AzureRmPolicyDefinition cmdlets
* Add -Mode parameter to New-AzureRmPolicyDefinition cmdlet
* Add Support for removal of roleassignment using PSRoleAssignment object
    - Users can now use PSRoleassignmnet inputobject with Remove-AzureRMRoleAssignment commandlet to remove the roleassignment.

## Version 4.3.1

## Version 4.3.0
* Add Support for validation of scopes for the following roledefinition and roleassignment commandlets before sending the request to ARM
    - Get-AzureRMRoleAssignment
    - New-AzureRMRoleAssignment
    - Remove-AzureRMRoleAssignment
    - Get-AzureRMRoleDefinition
    - New-AzureRMRoleDefinition
    - Remove-AzureRMRoleDefinition
    - Set-AzureRMRoleDefinition

## Version 4.2.1

## Version 4.2.0

## Version 4.1.0
* Fixed issue where Get-AzureRMRoleAssignment would result in a Bad Request if the number of roleassignments where greater than 1000
    - Users can now use Get-AzureRMRoleAssignment even if the roleassignments to be returned is greater than 1000

## Version 4.0.1

## Version 4.0.0
* Support cross-resource-group deployments for New-AzureRmResourceGroupDeployment
    - Users can now use nested deployments to deploy to different resource groups.

## Version 3.8.0

## Version 3.7.0

## Version 3.6.0
* Support policy parameters for New-AzureRmPolicyDefinition and New-AzureRmPolicyAssignment
    - Users can now use Parameter parameter with New-AzureRmPolicyDefinition. This accepts both JSON string and file path.
    - Users can now provide policy parameter values in New-AzureRmPolicyAssignment in a couple of ways, including JSON string, file path, PS object, and through PowerShell parameters.

## Version 3.5.0
* Support Tag as parameters for Find-AzureRmResource
    - Users can now use Tag parameter with Find-AzureRmResource
    - Fixed the issue where illegal combinations of TagName, TagValue with other search parameters was allowed in Find-AzureRmResource and would result in users getting exception from the service by disallowing such combinations.

## Version 3.4.0
* Support ResourceNameEquals and ResourceGroupNameEquals as parameters for Find-AzureRmResource
    - Users can now use ResourceNameEquals and ResourceGroupNameEquals with Find-AzureRmResource

## Version 3.3.0
* Lookup of AAD group by Id now uses GetObjectsByObjectId AAD Graph call instead of Groups/<id>
    - This will enable Groups lookup in CSP scenario
* Remove unnecessary AAD graph call in Get role assignments logic
    - Only make call when needed instead of always
* Fixed issue where Remove-AzureRmResource would throw an exception if one of the resources passed through the pipeline failed to be removed
    - If cmdlet fails to remove one of the resources, the result will not have an effect on the removal of other resources<|MERGE_RESOLUTION|>--- conflicted
+++ resolved
@@ -18,14 +18,11 @@
         - Additional information about change #1
 -->
 ## Current Release
+* Update cmdlet Test-AzureRmNetworkWatcherConnectivity, pass the protocol value to backend.
 
 ## Version 6.6.0
 * Add missing -Mode parameter to Set-AzureRmPolicyDefinition
-<<<<<<< HEAD
-* Update cmdlet Test-AzureRmNetworkWatcherConnectivity, pass the protocol value to backend.
-=======
 * Fix Get-AzureRmProviderOperation commandlet bug for operations with Origin containing User
->>>>>>> 252f3d2e
 
 ## Version 6.5.0
 * Update New-AzureRmResourceGroupDeployment with new parameter RollbackAction
