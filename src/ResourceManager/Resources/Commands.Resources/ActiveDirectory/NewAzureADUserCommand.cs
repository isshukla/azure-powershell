﻿// ----------------------------------------------------------------------------------
//
// Copyright Microsoft Corporation
// Licensed under the Apache License, Version 2.0 (the "License");
// you may not use this file except in compliance with the License.
// You may obtain a copy of the License at
// http://www.apache.org/licenses/LICENSE-2.0
// Unless required by applicable law or agreed to in writing, software
// distributed under the License is distributed on an "AS IS" BASIS,
// WITHOUT WARRANTIES OR CONDITIONS OF ANY KIND, either express or implied.
// See the License for the specific language governing permissions and
// limitations under the License.
// ----------------------------------------------------------------------------------

using Microsoft.Azure.Commands.Resources;
using Microsoft.Azure.Graph.RBAC.Version1_6.ActiveDirectory;
using Microsoft.Azure.Graph.RBAC.Version1_6.Models;
using System;
using System.Management.Automation;
using System.Security;

namespace Microsoft.Azure.Commands.ActiveDirectory
{
    /// <summary>
    /// Creates a new AD user.
    /// </summary>
    [Cmdlet(VerbsCommon.New, "AzureRmADUser", SupportsShouldProcess = true), OutputType(typeof(PSADUser))]
    public class NewAzureADUserCommand : ActiveDirectoryBaseCmdlet
    {
        [Parameter(Mandatory = true, ValueFromPipelineByPropertyName = true, HelpMessage = "The display name for the user.")]
        [ValidateNotNullOrEmpty]
        public string DisplayName { get; set; }
        
        [Parameter(Mandatory = true, ValueFromPipelineByPropertyName = true, HelpMessage = "The userPrincipalName.")]
        [ValidateNotNullOrEmpty]
        public string UserPrincipalName { get; set; }

        [Parameter(Mandatory = true, ValueFromPipelineByPropertyName = true, HelpMessage = "Password for the user.")]
        [ValidateNotNullOrEmpty]
<<<<<<< HEAD
        public SecureString Password { get; set; }
=======
        [Obsolete("New-AzureRmADUser: The parameter \"Password\" is being changed from a string to a SecureString in an upcoming breaking change release.")]
        public string Password { get; set; }
>>>>>>> 0d0c66e0

        [Parameter(Mandatory = false, ValueFromPipelineByPropertyName = true, HelpMessage = "ImmutableId - to be specified only if you are using a federated domain for the user's user principal name (upn) property.")]
        [ValidateNotNullOrEmpty]
        public string ImmutableId { get; set; }

        [Parameter(Mandatory = false, ValueFromPipelineByPropertyName = true, HelpMessage = "It must be specified if the user should change the password on the next successful login. Default behavior is to not change the password on the next successful login.")]
        public SwitchParameter ForceChangePasswordNextLogin { get; set; }


        public override void ExecuteCmdlet()
        {
            string decodedPassword = Utilities.SecureStringToString(Password);
            var userCreateparameters = new UserCreateParameters
            {
                AccountEnabled = true,
                DisplayName = DisplayName,
                PasswordProfile = new PasswordProfile
                {
<<<<<<< HEAD
                    Password = decodedPassword,
=======
#pragma warning disable 0618
                    Password = Password,
#pragma warning restore 0618
>>>>>>> 0d0c66e0
                    ForceChangePasswordNextLogin = ForceChangePasswordNextLogin.IsPresent ? true : false
                },
                UserPrincipalName = UserPrincipalName
            };

            if(!string.IsNullOrEmpty(ImmutableId))
            {
                userCreateparameters.ImmutableId = ImmutableId;
            }

            ExecutionBlock(() =>
            {
                if (ShouldProcess(target: UserPrincipalName, action: string.Format("Adding a new user with UPN '{0}'", UserPrincipalName)))
                {
                    WriteObject(ActiveDirectoryClient.CreateUser(userCreateparameters));
                }
            });
        }
    }
}<|MERGE_RESOLUTION|>--- conflicted
+++ resolved
@@ -37,12 +37,8 @@
 
         [Parameter(Mandatory = true, ValueFromPipelineByPropertyName = true, HelpMessage = "Password for the user.")]
         [ValidateNotNullOrEmpty]
-<<<<<<< HEAD
+        [Obsolete("New-AzureRmADUser: The parameter \"Password\" is being changed from a string to a SecureString in an upcoming breaking change release.")]
         public SecureString Password { get; set; }
-=======
-        [Obsolete("New-AzureRmADUser: The parameter \"Password\" is being changed from a string to a SecureString in an upcoming breaking change release.")]
-        public string Password { get; set; }
->>>>>>> 0d0c66e0
 
         [Parameter(Mandatory = false, ValueFromPipelineByPropertyName = true, HelpMessage = "ImmutableId - to be specified only if you are using a federated domain for the user's user principal name (upn) property.")]
         [ValidateNotNullOrEmpty]
@@ -61,13 +57,9 @@
                 DisplayName = DisplayName,
                 PasswordProfile = new PasswordProfile
                 {
-<<<<<<< HEAD
+#pragma warning disable 0618
                     Password = decodedPassword,
-=======
-#pragma warning disable 0618
-                    Password = Password,
 #pragma warning restore 0618
->>>>>>> 0d0c66e0
                     ForceChangePasswordNextLogin = ForceChangePasswordNextLogin.IsPresent ? true : false
                 },
                 UserPrincipalName = UserPrincipalName
