﻿// ----------------------------------------------------------------------------------
//
// Copyright Microsoft Corporation
// Licensed under the Apache License, Version 2.0 (the "License");
// you may not use this file except in compliance with the License.
// You may obtain a copy of the License at
// http://www.apache.org/licenses/LICENSE-2.0
// Unless required by applicable law or agreed to in writing, software
// distributed under the License is distributed on an "AS IS" BASIS,
// WITHOUT WARRANTIES OR CONDITIONS OF ANY KIND, either express or implied.
// See the License for the specific language governing permissions and
// limitations under the License.
// ----------------------------------------------------------------------------------

using Microsoft.Azure.Commands.Resources;
using Microsoft.Azure.Graph.RBAC.Version1_6.ActiveDirectory;
using Microsoft.Azure.Graph.RBAC.Version1_6.Models;
using System;
using System.Management.Automation;
using System.Runtime.InteropServices;
using System.Security;

namespace Microsoft.Azure.Commands.ActiveDirectory
{
    /// <summary>
    /// Creates a new AD application Credential.
    /// </summary>
    [Cmdlet(VerbsCommon.New, "AzureRmADAppCredential", DefaultParameterSetName = ParameterSet.ApplicationObjectIdWithPassword, SupportsShouldProcess = true), OutputType(typeof(PSADCredential))]
    public class NewAzureADAppCredentialCommand : ActiveDirectoryBaseCmdlet
    {
        [Parameter(Mandatory = true, ValueFromPipelineByPropertyName = true, ParameterSetName = ParameterSet.ApplicationObjectIdWithCertValue, HelpMessage = "The application object id.")]
        [Parameter(Mandatory = true, ValueFromPipelineByPropertyName = true, ParameterSetName = ParameterSet.ApplicationObjectIdWithPassword, HelpMessage = "The application object id.")]
        [ValidateNotNullOrEmpty]
        public string ObjectId { get; set; }

        [Parameter(Mandatory = true, ValueFromPipelineByPropertyName = true, ParameterSetName = ParameterSet.ApplicationIdWithCertValue, HelpMessage = "The application id.")]
        [Parameter(Mandatory = true, ValueFromPipelineByPropertyName = true, ParameterSetName = ParameterSet.ApplicationIdWithPassword, HelpMessage = "The application id.")]
        [ValidateNotNullOrEmpty]
        public string ApplicationId { get; set; }

        [Parameter(Mandatory = true, ValueFromPipelineByPropertyName = true, ParameterSetName = ParameterSet.ApplicationObjectIdWithPassword,
            HelpMessage = "The value for the password credential associated with the application that will be valid for one year by default.")]
        [Parameter(Mandatory = true, ValueFromPipelineByPropertyName = true, ParameterSetName = ParameterSet.ApplicationIdWithPassword,
            HelpMessage = "The value for the password credential associated with the application that will be valid for one year by default.")]
        [ValidateNotNullOrEmpty]
<<<<<<< HEAD
        public SecureString Password { get; set; }
=======
        [Obsolete("New-AzureRmADAppCredential: The parameter \"Password\" is being changed from a string to a SecureString in an upcoming breaking change release.")]
        public string Password { get; set; }
>>>>>>> 0d0c66e0

        [Parameter(Mandatory = true, ValueFromPipelineByPropertyName = true, ParameterSetName = ParameterSet.ApplicationObjectIdWithCertValue,
            HelpMessage = "The base64 encoded value for the AsymmetricX509Cert associated with the application that will be valid for one year by default.")]
        [Parameter(Mandatory = true, ValueFromPipelineByPropertyName = true, ParameterSetName = ParameterSet.ApplicationIdWithCertValue,
            HelpMessage = "The base64 encoded value for the AsymmetricX509Cert associated with the application that will be valid for one year by default.")]
        [ValidateNotNullOrEmpty]
        public string CertValue { get; set; }
        
        [Parameter(Mandatory = false, ValueFromPipelineByPropertyName = true, HelpMessage = "The start date after which password or key would be valid. Default value is current time.")]
        public DateTime StartDate { get; set; }

        [Parameter(Mandatory = false, ValueFromPipelineByPropertyName = true, HelpMessage = "The end date till which password or key is valid. Default value is one year after current time.")]
        public DateTime EndDate { get; set; }

        public NewAzureADAppCredentialCommand()
        {
            DateTime currentTime = DateTime.UtcNow;
            StartDate = currentTime;
            EndDate = currentTime.AddYears(1);
        }

        public override void ExecuteCmdlet()
        {
            ExecutionBlock(() =>
            {
                if (!string.IsNullOrEmpty(ApplicationId))
                {
                    ObjectId = ActiveDirectoryClient.GetObjectIdFromApplicationId(ApplicationId);
                }

<<<<<<< HEAD
                string decodedPassword = Utilities.SecureStringToString(Password);
                if (!string.IsNullOrEmpty(decodedPassword))
=======
#pragma warning disable 0618
                if (!string.IsNullOrEmpty(Password))
#pragma warning restore 0618
>>>>>>> 0d0c66e0
                {
                    // Create object for password credential
                    var passwordCredential = new PasswordCredential()
                    {
                        EndDate = EndDate,
                        StartDate = StartDate,
                        KeyId = Guid.NewGuid().ToString(),
<<<<<<< HEAD
                        Value = decodedPassword
=======
#pragma warning disable 0618
                        Value = Password
#pragma warning restore 0618
>>>>>>> 0d0c66e0
                    };
                    if (ShouldProcess(target: ObjectId, action: string.Format("Adding a new password to application with objectId {0}", ObjectId)))
                    {
                        WriteObject(ActiveDirectoryClient.CreateAppPasswordCredential(ObjectId, passwordCredential));
                    }
                }
                else if (!string.IsNullOrEmpty(CertValue))
                {
                    // Create object for key credential
                    var keyCredential = new KeyCredential()
                    {
                        EndDate = EndDate,
                        StartDate = StartDate,
                        KeyId = Guid.NewGuid().ToString(),
                        Value = CertValue,
                        Type = "AsymmetricX509Cert",
                        Usage = "Verify"
                    };
                    if (ShouldProcess(target: ObjectId, action: string.Format("Adding a new certificate to application with objectId {0}", ObjectId)))
                    {
                        WriteObject(ActiveDirectoryClient.CreateAppKeyCredential(ObjectId, keyCredential));
                    }
                }
                else
                {
                    throw new InvalidOperationException("No valid keyCredential or passowrdCredential to update!!");
                }

            });
        }
    }
}<|MERGE_RESOLUTION|>--- conflicted
+++ resolved
@@ -43,12 +43,8 @@
         [Parameter(Mandatory = true, ValueFromPipelineByPropertyName = true, ParameterSetName = ParameterSet.ApplicationIdWithPassword,
             HelpMessage = "The value for the password credential associated with the application that will be valid for one year by default.")]
         [ValidateNotNullOrEmpty]
-<<<<<<< HEAD
+        [Obsolete("New-AzureRmADAppCredential: The parameter \"Password\" is being changed from a string to a SecureString in an upcoming breaking change release.")]
         public SecureString Password { get; set; }
-=======
-        [Obsolete("New-AzureRmADAppCredential: The parameter \"Password\" is being changed from a string to a SecureString in an upcoming breaking change release.")]
-        public string Password { get; set; }
->>>>>>> 0d0c66e0
 
         [Parameter(Mandatory = true, ValueFromPipelineByPropertyName = true, ParameterSetName = ParameterSet.ApplicationObjectIdWithCertValue,
             HelpMessage = "The base64 encoded value for the AsymmetricX509Cert associated with the application that will be valid for one year by default.")]
@@ -79,14 +75,10 @@
                     ObjectId = ActiveDirectoryClient.GetObjectIdFromApplicationId(ApplicationId);
                 }
 
-<<<<<<< HEAD
                 string decodedPassword = Utilities.SecureStringToString(Password);
+#pragma warning disable 0618
                 if (!string.IsNullOrEmpty(decodedPassword))
-=======
-#pragma warning disable 0618
-                if (!string.IsNullOrEmpty(Password))
 #pragma warning restore 0618
->>>>>>> 0d0c66e0
                 {
                     // Create object for password credential
                     var passwordCredential = new PasswordCredential()
@@ -94,13 +86,9 @@
                         EndDate = EndDate,
                         StartDate = StartDate,
                         KeyId = Guid.NewGuid().ToString(),
-<<<<<<< HEAD
+#pragma warning disable 0618
                         Value = decodedPassword
-=======
-#pragma warning disable 0618
-                        Value = Password
 #pragma warning restore 0618
->>>>>>> 0d0c66e0
                     };
                     if (ShouldProcess(target: ObjectId, action: string.Format("Adding a new password to application with objectId {0}", ObjectId)))
                     {
