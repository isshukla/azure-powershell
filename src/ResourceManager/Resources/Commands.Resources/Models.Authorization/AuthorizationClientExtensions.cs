﻿// ----------------------------------------------------------------------------------
//
// Copyright Microsoft Corporation
// Licensed under the Apache License, Version 2.0 (the "License");
// you may not use this file except in compliance with the License.
// You may obtain a copy of the License at
// http://www.apache.org/licenses/LICENSE-2.0
// Unless required by applicable law or agreed to in writing, software
// distributed under the License is distributed on an "AS IS" BASIS,
// WITHOUT WARRANTIES OR CONDITIONS OF ANY KIND, either express or implied.
// See the License for the specific language governing permissions and
// limitations under the License.
// ----------------------------------------------------------------------------------

using Hyak.Common;
using Microsoft.Azure.Graph.RBAC.Version1_6.ActiveDirectory;
using Microsoft.Azure.Management.Authorization.Models;
using System;
using System.Collections.Generic;
using System.Linq;
using System.Net;
using ProjectResources = Microsoft.Azure.Commands.Resources.Properties.Resources;

namespace Microsoft.Azure.Commands.Resources.Models.Authorization
{
    internal static class AuthorizationClientExtensions
    {
        public const string CustomRole = "CustomRole";
        public const string AuthorizationDeniedException = "Authorization_RequestDenied";

        public static IEnumerable<RoleAssignment> FilterRoleAssignmentsOnRoleId(this IEnumerable<RoleAssignment> assignments, string roleId)
        {
            if (!string.IsNullOrEmpty(roleId))
            {
                return assignments.Where(a => a.RoleDefinitionId.GuidFromFullyQualifiedId() == roleId.GuidFromFullyQualifiedId());
            }

            return assignments;
        }

        public static PSRoleDefinition ToPSRoleDefinition(this RoleDefinition role)
        {
            PSRoleDefinition roleDefinition = null;

            if (role != null)
            {
                roleDefinition = new PSRoleDefinition
                {
                    Name = role.RoleName,
                    Actions = new List<string>(role.Permissions.SelectMany(r => r.Actions)),
                    NotActions = new List<string>(role.Permissions.SelectMany(r => r.NotActions)),
                    Id = role.Id.GuidFromFullyQualifiedId(),
                    AssignableScopes = role.AssignableScopes.ToList(),
                    Description = role.Description,
                    IsCustom = role.RoleType == CustomRole ? true : false
                };
            }

            return roleDefinition;
        }

        public static PSRoleAssignment ToPSRoleAssignment(this RoleAssignment assignment, AuthorizationClient policyClient, ActiveDirectoryClient activeDirectoryClient, bool excludeAssignmentsForDeletedPrincipals = true)
        {
            List<PSRoleDefinition> roleDefinitions = null;

            try
            {
                roleDefinitions = new List<PSRoleDefinition> { policyClient.GetRoleDefinition(assignment.RoleDefinitionId) };
            }
            catch (CloudException ce)
            {
                if (ce.Response.StatusCode == HttpStatusCode.Unauthorized)
                {
                    //Swallow unauthorized errors on RoleDefinition when displaying RoleAssignments
                    roleDefinitions = new List<PSRoleDefinition>();
                }
                else
                {
                    throw;
                }
            }

            IEnumerable<RoleAssignment> assignments = new List<RoleAssignment> { assignment };

            return assignments.ToPSRoleAssignments(roleDefinitions, policyClient, activeDirectoryClient, excludeAssignmentsForDeletedPrincipals).SingleOrDefault();
        }

        public static IEnumerable<PSRoleAssignment> ToPSRoleAssignments(this IEnumerable<RoleAssignment> assignments, AuthorizationClient policyClient, ActiveDirectoryClient activeDirectoryClient, string scopeForRoleDefinitions, bool excludeAssignmentsForDeletedPrincipals = true)
        {
            List<PSRoleDefinition> roleDefinitions = null;

            try
            {
                roleDefinitions = policyClient.GetAllRoleDefinitionsAtScopeAndBelow(scopeForRoleDefinitions);
            }
            catch (CloudException ce)
            {
                if (ce.Response.StatusCode == HttpStatusCode.Unauthorized)
                {
                    //Swallow unauthorized errors on RoleDefinition when displaying RoleAssignments
                    roleDefinitions = new List<PSRoleDefinition>();
                }
                else
                {
                    throw;
                }
            }

            return assignments.ToPSRoleAssignments(roleDefinitions, policyClient, activeDirectoryClient, excludeAssignmentsForDeletedPrincipals);
        }

        private static IEnumerable<PSRoleAssignment> ToPSRoleAssignments(this IEnumerable<RoleAssignment> assignments, List<PSRoleDefinition> roleDefinitions, AuthorizationClient policyClient, ActiveDirectoryClient activeDirectoryClient, bool excludeAssignmentsForDeletedPrincipals)
        {
            List<PSRoleAssignment> psAssignments = new List<PSRoleAssignment>();
            if (assignments == null || !assignments.Any())
            {
                return psAssignments;
            }

            List<string> objectIds = new List<string>();
            objectIds.AddRange(assignments.Select(r => r.PrincipalId.ToString()));
<<<<<<< HEAD
            List<PSADObject> adObjects = null;
            try
            {
                adObjects = activeDirectoryClient.GetObjectsByObjectId(objectIds);
            }
            catch (CloudException ce) when (IsAuthorizationDeniedException(ce))
            {
                throw new InvalidOperationException(ProjectResources.InSufficientGraphPermission);
            }
=======
            objectIds = objectIds.Distinct().ToList();
            List<PSADObject> adObjects = activeDirectoryClient.GetObjectsByObjectId(objectIds);
>>>>>>> 203a4835

            foreach (RoleAssignment assignment in assignments)
            {
                assignment.RoleDefinitionId = assignment.RoleDefinitionId.GuidFromFullyQualifiedId();
                PSADObject adObject = adObjects.SingleOrDefault(o => o.Id == Guid.Parse(assignment.PrincipalId)) ??
                    new PSADObject() { Id = Guid.Parse(assignment.PrincipalId) };
                PSRoleDefinition roleDefinition = roleDefinitions.SingleOrDefault(r => r.Id == assignment.RoleDefinitionId) ?? 
                    new PSRoleDefinition() { Id = assignment.RoleDefinitionId };
                bool delegationFlag = assignment.CanDelegate.HasValue ? (bool)assignment.CanDelegate : false;
                if (adObject is PSADUser)
                {
                    psAssignments.Add(new PSRoleAssignment()
                    {
                        RoleAssignmentId = assignment.Id,
                        DisplayName = adObject.DisplayName,
                        RoleDefinitionId = roleDefinition.Id,
                        RoleDefinitionName = roleDefinition.Name,
                        Scope = assignment.Scope,
                        SignInName = ((PSADUser)adObject).UserPrincipalName,
                        ObjectId = adObject.Id,
                        ObjectType = adObject.Type,
                        CanDelegate = delegationFlag
                    });
                }
                else if (adObject is PSADGroup)
                {
                    psAssignments.Add(new PSRoleAssignment()
                    {
                        RoleAssignmentId = assignment.Id,
                        DisplayName = adObject.DisplayName,
                        RoleDefinitionId = roleDefinition.Id,
                        RoleDefinitionName = roleDefinition.Name,
                        Scope = assignment.Scope,
                        ObjectId = adObject.Id,
                        ObjectType = adObject.Type,
                        CanDelegate = delegationFlag
                    });
                }
                else if (adObject is PSADServicePrincipal)
                {
                    psAssignments.Add(new PSRoleAssignment()
                    {
                        RoleAssignmentId = assignment.Id,
                        DisplayName = adObject.DisplayName,
                        RoleDefinitionId = roleDefinition.Id,
                        RoleDefinitionName = roleDefinition.Name,
                        Scope = assignment.Scope,
                        ObjectId = adObject.Id,
                        ObjectType = adObject.Type,
                        CanDelegate = delegationFlag
                    });
                }
                else if (!excludeAssignmentsForDeletedPrincipals)
                {
                    psAssignments.Add(new PSRoleAssignment()
                    {
                        RoleAssignmentId = assignment.Id,
                        DisplayName = adObject.DisplayName,
                        RoleDefinitionId = roleDefinition.Id,
                        RoleDefinitionName = roleDefinition.Name,
                        Scope = assignment.Scope,
                        ObjectId = adObject.Id,
                        CanDelegate = delegationFlag
                    });
                }

                // Ignore the assignment if principal does not exists and excludeAssignmentsForDeletedPrincipals is set to true
            }

            return psAssignments;
        }

        public static PSRoleAssignment ToPSRoleAssignment(this ClassicAdministrator classicAdministrator, string currentSubscriptionId)
        {
            return new PSRoleAssignment()
            {
                RoleDefinitionName = classicAdministrator.Role,
                DisplayName = classicAdministrator.EmailAddress,
                SignInName = classicAdministrator.EmailAddress,
                Scope = AuthorizationHelper.GetSubscriptionScope(currentSubscriptionId),
                ObjectType = "User"
            };
        }

        private static string GuidFromFullyQualifiedId(this string Id)
        {
            return Id.TrimEnd('/').Substring(Id.LastIndexOf('/') + 1);
        }

        private static bool IsAuthorizationDeniedException(CloudException ce)
        {
            if (ce.Response != null && ce.Response.StatusCode == HttpStatusCode.Unauthorized &&
                ce.Error != null && ce.Error.Code != null && string.Equals(ce.Error.Code, AuthorizationDeniedException, StringComparison.OrdinalIgnoreCase))
            {
                return true;
            }

            return false;
        }
    }
}<|MERGE_RESOLUTION|>--- conflicted
+++ resolved
@@ -119,7 +119,7 @@
 
             List<string> objectIds = new List<string>();
             objectIds.AddRange(assignments.Select(r => r.PrincipalId.ToString()));
-<<<<<<< HEAD
+            objectIds = objectIds.Distinct().ToList();
             List<PSADObject> adObjects = null;
             try
             {
@@ -129,10 +129,6 @@
             {
                 throw new InvalidOperationException(ProjectResources.InSufficientGraphPermission);
             }
-=======
-            objectIds = objectIds.Distinct().ToList();
-            List<PSADObject> adObjects = activeDirectoryClient.GetObjectsByObjectId(objectIds);
->>>>>>> 203a4835
 
             foreach (RoleAssignment assignment in assignments)
             {
