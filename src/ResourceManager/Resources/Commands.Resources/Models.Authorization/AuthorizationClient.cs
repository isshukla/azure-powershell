﻿// ----------------------------------------------------------------------------------
//
// Copyright Microsoft Corporation
// Licensed under the Apache License, Version 2.0 (the "License");
// you may not use this file except in compliance with the License.
// You may obtain a copy of the License at
// http://www.apache.org/licenses/LICENSE-2.0
// Unless required by applicable law or agreed to in writing, software
// distributed under the License is distributed on an "AS IS" BASIS,
// WITHOUT WARRANTIES OR CONDITIONS OF ANY KIND, either express or implied.
// See the License for the specific language governing permissions and
// limitations under the License.
// ----------------------------------------------------------------------------------

using Hyak.Common;
using System;
using System.Collections.Generic;
using System.Linq;
using System.Net;
using Microsoft.Azure.Commands.Resources.Models.ActiveDirectory;
using Microsoft.Azure.Common.Authentication;
using Microsoft.Azure.Common.Authentication.Models;
using Microsoft.Azure.Management.Authorization;
using Microsoft.Azure.Management.Authorization.Models;
using ProjectResources = Microsoft.Azure.Commands.Resources.Properties.Resources;

namespace Microsoft.Azure.Commands.Resources.Models.Authorization
{
    public class AuthorizationClient
    {
        /// <summary>
        /// This queue is used by the tests to assign fixed role assignment
        /// names every time the test runs.
        /// </summary>
        public static Queue<Guid> RoleAssignmentNames { get; set; }

        /// <summary>
        /// This queue is used by the tests to assign fixed role definition
        /// names every time the test runs.
        /// </summary>
        public static Queue<Guid> RoleDefinitionNames { get; set; }


        public IAuthorizationManagementClient AuthorizationManagementClient { get; set; }

        public ActiveDirectoryClient ActiveDirectoryClient { get; set; }

        static AuthorizationClient()
        {
            RoleAssignmentNames = new Queue<Guid>();
            RoleDefinitionNames = new Queue<Guid>();
        }

        /// <summary>
        /// Creates PoliciesClient using AzureContext instance.
        /// </summary>
        /// <param name="context">The AzureContext instance</param>
        public AuthorizationClient(AzureContext context)
        {
            ActiveDirectoryClient = new ActiveDirectoryClient(context);
            AuthorizationManagementClient = AzureSession.ClientFactory.CreateClient<AuthorizationManagementClient>(context, AzureEnvironment.Endpoint.ResourceManager);
        }

        public PSRoleDefinition GetRoleDefinition(string roleId)
        {
            return AuthorizationManagementClient.RoleDefinitions.GetById(roleId).RoleDefinition.ToPSRoleDefinition();
        }

        /// <summary>
        /// Filters the existing role Definitions.
        /// </summary>
        /// <param name="name">The role name</param>
        /// <returns>The matched role Definitions</returns>
        public List<PSRoleDefinition> FilterRoleDefinitions(string name)
        {
            List<PSRoleDefinition> result = new List<PSRoleDefinition>();

            if (string.IsNullOrEmpty(name))
            {
                result.AddRange(AuthorizationManagementClient.RoleDefinitions.List().RoleDefinitions.Select(r => r.ToPSRoleDefinition()));
            }
            else
            {
                result.Add(AuthorizationManagementClient.RoleDefinitions.List().RoleDefinitions
                    .FirstOrDefault(r => r.Properties.RoleName.Equals(name, StringComparison.OrdinalIgnoreCase))
                    .ToPSRoleDefinition());
            }

            return result;
        }

        /// <summary>
        /// Filters the existing role Definitions by CustomRole.
        /// </summary>
        /// <returns>The custom role Definitions</returns>
        public List<PSRoleDefinition> FilterRoleDefinitionsByCustom()
        {
            List<PSRoleDefinition> result = new List<PSRoleDefinition>();
            result.AddRange(AuthorizationManagementClient.RoleDefinitions.List().RoleDefinitions
                .Where(r => r.Properties.Type == AuthorizationClientExtensions.CustomRole)
                .Select(r => r.ToPSRoleDefinition()));
            return result;
        }

        /// <summary>
        /// Creates new role assignment.
        /// </summary>
        /// <param name="parameters">The create parameters</param>
        /// <returns>The created role assignment object</returns>
        public PSRoleAssignment CreateRoleAssignment(FilterRoleAssignmentsOptions parameters)
        {
            Guid principalId = ActiveDirectoryClient.GetObjectId(parameters.ADObjectFilter);
            Guid roleAssignmentId = RoleAssignmentNames.Count == 0 ? Guid.NewGuid() : RoleAssignmentNames.Dequeue();
            string roleDefinitionId = GetRoleRoleDefinition(parameters.RoleDefinition).Id;

            RoleAssignmentCreateParameters createParameters = new RoleAssignmentCreateParameters
            {
                Properties = new RoleAssignmentProperties {
                    PrincipalId = principalId,
                    RoleDefinitionId = roleDefinitionId
                }
            };

            AuthorizationManagementClient.RoleAssignments.Create(parameters.Scope, roleAssignmentId, createParameters);
            return AuthorizationManagementClient.RoleAssignments.Get(parameters.Scope, roleAssignmentId).RoleAssignment.ToPSRoleAssignment(this, ActiveDirectoryClient);
        }

        /// <summary>
        /// Filters role assignments based on the passed options.
        /// </summary>
        /// <param name="options">The filtering options</param>
        /// <param name="currentSubscription">The current subscription</param>
        /// <returns>The filtered role assignments</returns>
        public List<PSRoleAssignment> FilterRoleAssignments(FilterRoleAssignmentsOptions options, string currentSubscription)
        {
            List<PSRoleAssignment> result = new List<PSRoleAssignment>();
            ListAssignmentsFilterParameters parameters = new ListAssignmentsFilterParameters();

            if (options.ADObjectFilter.HasFilter)
            {
                // Filter first by principal
                if (options.ExpandPrincipalGroups)
                {
                    PSADObject adObject = ActiveDirectoryClient.GetADObject(options.ADObjectFilter);
                    if (adObject == null)
                    {
                        throw new KeyNotFoundException(ProjectResources.PrincipalNotFound);
                    }

                    if (!(adObject is PSADUser))
                    {
                        throw new InvalidOperationException(ProjectResources.ExpandGroupsNotSupported);
                    }
                    
                    parameters.AssignedToPrincipalId = adObject.Id;
                }
                else
                {
                    parameters.PrincipalId = string.IsNullOrEmpty(options.ADObjectFilter.Id) ? ActiveDirectoryClient.GetObjectId(options.ADObjectFilter) : Guid.Parse(options.ADObjectFilter.Id);
                }
                
                result.AddRange(AuthorizationManagementClient.RoleAssignments.List(parameters)
                    .RoleAssignments.Select(r => r.ToPSRoleAssignment(this, ActiveDirectoryClient, options.ExcludeAssignmentsForDeletedPrincipals)).Where(r => r != null));

                // Filter out by scope
                if (!string.IsNullOrEmpty(options.Scope))
                {
                    result.RemoveAll(r => !options.Scope.StartsWith(r.Scope, StringComparison.InvariantCultureIgnoreCase));
                }
            }
            else if (!string.IsNullOrEmpty(options.Scope))
            {
                // Filter by scope and above directly
                parameters.AtScope = true;
                result.AddRange(AuthorizationManagementClient.RoleAssignments.ListForScope(options.Scope, parameters)
                    .RoleAssignments.Select(r => r.ToPSRoleAssignment(this, ActiveDirectoryClient, options.ExcludeAssignmentsForDeletedPrincipals)).Where(r => r != null));
            }
            else
            {
                result.AddRange(AuthorizationManagementClient.RoleAssignments.List(parameters)
                    .RoleAssignments.Select(r => r.ToPSRoleAssignment(this, ActiveDirectoryClient, options.ExcludeAssignmentsForDeletedPrincipals)).Where(r => r != null));
            }

            if (!string.IsNullOrEmpty(options.RoleDefinition))
            {
                result = result.Where(r => r.RoleDefinitionName.Equals(options.RoleDefinition, StringComparison.OrdinalIgnoreCase)).ToList();
            }

            if (options.IncludeClassicAdministrators)
            {
                // Get classic administrator access assignments 
                List<ClassicAdministrator> classicAdministrators = AuthorizationManagementClient.ClassicAdministrators.List().ClassicAdministrators.ToList(); 
                List<PSRoleAssignment> classicAdministratorsAssignments = classicAdministrators.Select(a => a.ToPSRoleAssignment(currentSubscription)).ToList(); 
                result.AddRange(classicAdministratorsAssignments);
            }

            return result;
        }

        /// <summary>
        /// Deletes a role assignments based on the used options.
        /// </summary>
        /// <param name="options">The role assignment filtering options</param>
        /// <returns>The deleted role assignments</returns>
        public PSRoleAssignment RemoveRoleAssignment(FilterRoleAssignmentsOptions options)
        {
<<<<<<< HEAD
            PSRoleAssignment roleAssignment = FilterRoleAssignments(options, currentSubscription: string.Empty).FirstOrDefault();
=======
            // Match role assignments at exact scope. At most 1 roleAssignment should match the criteria
            PSRoleAssignment roleAssignment = FilterRoleAssignments(options)
                                                .Where(ra => ra.Scope == options.Scope.TrimEnd('/'))
                                                .FirstOrDefault();
>>>>>>> 6c61e03f

            if (roleAssignment != null)
            {
                AuthorizationManagementClient.RoleAssignments.DeleteById(roleAssignment.RoleAssignmentId);
            }
            else
            {
                throw new KeyNotFoundException("The provided information does not map to a role assignment.");
            }

            return roleAssignment;
        }

        public PSRoleDefinition GetRoleRoleDefinition(string name)
        {
            PSRoleDefinition role = FilterRoleDefinitions(name).FirstOrDefault();

            if (role == null)
            {
                throw new KeyNotFoundException(string.Format(ProjectResources.RoleDefinitionNotFound, name));
            }

            return role;
        }

        /// <summary>
        /// Deletes a role definition based on the id.
        /// </summary>
        /// <param name="id">The role definition id.</param>
        /// <returns>The deleted role definition.</returns>
        public PSRoleDefinition RemoveRoleDefinition(string id)
        {
            PSRoleDefinition roleDefinition = this.GetRoleDefinition(id);
            if (roleDefinition != null)
            {
                AuthorizationManagementClient.RoleDefinitions.Delete(roleDefinition.Id);
            }
            else
            {
                throw new KeyNotFoundException(string.Format(ProjectResources.RoleDefinitionWithIdNotFound, id));
            }

            return roleDefinition;
        }

        /// <summary>
        /// Updates a role definiton.
        /// </summary>
        /// <param name="role">The role definition to update.</param>
        /// <returns>The updated role definition.</returns>
        public PSRoleDefinition UpdateRoleDefinition(PSRoleDefinition role)
        {
            PSRoleDefinition roleDefinition = this.GetRoleDefinition(role.Id);
            if (roleDefinition == null)
            {
                throw new KeyNotFoundException(string.Format(ProjectResources.RoleDefinitionWithIdNotFound, role.Id));
            }

            roleDefinition.Name = role.Name ?? roleDefinition.Name;
            roleDefinition.Actions = role.Actions ?? roleDefinition.Actions;
            roleDefinition.NotActions = role.NotActions ?? roleDefinition.NotActions;
            roleDefinition.AssignableScopes = role.AssignableScopes ?? roleDefinition.AssignableScopes;
            roleDefinition.Description = role.Description ?? roleDefinition.Description;

            // TODO: confirm with ARM on what exception will be thrown when the last segment of the roleDefinition's ID is not a GUID.
            // This will be done after their API is designed.
            string[] scopes = roleDefinition.Id.Split('/');
            Guid roleDefinitionId = Guid.Parse(scopes.Last());

            return
                AuthorizationManagementClient.RoleDefinitions.CreateOrUpdate(
                    roleDefinitionId,
                    new RoleDefinitionCreateOrUpdateParameters()
                    {
                        RoleDefinition = new RoleDefinition()
                        {
                            Id = roleDefinition.Id,
                            Name = roleDefinitionId,
                            Properties =
                                new RoleDefinitionProperties()
                                {
                                    RoleName = roleDefinition.Name,
                                    Permissions =
                                        new List<Permission>()
                                        {
                                            new Permission()
                                            {
                                                Actions = roleDefinition.Actions,
                                                NotActions = roleDefinition.NotActions
                                            }
                                        },
                                    AssignableScopes = roleDefinition.AssignableScopes,
                                    Description = roleDefinition.Description
                                }
                        }
                    }).RoleDefinition.ToPSRoleDefinition();
        }

        public PSRoleDefinition CreateRoleDefinition(PSRoleDefinition roleDefinition)
        {
            AuthorizationClient.ValidateRoleDefinition(roleDefinition);

            Guid newRoleDefinitionId = RoleDefinitionNames.Count == 0 ? Guid.NewGuid() : RoleDefinitionNames.Dequeue();
            RoleDefinitionCreateOrUpdateParameters parameters = new RoleDefinitionCreateOrUpdateParameters()
            {
                RoleDefinition = new RoleDefinition()
                {
                    Name = newRoleDefinitionId,
                    Properties = new RoleDefinitionProperties()
                    {
                        AssignableScopes = roleDefinition.AssignableScopes,
                        Description = roleDefinition.Description,
                        Permissions = new List<Permission>()
                        {
                            new Permission()
                            {
                                Actions = roleDefinition.Actions,
                                NotActions = roleDefinition.NotActions
                            }
                        },
                        RoleName = roleDefinition.Name,
                        Type = "CustomRole"
                    }
                }
            };

            PSRoleDefinition roleDef = null;
            try
            {
                roleDef = AuthorizationManagementClient.RoleDefinitions.CreateOrUpdate(newRoleDefinitionId, parameters).RoleDefinition.ToPSRoleDefinition();
            }
            catch (CloudException ce)
            {
                if (ce.Response.StatusCode == HttpStatusCode.Unauthorized && ce.Error.Code.Equals("TenantNotAllowed",StringComparison.InvariantCultureIgnoreCase))
                {
                    throw new InvalidOperationException("The tenant is not currently authorized to create Custom role definition. Please refer to http://aka.ms/customrolespreview for more details");
                }

                throw;
            }

            return roleDef;
        }

        private static void ValidateRoleDefinition(PSRoleDefinition roleDefinition)
        {
            if (string.IsNullOrWhiteSpace(roleDefinition.Name))
            {
                throw new ArgumentException(ProjectResources.InvalidRoleDefinitionName);
            }

            if (roleDefinition.AssignableScopes == null || !roleDefinition.AssignableScopes.Any())
            {
                throw new ArgumentException(ProjectResources.InvalidAssignableScopes);
            }

            if (roleDefinition.Actions == null || !roleDefinition.Actions.Any())
            {
                throw new ArgumentException(ProjectResources.InvalidActions);
            }
        }
    }
}<|MERGE_RESOLUTION|>--- conflicted
+++ resolved
@@ -204,14 +204,10 @@
         /// <returns>The deleted role assignments</returns>
         public PSRoleAssignment RemoveRoleAssignment(FilterRoleAssignmentsOptions options)
         {
-<<<<<<< HEAD
-            PSRoleAssignment roleAssignment = FilterRoleAssignments(options, currentSubscription: string.Empty).FirstOrDefault();
-=======
             // Match role assignments at exact scope. At most 1 roleAssignment should match the criteria
-            PSRoleAssignment roleAssignment = FilterRoleAssignments(options)
+            PSRoleAssignment roleAssignment = FilterRoleAssignments(options, currentSubscription: string.Empty)
                                                 .Where(ra => ra.Scope == options.Scope.TrimEnd('/'))
                                                 .FirstOrDefault();
->>>>>>> 6c61e03f
 
             if (roleAssignment != null)
             {
