--- conflicted
+++ resolved
@@ -22,173 +22,14 @@
 using System.Linq;
 using System.Reflection;
 using System.Text;
-<<<<<<< HEAD
-=======
-using Microsoft.Azure.Commands.Common.Authentication;
-using Microsoft.Azure.Commands.Tags.Model;
-using Microsoft.Azure.Gallery;
-using Microsoft.Azure.Management.Resources.Models;
-using Microsoft.WindowsAzure.Commands.Utilities.Common;
-using Newtonsoft.Json;
-using Microsoft.Azure.Commands.Resources.Models.Authorization;
-using Microsoft.Azure.Management.Authorization.Models;
 using Newtonsoft.Json.Linq;
 using Microsoft.Azure.Commands.ResourceManager.Cmdlets.Entities.ErrorResponses;
 using Microsoft.Azure.Commands.ResourceManager.Cmdlets.Extensions;
->>>>>>> 8165312f
 
 namespace Microsoft.Azure.Commands.Resources.Models
 {
     public static class ResourcesExtensions
     {
-<<<<<<< HEAD
-=======
-        public static PSResourceGroup ToPSResourceGroup(this ResourceGroupExtended resourceGroup, ResourcesClient client, bool detailed)
-        {
-            var result = new PSResourceGroup
-            {
-                ResourceGroupName = resourceGroup.Name,
-                Location = resourceGroup.Location,
-                ProvisioningState = resourceGroup.ProvisioningState,
-                Tags = TagsConversionHelper.CreateTagHashtable(resourceGroup.Tags),
-                ResourceId = resourceGroup.Id
-            };
-
-            if (detailed)
-            {
-                result.Resources = client.FilterResources(new FilterResourcesOptions { ResourceGroup = resourceGroup.Name })
-                    .Select(r => r.ToPSResource(client, true)).ToList();
-            }
-
-            return result;
-        }
-
-        public static PSResourceGroupDeployment ToPSResourceGroupDeployment(this DeploymentGetResult result, string resourceGroup)
-        {
-            PSResourceGroupDeployment deployment = new PSResourceGroupDeployment();
-
-            if (result != null)
-            {
-                deployment = CreatePSResourceGroupDeployment(result.Deployment.Name, resourceGroup, result.Deployment.Properties);
-            }
-
-            return deployment;
-        }
-
-
-        public static PSResourceGroupDeployment ToPSResourceGroupDeployment(this DeploymentExtended result, string resourceGroup)
-        {
-            PSResourceGroupDeployment deployment = new PSResourceGroupDeployment();
-
-            if (result != null)
-            {
-                deployment = CreatePSResourceGroupDeployment(result.Name, resourceGroup, result.Properties);
-            }
-
-            return deployment;
-        }
-
-        public static PSResourceManagerError ToPSResourceManagerError(this ResourceManagementError error)
-        {
-            PSResourceManagerError rmError = new PSResourceManagerError
-            {
-                Code = error.Code,
-                Message = error.Message,
-                Target = string.IsNullOrEmpty(error.Target) ? null : error.Target
-            };
-
-            if(!string.IsNullOrEmpty(error.Details))
-            {
-                var token = JToken.Parse(error.Details);
-                if (token is JArray)
-                {
-                    var errors = error.Details.FromJson<ExtendedErrorInfo[]>();
-                    List<PSResourceManagerError> innerRMErrors = new List<PSResourceManagerError>();
-                    foreach (var innerError in errors)
-                    {
-                        innerRMErrors.Add(innerError.ToPSResourceManagerError());
-                    }
-                    rmError.Details = innerRMErrors;
-                }
-                else if (token is JObject)
-                {
-                    var innerError = error.Details.FromJson<ResourceManagementError>();
-                    rmError.Details = new List<PSResourceManagerError> { innerError.ToPSResourceManagerError() };
-                }
-            }
-            return rmError;
-        }
-
-        public static PSResourceManagerError ToPSResourceManagerError(this ExtendedErrorInfo error)
-        {
-            PSResourceManagerError rmError = new PSResourceManagerError
-            {
-                Code = error.Code,
-                Message = error.Message,
-                Target = string.IsNullOrEmpty(error.Target) ? null : error.Target
-            };
-
-            if(error.Details != null)
-            {
-                List<PSResourceManagerError> innerRMErrors = new List<PSResourceManagerError>();
-                foreach(var innerError in error.Details)
-                {
-                    innerRMErrors.Add(innerError.ToPSResourceManagerError());
-                }
-                rmError.Details = innerRMErrors;
-            }
-
-            return rmError;
-        }
-
-        public static PSResource ToPSResource(this GenericResourceExtended resource, ResourcesClient client, bool minimal)
-        {
-            ResourceIdentifier identifier = new ResourceIdentifier(resource.Id);
-            return new PSResource
-            {
-                Name = identifier.ResourceName,
-                Location = resource.Location,
-                ResourceType = identifier.ResourceType,
-                ResourceGroupName = identifier.ResourceGroupName,
-                ParentResource = identifier.ParentResource,
-                Properties = JsonUtilities.DeserializeJson(resource.Properties),
-                PropertiesText = resource.Properties,
-                Tags = TagsConversionHelper.CreateTagHashtable(resource.Tags),
-                Permissions = minimal ? null : client.GetResourcePermissions(identifier),
-                ResourceId = identifier.ToString()
-            };
-        }
-
-        public static PSResourceProvider ToPSResourceProvider(this Provider provider)
-        {
-            return new PSResourceProvider
-            {
-                ProviderNamespace = provider.Namespace,
-                RegistrationState = provider.RegistrationState,
-                ResourceTypes =
-                    provider.ResourceTypes.Select(
-                        resourceType =>
-                            new PSResourceProviderResourceType
-                            {
-                                ResourceTypeName = resourceType.Name,
-                                Locations = resourceType.Locations.ToArray(),
-                                ApiVersions = resourceType.ApiVersions.ToArray(),
-                            }).ToArray(),
-            };
-        }
-
-        public static PSResourceProviderOperation ToPSResourceProviderOperation(this ResourceProviderOperationDefinition resourceProviderOperationDefinition)
-        {
-            return new PSResourceProviderOperation
-            {
-                OperationName = resourceProviderOperationDefinition.Name,
-                Description = resourceProviderOperationDefinition.ResourceProviderOperationDisplayProperties.Description,
-                ProviderNamespace = resourceProviderOperationDefinition.ResourceProviderOperationDisplayProperties.Provider,
-                ResourceName = resourceProviderOperationDefinition.ResourceProviderOperationDisplayProperties.Resource
-            };
-        }
-
->>>>>>> 8165312f
         public static PSGalleryItem ToPSGalleryItem(this GalleryItem gallery)
         {
             PSGalleryItem psGalleryItem = new PSGalleryItem();
