﻿// ----------------------------------------------------------------------------------
//
// Copyright Microsoft Corporation
// Licensed under the Apache License, Version 2.0 (the "License");
// you may not use this file except in compliance with the License.
// You may obtain a copy of the License at
// http://www.apache.org/licenses/LICENSE-2.0
// Unless required by applicable law or agreed to in writing, software
// distributed under the License is distributed on an "AS IS" BASIS,
// WITHOUT WARRANTIES OR CONDITIONS OF ANY KIND, either express or implied.
// See the License for the specific language governing permissions and
// limitations under the License.
// ----------------------------------------------------------------------------------

using System;
using System.Collections;
using System.Collections.Generic;
using System.IO;
using System.Linq;
using System.Management.Automation;

using Microsoft.WindowsAzure;
using Microsoft.WindowsAzure.Commands.Utilities.Common;
using Microsoft.Azure.Commands.Resources.Models;
using Microsoft.Azure.ServiceManagemenet.Common;
using Hyak.Common;
using Microsoft.Azure.Commands.Common.Authentication;

namespace Microsoft.Azure.Commands.Resources
{
    public abstract class ResourceWithParameterBaseCmdlet : ResourcesBaseCmdlet
    {
        protected const string BaseParameterSetName = "Default";
        protected const string TemplateFileParameterObjectParameterSetName = "Deployment via template file and template parameters object";
        protected const string TemplateFileParameterFileParameterSetName = "Deployment via template file and template parameters file";
        protected const string TemplateFileParameterUriParameterSetName = "Deployment via template file template parameters uri";
        protected const string TemplateUriParameterObjectParameterSetName = "Deployment via template uri and template parameters object";
        protected const string TemplateUriParameterFileParameterSetName = "Deployment via template uri and template parameters file";
        protected const string TemplateUriParameterUriParameterSetName = "Deployment via template uri and template parameters uri";
        protected const string ParameterlessTemplateFileParameterSetName = "Deployment via template file without parameters";
        protected const string ParameterlessGalleryTemplateParameterSetName = "Deployment via Gallery without parameters";
        protected const string ParameterlessTemplateUriParameterSetName = "Deployment via template uri without parameters";

        protected RuntimeDefinedParameterDictionary dynamicParameters;

        private string templateFile;

        private string templateUri;

        protected ResourceWithParameterBaseCmdlet()
        {
            dynamicParameters = new RuntimeDefinedParameterDictionary();
        }

        [Parameter(ParameterSetName = TemplateFileParameterObjectParameterSetName,
            Mandatory = true, ValueFromPipelineByPropertyName = true, HelpMessage = "A hash table which represents the parameters.")]
        [Parameter(ParameterSetName = TemplateUriParameterObjectParameterSetName,
            Mandatory = true, ValueFromPipelineByPropertyName = true, HelpMessage = "A hash table which represents the parameters.")]
        public Hashtable TemplateParameterObject { get; set; }

        [Parameter(ParameterSetName = TemplateFileParameterFileParameterSetName,
            Mandatory = true, ValueFromPipelineByPropertyName = true, HelpMessage = "A file that has the template parameters.")]
        [Parameter(ParameterSetName = TemplateUriParameterFileParameterSetName,
            Mandatory = true, ValueFromPipelineByPropertyName = true, HelpMessage = "A file that has the template parameters.")]
        [ValidateNotNullOrEmpty]
        public string TemplateParameterFile { get; set; }

        [Parameter(ParameterSetName = TemplateFileParameterUriParameterSetName,
            Mandatory = true, ValueFromPipelineByPropertyName = true, HelpMessage = "Uri to the template parameter file.")]
        [Parameter(ParameterSetName = TemplateUriParameterUriParameterSetName,
            Mandatory = true, ValueFromPipelineByPropertyName = true, HelpMessage = "Uri to the template parameter file.")]
        [ValidateNotNullOrEmpty]
        public string TemplateParameterUri { get; set; }

        [Parameter(ParameterSetName = TemplateFileParameterObjectParameterSetName,
            Mandatory = true, ValueFromPipelineByPropertyName = true, HelpMessage = "Local path to the template file.")]
        [Parameter(ParameterSetName = TemplateFileParameterFileParameterSetName,
            Mandatory = true, ValueFromPipelineByPropertyName = true, HelpMessage = "Local path to the template file.")]
        [Parameter(ParameterSetName = TemplateFileParameterUriParameterSetName,
            Mandatory = true, ValueFromPipelineByPropertyName = true, HelpMessage = "Local path to the template file.")]
        [Parameter(ParameterSetName = ParameterlessTemplateFileParameterSetName,
            Mandatory = true, ValueFromPipelineByPropertyName = true, HelpMessage = "Local path to the template file.")]
        [ValidateNotNullOrEmpty]
        public string TemplateFile { get; set; }

        [Parameter(ParameterSetName = TemplateUriParameterObjectParameterSetName,
            Mandatory = true, ValueFromPipelineByPropertyName = true, HelpMessage = "Uri to the template file.")]
        [Parameter(ParameterSetName = TemplateUriParameterFileParameterSetName,
            Mandatory = true, ValueFromPipelineByPropertyName = true, HelpMessage = "Uri to the template file.")]
        [Parameter(ParameterSetName = TemplateUriParameterUriParameterSetName,
            Mandatory = true, ValueFromPipelineByPropertyName = true, HelpMessage = "Uri to the template file.")]
        [Parameter(ParameterSetName = ParameterlessTemplateUriParameterSetName,
            Mandatory = true, ValueFromPipelineByPropertyName = true, HelpMessage = "Uri to the template file.")]
        [ValidateNotNullOrEmpty]
        public string TemplateUri { get; set; }

        public object GetDynamicParameters()
        {
            if (!string.IsNullOrEmpty(TemplateFile) &&
                !TemplateFile.Equals(templateFile, StringComparison.OrdinalIgnoreCase))
            {
                templateFile = TemplateFile;
                if (string.IsNullOrEmpty(TemplateParameterUri))
                {
                    dynamicParameters = GalleryTemplatesClient.GetTemplateParametersFromFile(
                        this.TryResolvePath(TemplateFile),
                        TemplateParameterObject,
                        this.TryResolvePath(TemplateParameterFile),
                        MyInvocation.MyCommand.Parameters.Keys.ToArray());
                }
                else
                {
                    dynamicParameters = GalleryTemplatesClient.GetTemplateParametersFromFile(
                        this.TryResolvePath(TemplateFile),
                        TemplateParameterObject,
                        TemplateParameterUri,
                        MyInvocation.MyCommand.Parameters.Keys.ToArray());
                }
            }
            else if (!string.IsNullOrEmpty(TemplateUri) &&
                !TemplateUri.Equals(templateUri, StringComparison.OrdinalIgnoreCase))
            {
                templateUri = TemplateUri;
                if (string.IsNullOrEmpty(TemplateParameterUri))
                {
                    dynamicParameters = GalleryTemplatesClient.GetTemplateParametersFromFile(
                        TemplateUri,
                        TemplateParameterObject,
                        this.TryResolvePath(TemplateParameterFile),
                        MyInvocation.MyCommand.Parameters.Keys.ToArray());
                }
                else
                {
                    dynamicParameters = GalleryTemplatesClient.GetTemplateParametersFromFile(
                        TemplateUri,
                        TemplateParameterObject,
                        TemplateParameterUri,
                        MyInvocation.MyCommand.Parameters.Keys.ToArray());
                }
            }

            return dynamicParameters;
        }

        protected Hashtable GetTemplateParameterObject(Hashtable templateParameterObject)
        {
            // NOTE(jogao): create a new Hashtable so that user can re-use the templateParameterObject.
            var prameterObject = new Hashtable();
            if (templateParameterObject != null)
            {
                foreach (var parameterKey in templateParameterObject.Keys)
                {
                    prameterObject[parameterKey] = new Hashtable { { "value", templateParameterObject[parameterKey] } };
                }
            }

            // Load parameters from the file
            string templateParameterFilePath = this.TryResolvePath(TemplateParameterFile);
            if (templateParameterFilePath != null && FileUtilities.DataStore.FileExists(templateParameterFilePath))
            {
                var parametersFromFile = GalleryTemplatesClient.ParseTemplateParameterFileContents(templateParameterFilePath);
                parametersFromFile.ForEach(dp =>
                    {
                        var parameter = new Hashtable();
                        if (dp.Value.Value != null)
                        {
                            parameter.Add("value", dp.Value.Value);
                        }
                        if (dp.Value.Reference != null)
                        {
                            parameter.Add("reference", dp.Value.Reference);
                        }

                        prameterObject[dp.Key] = parameter;
                    });
            }

            // Load dynamic parameters
            IEnumerable<RuntimeDefinedParameter> parameters = PowerShellUtilities.GetUsedDynamicParameters(dynamicParameters, MyInvocation);
            if (parameters.Any())
            {
                parameters.ForEach(dp => prameterObject[((ParameterAttribute)dp.Attributes[0]).HelpMessage] = new Hashtable { { "value", dp.Value } });
            }

            return prameterObject;
        }

        protected string GetDeploymentDebugLogLevel(string deploymentDebugLogLevel)
        {
            string debugSetting = string.Empty;
<<<<<<< HEAD
            switch(deploymentDebugLogLevel)
            {
                case "All":
                    debugSetting = "RequestContent,ResponseContent";
                    break;
                case "HttpRequestContent":
                    debugSetting = "RequestContent";
                    break;
                case "HttpResponseContent":
                    debugSetting = "ResponseContent";
                    break;
                case "None":
=======
            switch(deploymentDebugLogLevel.ToLower())
            {
                case "all":
                    debugSetting = "RequestContent,ResponseContent";
                    break;
                case "requestcontent":
                    debugSetting = "RequestContent";
                    break;
                case "responsecontent":
                    debugSetting = "ResponseContent";
                    break;
                case "none":
>>>>>>> 55b04025
                    debugSetting = null;
                    break;
            }
            return debugSetting;
        }
    }
}<|MERGE_RESOLUTION|>--- conflicted
+++ resolved
@@ -188,20 +188,6 @@
         protected string GetDeploymentDebugLogLevel(string deploymentDebugLogLevel)
         {
             string debugSetting = string.Empty;
-<<<<<<< HEAD
-            switch(deploymentDebugLogLevel)
-            {
-                case "All":
-                    debugSetting = "RequestContent,ResponseContent";
-                    break;
-                case "HttpRequestContent":
-                    debugSetting = "RequestContent";
-                    break;
-                case "HttpResponseContent":
-                    debugSetting = "ResponseContent";
-                    break;
-                case "None":
-=======
             switch(deploymentDebugLogLevel.ToLower())
             {
                 case "all":
@@ -214,7 +200,6 @@
                     debugSetting = "ResponseContent";
                     break;
                 case "none":
->>>>>>> 55b04025
                     debugSetting = null;
                     break;
             }
