--- conflicted
+++ resolved
@@ -405,12 +405,7 @@
   <data name="ServicePrincipalWithSPNDoesntExist" xml:space="preserve">
     <value>Service principal with SPN '{0}' does not exist.</value>
   </data>
-<<<<<<< HEAD
-  <data name="RemovedManagementPartner" xml:space="preserve">
-    <value>Removed management partner with id '{0}'</value>
-=======
   <data name="InSufficientGraphPermission" xml:space="preserve">
     <value>The User/Application doesn't have sufficient AAD graph permissions to perform the operation.</value>
->>>>>>> a2df9604
   </data>
 </root>