﻿// ----------------------------------------------------------------------------------
//
// Copyright Microsoft Corporation
// Licensed under the Apache License, Version 2.0 (the "License");
// you may not use this file except in compliance with the License.
// You may obtain a copy of the License at
// http://www.apache.org/licenses/LICENSE-2.0
// Unless required by applicable law or agreed to in writing, software
// distributed under the License is distributed on an "AS IS" BASIS,
// WITHOUT WARRANTIES OR CONDITIONS OF ANY KIND, either express or implied.
// See the License for the specific language governing permissions and
// limitations under the License.
// ----------------------------------------------------------------------------------

using Microsoft.Azure.Batch;
using Microsoft.Azure.Batch.Protocol;
using Microsoft.Azure.Batch.Protocol.BatchRequests;
using Microsoft.Azure.Management.Batch.Models;
using Microsoft.Rest.Azure;
using System;
using System.Collections;
using System.Collections.Generic;
using System.IO;
using System.Linq;
using System.Net;
using System.Net.Http;
using System.Reflection;
using System.Threading.Tasks;
using Xunit;
using ProxyModels = Microsoft.Azure.Batch.Protocol.Models;

namespace Microsoft.Azure.Commands.Batch.Test
{
    /// <summary>
    /// Helper methods for the Batch cmdlet tests
    /// </summary>
    public static class BatchTestHelpers
    {
        internal static readonly string TestCertificateFileName1 = Path.Combine(AppDomain.CurrentDomain.BaseDirectory, "Resources\\BatchTestCert01.cer");
        internal static readonly string TestCertificateFileName2 = Path.Combine(AppDomain.CurrentDomain.BaseDirectory, "Resources\\BatchTestCert02.cer");
        internal const string TestCertificateAlgorithm = "sha1";
        internal const string TestCertificatePassword = "Passw0rd";
        internal static readonly int DefaultQuotaCount = 20;

        /// <summary>
        /// Builds an AccountResource object using the specified parameters
        /// </summary>
        public static AccountResource CreateAccountResource(string accountName, string resourceGroupName, Hashtable[] tags = null, string storageId = null)
        {
            string tenantUrlEnding = "batch-test.windows-int.net";
            string endpoint = string.Format("{0}.{1}", accountName, tenantUrlEnding);
            string subscription = Guid.Empty.ToString();
            string resourceGroup = resourceGroupName;
<<<<<<< HEAD
            string id = string.Format("id/subscriptions/{0}/resourceGroups/{1}/providers/Microsoft.Batch/batchAccounts/abc", subscription, resourceGroup);

            AccountResource resource = new AccountResource(
                coreQuota: DefaultQuotaCount,
                poolQuota: DefaultQuotaCount,
                activeJobAndJobScheduleQuota: DefaultQuotaCount,
                id: id,
                type: "type")
=======

            AutoStorageProperties autoStorage = null;
            if (storageId != null)
            {
                autoStorage = new AutoStorageProperties() { StorageAccountId = storageId };
            }

            AccountResource resource = new AccountResource()
>>>>>>> e3be17a6
            {
                Location = "location",
<<<<<<< HEAD
                AccountEndpoint = endpoint,
                ProvisioningState = AccountProvisioningState.Succeeded,
=======
                Properties = new AccountProperties() { AccountEndpoint = endpoint, ProvisioningState = AccountProvisioningState.Succeeded, AutoStorage = autoStorage},
                Type = "type"
>>>>>>> e3be17a6
            };
            if (tags != null)
            {
                resource.Tags = Microsoft.Azure.Commands.Batch.Helpers.CreateTagDictionary(tags, true);
            }

            return resource;
        }

        /// <summary>
        /// Builds a BatchAccountContext object with the keys set for testing
        /// </summary>
        public static BatchAccountContext CreateBatchContextWithKeys()
        {
            AccountResource resource = CreateAccountResource("account", "resourceGroup");
            BatchAccountContext context = BatchAccountContext.ConvertAccountResourceToNewAccountContext(resource);
            string dummyKey = "0000000000000000000000000000000000000000000000000000000000000000000000000000000000000000";
            SetProperty(context, "PrimaryAccountKey", dummyKey);
            SetProperty(context, "SecondaryAccountKey", dummyKey);

            return context;
        }

        /// <summary>
        /// Verifies that two BatchAccountContext objects are equal
        /// </summary>
        public static void AssertBatchAccountContextsAreEqual(BatchAccountContext context1, BatchAccountContext context2)
        {
            if (context1 == null)
            {
                Assert.Null(context2);
                return;
            }
            if (context2 == null)
            {
                Assert.Null(context1);
                return;
            }

            Assert.Equal<string>(context1.AccountEndpoint, context2.AccountEndpoint);
            Assert.Equal<string>(context1.AccountName, context2.AccountName);
            Assert.Equal<string>(context1.Id, context2.Id);
            Assert.Equal<string>(context1.Location, context2.Location);
            Assert.Equal<string>(context1.PrimaryAccountKey, context2.PrimaryAccountKey);
            Assert.Equal<string>(context1.ResourceGroupName, context2.ResourceGroupName);
            Assert.Equal<string>(context1.SecondaryAccountKey, context2.SecondaryAccountKey);
            Assert.Equal<string>(context1.State, context2.State);
            Assert.Equal<string>(context1.Subscription, context2.Subscription);
            Assert.Equal<string>(context1.TagsTable, context2.TagsTable);
            Assert.Equal<string>(context1.TaskTenantUrl, context2.TaskTenantUrl);
            Assert.Equal<string>(context1.AutoStorageProperties.StorageAccountId, context2.AutoStorageProperties.StorageAccountId);
        }

        /// <summary>
        /// Creates a RequestInterceptor that does not contact the Batch Service but instead uses the supplied response body.
        /// </summary>
        /// <param name="responseToUse">The response the interceptor should return. If none is specified, then a new instance of the response type is instantiated.</param>
        /// <param name="requestAction">An action to perform on the request.</param>
        /// <typeparam name="TOptions">The type of the request options.</typeparam>
        /// <typeparam name="TResponse">The type of the expected response.</typeparam>
        public static RequestInterceptor CreateFakeServiceResponseInterceptor<TOptions, TResponse>(TResponse responseToUse = default(TResponse),
            Action<BatchRequest<TOptions, TResponse>> requestAction = null)
            where TOptions : ProxyModels.IOptions, new()
            where TResponse : IAzureOperationResponse, new()
        {
            RequestInterceptor interceptor = new RequestInterceptor((baseRequest) =>
            {
                BatchRequest<TOptions, TResponse> request = (BatchRequest<TOptions, TResponse>)baseRequest;

                request.ServiceRequestFunc = (cancellationToken) =>
                {
                    if (responseToUse == null)
                    {
                        responseToUse = new TResponse()
                        {
                            Response = new HttpResponseMessage()
                        };
                    }

                    if (requestAction != null)
                    {
                        requestAction(request);
                    }

                    Task<TResponse> task = Task.FromResult(responseToUse);
                    return task;
                };
            });
            return interceptor;
        }

        /// <summary>
        /// Creates a RequestInterceptor that does not contact the Batch Service but instead uses the supplied response body.
        /// </summary>
        /// <param name="responseToUse">The response the interceptor should return. If none is specified, then a new instance of the response type is instantiated.</param>
        /// <param name="requestAction">An action to perform on the request.</param>
        /// <typeparam name="TBody">The type of the body parameters associated with the request.</typeparam>
        /// <typeparam name="TOptions">The type of the request options.</typeparam>
        /// <typeparam name="TResponse">The type of the expected response.</typeparam>
        public static RequestInterceptor CreateFakeServiceResponseInterceptor<TBody, TOptions, TResponse>(TResponse responseToUse = default(TResponse),
            Action<BatchRequest<TBody, TOptions, TResponse>> requestAction = null)
            where TOptions : ProxyModels.IOptions, new()
            where TResponse : class, IAzureOperationResponse, new()
        {
            RequestInterceptor interceptor = new RequestInterceptor((baseRequest) =>
            {
                BatchRequest<TBody, TOptions, TResponse> request = (BatchRequest<TBody, TOptions, TResponse>)baseRequest;

                if (requestAction != null)
                {
                    requestAction(request);
                }

                request.ServiceRequestFunc = (cancellationToken) =>
                {
                    TResponse response = responseToUse ?? new TResponse()
                    {
                        Response = new HttpResponseMessage()
                    };

                    Task<TResponse> task = Task.FromResult(response);
                    return task;
                };
            });
            return interceptor;
        }

        /// <summary>
        /// Builds a generic azure operation response object
        /// </summary>
        /// <typeparam name="TBody">The object that will be put in the response body</typeparam>
        /// <typeparam name="THeader">The type of header for the response</typeparam>
        /// <returns></returns>
        public static AzureOperationResponse<TBody, THeader> CreateGenericAzureOperationResponse<TBody, THeader>()
            where TBody : class, new ()
            where THeader : class, new ()
        {
            var response = new AzureOperationResponse<TBody, THeader>()
            {
                Body = new TBody(),
                Headers = new THeader()
            };

            return response;
        }

        /// <summary>
        /// Builds a generic azure operation response with a response body that contains a list of objects
        /// </summary>
        /// <typeparam name="TBody">The object that will be put in the response body as a list</typeparam>
        /// <typeparam name="THeader">The type of header for the response</typeparam>
        /// <returns></returns>
        public static AzureOperationResponse<IPage<TBody>, THeader> CreateGenericAzureOperationListResponse<TBody, THeader>()
            where TBody : class, new()
            where THeader : class, new()
        {
            var response = new AzureOperationResponse<IPage<TBody>, THeader>()
            {
                Body = new MockPagedEnumerable<TBody>(),
                Headers = new THeader()
            };
            return response;
        }

        /// <summary>
        /// Creates a RequestInterceptor that does not contact the Batch Service on a Get NodeFile or a Get NodeFile Properties call.
        /// The interceptor must handle both request types since it's possible for one OM node file method to perform both REST APIs.
        /// </summary>
        /// <param name="fileName">The name of the file to put in the response body.</param>
        public static RequestInterceptor CreateFakeGetFileAndPropertiesFromTaskResponseInterceptor(string fileName)
        {
            RequestInterceptor interceptor = new RequestInterceptor((baseRequest) =>
            {
                FileGetFromTaskBatchRequest fileRequest = baseRequest as FileGetFromTaskBatchRequest;

                if (fileRequest != null)
                {
                    fileRequest.ServiceRequestFunc = (cancellationToken) =>
                    {
                        var response = new AzureOperationResponse<Stream, ProxyModels.FileGetFromTaskHeaders>();
                        response.Headers = new ProxyModels.FileGetFromTaskHeaders();
                        response.Body = new MemoryStream();

                        Task<AzureOperationResponse<Stream, ProxyModels.FileGetFromTaskHeaders>> task = Task.FromResult(response);

                        return task;
                    };
                }
                else
                {
                    FileGetNodeFilePropertiesFromTaskBatchRequest propRequest = (FileGetNodeFilePropertiesFromTaskBatchRequest) baseRequest;

                    propRequest.ServiceRequestFunc = (cancellationToken) =>
                    {
                        var response = new AzureOperationHeaderResponse<ProxyModels.FileGetNodeFilePropertiesFromTaskHeaders>();
                        response.Headers = new ProxyModels.FileGetNodeFilePropertiesFromTaskHeaders();

                        Task<AzureOperationHeaderResponse<ProxyModels.FileGetNodeFilePropertiesFromTaskHeaders>> task = Task.FromResult(response);

                        return task;
                    };
                }
            });
            return interceptor;
        }

        /// <summary>
        /// Creates a RequestInterceptor that does not contact the Batch Service on a Get NodeFile or a Get NodeFile Properties call.
        /// The interceptor must handle both request types since it's possible for one OM node file method to perform both REST APIs.
        /// </summary>
        /// <param name="fileName">The name of the file to put in the response body.</param>
        public static RequestInterceptor CreateFakeGetFileAndPropertiesFromComputeNodeResponseInterceptor(string fileName)
        {
            RequestInterceptor interceptor = new RequestInterceptor((baseRequest) =>
            {
                FileGetFromComputeNodeBatchRequest fileRequest = baseRequest as FileGetFromComputeNodeBatchRequest;

                if (fileRequest != null)
                {
                    fileRequest.ServiceRequestFunc = (cancellationToken) =>
                    {
                        var response = new AzureOperationResponse<Stream, ProxyModels.FileGetFromComputeNodeHeaders>();
                        response.Headers = new ProxyModels.FileGetFromComputeNodeHeaders();
                        response.Body = new MemoryStream();

                        Task<AzureOperationResponse<Stream, ProxyModels.FileGetFromComputeNodeHeaders>> task = Task.FromResult(response);

                        return task;
                    };
                }
                else
                {
                    FileGetNodeFilePropertiesFromComputeNodeBatchRequest propRequest = (FileGetNodeFilePropertiesFromComputeNodeBatchRequest)baseRequest;

                    propRequest.ServiceRequestFunc = (cancellationToken) =>
                    {
                        var response = new AzureOperationHeaderResponse<ProxyModels.FileGetNodeFilePropertiesFromComputeNodeHeaders>();
                        response.Headers = new ProxyModels.FileGetNodeFilePropertiesFromComputeNodeHeaders();

                        Task<AzureOperationHeaderResponse<ProxyModels.FileGetNodeFilePropertiesFromComputeNodeHeaders>> task = Task.FromResult(response);

                        return task;
                    };
                }
            });
            return interceptor;
        }

        /// <summary>
        /// Builds a CertificateGetResponse object
        /// </summary>
        public static AzureOperationResponse<ProxyModels.Certificate, ProxyModels.CertificateGetHeaders> CreateCertificateGetResponse(string thumbprint)
        {
            var response = new AzureOperationResponse<ProxyModels.Certificate, ProxyModels.CertificateGetHeaders>();
            response.Response = new HttpResponseMessage(HttpStatusCode.OK);

            ProxyModels.Certificate cert = new ProxyModels.Certificate();
            cert.Thumbprint = thumbprint;

            response.Body = cert;

            return response;
        }

        /// <summary>
        /// Builds a CertificateListResponse object
        /// </summary>
        public static AzureOperationResponse<IPage<ProxyModels.Certificate>, ProxyModels.CertificateListHeaders> CreateCertificateListResponse(IEnumerable<string> certThumbprints)
        {
            var response = new AzureOperationResponse<IPage<ProxyModels.Certificate>, ProxyModels.CertificateListHeaders>();
            response.Response = new HttpResponseMessage(HttpStatusCode.OK);

            List<ProxyModels.Certificate> certs = new List<ProxyModels.Certificate>();

            foreach (string t in certThumbprints)
            {
                ProxyModels.Certificate cert = new ProxyModels.Certificate();
                cert.Thumbprint = t;
                certs.Add(cert);
            }

            response.Body = new MockPagedEnumerable<ProxyModels.Certificate>(certs);

            return response;
        }

        /// <summary>
        /// Builds a CloudPoolGetResponse object
        /// </summary>
        public static AzureOperationResponse<ProxyModels.CloudPool, ProxyModels.PoolGetHeaders> CreateCloudPoolGetResponse(string poolId)
        {
            var response = new AzureOperationResponse<ProxyModels.CloudPool, ProxyModels.PoolGetHeaders>();
            response.Response = new HttpResponseMessage(HttpStatusCode.OK);

            ProxyModels.CloudPool pool = new ProxyModels.CloudPool();
            pool.Id = poolId;

            response.Body = pool;

            return response;
        }

        /// <summary>
        /// Builds a CloudPoolListResponse object
        /// </summary>
        public static AzureOperationResponse<IPage<ProxyModels.CloudPool>, ProxyModels.PoolListHeaders> CreateCloudPoolListResponse(IEnumerable<string> poolIds)
        {
            var response = new AzureOperationResponse<IPage<ProxyModels.CloudPool>, ProxyModels.PoolListHeaders>();
            response.Response = new HttpResponseMessage(HttpStatusCode.OK);

            List<ProxyModels.CloudPool> pools = new List<ProxyModels.CloudPool>();

            foreach (string id in poolIds)
            {
                ProxyModels.CloudPool pool = new ProxyModels.CloudPool();
                pool.Id = id;
                pools.Add(pool);
            }

            response.Body = new MockPagedEnumerable<ProxyModels.CloudPool>(pools);

            return response;
        }

        /// <summary>
        /// Builds a GetRemoteLoginSettingsResponse object
        /// </summary>
        public static AzureOperationResponse<ProxyModels.ComputeNodeGetRemoteLoginSettingsResult, ProxyModels.ComputeNodeGetRemoteLoginSettingsHeaders> CreateRemoteLoginSettingsGetResponse(string ipAddress)
        {
            var settings = new ProxyModels.ComputeNodeGetRemoteLoginSettingsResult();
            settings.RemoteLoginIPAddress = ipAddress;

            var response = new AzureOperationResponse<ProxyModels.ComputeNodeGetRemoteLoginSettingsResult, ProxyModels.ComputeNodeGetRemoteLoginSettingsHeaders>()
            {
                Response = new HttpResponseMessage(HttpStatusCode.OK),
                Body = settings
            };

            return response;
        }

        /// <summary>
        /// Builds a ComputeNodeGetResponse object
        /// </summary>
        public static AzureOperationResponse<ProxyModels.ComputeNode, ProxyModels.ComputeNodeGetHeaders> CreateComputeNodeGetResponse(string computeNodeId)
        {
            var response = new AzureOperationResponse<ProxyModels.ComputeNode, ProxyModels.ComputeNodeGetHeaders>();
            response.Response = new HttpResponseMessage(HttpStatusCode.OK);

            ProxyModels.ComputeNode computeNode = new ProxyModels.ComputeNode();
            computeNode.Id = computeNodeId;

            response.Body = computeNode;

            return response;
        }

        /// <summary>
        /// Builds a ComputeNodeListResponse object
        /// </summary>
        public static AzureOperationResponse<IPage<ProxyModels.ComputeNode>, ProxyModels.ComputeNodeListHeaders> CreateComputeNodeListResponse(IEnumerable<string> computeNodeIds)
        {
            var response = new AzureOperationResponse<IPage<ProxyModels.ComputeNode>, ProxyModels.ComputeNodeListHeaders>();
            response.Response = new HttpResponseMessage(HttpStatusCode.OK);

            List<ProxyModels.ComputeNode> computeNodes = new List<ProxyModels.ComputeNode>();

            foreach (string id in computeNodeIds)
            {
                ProxyModels.ComputeNode computeNode = new ProxyModels.ComputeNode();
                computeNode.Id = id;
                computeNodes.Add(computeNode);
            }

            response.Body = new MockPagedEnumerable<ProxyModels.ComputeNode>(computeNodes);

            return response;
        }

        /// <summary>
        /// Builds a CloudJobScheduleGetResponse object
        /// </summary>
        public static AzureOperationResponse<ProxyModels.CloudJobSchedule, ProxyModels.JobScheduleGetHeaders> CreateCloudJobScheduleGetResponse(string jobScheduleId)
        {
            var response = new AzureOperationResponse<ProxyModels.CloudJobSchedule, ProxyModels.JobScheduleGetHeaders>();
            response.Response = new HttpResponseMessage(HttpStatusCode.OK);

            ProxyModels.JobSpecification jobSpec = new ProxyModels.JobSpecification();
            ProxyModels.Schedule schedule = new ProxyModels.Schedule();

            ProxyModels.CloudJobSchedule jobSchedule = new ProxyModels.CloudJobSchedule(id: jobScheduleId, schedule: schedule, jobSpecification: jobSpec);
            response.Body = jobSchedule;

            return response;
        }

        /// <summary>
        /// Builds a CloudJobScheduleListResponse object
        /// </summary>
        public static AzureOperationResponse<IPage<ProxyModels.CloudJobSchedule>, ProxyModels.JobScheduleListHeaders> CreateCloudJobScheduleListResponse(IEnumerable<string> jobScheduleIds)
        {
            var response = new AzureOperationResponse<IPage<ProxyModels.CloudJobSchedule>, ProxyModels.JobScheduleListHeaders>();
            response.Response = new HttpResponseMessage(HttpStatusCode.OK);

            List<ProxyModels.CloudJobSchedule> jobSchedules = new List<ProxyModels.CloudJobSchedule>();
            ProxyModels.JobSpecification jobSpec = new ProxyModels.JobSpecification();
            ProxyModels.Schedule schedule = new ProxyModels.Schedule();

            foreach (string id in jobScheduleIds)
            {
                jobSchedules.Add(new ProxyModels.CloudJobSchedule(id: id, schedule: schedule, jobSpecification: jobSpec));
            }

            response.Body = new MockPagedEnumerable<ProxyModels.CloudJobSchedule>(jobSchedules);

            return response;
        }

        /// <summary>
        /// Builds a CloudJobGetResponse object
        /// </summary>
        public static AzureOperationResponse<ProxyModels.CloudJob, ProxyModels.JobGetHeaders> CreateCloudJobGetResponse(string jobId)
        {
            var response = new AzureOperationResponse<ProxyModels.CloudJob, ProxyModels.JobGetHeaders>();
            response.Response = new HttpResponseMessage(HttpStatusCode.OK);

            ProxyModels.CloudJob job = new ProxyModels.CloudJob();
            job.Id = jobId;

            response.Body = job;

            return response;
        }

        /// <summary>
        /// Builds a CloudJobListResponse object
        /// </summary>
        public static AzureOperationResponse<IPage<ProxyModels.CloudJob>, ProxyModels.JobListHeaders> CreateCloudJobListResponse(IEnumerable<string> jobIds)
        {
            var response = new AzureOperationResponse<IPage<ProxyModels.CloudJob>, ProxyModels.JobListHeaders>();
            response.Response = new HttpResponseMessage(HttpStatusCode.OK);

            List<ProxyModels.CloudJob> jobs = new List<ProxyModels.CloudJob>();

            foreach (string id in jobIds)
            {
                ProxyModels.CloudJob job = new ProxyModels.CloudJob();
                job.Id = id;
                jobs.Add(job);
            }

            response.Body = new MockPagedEnumerable<ProxyModels.CloudJob>(jobs);

            return response;
        }

        /// <summary>
        /// Builds a CloudTaskGetResponse object
        /// </summary>
        public static AzureOperationResponse<ProxyModels.CloudTask, ProxyModels.TaskGetHeaders> CreateCloudTaskGetResponse(string taskId)
        {
            var response = new AzureOperationResponse<ProxyModels.CloudTask, ProxyModels.TaskGetHeaders>();
            response.Response = new HttpResponseMessage(HttpStatusCode.OK);

            ProxyModels.CloudTask task = new ProxyModels.CloudTask();
            task.Id = taskId;

            response.Body = task;

            return response;
        }

        /// <summary>
        /// Builds a CloudTaskListResponse object
        /// </summary>
        public static AzureOperationResponse<IPage<ProxyModels.CloudTask>, ProxyModels.TaskListHeaders> CreateCloudTaskListResponse(IEnumerable<string> taskIds)
        {
            var response = new AzureOperationResponse<IPage<ProxyModels.CloudTask>, ProxyModels.TaskListHeaders>();
            response.Response = new HttpResponseMessage(HttpStatusCode.OK);

            List<ProxyModels.CloudTask> tasks = new List<ProxyModels.CloudTask>();

            foreach (string id in taskIds)
            {
                ProxyModels.CloudTask task = new ProxyModels.CloudTask();
                task.Id = id;
                tasks.Add(task);
            }

            response.Body = new MockPagedEnumerable<ProxyModels.CloudTask>(tasks);

            return response;
        }

        /// <summary>
        /// Builds a CloudTaskListSubtasksResponse object
        /// </summary>
        public static AzureOperationResponse<ProxyModels.CloudTaskListSubtasksResult, ProxyModels.TaskListSubtasksHeaders> CreateCloudTaskListSubtasksResponse(IEnumerable<int> subtaskIds = default(IEnumerable<int>))
        {
            var response = new AzureOperationResponse<ProxyModels.CloudTaskListSubtasksResult, ProxyModels.TaskListSubtasksHeaders>();
            response.Response = new HttpResponseMessage(HttpStatusCode.OK);

            List<ProxyModels.SubtaskInformation> subtasks = new List<ProxyModels.SubtaskInformation>();
            ProxyModels.CloudTaskListSubtasksResult subtasksResult = new ProxyModels.CloudTaskListSubtasksResult();

            if (subtaskIds != null)
            {
                foreach (int id in subtaskIds)
                {
                    ProxyModels.SubtaskInformation subtask = new ProxyModels.SubtaskInformation();
                    subtask.Id = id;
                    subtasks.Add(subtask);
                }
            }

            subtasksResult.Value = subtasks;
            response.Body = subtasksResult;

            return response;
        }

        /// <summary>
        /// Builds a NodeAgentSKUResponse object
        /// </summary>
        public static AzureOperationResponse<IPage<ProxyModels.NodeAgentSku>, ProxyModels.AccountListNodeAgentSkusHeaders> CreateNodeAgentSkuResponse(IEnumerable<string> skuIds)
        {
            IEnumerable<ProxyModels.NodeAgentSku> nodeAgents =
                skuIds.Select(id => new ProxyModels.NodeAgentSku() { Id = id });

            var response = new AzureOperationResponse<IPage<ProxyModels.NodeAgentSku>, ProxyModels.AccountListNodeAgentSkusHeaders>()
            {
                Response = new HttpResponseMessage(HttpStatusCode.OK),
                Body = new MockPagedEnumerable<ProxyModels.NodeAgentSku>(nodeAgents)
            };

            return response;
        }

        /// <summary>
        /// Builds a NodeFileGetPropertiesResponse object
        /// </summary>
        public static AzureOperationResponse<Stream, ProxyModels.ComputeNodeGetRemoteDesktopHeaders> CreateGetRemoteDesktOperationResponse()
        {
            var response = new AzureOperationResponse<Stream, ProxyModels.ComputeNodeGetRemoteDesktopHeaders>();
            response.Headers = new ProxyModels.ComputeNodeGetRemoteDesktopHeaders();
            response.Body = new MemoryStream();
            return response;
        }

        /// <summary>
        /// Builds a NodeFileGetPropertiesFromTaskResponse object
        /// </summary>
        public static AzureOperationHeaderResponse<ProxyModels.FileGetNodeFilePropertiesFromTaskHeaders> CreateNodeFileGetPropertiesByTaskResponse()
        {
            var response = new AzureOperationHeaderResponse<ProxyModels.FileGetNodeFilePropertiesFromTaskHeaders>();
            response.Response = new HttpResponseMessage(HttpStatusCode.OK);
            response.Headers = new ProxyModels.FileGetNodeFilePropertiesFromTaskHeaders();
            return response;
        }

        /// <summary>
        /// Builds a NodeFileGetPropertiesFromComputeNodeResponse object
        /// </summary>
        public static AzureOperationHeaderResponse<ProxyModels.FileGetNodeFilePropertiesFromComputeNodeHeaders> CreateNodeFileGetPropertiesByComputeNodeResponse()
        {
            var response = new AzureOperationHeaderResponse<ProxyModels.FileGetNodeFilePropertiesFromComputeNodeHeaders>();
            response.Response = new HttpResponseMessage(HttpStatusCode.OK);
            response.Headers = new ProxyModels.FileGetNodeFilePropertiesFromComputeNodeHeaders();
            return response;
        }

        /// <summary>
        /// Builds a NodeFileGetPropertiesFromComputeNodeResponse object
        /// </summary>
        public static AzureOperationResponse<Stream, ProxyModels.FileGetFromComputeNodeHeaders> CreateNodeFileByComputeNodeResponse()
        {
            var response = new AzureOperationResponse<Stream, ProxyModels.FileGetFromComputeNodeHeaders>();
            response.Response = new HttpResponseMessage(HttpStatusCode.OK);
            response.Headers = new ProxyModels.FileGetFromComputeNodeHeaders();
            return response;
        }

        /// <summary>
        /// Builds a NodeFileListFromTaskResponse object
        /// </summary>
        public static AzureOperationResponse<IPage<ProxyModels.NodeFile>, ProxyModels.FileListFromTaskHeaders> CreateNodeFileListByTaskResponse(IEnumerable<string> fileNames)
        {
            var response = new AzureOperationResponse<IPage<ProxyModels.NodeFile>, ProxyModels.FileListFromTaskHeaders>();
            response.Response = new HttpResponseMessage(HttpStatusCode.OK);

            List<ProxyModels.NodeFile> files = new List<ProxyModels.NodeFile>();

            foreach (string name in fileNames)
            {
                ProxyModels.NodeFile file = new ProxyModels.NodeFile();
                file.Name = name;
                files.Add(file);
            }

            response.Body = new MockPagedEnumerable<ProxyModels.NodeFile>(files);

            return response;
        }

        /// <summary>
        /// Builds a NodeFileListFromComputeNodeResponse object
        /// </summary>
        public static AzureOperationResponse<IPage<ProxyModels.NodeFile>, ProxyModels.FileListFromComputeNodeHeaders> CreateNodeFileListByComputeNodeResponse(IEnumerable<string> fileNames)
        {
            var response = new AzureOperationResponse<IPage<ProxyModels.NodeFile>, ProxyModels.FileListFromComputeNodeHeaders>();
            response.Response = new HttpResponseMessage(HttpStatusCode.OK);

            List<ProxyModels.NodeFile> files = new List<ProxyModels.NodeFile>();

            foreach (string name in fileNames)
            {
                ProxyModels.NodeFile file = new ProxyModels.NodeFile();
                file.Name = name;
                files.Add(file);
            }

            response.Body = new MockPagedEnumerable<ProxyModels.NodeFile>(files);

            return response;
        }

        /// <summary>
        /// Fabricates a CloudJob that's in the bound state
        /// </summary>
        public static CloudJob CreateFakeBoundJob(BatchAccountContext context)
        {
            string jobId = "testJob";

            RequestInterceptor interceptor = new RequestInterceptor((baseRequest) =>
            {
                JobGetBatchRequest request = (JobGetBatchRequest) baseRequest;

                request.ServiceRequestFunc = (cancellationToken) =>
                {
                    var response = new AzureOperationResponse<ProxyModels.CloudJob, ProxyModels.JobGetHeaders>();
                    response.Body = new ProxyModels.CloudJob(id: jobId, poolInfo: new ProxyModels.PoolInformation());

                    Task<AzureOperationResponse<ProxyModels.CloudJob, ProxyModels.JobGetHeaders>> task = Task.FromResult(response);
                    return task;
                };
            });

            return context.BatchOMClient.JobOperations.GetJob(jobId, additionalBehaviors: new BatchClientBehavior[] { interceptor });
        }

        /// <summary>
        /// Fabricates a CloudJobSchedule that's in the bound state
        /// </summary>
        public static CloudJobSchedule CreateFakeBoundJobSchedule(BatchAccountContext context)
        {
            string jobScheduleId = "testJobSchedule";

            RequestInterceptor interceptor = new RequestInterceptor((baseRequest) =>
            {
                JobScheduleGetBatchRequest request = (JobScheduleGetBatchRequest) baseRequest;

                request.ServiceRequestFunc = (cancellationToken) =>
                {
                    var response = new AzureOperationResponse<ProxyModels.CloudJobSchedule, ProxyModels.JobScheduleGetHeaders>();

                    response.Body = new ProxyModels.CloudJobSchedule(id: jobScheduleId, schedule: new ProxyModels.Schedule(), jobSpecification: new ProxyModels.JobSpecification());

                    Task<AzureOperationResponse<ProxyModels.CloudJobSchedule, ProxyModels.JobScheduleGetHeaders>> task = Task.FromResult(response);
                    return task;
                };
            });

            return context.BatchOMClient.JobScheduleOperations.GetJobSchedule(jobScheduleId, additionalBehaviors: new BatchClientBehavior[] { interceptor });
        }

        /// <summary>
        /// Fabricates a CloudPool that's in the bound state
        /// </summary>
        public static CloudPool CreateFakeBoundPool(BatchAccountContext context)
        {
            string poolId = "testPool";

            RequestInterceptor interceptor = new RequestInterceptor((baseRequest) =>
            {
                PoolGetBatchRequest request = (PoolGetBatchRequest) baseRequest;

                request.ServiceRequestFunc = (cancellationToken) =>
                {
                    var response = new AzureOperationResponse<ProxyModels.CloudPool, ProxyModels.PoolGetHeaders>();
                    response.Body = new ProxyModels.CloudPool(poolId, "small", "4");

                    Task<AzureOperationResponse<ProxyModels.CloudPool, ProxyModels.PoolGetHeaders>> task = Task.FromResult(response);
                    return task;
                };
            });

            return context.BatchOMClient.PoolOperations.GetPool(poolId, additionalBehaviors: new BatchClientBehavior[] { interceptor });
        }

        /// <summary>
        /// Fabricates a CloudTask that's in the bound state
        /// </summary>
        public static CloudTask CreateFakeBoundTask(BatchAccountContext context)
        {
            string taskId = "testTask";

            RequestInterceptor interceptor = new RequestInterceptor((baseRequest) =>
            {
                TaskGetBatchRequest request = (TaskGetBatchRequest) baseRequest;

                request.ServiceRequestFunc = (cancellationToken) =>
                {
                    var response = new AzureOperationResponse<ProxyModels.CloudTask, ProxyModels.TaskGetHeaders>();
                    response.Body = new ProxyModels.CloudTask(taskId, "cmd /c dir /s");

                    Task<AzureOperationResponse<ProxyModels.CloudTask, ProxyModels.TaskGetHeaders>> task = Task.FromResult(response);
                    return task;
                };
            });

            return context.BatchOMClient.JobOperations.GetTask("jobId", taskId, additionalBehaviors: new BatchClientBehavior[] { interceptor });
        }

        /// <summary>
        /// Uses Reflection to set a property value on an object. Can be used to bypass restricted set accessors.
        /// </summary>
        internal static void SetProperty(object obj, string propertyName, object propertyValue)
        {
            Type t = obj.GetType();
            PropertyInfo propInfo = t.GetProperty(propertyName);
            propInfo.SetValue(obj, propertyValue);
        }

        /// <summary>
        /// Uses Reflection to set a property value on an object.
        /// </summary>
        internal static void SetField(object obj, string fieldName, object fieldValue)
        {
            Type t = obj.GetType();
            FieldInfo fieldInfo = t.GetField(fieldName, BindingFlags.NonPublic | BindingFlags.Instance);
            fieldInfo.SetValue(obj, fieldValue);
        }

        internal static T MapEnum<T>(Enum otherEnum) where T : struct
        {
            if (otherEnum == null)
            {
                throw new ArgumentNullException("otherEnum");
            }

            T result = (T)Enum.Parse(typeof(T), otherEnum.ToString(), ignoreCase: true);
            return result;
        }

        internal static T? MapNullableEnum<T>(Enum otherEnum) where T : struct
        {
            if (otherEnum == null)
            {
                return null;
            }

            return MapEnum<T>(otherEnum);
        }
    }
}<|MERGE_RESOLUTION|>--- conflicted
+++ resolved
@@ -51,7 +51,7 @@
             string endpoint = string.Format("{0}.{1}", accountName, tenantUrlEnding);
             string subscription = Guid.Empty.ToString();
             string resourceGroup = resourceGroupName;
-<<<<<<< HEAD
+
             string id = string.Format("id/subscriptions/{0}/resourceGroups/{1}/providers/Microsoft.Batch/batchAccounts/abc", subscription, resourceGroup);
 
             AccountResource resource = new AccountResource(
@@ -60,26 +60,13 @@
                 activeJobAndJobScheduleQuota: DefaultQuotaCount,
                 id: id,
                 type: "type")
-=======
-
-            AutoStorageProperties autoStorage = null;
-            if (storageId != null)
-            {
-                autoStorage = new AutoStorageProperties() { StorageAccountId = storageId };
-            }
-
-            AccountResource resource = new AccountResource()
->>>>>>> e3be17a6
             {
                 Location = "location",
-<<<<<<< HEAD
                 AccountEndpoint = endpoint,
                 ProvisioningState = AccountProvisioningState.Succeeded,
-=======
-                Properties = new AccountProperties() { AccountEndpoint = endpoint, ProvisioningState = AccountProvisioningState.Succeeded, AutoStorage = autoStorage},
-                Type = "type"
->>>>>>> e3be17a6
+                AutoStorage = new AutoStorageProperties() { StorageAccountId = storageId }
             };
+
             if (tags != null)
             {
                 resource.Tags = Microsoft.Azure.Commands.Batch.Helpers.CreateTagDictionary(tags, true);
