﻿// ----------------------------------------------------------------------------------
//
// Copyright Microsoft Corporation
// Licensed under the Apache License, Version 2.0 (the "License");
// you may not use this file except in compliance with the License.
// You may obtain a copy of the License at
// http://www.apache.org/licenses/LICENSE-2.0
// Unless required by applicable law or agreed to in writing, software
// distributed under the License is distributed on an "AS IS" BASIS,
// WITHOUT WARRANTIES OR CONDITIONS OF ANY KIND, either express or implied.
// See the License for the specific language governing permissions and
// limitations under the License.
// ----------------------------------------------------------------------------------

using Microsoft.Azure.Batch;
using Microsoft.Azure.Batch.Protocol;
using Microsoft.Azure.Batch.Protocol.BatchRequests;
using Microsoft.Azure.Management.Batch.Models;
using Microsoft.Rest.Azure;
using System;
using System.Collections;
using System.Collections.Generic;
using System.IO;
using System.Net;
using System.Net.Http;
using System.Reflection;
using System.Threading.Tasks;
using Xunit;
using ProxyModels = Microsoft.Azure.Batch.Protocol.Models;

namespace Microsoft.Azure.Commands.Batch.Test
{
    /// <summary>
    /// Helper methods for the Batch cmdlet tests
    /// </summary>
    public static class BatchTestHelpers
    {
        internal static readonly string TestCertificateFileName1 = Path.Combine(AppDomain.CurrentDomain.BaseDirectory, "Resources\\BatchTestCert01.cer");
        internal static readonly string TestCertificateFileName2 = Path.Combine(AppDomain.CurrentDomain.BaseDirectory, "Resources\\BatchTestCert02.cer");
        internal const string TestCertificateAlgorithm = "sha1";
        internal const string TestCertificatePassword = "Passw0rd";

        /// <summary>
        /// Builds an AccountResource object using the specified parameters
        /// </summary>
        public static AccountResource CreateAccountResource(string accountName, string resourceGroupName, Hashtable[] tags = null)
        {
            string tenantUrlEnding = "batch-test.windows-int.net";
            string endpoint = string.Format("{0}.{1}", accountName, tenantUrlEnding);
            string subscription = Guid.Empty.ToString();
            string resourceGroup = resourceGroupName;

            AccountResource resource = new AccountResource()
            {
                Id = string.Format("id/subscriptions/{0}/resourceGroups/{1}/providers/Microsoft.Batch/batchAccounts/abc", subscription, resourceGroup),
                Location = "location",
                Properties = new AccountProperties() { AccountEndpoint = endpoint, ProvisioningState = AccountProvisioningState.Succeeded },
                Type = "type"
            };
            if (tags != null)
            {
                resource.Tags = Microsoft.Azure.Commands.Batch.Helpers.CreateTagDictionary(tags, true);
            }

            return resource;
        }

        /// <summary>
        /// Builds a BatchAccountContext object with the keys set for testing
        /// </summary>
        public static BatchAccountContext CreateBatchContextWithKeys()
        {
            AccountResource resource = CreateAccountResource("account", "resourceGroup");
            BatchAccountContext context = BatchAccountContext.ConvertAccountResourceToNewAccountContext(resource);
            string dummyKey = "0000000000000000000000000000000000000000000000000000000000000000000000000000000000000000";
            SetProperty(context, "PrimaryAccountKey", dummyKey);
            SetProperty(context, "SecondaryAccountKey", dummyKey);

            return context;
        }

        /// <summary>
        /// Verifies that two BatchAccountContext objects are equal
        /// </summary>
        public static void AssertBatchAccountContextsAreEqual(BatchAccountContext context1, BatchAccountContext context2)
        {
            if (context1 == null)
            {
                Assert.Null(context2);
                return;
            }
            if (context2 == null)
            {
                Assert.Null(context1);
                return;
            }

            Assert.Equal<string>(context1.AccountEndpoint, context2.AccountEndpoint);
            Assert.Equal<string>(context1.AccountName, context2.AccountName);
            Assert.Equal<string>(context1.Id, context2.Id);
            Assert.Equal<string>(context1.Location, context2.Location);
            Assert.Equal<string>(context1.PrimaryAccountKey, context2.PrimaryAccountKey);
            Assert.Equal<string>(context1.ResourceGroupName, context2.ResourceGroupName);
            Assert.Equal<string>(context1.SecondaryAccountKey, context2.SecondaryAccountKey);
            Assert.Equal<string>(context1.State, context2.State);
            Assert.Equal<string>(context1.Subscription, context2.Subscription);
            Assert.Equal<string>(context1.TagsTable, context2.TagsTable);
            Assert.Equal<string>(context1.TaskTenantUrl, context2.TaskTenantUrl);
        }

        /// <summary>
        /// Creates a RequestInterceptor that does not contact the Batch Service but instead uses the supplied response body.
        /// </summary>
        /// <param name="responseToUse">The response the interceptor should return. If none is specified, then a new instance of the response type is instantiated.</param>
        /// <param name="requestAction">An action to perform on the request.</param>
        /// <typeparam name="TOptions">The type of the request options.</typeparam>
        /// <typeparam name="TResponse">The type of the expected response.</typeparam>
        public static RequestInterceptor CreateFakeServiceResponseInterceptor<TOptions, TResponse>(TResponse responseToUse = default(TResponse),
            Action<BatchRequest<TOptions, TResponse>> requestAction = null)
            where TOptions : ProxyModels.IOptions, new()
            where TResponse : IAzureOperationResponse, new()
        {
            RequestInterceptor interceptor = new RequestInterceptor((baseRequest) =>
            {
                BatchRequest<TOptions, TResponse> request = (BatchRequest<TOptions, TResponse>)baseRequest;

                request.ServiceRequestFunc = (cancellationToken) =>
                {
                    if (responseToUse == null)
                    {
                        responseToUse = new TResponse()
                        {
                            Response = new HttpResponseMessage()
                        };
                    }

                    if (requestAction != null)
                    {
                        requestAction(request);
                    }

                    Task<TResponse> task = Task.FromResult(responseToUse);
                    return task;
                };
            });
            return interceptor;
        }

        /// <summary>
        /// Creates a RequestInterceptor that does not contact the Batch Service but instead uses the supplied response body.
        /// </summary>
        /// <param name="responseToUse">The response the interceptor should return. If none is specified, then a new instance of the response type is instantiated.</param>
        /// <param name="requestAction">An action to perform on the request.</param>
        /// <typeparam name="TBody">The type of the body parameters associated with the request.</typeparam>
        /// <typeparam name="TOptions">The type of the request options.</typeparam>
        /// <typeparam name="TResponse">The type of the expected response.</typeparam>
        public static RequestInterceptor CreateFakeServiceResponseInterceptor<TBody, TOptions, TResponse>(TResponse responseToUse = default(TResponse),
            Action<BatchRequest<TBody, TOptions, TResponse>> requestAction = null)
<<<<<<< HEAD
            where TBody : class
=======
>>>>>>> b209d2a2
            where TOptions : ProxyModels.IOptions, new()
            where TResponse : IAzureOperationResponse, new()
        {
            RequestInterceptor interceptor = new RequestInterceptor((baseRequest) =>
            {
                BatchRequest<TBody, TOptions, TResponse> request = (BatchRequest<TBody, TOptions, TResponse>)baseRequest;

                if (requestAction != null)
                {
                    requestAction(request);
                }

                request.ServiceRequestFunc = (cancellationToken) =>
                {
                    if (responseToUse == null)
                    {
                        responseToUse = new TResponse()
                        {
                            Response = new HttpResponseMessage()
                        };
                    }

                    Task<TResponse> task = Task.FromResult(responseToUse);
                    return task;
                };
            });
            return interceptor;
        }

        /// <summary>
        /// Builds a generic azure operation response object
        /// </summary>
        /// <typeparam name="TBody">The object that will be put in the response body</typeparam>
        /// <typeparam name="THeader">The type of header for the response</typeparam>
        /// <returns></returns>
        public static AzureOperationResponse<TBody, THeader> CreateGenericAzureOperationResponse<TBody, THeader>()
            where TBody : class, new ()
            where THeader : class, new ()
        {
            var response = new AzureOperationResponse<TBody, THeader>()
            {
                Body = new TBody(),
                Headers = new THeader()
            };

            return response;
        }

        /// <summary>
        /// Builds a generic azure operation response with a response body that contains a list of objects
        /// </summary>
        /// <typeparam name="TBody">The object that will be put in the response body as a list</typeparam>
        /// <typeparam name="THeader">The type of header for the response</typeparam>
        /// <returns></returns>
        public static AzureOperationResponse<IPage<TBody>, THeader> CreateGenericAzureOperationListResponse<TBody, THeader>()
            where TBody : class, new()
            where THeader : class, new()
        {
<<<<<<< HEAD
            var response = new AzureOperationResponse<IPage<TBody>, THeader>();
            response.Body = new EmptyPagedEnumerable<TBody>();
            response.Headers = new THeader();
=======
            var response = new AzureOperationResponse<IPage<TBody>, THeader>()
            {
                Body = new MockPagedEnumerable<TBody>(),
                Headers = new THeader()
            };

>>>>>>> b209d2a2
            return response;
        }

        /// <summary>
        /// Creates a RequestInterceptor that does not contact the Batch Service on a Get NodeFile or a Get NodeFile Properties call.
        /// The interceptor must handle both request types since it's possible for one OM node file method to perform both REST APIs.
        /// </summary>
        /// <param name="fileName">The name of the file to put in the response body.</param>
        public static RequestInterceptor CreateFakeGetFileAndPropertiesFromTaskResponseInterceptor(string fileName)
        {
            RequestInterceptor interceptor = new RequestInterceptor((baseRequest) =>
            {
                FileGetFromTaskBatchRequest fileRequest = baseRequest as FileGetFromTaskBatchRequest;

                if (fileRequest != null)
                {
                    fileRequest.ServiceRequestFunc = (cancellationToken) =>
                    {
                        var response = new AzureOperationResponse<Stream, ProxyModels.FileGetFromTaskHeaders>();
                        response.Headers = new ProxyModels.FileGetFromTaskHeaders();
                        response.Body = new MemoryStream();

                        Task<AzureOperationResponse<Stream, ProxyModels.FileGetFromTaskHeaders>> task = Task.FromResult(response);

                        return task;
                    };
                }
                else
                {
                    FileGetNodeFilePropertiesFromTaskBatchRequest propRequest = (FileGetNodeFilePropertiesFromTaskBatchRequest) baseRequest;

                    propRequest.ServiceRequestFunc = (cancellationToken) =>
                    {
                        var response = new AzureOperationHeaderResponse<ProxyModels.FileGetNodeFilePropertiesFromTaskHeaders>();
                        response.Headers = new ProxyModels.FileGetNodeFilePropertiesFromTaskHeaders();

                        Task<AzureOperationHeaderResponse<ProxyModels.FileGetNodeFilePropertiesFromTaskHeaders>> task = Task.FromResult(response);

                        return task;
                    };
                }
            });
            return interceptor;
        }

        /// <summary>
        /// Creates a RequestInterceptor that does not contact the Batch Service on a Get NodeFile or a Get NodeFile Properties call.
        /// The interceptor must handle both request types since it's possible for one OM node file method to perform both REST APIs.
        /// </summary>
        /// <param name="fileName">The name of the file to put in the response body.</param>
        public static RequestInterceptor CreateFakeGetFileAndPropertiesFromComputeNodeResponseInterceptor(string fileName)
        {
            RequestInterceptor interceptor = new RequestInterceptor((baseRequest) =>
            {
                FileGetFromComputeNodeBatchRequest fileRequest = baseRequest as FileGetFromComputeNodeBatchRequest;

                if (fileRequest != null)
                {
                    fileRequest.ServiceRequestFunc = (cancellationToken) =>
                    {
                        var response = new AzureOperationResponse<Stream, ProxyModels.FileGetFromComputeNodeHeaders>();
                        response.Headers = new ProxyModels.FileGetFromComputeNodeHeaders();
                        response.Body = new MemoryStream();

                        Task<AzureOperationResponse<Stream, ProxyModels.FileGetFromComputeNodeHeaders>> task = Task.FromResult(response);

                        return task;
                    };
                }
                else
                {
                    FileGetNodeFilePropertiesFromComputeNodeBatchRequest propRequest = (FileGetNodeFilePropertiesFromComputeNodeBatchRequest)baseRequest;

                    propRequest.ServiceRequestFunc = (cancellationToken) =>
                    {
                        var response = new AzureOperationHeaderResponse<ProxyModels.FileGetNodeFilePropertiesFromComputeNodeHeaders>();
                        response.Headers = new ProxyModels.FileGetNodeFilePropertiesFromComputeNodeHeaders();

                        Task<AzureOperationHeaderResponse<ProxyModels.FileGetNodeFilePropertiesFromComputeNodeHeaders>> task = Task.FromResult(response);

                        return task;
                    };
                }
            });
            return interceptor;
        }

        /// <summary>
        /// Builds a CertificateGetResponse object
        /// </summary>
        public static AzureOperationResponse<ProxyModels.Certificate, ProxyModels.CertificateGetHeaders> CreateCertificateGetResponse(string thumbprint)
        {
            var response = new AzureOperationResponse<ProxyModels.Certificate, ProxyModels.CertificateGetHeaders>();
            response.Response = new HttpResponseMessage(HttpStatusCode.OK);

            ProxyModels.Certificate cert = new ProxyModels.Certificate();
            cert.Thumbprint = thumbprint;

            response.Body = cert;

            return response;
        }

        /// <summary>
        /// Builds a CertificateListResponse object
        /// </summary>
        public static AzureOperationResponse<IPage<ProxyModels.Certificate>, ProxyModels.CertificateListHeaders> CreateCertificateListResponse(IEnumerable<string> certThumbprints)
        {
            var response = new AzureOperationResponse<IPage<ProxyModels.Certificate>, ProxyModels.CertificateListHeaders>();
            response.Response = new HttpResponseMessage(HttpStatusCode.OK);

            List<ProxyModels.Certificate> certs = new List<ProxyModels.Certificate>();

            foreach (string t in certThumbprints)
            {
                ProxyModels.Certificate cert = new ProxyModels.Certificate();
                cert.Thumbprint = t;
                certs.Add(cert);
            }

<<<<<<< HEAD
            response.Body = new EmptyPagedEnumerable<ProxyModels.Certificate>(certs);
=======
            response.Body = new MockPagedEnumerable<ProxyModels.Certificate>(certs);
>>>>>>> b209d2a2

            return response;
        }

        /// <summary>
        /// Builds a CloudPoolGetResponse object
        /// </summary>
        public static AzureOperationResponse<ProxyModels.CloudPool, ProxyModels.PoolGetHeaders> CreateCloudPoolGetResponse(string poolId)
        {
            var response = new AzureOperationResponse<ProxyModels.CloudPool, ProxyModels.PoolGetHeaders>();
            response.Response = new HttpResponseMessage(HttpStatusCode.OK);

            ProxyModels.CloudPool pool = new ProxyModels.CloudPool();
            pool.Id = poolId;

            response.Body = pool;

            return response;
        }

        /// <summary>
        /// Builds a CloudPoolListResponse object
        /// </summary>
        public static AzureOperationResponse<IPage<ProxyModels.CloudPool>, ProxyModels.PoolListHeaders> CreateCloudPoolListResponse(IEnumerable<string> poolIds)
        {
            var response = new AzureOperationResponse<IPage<ProxyModels.CloudPool>, ProxyModels.PoolListHeaders>();
            response.Response = new HttpResponseMessage(HttpStatusCode.OK);

            List<ProxyModels.CloudPool> pools = new List<ProxyModels.CloudPool>();

            foreach (string id in poolIds)
            {
                ProxyModels.CloudPool pool = new ProxyModels.CloudPool();
                pool.Id = id;
                pools.Add(pool);
            }

<<<<<<< HEAD
            response.Body = new EmptyPagedEnumerable<ProxyModels.CloudPool>(pools);
=======
            response.Body = new MockPagedEnumerable<ProxyModels.CloudPool>(pools);
>>>>>>> b209d2a2

            return response;
        }

        /// <summary>
        /// Builds a ComputeNodeGetResponse object
        /// </summary>
        public static AzureOperationResponse<ProxyModels.ComputeNode, ProxyModels.ComputeNodeGetHeaders> CreateComputeNodeGetResponse(string computeNodeId)
        {
            var response = new AzureOperationResponse<ProxyModels.ComputeNode, ProxyModels.ComputeNodeGetHeaders>();
            response.Response = new HttpResponseMessage(HttpStatusCode.OK);

            ProxyModels.ComputeNode computeNode = new ProxyModels.ComputeNode();
            computeNode.Id = computeNodeId;

            response.Body = computeNode;

            return response;
        }

        /// <summary>
        /// Builds a ComputeNodeListResponse object
        /// </summary>
        public static AzureOperationResponse<IPage<ProxyModels.ComputeNode>, ProxyModels.ComputeNodeListHeaders> CreateComputeNodeListResponse(IEnumerable<string> computeNodeIds)
        {
            var response = new AzureOperationResponse<IPage<ProxyModels.ComputeNode>, ProxyModels.ComputeNodeListHeaders>();
            response.Response = new HttpResponseMessage(HttpStatusCode.OK);

            List<ProxyModels.ComputeNode> computeNodes = new List<ProxyModels.ComputeNode>();

            foreach (string id in computeNodeIds)
            {
                ProxyModels.ComputeNode computeNode = new ProxyModels.ComputeNode();
                computeNode.Id = id;
                computeNodes.Add(computeNode);
            }

<<<<<<< HEAD
            response.Body = new EmptyPagedEnumerable<ProxyModels.ComputeNode>(computeNodes);
=======
            response.Body = new MockPagedEnumerable<ProxyModels.ComputeNode>(computeNodes);
>>>>>>> b209d2a2

            return response;
        }

        /// <summary>
        /// Builds a CloudJobScheduleGetResponse object
        /// </summary>
        public static AzureOperationResponse<ProxyModels.CloudJobSchedule, ProxyModels.JobScheduleGetHeaders> CreateCloudJobScheduleGetResponse(string jobScheduleId)
        {
            var response = new AzureOperationResponse<ProxyModels.CloudJobSchedule, ProxyModels.JobScheduleGetHeaders>();
            response.Response = new HttpResponseMessage(HttpStatusCode.OK);

            ProxyModels.JobSpecification jobSpec = new ProxyModels.JobSpecification();
            ProxyModels.Schedule schedule = new ProxyModels.Schedule();

            ProxyModels.CloudJobSchedule jobSchedule = new ProxyModels.CloudJobSchedule(id: jobScheduleId, schedule: schedule, jobSpecification: jobSpec);
            response.Body = jobSchedule;

            return response;
        }

        /// <summary>
        /// Builds a CloudJobScheduleListResponse object
        /// </summary>
        public static AzureOperationResponse<IPage<ProxyModels.CloudJobSchedule>, ProxyModels.JobScheduleListHeaders> CreateCloudJobScheduleListResponse(IEnumerable<string> jobScheduleIds)
        {
            var response = new AzureOperationResponse<IPage<ProxyModels.CloudJobSchedule>, ProxyModels.JobScheduleListHeaders>();
            response.Response = new HttpResponseMessage(HttpStatusCode.OK);

            List<ProxyModels.CloudJobSchedule> jobSchedules = new List<ProxyModels.CloudJobSchedule>();
            ProxyModels.JobSpecification jobSpec = new ProxyModels.JobSpecification();
            ProxyModels.Schedule schedule = new ProxyModels.Schedule();

            foreach (string id in jobScheduleIds)
            {
                jobSchedules.Add(new ProxyModels.CloudJobSchedule(id: id, schedule: schedule, jobSpecification: jobSpec));
            }

<<<<<<< HEAD
            response.Body = new EmptyPagedEnumerable<ProxyModels.CloudJobSchedule>(jobSchedules);
=======
            response.Body = new MockPagedEnumerable<ProxyModels.CloudJobSchedule>(jobSchedules);
>>>>>>> b209d2a2

            return response;
        }

        /// <summary>
        /// Builds a CloudJobGetResponse object
        /// </summary>
        public static AzureOperationResponse<ProxyModels.CloudJob, ProxyModels.JobGetHeaders> CreateCloudJobGetResponse(string jobId)
        {
            var response = new AzureOperationResponse<ProxyModels.CloudJob, ProxyModels.JobGetHeaders>();
            response.Response = new HttpResponseMessage(HttpStatusCode.OK);

            ProxyModels.CloudJob job = new ProxyModels.CloudJob();
            job.Id = jobId;

            response.Body = job;

            return response;
        }

        /// <summary>
        /// Builds a CloudJobListResponse object
        /// </summary>
        public static AzureOperationResponse<IPage<ProxyModels.CloudJob>, ProxyModels.JobListHeaders> CreateCloudJobListResponse(IEnumerable<string> jobIds)
        {
            var response = new AzureOperationResponse<IPage<ProxyModels.CloudJob>, ProxyModels.JobListHeaders>();
            response.Response = new HttpResponseMessage(HttpStatusCode.OK);

            List<ProxyModels.CloudJob> jobs = new List<ProxyModels.CloudJob>();

            foreach (string id in jobIds)
            {
                ProxyModels.CloudJob job = new ProxyModels.CloudJob();
                job.Id = id;
                jobs.Add(job);
            }
<<<<<<< HEAD

            response.Body = new EmptyPagedEnumerable<ProxyModels.CloudJob>(jobs);
=======
            
            response.Body = new MockPagedEnumerable<ProxyModels.CloudJob>(jobs);
>>>>>>> b209d2a2

            return response;
        }

        /// <summary>
        /// Builds a CloudTaskGetResponse object
        /// </summary>
        public static AzureOperationResponse<ProxyModels.CloudTask, ProxyModels.TaskGetHeaders> CreateCloudTaskGetResponse(string taskId)
        {
            var response = new AzureOperationResponse<ProxyModels.CloudTask, ProxyModels.TaskGetHeaders>();
            response.Response = new HttpResponseMessage(HttpStatusCode.OK);

            ProxyModels.CloudTask task = new ProxyModels.CloudTask();
            task.Id = taskId;

            response.Body = task;

            return response;
        }

        /// <summary>
        /// Builds a CloudTaskListResponse object
        /// </summary>
        public static AzureOperationResponse<IPage<ProxyModels.CloudTask>, ProxyModels.TaskListHeaders> CreateCloudTaskListResponse(IEnumerable<string> taskIds)
        {
            var response = new AzureOperationResponse<IPage<ProxyModels.CloudTask>, ProxyModels.TaskListHeaders>();
            response.Response = new HttpResponseMessage(HttpStatusCode.OK);

            List<ProxyModels.CloudTask> tasks = new List<ProxyModels.CloudTask>();

            foreach (string id in taskIds)
            {
                ProxyModels.CloudTask task = new ProxyModels.CloudTask();
                task.Id = id;
                tasks.Add(task);
            }

<<<<<<< HEAD
            response.Body = new EmptyPagedEnumerable<ProxyModels.CloudTask>(tasks);
=======
            response.Body = new MockPagedEnumerable<ProxyModels.CloudTask>(tasks);
>>>>>>> b209d2a2

            return response;
        }

        /// <summary>
        /// Builds a CloudTaskListSubtasksResponse object
        /// </summary>
        public static AzureOperationResponse<ProxyModels.CloudTaskListSubtasksResult, ProxyModels.TaskListSubtasksHeaders> CreateCloudTaskListSubtasksResponse(IEnumerable<int> subtaskIds = default(IEnumerable<int>))
        {
            var response = new AzureOperationResponse<ProxyModels.CloudTaskListSubtasksResult, ProxyModels.TaskListSubtasksHeaders>();
            response.Response = new HttpResponseMessage(HttpStatusCode.OK);

            List<ProxyModels.SubtaskInformation> subtasks = new List<ProxyModels.SubtaskInformation>();
            ProxyModels.CloudTaskListSubtasksResult subtasksResult = new ProxyModels.CloudTaskListSubtasksResult();

            if (subtaskIds != null)
            {
                foreach (int id in subtaskIds)
                {
                    ProxyModels.SubtaskInformation subtask = new ProxyModels.SubtaskInformation();
                    subtask.Id = id;
                    subtasks.Add(subtask);
                }
            }

            subtasksResult.Value = subtasks;
            response.Body = subtasksResult;

            return response;
        }

        /// <summary>
        /// Builds a NodeFileGetPropertiesResponse object
        /// </summary>
        public static AzureOperationResponse<Stream, ProxyModels.ComputeNodeGetRemoteDesktopHeaders> CreateGetRemoteDesktOperationResponse()
        {
            var response = new AzureOperationResponse<Stream, ProxyModels.ComputeNodeGetRemoteDesktopHeaders>();
            response.Headers = new ProxyModels.ComputeNodeGetRemoteDesktopHeaders();
            response.Body = new MemoryStream();
            return response;
        }

        /// <summary>
        /// Builds a NodeFileGetPropertiesFromTaskResponse object
        /// </summary>
        public static AzureOperationHeaderResponse<ProxyModels.FileGetNodeFilePropertiesFromTaskHeaders> CreateNodeFileGetPropertiesByTaskResponse()
        {
            var response = new AzureOperationHeaderResponse<ProxyModels.FileGetNodeFilePropertiesFromTaskHeaders>();
            response.Response = new HttpResponseMessage(HttpStatusCode.OK);
            response.Headers = new ProxyModels.FileGetNodeFilePropertiesFromTaskHeaders();
            return response;
        }

        /// <summary>
        /// Builds a NodeFileGetPropertiesFromComputeNodeResponse object
        /// </summary>
        public static AzureOperationHeaderResponse<ProxyModels.FileGetNodeFilePropertiesFromComputeNodeHeaders> CreateNodeFileGetPropertiesByComputeNodeResponse()
        {
            var response = new AzureOperationHeaderResponse<ProxyModels.FileGetNodeFilePropertiesFromComputeNodeHeaders>();
            response.Response = new HttpResponseMessage(HttpStatusCode.OK);
            response.Headers = new ProxyModels.FileGetNodeFilePropertiesFromComputeNodeHeaders();
            return response;
        }

        /// <summary>
        /// Builds a NodeFileGetPropertiesFromComputeNodeResponse object
        /// </summary>
        public static AzureOperationResponse<Stream, ProxyModels.FileGetFromComputeNodeHeaders> CreateNodeFileByComputeNodeResponse()
        {
            var response = new AzureOperationResponse<Stream, ProxyModels.FileGetFromComputeNodeHeaders>();
            response.Response = new HttpResponseMessage(HttpStatusCode.OK);
            response.Headers = new ProxyModels.FileGetFromComputeNodeHeaders();
            return response;
        }

        /// <summary>
        /// Builds a NodeFileListFromTaskResponse object
        /// </summary>
        public static AzureOperationResponse<IPage<ProxyModels.NodeFile>, ProxyModels.FileListFromTaskHeaders> CreateNodeFileListByTaskResponse(IEnumerable<string> fileNames)
        {
            var response = new AzureOperationResponse<IPage<ProxyModels.NodeFile>, ProxyModels.FileListFromTaskHeaders>();
            response.Response = new HttpResponseMessage(HttpStatusCode.OK);

            List<ProxyModels.NodeFile> files = new List<ProxyModels.NodeFile>();

            foreach (string name in fileNames)
            {
                ProxyModels.NodeFile file = new ProxyModels.NodeFile();
                file.Name = name;
                files.Add(file);
            }

<<<<<<< HEAD
            response.Body = new EmptyPagedEnumerable<ProxyModels.NodeFile>(files);
=======
            response.Body = new MockPagedEnumerable<ProxyModels.NodeFile>(files);
>>>>>>> b209d2a2

            return response;
        }

        /// <summary>
        /// Builds a NodeFileListFromComputeNodeResponse object
        /// </summary>
        public static AzureOperationResponse<IPage<ProxyModels.NodeFile>, ProxyModels.FileListFromComputeNodeHeaders> CreateNodeFileListByComputeNodeResponse(IEnumerable<string> fileNames)
        {
            var response = new AzureOperationResponse<IPage<ProxyModels.NodeFile>, ProxyModels.FileListFromComputeNodeHeaders>();
            response.Response = new HttpResponseMessage(HttpStatusCode.OK);

            List<ProxyModels.NodeFile> files = new List<ProxyModels.NodeFile>();

            foreach (string name in fileNames)
            {
                ProxyModels.NodeFile file = new ProxyModels.NodeFile();
                file.Name = name;
                files.Add(file);
            }

<<<<<<< HEAD
            response.Body = new EmptyPagedEnumerable<ProxyModels.NodeFile>(files);
=======
            response.Body = new MockPagedEnumerable<ProxyModels.NodeFile>(files);
>>>>>>> b209d2a2

            return response;
        }

        /// <summary>
        /// Fabricates a CloudJob that's in the bound state
        /// </summary>
        public static CloudJob CreateFakeBoundJob(BatchAccountContext context)
        {
            string jobId = "testJob";

            RequestInterceptor interceptor = new RequestInterceptor((baseRequest) =>
            {
                JobGetBatchRequest request = (JobGetBatchRequest) baseRequest;

                request.ServiceRequestFunc = (cancellationToken) =>
                {
                    var response = new AzureOperationResponse<ProxyModels.CloudJob, ProxyModels.JobGetHeaders>();
                    response.Body = new ProxyModels.CloudJob(id: jobId, poolInfo: new ProxyModels.PoolInformation());

                    Task<AzureOperationResponse<ProxyModels.CloudJob, ProxyModels.JobGetHeaders>> task = Task.FromResult(response);
                    return task;
                };
            });

            return context.BatchOMClient.JobOperations.GetJob(jobId, additionalBehaviors: new BatchClientBehavior[] { interceptor });
        }

        /// <summary>
        /// Fabricates a CloudJobSchedule that's in the bound state
        /// </summary>
        public static CloudJobSchedule CreateFakeBoundJobSchedule(BatchAccountContext context)
        {
            string jobScheduleId = "testJobSchedule";

            RequestInterceptor interceptor = new RequestInterceptor((baseRequest) =>
            {
                JobScheduleGetBatchRequest request = (JobScheduleGetBatchRequest) baseRequest;

                request.ServiceRequestFunc = (cancellationToken) =>
                {
                    var response = new AzureOperationResponse<ProxyModels.CloudJobSchedule, ProxyModels.JobScheduleGetHeaders>();

                    response.Body = new ProxyModels.CloudJobSchedule(id: jobScheduleId, schedule: new ProxyModels.Schedule(), jobSpecification: new ProxyModels.JobSpecification());

                    Task<AzureOperationResponse<ProxyModels.CloudJobSchedule, ProxyModels.JobScheduleGetHeaders>> task = Task.FromResult(response);
                    return task;
                };
            });

            return context.BatchOMClient.JobScheduleOperations.GetJobSchedule(jobScheduleId, additionalBehaviors: new BatchClientBehavior[] { interceptor });
        }

        /// <summary>
        /// Fabricates a CloudPool that's in the bound state
        /// </summary>
        public static CloudPool CreateFakeBoundPool(BatchAccountContext context)
        {
            string poolId = "testPool";

            RequestInterceptor interceptor = new RequestInterceptor((baseRequest) =>
            {
                PoolGetBatchRequest request = (PoolGetBatchRequest) baseRequest;

                request.ServiceRequestFunc = (cancellationToken) =>
                {
                    var response = new AzureOperationResponse<ProxyModels.CloudPool, ProxyModels.PoolGetHeaders>();
                    response.Body = new ProxyModels.CloudPool(poolId, "small", "4");

                    Task<AzureOperationResponse<ProxyModels.CloudPool, ProxyModels.PoolGetHeaders>> task = Task.FromResult(response);
                    return task;
                };
            });

            return context.BatchOMClient.PoolOperations.GetPool(poolId, additionalBehaviors: new BatchClientBehavior[] { interceptor });
        }

        /// <summary>
        /// Fabricates a CloudTask that's in the bound state
        /// </summary>
        public static CloudTask CreateFakeBoundTask(BatchAccountContext context)
        {
            string taskId = "testTask";

            RequestInterceptor interceptor = new RequestInterceptor((baseRequest) =>
            {
                TaskGetBatchRequest request = (TaskGetBatchRequest) baseRequest;

                request.ServiceRequestFunc = (cancellationToken) =>
                {
                    var response = new AzureOperationResponse<ProxyModels.CloudTask, ProxyModels.TaskGetHeaders>();
                    response.Body = new ProxyModels.CloudTask(taskId, "cmd /c dir /s");

                    Task<AzureOperationResponse<ProxyModels.CloudTask, ProxyModels.TaskGetHeaders>> task = Task.FromResult(response);
                    return task;
                };
            });

            return context.BatchOMClient.JobOperations.GetTask("jobId", taskId, additionalBehaviors: new BatchClientBehavior[] { interceptor });
        }

        /// <summary>
        /// Uses Reflection to set a property value on an object. Can be used to bypass restricted set accessors.
        /// </summary>
        internal static void SetProperty(object obj, string propertyName, object propertyValue)
        {
            Type t = obj.GetType();
            PropertyInfo propInfo = t.GetProperty(propertyName);
            propInfo.SetValue(obj, propertyValue);
        }

        /// <summary>
        /// Uses Reflection to set a property value on an object.
        /// </summary>
        internal static void SetField(object obj, string fieldName, object fieldValue)
        {
            Type t = obj.GetType();
            FieldInfo fieldInfo = t.GetField(fieldName, BindingFlags.NonPublic | BindingFlags.Instance);
            fieldInfo.SetValue(obj, fieldValue);
        }

<<<<<<< HEAD
        /// <summary>
        /// Convert Hyak-based code generator enums to swagger base
        /// </summary>
=======
>>>>>>> b209d2a2
        internal static T MapEnum<T>(Enum otherEnum) where T : struct
        {
            if (otherEnum == null)
            {
                throw new ArgumentNullException("otherEnum");
            }

            T result = (T)Enum.Parse(typeof(T), otherEnum.ToString(), ignoreCase: true);
            return result;
        }

<<<<<<< HEAD
        /// <summary>
        /// Convert Hyak-based code generator nullable enums to swagger base
        /// </summary>
=======
>>>>>>> b209d2a2
        internal static T? MapNullableEnum<T>(Enum otherEnum) where T : struct
        {
            if (otherEnum == null)
            {
                return null;
            }

            return MapEnum<T>(otherEnum);
        }
    }
}<|MERGE_RESOLUTION|>--- conflicted
+++ resolved
@@ -156,10 +156,6 @@
         /// <typeparam name="TResponse">The type of the expected response.</typeparam>
         public static RequestInterceptor CreateFakeServiceResponseInterceptor<TBody, TOptions, TResponse>(TResponse responseToUse = default(TResponse),
             Action<BatchRequest<TBody, TOptions, TResponse>> requestAction = null)
-<<<<<<< HEAD
-            where TBody : class
-=======
->>>>>>> b209d2a2
             where TOptions : ProxyModels.IOptions, new()
             where TResponse : IAzureOperationResponse, new()
         {
@@ -218,18 +214,11 @@
             where TBody : class, new()
             where THeader : class, new()
         {
-<<<<<<< HEAD
-            var response = new AzureOperationResponse<IPage<TBody>, THeader>();
-            response.Body = new EmptyPagedEnumerable<TBody>();
-            response.Headers = new THeader();
-=======
             var response = new AzureOperationResponse<IPage<TBody>, THeader>()
             {
                 Body = new MockPagedEnumerable<TBody>(),
                 Headers = new THeader()
             };
-
->>>>>>> b209d2a2
             return response;
         }
 
@@ -350,11 +339,7 @@
                 certs.Add(cert);
             }
 
-<<<<<<< HEAD
-            response.Body = new EmptyPagedEnumerable<ProxyModels.Certificate>(certs);
-=======
             response.Body = new MockPagedEnumerable<ProxyModels.Certificate>(certs);
->>>>>>> b209d2a2
 
             return response;
         }
@@ -392,11 +377,7 @@
                 pools.Add(pool);
             }
 
-<<<<<<< HEAD
-            response.Body = new EmptyPagedEnumerable<ProxyModels.CloudPool>(pools);
-=======
             response.Body = new MockPagedEnumerable<ProxyModels.CloudPool>(pools);
->>>>>>> b209d2a2
 
             return response;
         }
@@ -434,11 +415,7 @@
                 computeNodes.Add(computeNode);
             }
 
-<<<<<<< HEAD
-            response.Body = new EmptyPagedEnumerable<ProxyModels.ComputeNode>(computeNodes);
-=======
             response.Body = new MockPagedEnumerable<ProxyModels.ComputeNode>(computeNodes);
->>>>>>> b209d2a2
 
             return response;
         }
@@ -477,11 +454,7 @@
                 jobSchedules.Add(new ProxyModels.CloudJobSchedule(id: id, schedule: schedule, jobSpecification: jobSpec));
             }
 
-<<<<<<< HEAD
-            response.Body = new EmptyPagedEnumerable<ProxyModels.CloudJobSchedule>(jobSchedules);
-=======
             response.Body = new MockPagedEnumerable<ProxyModels.CloudJobSchedule>(jobSchedules);
->>>>>>> b209d2a2
 
             return response;
         }
@@ -518,13 +491,8 @@
                 job.Id = id;
                 jobs.Add(job);
             }
-<<<<<<< HEAD
-
-            response.Body = new EmptyPagedEnumerable<ProxyModels.CloudJob>(jobs);
-=======
-            
+
             response.Body = new MockPagedEnumerable<ProxyModels.CloudJob>(jobs);
->>>>>>> b209d2a2
 
             return response;
         }
@@ -562,11 +530,7 @@
                 tasks.Add(task);
             }
 
-<<<<<<< HEAD
-            response.Body = new EmptyPagedEnumerable<ProxyModels.CloudTask>(tasks);
-=======
             response.Body = new MockPagedEnumerable<ProxyModels.CloudTask>(tasks);
->>>>>>> b209d2a2
 
             return response;
         }
@@ -659,11 +623,7 @@
                 files.Add(file);
             }
 
-<<<<<<< HEAD
-            response.Body = new EmptyPagedEnumerable<ProxyModels.NodeFile>(files);
-=======
             response.Body = new MockPagedEnumerable<ProxyModels.NodeFile>(files);
->>>>>>> b209d2a2
 
             return response;
         }
@@ -685,11 +645,7 @@
                 files.Add(file);
             }
 
-<<<<<<< HEAD
-            response.Body = new EmptyPagedEnumerable<ProxyModels.NodeFile>(files);
-=======
             response.Body = new MockPagedEnumerable<ProxyModels.NodeFile>(files);
->>>>>>> b209d2a2
 
             return response;
         }
@@ -810,13 +766,6 @@
             FieldInfo fieldInfo = t.GetField(fieldName, BindingFlags.NonPublic | BindingFlags.Instance);
             fieldInfo.SetValue(obj, fieldValue);
         }
-
-<<<<<<< HEAD
-        /// <summary>
-        /// Convert Hyak-based code generator enums to swagger base
-        /// </summary>
-=======
->>>>>>> b209d2a2
         internal static T MapEnum<T>(Enum otherEnum) where T : struct
         {
             if (otherEnum == null)
@@ -828,12 +777,6 @@
             return result;
         }
 
-<<<<<<< HEAD
-        /// <summary>
-        /// Convert Hyak-based code generator nullable enums to swagger base
-        /// </summary>
-=======
->>>>>>> b209d2a2
         internal static T? MapNullableEnum<T>(Enum otherEnum) where T : struct
         {
             if (otherEnum == null)
