{
  "Entries": [
    {
      "RequestUri": "/pools?api-version=2016-02-01.3.0",
      "EncodedRequestUri": "L3Bvb2xzP2FwaS12ZXJzaW9uPTIwMTYtMDItMDEuMy4w",
      "RequestMethod": "POST",
      "RequestBody": "{\r\n  \"id\": \"testUpdatePoolWithAppPackages\",\r\n  \"vmSize\": \"small\",\r\n  \"cloudServiceConfiguration\": {\r\n    \"osFamily\": \"4\",\r\n    \"targetOSVersion\": \"*\"\r\n  },\r\n  \"targetDedicated\": 0,\r\n  \"enableInterNodeCommunication\": true\r\n}",
      "RequestHeaders": {
        "Content-Type": [
          "application/json; odata=minimalmetadata; charset=utf-8"
        ],
        "Content-Length": [
          "223"
        ],
        "x-ms-client-request-id": [
<<<<<<< HEAD
          "1b9838a0-d6a8-4ebc-acd6-8df1ece93d19"
=======
          "99466dcb-61e9-4ebb-bf67-2f9a2e600623"
>>>>>>> a8a13455
        ],
        "accept-language": [
          "en-US"
        ],
        "client-request-id": [
<<<<<<< HEAD
          "e38dea5c-2003-4c3b-a21e-c0b87456c191"
        ],
        "ocp-date": [
          "Thu, 05 May 2016 01:05:46 GMT"
        ],
        "User-Agent": [
          "Microsoft.Azure.Batch.Protocol.BatchServiceClient/4.0.1.0",
          "AzurePowershell/v1.3.2"
=======
          "07da15b1-6a84-4b68-8a33-2240223a71f2"
        ],
        "ocp-date": [
          "Thu, 12 May 2016 20:36:36 GMT"
        ],
        "User-Agent": [
          "Microsoft.Azure.Batch.Protocol.BatchServiceClient/4.0.1.0",
          "AzurePowershell/v1.4.0"
>>>>>>> a8a13455
        ]
      },
      "ResponseBody": "",
      "ResponseHeaders": {
        "Last-Modified": [
<<<<<<< HEAD
          "Thu, 05 May 2016 01:05:47 GMT"
=======
          "Thu, 12 May 2016 20:36:37 GMT"
>>>>>>> a8a13455
        ],
        "Transfer-Encoding": [
          "chunked"
        ],
        "request-id": [
<<<<<<< HEAD
          "dd9c43df-e55d-4c46-a000-db6c640682ae"
=======
          "16b3a5aa-30e6-41a6-a2db-3bf85ffec728"
>>>>>>> a8a13455
        ],
        "Strict-Transport-Security": [
          "max-age=31536000; includeSubDomains"
        ],
        "DataServiceVersion": [
          "3.0"
        ],
        "DataServiceId": [
          "https://pstestaccount.centralus.batch.azure.com/pools/testUpdatePoolWithAppPackages"
        ],
        "Date": [
<<<<<<< HEAD
          "Thu, 05 May 2016 01:05:46 GMT"
        ],
        "ETag": [
          "0x8D37481643AB751"
=======
          "Thu, 12 May 2016 20:36:37 GMT"
        ],
        "ETag": [
          "0x8D37AA51D863356"
>>>>>>> a8a13455
        ],
        "Location": [
          "https://pstestaccount.centralus.batch.azure.com/pools/testUpdatePoolWithAppPackages"
        ],
        "Server": [
          "Microsoft-HTTPAPI/2.0"
        ]
      },
      "StatusCode": 201
    },
    {
<<<<<<< HEAD
=======
      "RequestUri": "/subscriptions/46241355-bb95-46a9-ba6c-42b554d71925/resourceGroups/accountmgmtsamplegroup/providers/Microsoft.Batch/batchAccounts/pstestaccount/applications/test?api-version=2015-12-01",
      "EncodedRequestUri": "L3N1YnNjcmlwdGlvbnMvNDYyNDEzNTUtYmI5NS00NmE5LWJhNmMtNDJiNTU0ZDcxOTI1L3Jlc291cmNlR3JvdXBzL2FjY291bnRtZ210c2FtcGxlZ3JvdXAvcHJvdmlkZXJzL01pY3Jvc29mdC5CYXRjaC9iYXRjaEFjY291bnRzL3BzdGVzdGFjY291bnQvYXBwbGljYXRpb25zL3Rlc3Q/YXBpLXZlcnNpb249MjAxNS0xMi0wMQ==",
      "RequestMethod": "PUT",
      "RequestBody": "{}",
      "RequestHeaders": {
        "Content-Type": [
          "application/json; charset=utf-8"
        ],
        "Content-Length": [
          "2"
        ],
        "x-ms-client-request-id": [
          "114ff808-5c77-4d7a-95fd-6d8cc097c903"
        ],
        "accept-language": [
          "en-US"
        ],
        "User-Agent": [
          "Microsoft.Azure.Management.Batch.BatchManagementClient/2.0.0.0"
        ]
      },
      "ResponseBody": "{\r\n  \"id\": \"test\",\r\n  \"packages\": [],\r\n  \"allowUpdates\": true\r\n}",
      "ResponseHeaders": {
        "Content-Length": [
          "47"
        ],
        "Content-Type": [
          "application/json; charset=utf-8"
        ],
        "Expires": [
          "-1"
        ],
        "Pragma": [
          "no-cache"
        ],
        "request-id": [
          "f2f955e8-be76-4cf9-86a0-6281a0465689"
        ],
        "Strict-Transport-Security": [
          "max-age=31536000; includeSubDomains"
        ],
        "x-ms-ratelimit-remaining-subscription-writes": [
          "1195"
        ],
        "x-ms-request-id": [
          "eeb0fb55-5177-41ca-b9b7-97f87fb1ed0f"
        ],
        "x-ms-correlation-request-id": [
          "eeb0fb55-5177-41ca-b9b7-97f87fb1ed0f"
        ],
        "x-ms-routing-request-id": [
          "WESTUS:20160512T203638Z:eeb0fb55-5177-41ca-b9b7-97f87fb1ed0f"
        ],
        "Cache-Control": [
          "no-cache"
        ],
        "Date": [
          "Thu, 12 May 2016 20:36:38 GMT"
        ],
        "Server": [
          "Microsoft-HTTPAPI/2.0"
        ]
      },
      "StatusCode": 201
    },
    {
>>>>>>> a8a13455
      "RequestUri": "/subscriptions/46241355-bb95-46a9-ba6c-42b554d71925/resourceGroups/accountmgmtsamplegroup/providers/Microsoft.Batch/batchAccounts/pstestaccount/applications/test/versions/foo?api-version=2015-12-01",
      "EncodedRequestUri": "L3N1YnNjcmlwdGlvbnMvNDYyNDEzNTUtYmI5NS00NmE5LWJhNmMtNDJiNTU0ZDcxOTI1L3Jlc291cmNlR3JvdXBzL2FjY291bnRtZ210c2FtcGxlZ3JvdXAvcHJvdmlkZXJzL01pY3Jvc29mdC5CYXRjaC9iYXRjaEFjY291bnRzL3BzdGVzdGFjY291bnQvYXBwbGljYXRpb25zL3Rlc3QvdmVyc2lvbnMvZm9vP2FwaS12ZXJzaW9uPTIwMTUtMTItMDE=",
      "RequestMethod": "GET",
      "RequestBody": "",
      "RequestHeaders": {
        "x-ms-client-request-id": [
<<<<<<< HEAD
          "1fdca097-cb3e-47b1-b311-2b2274b0e19d"
=======
          "05ada8c4-3f9a-48c1-97e8-4f5ef350cbe5"
>>>>>>> a8a13455
        ],
        "accept-language": [
          "en-US"
        ],
        "User-Agent": [
          "Microsoft.Azure.Management.Batch.BatchManagementClient/2.0.0.0"
        ]
      },
<<<<<<< HEAD
      "ResponseBody": "{\r\n  \"code\": \"ApplicationPackageNotFound\",\r\n  \"message\": \"The specified application package does not exist.\\nRequestId:7e92ea9f-3c4b-474a-b7f9-ee8fc9d84ab3\\nTime:2016-05-05T01:05:55.4080902Z\",\r\n  \"target\": \"BatchAccount\"\r\n}",
=======
      "ResponseBody": "{\r\n  \"code\": \"ApplicationPackageNotFound\",\r\n  \"message\": \"The specified application package does not exist.\\nRequestId:604e058b-8a66-441e-b010-5541f9b26f25\\nTime:2016-05-12T20:36:39.5379349Z\",\r\n  \"target\": \"BatchAccount\"\r\n}",
>>>>>>> a8a13455
      "ResponseHeaders": {
        "Content-Length": [
          "206"
        ],
        "Content-Type": [
          "application/json; charset=utf-8"
        ],
        "Expires": [
          "-1"
        ],
        "Pragma": [
          "no-cache"
        ],
        "request-id": [
<<<<<<< HEAD
          "7e92ea9f-3c4b-474a-b7f9-ee8fc9d84ab3"
=======
          "604e058b-8a66-441e-b010-5541f9b26f25"
>>>>>>> a8a13455
        ],
        "Strict-Transport-Security": [
          "max-age=31536000; includeSubDomains"
        ],
        "x-ms-ratelimit-remaining-subscription-reads": [
          "14999"
        ],
        "x-ms-request-id": [
<<<<<<< HEAD
          "9d0239d3-a6b8-4e07-ba3d-49a48c5dd805"
        ],
        "x-ms-correlation-request-id": [
          "9d0239d3-a6b8-4e07-ba3d-49a48c5dd805"
        ],
        "x-ms-routing-request-id": [
          "CENTRALUS:20160505T010555Z:9d0239d3-a6b8-4e07-ba3d-49a48c5dd805"
=======
          "37634a76-c34f-4741-a978-d59684eae205"
        ],
        "x-ms-correlation-request-id": [
          "37634a76-c34f-4741-a978-d59684eae205"
        ],
        "x-ms-routing-request-id": [
          "WESTUS:20160512T203638Z:37634a76-c34f-4741-a978-d59684eae205"
>>>>>>> a8a13455
        ],
        "Cache-Control": [
          "no-cache"
        ],
        "Date": [
<<<<<<< HEAD
          "Thu, 05 May 2016 01:05:54 GMT"
=======
          "Thu, 12 May 2016 20:36:38 GMT"
>>>>>>> a8a13455
        ],
        "Server": [
          "Microsoft-HTTPAPI/2.0"
        ]
      },
      "StatusCode": 404
    },
    {
      "RequestUri": "/subscriptions/46241355-bb95-46a9-ba6c-42b554d71925/resourceGroups/accountmgmtsamplegroup/providers/Microsoft.Batch/batchAccounts/pstestaccount/applications/test/versions/foo?api-version=2015-12-01",
      "EncodedRequestUri": "L3N1YnNjcmlwdGlvbnMvNDYyNDEzNTUtYmI5NS00NmE5LWJhNmMtNDJiNTU0ZDcxOTI1L3Jlc291cmNlR3JvdXBzL2FjY291bnRtZ210c2FtcGxlZ3JvdXAvcHJvdmlkZXJzL01pY3Jvc29mdC5CYXRjaC9iYXRjaEFjY291bnRzL3BzdGVzdGFjY291bnQvYXBwbGljYXRpb25zL3Rlc3QvdmVyc2lvbnMvZm9vP2FwaS12ZXJzaW9uPTIwMTUtMTItMDE=",
      "RequestMethod": "GET",
      "RequestBody": "",
      "RequestHeaders": {
        "x-ms-client-request-id": [
<<<<<<< HEAD
          "c7a3f0e2-2bea-46f8-bc55-1597e6cccae0"
=======
          "62239eb9-4a9a-4866-a53c-8e043811dfd5"
>>>>>>> a8a13455
        ],
        "accept-language": [
          "en-US"
        ],
        "User-Agent": [
          "Microsoft.Azure.Management.Batch.BatchManagementClient/2.0.0.0"
        ]
      },
<<<<<<< HEAD
      "ResponseBody": "{\r\n  \"id\": \"test\",\r\n  \"version\": \"foo\",\r\n  \"storageUrl\": \"https://pstestaccount.blob.core.windows.net/app-test-a94a8fe5ccb19ba61c4c0873d391e987982fbbd3/test-foo-04de43e9-9da5-4c0b-8bab-3fc97ccc23f7?sv=2014-02-14&sr=b&sig=Ta2jMkm7ne7kIWM9iP%2FcVKRaQwBma8wmaTiETrLXUHc%3D&st=2016-05-05T01%3A00%3A56Z&se=2016-05-05T05%3A05%3A56Z&sp=rw\",\r\n  \"storageUrlExpiry\": \"2016-05-05T05:05:56.9745461Z\",\r\n  \"state\": \"active\",\r\n  \"format\": \"zip\",\r\n  \"lastActivationTime\": \"2016-05-05T01:05:56.4842769Z\"\r\n}",
      "ResponseHeaders": {
        "Content-Length": [
          "452"
=======
      "ResponseBody": "{\r\n  \"id\": \"test\",\r\n  \"version\": \"foo\",\r\n  \"storageUrl\": \"https://pstestaccount.blob.core.windows.net/app-test-a94a8fe5ccb19ba61c4c0873d391e987982fbbd3/test-foo-74a44052-b7c0-4c1b-95c9-fad67fc91a63?sv=2014-02-14&sr=b&sig=1nkCABtZlOWmygpr3VTaO6yOhSBA7P4LK12h7Kpv898%3D&st=2016-05-12T20%3A32%3A00Z&se=2016-05-13T00%3A37%3A00Z&sp=rw\",\r\n  \"storageUrlExpiry\": \"2016-05-13T00:37:00.9073989Z\",\r\n  \"state\": \"active\",\r\n  \"format\": \"zip\",\r\n  \"lastActivationTime\": \"2016-05-12T20:37:03.4492632Z\"\r\n}",
      "ResponseHeaders": {
        "Content-Length": [
          "450"
>>>>>>> a8a13455
        ],
        "Content-Type": [
          "application/json; charset=utf-8"
        ],
        "Expires": [
          "-1"
        ],
        "Last-Modified": [
<<<<<<< HEAD
          "Thu, 05 May 2016 01:05:56 GMT"
=======
          "Thu, 12 May 2016 20:37:00 GMT"
>>>>>>> a8a13455
        ],
        "Pragma": [
          "no-cache"
        ],
        "request-id": [
<<<<<<< HEAD
          "a577d0fe-6753-43c5-832f-a42aed1d8d99"
=======
          "7652af5e-4334-450c-97a4-c0eadfd19e8b"
>>>>>>> a8a13455
        ],
        "Strict-Transport-Security": [
          "max-age=31536000; includeSubDomains"
        ],
        "x-ms-ratelimit-remaining-subscription-reads": [
<<<<<<< HEAD
          "14998"
        ],
        "x-ms-request-id": [
          "e7951950-8e8c-4e44-9aee-ec055bb3882d"
        ],
        "x-ms-correlation-request-id": [
          "e7951950-8e8c-4e44-9aee-ec055bb3882d"
        ],
        "x-ms-routing-request-id": [
          "CENTRALUS:20160505T010556Z:e7951950-8e8c-4e44-9aee-ec055bb3882d"
=======
          "14999"
        ],
        "x-ms-request-id": [
          "2fa24522-d892-4d15-a4df-faf115f2df3b"
        ],
        "x-ms-correlation-request-id": [
          "2fa24522-d892-4d15-a4df-faf115f2df3b"
        ],
        "x-ms-routing-request-id": [
          "WESTUS:20160512T203700Z:2fa24522-d892-4d15-a4df-faf115f2df3b"
>>>>>>> a8a13455
        ],
        "Cache-Control": [
          "no-cache"
        ],
        "Date": [
<<<<<<< HEAD
          "Thu, 05 May 2016 01:05:56 GMT"
        ],
        "ETag": [
          "0x8D374816A00A845"
=======
          "Thu, 12 May 2016 20:36:59 GMT"
        ],
        "ETag": [
          "0x8D37AA52B520CF2"
>>>>>>> a8a13455
        ],
        "Server": [
          "Microsoft-HTTPAPI/2.0"
        ]
      },
      "StatusCode": 200
    },
    {
      "RequestUri": "/subscriptions/46241355-bb95-46a9-ba6c-42b554d71925/resourceGroups/accountmgmtsamplegroup/providers/Microsoft.Batch/batchAccounts/pstestaccount/applications/test/versions/foo?api-version=2015-12-01",
      "EncodedRequestUri": "L3N1YnNjcmlwdGlvbnMvNDYyNDEzNTUtYmI5NS00NmE5LWJhNmMtNDJiNTU0ZDcxOTI1L3Jlc291cmNlR3JvdXBzL2FjY291bnRtZ210c2FtcGxlZ3JvdXAvcHJvdmlkZXJzL01pY3Jvc29mdC5CYXRjaC9iYXRjaEFjY291bnRzL3BzdGVzdGFjY291bnQvYXBwbGljYXRpb25zL3Rlc3QvdmVyc2lvbnMvZm9vP2FwaS12ZXJzaW9uPTIwMTUtMTItMDE=",
      "RequestMethod": "GET",
      "RequestBody": "",
      "RequestHeaders": {
        "x-ms-client-request-id": [
<<<<<<< HEAD
          "67fabda7-ef80-41ca-8b40-dd9fae4bcd81"
=======
          "28371bef-7ac2-4eb1-b84a-bebd5c3a9014"
>>>>>>> a8a13455
        ],
        "accept-language": [
          "en-US"
        ],
        "User-Agent": [
          "Microsoft.Azure.Management.Batch.BatchManagementClient/2.0.0.0"
        ]
      },
<<<<<<< HEAD
      "ResponseBody": "{\r\n  \"id\": \"test\",\r\n  \"version\": \"foo\",\r\n  \"storageUrl\": \"https://pstestaccount.blob.core.windows.net/app-test-a94a8fe5ccb19ba61c4c0873d391e987982fbbd3/test-foo-04de43e9-9da5-4c0b-8bab-3fc97ccc23f7?sv=2014-02-14&sr=b&sig=iyUL5SF6%2FGeqIJpL7gHv5ZwRbnpSkgtps%2FfNYd71FVI%3D&st=2016-05-05T01%3A00%3A57Z&se=2016-05-05T05%3A05%3A57Z&sp=rw\",\r\n  \"storageUrlExpiry\": \"2016-05-05T05:05:57.1280442Z\",\r\n  \"state\": \"active\",\r\n  \"format\": \"zip\",\r\n  \"lastActivationTime\": \"2016-05-05T01:05:56.4842769Z\"\r\n}",
      "ResponseHeaders": {
        "Content-Length": [
          "454"
=======
      "ResponseBody": "{\r\n  \"id\": \"test\",\r\n  \"version\": \"foo\",\r\n  \"storageUrl\": \"https://pstestaccount.blob.core.windows.net/app-test-a94a8fe5ccb19ba61c4c0873d391e987982fbbd3/test-foo-74a44052-b7c0-4c1b-95c9-fad67fc91a63?sv=2014-02-14&sr=b&sig=tYTT6DJvyflrjO1Q%2ByRElv5ynSv%2FreBT7HOMrZ8%2B3yA%3D&st=2016-05-12T20%3A32%3A01Z&se=2016-05-13T00%3A37%3A01Z&sp=rw\",\r\n  \"storageUrlExpiry\": \"2016-05-13T00:37:01.0823951Z\",\r\n  \"state\": \"active\",\r\n  \"format\": \"zip\",\r\n  \"lastActivationTime\": \"2016-05-12T20:37:03.4492632Z\"\r\n}",
      "ResponseHeaders": {
        "Content-Length": [
          "456"
>>>>>>> a8a13455
        ],
        "Content-Type": [
          "application/json; charset=utf-8"
        ],
        "Expires": [
          "-1"
        ],
        "Last-Modified": [
<<<<<<< HEAD
          "Thu, 05 May 2016 01:05:56 GMT"
=======
          "Thu, 12 May 2016 20:37:00 GMT"
>>>>>>> a8a13455
        ],
        "Pragma": [
          "no-cache"
        ],
        "request-id": [
<<<<<<< HEAD
          "aef0f6fd-f774-4f5a-8e7b-0fe7c4e9cc4e"
=======
          "b0fcd166-52d3-4a1b-ad1a-29b18316366f"
>>>>>>> a8a13455
        ],
        "Strict-Transport-Security": [
          "max-age=31536000; includeSubDomains"
        ],
        "x-ms-ratelimit-remaining-subscription-reads": [
<<<<<<< HEAD
          "14997"
        ],
        "x-ms-request-id": [
          "b2b4e8be-2b56-4f8c-abfa-9d84d5b120af"
        ],
        "x-ms-correlation-request-id": [
          "b2b4e8be-2b56-4f8c-abfa-9d84d5b120af"
        ],
        "x-ms-routing-request-id": [
          "CENTRALUS:20160505T010556Z:b2b4e8be-2b56-4f8c-abfa-9d84d5b120af"
=======
          "14998"
        ],
        "x-ms-request-id": [
          "26ccfdb4-b87c-4acb-ad9c-a8be43384654"
        ],
        "x-ms-correlation-request-id": [
          "26ccfdb4-b87c-4acb-ad9c-a8be43384654"
        ],
        "x-ms-routing-request-id": [
          "WESTUS:20160512T203701Z:26ccfdb4-b87c-4acb-ad9c-a8be43384654"
>>>>>>> a8a13455
        ],
        "Cache-Control": [
          "no-cache"
        ],
        "Date": [
<<<<<<< HEAD
          "Thu, 05 May 2016 01:05:56 GMT"
        ],
        "ETag": [
          "0x8D374816A00A845"
=======
          "Thu, 12 May 2016 20:37:00 GMT"
        ],
        "ETag": [
          "0x8D37AA52B520CF2"
>>>>>>> a8a13455
        ],
        "Server": [
          "Microsoft-HTTPAPI/2.0"
        ]
      },
      "StatusCode": 200
    },
    {
      "RequestUri": "/subscriptions/46241355-bb95-46a9-ba6c-42b554d71925/resourceGroups/accountmgmtsamplegroup/providers/Microsoft.Batch/batchAccounts/pstestaccount/applications/test/versions/foo?api-version=2015-12-01",
      "EncodedRequestUri": "L3N1YnNjcmlwdGlvbnMvNDYyNDEzNTUtYmI5NS00NmE5LWJhNmMtNDJiNTU0ZDcxOTI1L3Jlc291cmNlR3JvdXBzL2FjY291bnRtZ210c2FtcGxlZ3JvdXAvcHJvdmlkZXJzL01pY3Jvc29mdC5CYXRjaC9iYXRjaEFjY291bnRzL3BzdGVzdGFjY291bnQvYXBwbGljYXRpb25zL3Rlc3QvdmVyc2lvbnMvZm9vP2FwaS12ZXJzaW9uPTIwMTUtMTItMDE=",
      "RequestMethod": "PUT",
      "RequestBody": "",
      "RequestHeaders": {
        "x-ms-client-request-id": [
<<<<<<< HEAD
          "4cdfccc1-45a8-4d3b-9985-4a59868faee7"
=======
          "ac71b0c1-c2ab-4947-b9da-d8c48665bd65"
>>>>>>> a8a13455
        ],
        "accept-language": [
          "en-US"
        ],
        "User-Agent": [
          "Microsoft.Azure.Management.Batch.BatchManagementClient/2.0.0.0"
        ]
      },
<<<<<<< HEAD
      "ResponseBody": "{\r\n  \"id\": \"test\",\r\n  \"version\": \"foo\",\r\n  \"storageUrl\": \"https://pstestaccount.blob.core.windows.net/app-test-a94a8fe5ccb19ba61c4c0873d391e987982fbbd3/test-foo-04de43e9-9da5-4c0b-8bab-3fc97ccc23f7?sv=2014-02-14&sr=b&sig=CGP0vdsk0jTmnvFv5ZInMlEdyLoBV5bjge%2F%2F8LVlYJw%3D&st=2016-05-05T01%3A00%3A55Z&se=2016-05-05T05%3A05%3A55Z&sp=rw\",\r\n  \"storageUrlExpiry\": \"2016-05-05T05:05:55.9613883Z\",\r\n  \"state\": \"pending\"\r\n}",
      "ResponseHeaders": {
        "Content-Length": [
          "388"
=======
      "ResponseBody": "{\r\n  \"id\": \"test\",\r\n  \"version\": \"foo\",\r\n  \"storageUrl\": \"https://pstestaccount.blob.core.windows.net/app-test-a94a8fe5ccb19ba61c4c0873d391e987982fbbd3/test-foo-74a44052-b7c0-4c1b-95c9-fad67fc91a63?sv=2014-02-14&sr=b&sig=1nkCABtZlOWmygpr3VTaO6yOhSBA7P4LK12h7Kpv898%3D&st=2016-05-12T20%3A32%3A00Z&se=2016-05-13T00%3A37%3A00Z&sp=rw\",\r\n  \"storageUrlExpiry\": \"2016-05-13T00:37:00.2710697Z\",\r\n  \"state\": \"pending\"\r\n}",
      "ResponseHeaders": {
        "Content-Length": [
          "384"
>>>>>>> a8a13455
        ],
        "Content-Type": [
          "application/json; charset=utf-8"
        ],
        "Expires": [
          "-1"
        ],
        "Pragma": [
          "no-cache"
        ],
        "request-id": [
<<<<<<< HEAD
          "f6235a18-71af-4ac4-a646-9b3f712e5a55"
=======
          "507098ae-0d67-4674-902f-c8f68ffaf4ef"
>>>>>>> a8a13455
        ],
        "Strict-Transport-Security": [
          "max-age=31536000; includeSubDomains"
        ],
        "x-ms-ratelimit-remaining-subscription-writes": [
          "1199"
        ],
        "x-ms-request-id": [
<<<<<<< HEAD
          "a3bd5ba4-960c-4009-9868-6932c53e28ed"
        ],
        "x-ms-correlation-request-id": [
          "a3bd5ba4-960c-4009-9868-6932c53e28ed"
        ],
        "x-ms-routing-request-id": [
          "CENTRALUS:20160505T010555Z:a3bd5ba4-960c-4009-9868-6932c53e28ed"
=======
          "c668cd4a-9439-4ba5-9053-5d4709222d68"
        ],
        "x-ms-correlation-request-id": [
          "c668cd4a-9439-4ba5-9053-5d4709222d68"
        ],
        "x-ms-routing-request-id": [
          "WESTUS:20160512T203700Z:c668cd4a-9439-4ba5-9053-5d4709222d68"
>>>>>>> a8a13455
        ],
        "Cache-Control": [
          "no-cache"
        ],
        "Date": [
<<<<<<< HEAD
          "Thu, 05 May 2016 01:05:55 GMT"
=======
          "Thu, 12 May 2016 20:36:59 GMT"
>>>>>>> a8a13455
        ],
        "Server": [
          "Microsoft-HTTPAPI/2.0"
        ]
      },
      "StatusCode": 201
    },
    {
      "RequestUri": "/subscriptions/46241355-bb95-46a9-ba6c-42b554d71925/resourceGroups/accountmgmtsamplegroup/providers/Microsoft.Batch/batchAccounts/pstestaccount/applications/test/versions/foo/activate?api-version=2015-12-01",
      "EncodedRequestUri": "L3N1YnNjcmlwdGlvbnMvNDYyNDEzNTUtYmI5NS00NmE5LWJhNmMtNDJiNTU0ZDcxOTI1L3Jlc291cmNlR3JvdXBzL2FjY291bnRtZ210c2FtcGxlZ3JvdXAvcHJvdmlkZXJzL01pY3Jvc29mdC5CYXRjaC9iYXRjaEFjY291bnRzL3BzdGVzdGFjY291bnQvYXBwbGljYXRpb25zL3Rlc3QvdmVyc2lvbnMvZm9vL2FjdGl2YXRlP2FwaS12ZXJzaW9uPTIwMTUtMTItMDE=",
      "RequestMethod": "POST",
      "RequestBody": "{\r\n  \"format\": \"zip\"\r\n}",
      "RequestHeaders": {
        "Content-Type": [
          "application/json; charset=utf-8"
        ],
        "Content-Length": [
          "23"
        ],
        "x-ms-client-request-id": [
<<<<<<< HEAD
          "b8099f5f-9a91-49be-ab56-ee204ca676e5"
=======
          "fafa6e9c-d909-445a-96f4-da68360b7583"
>>>>>>> a8a13455
        ],
        "accept-language": [
          "en-US"
        ],
        "User-Agent": [
          "Microsoft.Azure.Management.Batch.BatchManagementClient/2.0.0.0"
        ]
      },
      "ResponseBody": "",
      "ResponseHeaders": {
        "Content-Length": [
          "0"
        ],
        "Expires": [
          "-1"
        ],
        "Last-Modified": [
<<<<<<< HEAD
          "Thu, 05 May 2016 01:05:55 GMT"
=======
          "Thu, 12 May 2016 20:36:59 GMT"
>>>>>>> a8a13455
        ],
        "Pragma": [
          "no-cache"
        ],
        "request-id": [
<<<<<<< HEAD
          "818ad016-87b3-4807-9f2a-ffde1d0c5ca8"
=======
          "15cefc60-20e6-40f9-a77d-ac51879a9aeb"
>>>>>>> a8a13455
        ],
        "Strict-Transport-Security": [
          "max-age=31536000; includeSubDomains"
        ],
        "x-ms-ratelimit-remaining-subscription-writes": [
          "1198"
        ],
        "x-ms-request-id": [
<<<<<<< HEAD
          "a2a69bb2-9655-4d97-9850-daa73506687d"
        ],
        "x-ms-correlation-request-id": [
          "a2a69bb2-9655-4d97-9850-daa73506687d"
        ],
        "x-ms-routing-request-id": [
          "CENTRALUS:20160505T010556Z:a2a69bb2-9655-4d97-9850-daa73506687d"
=======
          "d3715995-fff4-4fa3-8991-b76ef3983270"
        ],
        "x-ms-correlation-request-id": [
          "d3715995-fff4-4fa3-8991-b76ef3983270"
        ],
        "x-ms-routing-request-id": [
          "WESTUS:20160512T203700Z:d3715995-fff4-4fa3-8991-b76ef3983270"
>>>>>>> a8a13455
        ],
        "Cache-Control": [
          "no-cache"
        ],
        "Date": [
<<<<<<< HEAD
          "Thu, 05 May 2016 01:05:55 GMT"
        ],
        "ETag": [
          "0x8D374816981FE5A"
=======
          "Thu, 12 May 2016 20:36:59 GMT"
        ],
        "ETag": [
          "0x8D37AA52B08A594"
>>>>>>> a8a13455
        ],
        "Server": [
          "Microsoft-HTTPAPI/2.0"
        ]
      },
      "StatusCode": 204
    },
    {
      "RequestUri": "/pools/testUpdatePoolWithAppPackages?api-version=2016-02-01.3.0",
      "EncodedRequestUri": "L3Bvb2xzL3Rlc3RVcGRhdGVQb29sV2l0aEFwcFBhY2thZ2VzP2FwaS12ZXJzaW9uPTIwMTYtMDItMDEuMy4w",
<<<<<<< HEAD
=======
      "RequestMethod": "GET",
      "RequestBody": "",
      "RequestHeaders": {
        "x-ms-client-request-id": [
          "1544d853-cf11-401e-ab02-e0f7b96a938a"
        ],
        "accept-language": [
          "en-US"
        ],
        "client-request-id": [
          "dcb75c24-ac66-47d2-bba6-43eb237a02c4"
        ],
        "ocp-date": [
          "Thu, 12 May 2016 20:37:01 GMT"
        ],
        "User-Agent": [
          "Microsoft.Azure.Batch.Protocol.BatchServiceClient/4.0.1.0",
          "AzurePowershell/v1.4.0"
        ]
      },
      "ResponseBody": "{\r\n  \"odata.metadata\": \"https://pstestaccount.centralus.batch.azure.com/$metadata#pools/@Element\",\r\n  \"id\": \"testUpdatePoolWithAppPackages\",\r\n  \"url\": \"https://pstestaccount.centralus.batch.azure.com/pools/testUpdatePoolWithAppPackages\",\r\n  \"eTag\": \"0x8D37AA51D863356\",\r\n  \"lastModified\": \"2016-05-12T20:36:37.2898646Z\",\r\n  \"creationTime\": \"2016-05-12T20:36:37.2898646Z\",\r\n  \"state\": \"active\",\r\n  \"stateTransitionTime\": \"2016-05-12T20:36:37.2898646Z\",\r\n  \"allocationState\": \"steady\",\r\n  \"allocationStateTransitionTime\": \"2016-05-12T20:36:37.4108988Z\",\r\n  \"vmSize\": \"small\",\r\n  \"resizeTimeout\": \"PT15M\",\r\n  \"currentDedicated\": 0,\r\n  \"targetDedicated\": 0,\r\n  \"enableAutoScale\": false,\r\n  \"enableInterNodeCommunication\": true,\r\n  \"maxTasksPerNode\": 1,\r\n  \"taskSchedulingPolicy\": {\r\n    \"nodeFillType\": \"Spread\"\r\n  },\r\n  \"cloudServiceConfiguration\": {\r\n    \"osFamily\": \"4\",\r\n    \"targetOSVersion\": \"*\",\r\n    \"currentOSVersion\": \"*\"\r\n  }\r\n}",
      "ResponseHeaders": {
        "Content-Type": [
          "application/json; odata=minimalmetadata"
        ],
        "Last-Modified": [
          "Thu, 12 May 2016 20:36:37 GMT"
        ],
        "Transfer-Encoding": [
          "chunked"
        ],
        "request-id": [
          "f5077e84-907e-4cbb-8ef1-8e3017538afd"
        ],
        "Strict-Transport-Security": [
          "max-age=31536000; includeSubDomains"
        ],
        "DataServiceVersion": [
          "3.0"
        ],
        "Date": [
          "Thu, 12 May 2016 20:37:03 GMT"
        ],
        "ETag": [
          "0x8D37AA51D863356"
        ],
        "Server": [
          "Microsoft-HTTPAPI/2.0"
        ]
      },
      "StatusCode": 200
    },
    {
      "RequestUri": "/pools/testUpdatePoolWithAppPackages?api-version=2016-02-01.3.0",
      "EncodedRequestUri": "L3Bvb2xzL3Rlc3RVcGRhdGVQb29sV2l0aEFwcFBhY2thZ2VzP2FwaS12ZXJzaW9uPTIwMTYtMDItMDEuMy4w",
>>>>>>> a8a13455
      "RequestMethod": "GET",
      "RequestBody": "",
      "RequestHeaders": {
        "x-ms-client-request-id": [
<<<<<<< HEAD
          "c2532bda-7af6-41c0-9b7f-d3dbe4255623"
=======
          "78ca5bdb-1eec-4939-83b9-a47679efde49"
>>>>>>> a8a13455
        ],
        "accept-language": [
          "en-US"
        ],
        "client-request-id": [
<<<<<<< HEAD
          "67f2000b-6236-4183-84c3-a4dbfdb68ee9"
        ],
        "ocp-date": [
          "Thu, 05 May 2016 01:05:57 GMT"
        ],
        "User-Agent": [
          "Microsoft.Azure.Batch.Protocol.BatchServiceClient/4.0.1.0",
          "AzurePowershell/v1.3.2"
        ]
      },
      "ResponseBody": "{\r\n  \"odata.metadata\": \"https://pstestaccount.centralus.batch.azure.com/$metadata#pools/@Element\",\r\n  \"id\": \"testUpdatePoolWithAppPackages\",\r\n  \"url\": \"https://pstestaccount.centralus.batch.azure.com/pools/testUpdatePoolWithAppPackages\",\r\n  \"eTag\": \"0x8D37481643AB751\",\r\n  \"lastModified\": \"2016-05-05T01:05:47.0544721Z\",\r\n  \"creationTime\": \"2016-05-05T01:05:47.0544721Z\",\r\n  \"state\": \"active\",\r\n  \"stateTransitionTime\": \"2016-05-05T01:05:47.0544721Z\",\r\n  \"allocationState\": \"steady\",\r\n  \"allocationStateTransitionTime\": \"2016-05-05T01:05:47.186461Z\",\r\n  \"vmSize\": \"small\",\r\n  \"resizeTimeout\": \"PT15M\",\r\n  \"currentDedicated\": 0,\r\n  \"targetDedicated\": 0,\r\n  \"enableAutoScale\": false,\r\n  \"enableInterNodeCommunication\": true,\r\n  \"maxTasksPerNode\": 1,\r\n  \"taskSchedulingPolicy\": {\r\n    \"nodeFillType\": \"Spread\"\r\n  },\r\n  \"cloudServiceConfiguration\": {\r\n    \"osFamily\": \"4\",\r\n    \"targetOSVersion\": \"*\",\r\n    \"currentOSVersion\": \"*\"\r\n  }\r\n}",
=======
          "84bb87ce-b009-4c5b-8a3e-a6208e8b40a6"
        ],
        "ocp-date": [
          "Thu, 12 May 2016 20:37:03 GMT"
        ],
        "User-Agent": [
          "Microsoft.Azure.Batch.Protocol.BatchServiceClient/4.0.1.0",
          "AzurePowershell/v1.4.0"
        ]
      },
      "ResponseBody": "{\r\n  \"odata.metadata\": \"https://pstestaccount.centralus.batch.azure.com/$metadata#pools/@Element\",\r\n  \"id\": \"testUpdatePoolWithAppPackages\",\r\n  \"url\": \"https://pstestaccount.centralus.batch.azure.com/pools/testUpdatePoolWithAppPackages\",\r\n  \"eTag\": \"0x8D37AA52DB19E9A\",\r\n  \"lastModified\": \"2016-05-12T20:37:04.417961Z\",\r\n  \"creationTime\": \"2016-05-12T20:36:37.2898646Z\",\r\n  \"state\": \"active\",\r\n  \"stateTransitionTime\": \"2016-05-12T20:36:37.2898646Z\",\r\n  \"allocationState\": \"steady\",\r\n  \"allocationStateTransitionTime\": \"2016-05-12T20:36:37.4108988Z\",\r\n  \"vmSize\": \"small\",\r\n  \"resizeTimeout\": \"PT15M\",\r\n  \"currentDedicated\": 0,\r\n  \"targetDedicated\": 0,\r\n  \"enableAutoScale\": false,\r\n  \"enableInterNodeCommunication\": true,\r\n  \"applicationPackageReferences\": [\r\n    {\r\n      \"applicationId\": \"test\",\r\n      \"version\": \"foo\"\r\n    }\r\n  ],\r\n  \"maxTasksPerNode\": 1,\r\n  \"taskSchedulingPolicy\": {\r\n    \"nodeFillType\": \"Spread\"\r\n  },\r\n  \"cloudServiceConfiguration\": {\r\n    \"osFamily\": \"4\",\r\n    \"targetOSVersion\": \"*\",\r\n    \"currentOSVersion\": \"*\"\r\n  }\r\n}",
>>>>>>> a8a13455
      "ResponseHeaders": {
        "Content-Type": [
          "application/json; odata=minimalmetadata"
        ],
        "Last-Modified": [
<<<<<<< HEAD
          "Thu, 05 May 2016 01:05:47 GMT"
=======
          "Thu, 12 May 2016 20:37:04 GMT"
>>>>>>> a8a13455
        ],
        "Transfer-Encoding": [
          "chunked"
        ],
        "request-id": [
<<<<<<< HEAD
          "f84e775e-5a0d-462c-b5b0-889578b34092"
=======
          "28c5b22a-9230-4b15-bd3a-931aa4db25e3"
>>>>>>> a8a13455
        ],
        "Strict-Transport-Security": [
          "max-age=31536000; includeSubDomains"
        ],
        "DataServiceVersion": [
          "3.0"
        ],
        "Date": [
<<<<<<< HEAD
          "Thu, 05 May 2016 01:05:56 GMT"
        ],
        "ETag": [
          "0x8D37481643AB751"
=======
          "Thu, 12 May 2016 20:37:03 GMT"
        ],
        "ETag": [
          "0x8D37AA52DB19E9A"
>>>>>>> a8a13455
        ],
        "Server": [
          "Microsoft-HTTPAPI/2.0"
        ]
      },
      "StatusCode": 200
    },
    {
<<<<<<< HEAD
      "RequestUri": "/pools/testUpdatePoolWithAppPackages?api-version=2016-02-01.3.0",
      "EncodedRequestUri": "L3Bvb2xzL3Rlc3RVcGRhdGVQb29sV2l0aEFwcFBhY2thZ2VzP2FwaS12ZXJzaW9uPTIwMTYtMDItMDEuMy4w",
      "RequestMethod": "GET",
      "RequestBody": "",
=======
      "RequestUri": "/pools/testUpdatePoolWithAppPackages/updateproperties?api-version=2016-02-01.3.0",
      "EncodedRequestUri": "L3Bvb2xzL3Rlc3RVcGRhdGVQb29sV2l0aEFwcFBhY2thZ2VzL3VwZGF0ZXByb3BlcnRpZXM/YXBpLXZlcnNpb249MjAxNi0wMi0wMS4zLjA=",
      "RequestMethod": "POST",
      "RequestBody": "{\r\n  \"certificateReferences\": [],\r\n  \"applicationPackageReferences\": [\r\n    {\r\n      \"applicationId\": \"test\",\r\n      \"version\": \"foo\"\r\n    }\r\n  ],\r\n  \"metadata\": []\r\n}",
>>>>>>> a8a13455
      "RequestHeaders": {
        "Content-Type": [
          "application/json; odata=minimalmetadata; charset=utf-8"
        ],
        "Content-Length": [
          "167"
        ],
        "x-ms-client-request-id": [
<<<<<<< HEAD
          "e6378ce7-5aa3-4562-92d4-3c7183554aa3"
=======
          "f291c719-c328-4c6b-a5d9-867801736be5"
>>>>>>> a8a13455
        ],
        "accept-language": [
          "en-US"
        ],
        "client-request-id": [
<<<<<<< HEAD
          "80ed2614-047a-4f2a-b927-75ce8f4a6e9c"
        ],
        "ocp-date": [
          "Thu, 05 May 2016 01:05:57 GMT"
        ],
        "User-Agent": [
          "Microsoft.Azure.Batch.Protocol.BatchServiceClient/4.0.1.0",
          "AzurePowershell/v1.3.2"
        ]
      },
      "ResponseBody": "{\r\n  \"odata.metadata\": \"https://pstestaccount.centralus.batch.azure.com/$metadata#pools/@Element\",\r\n  \"id\": \"testUpdatePoolWithAppPackages\",\r\n  \"url\": \"https://pstestaccount.centralus.batch.azure.com/pools/testUpdatePoolWithAppPackages\",\r\n  \"eTag\": \"0x8D374816A6E1F4D\",\r\n  \"lastModified\": \"2016-05-05T01:05:57.4576973Z\",\r\n  \"creationTime\": \"2016-05-05T01:05:47.0544721Z\",\r\n  \"state\": \"active\",\r\n  \"stateTransitionTime\": \"2016-05-05T01:05:47.0544721Z\",\r\n  \"allocationState\": \"steady\",\r\n  \"allocationStateTransitionTime\": \"2016-05-05T01:05:47.186461Z\",\r\n  \"vmSize\": \"small\",\r\n  \"resizeTimeout\": \"PT15M\",\r\n  \"currentDedicated\": 0,\r\n  \"targetDedicated\": 0,\r\n  \"enableAutoScale\": false,\r\n  \"enableInterNodeCommunication\": true,\r\n  \"applicationPackageReferences\": [\r\n    {\r\n      \"applicationId\": \"test\",\r\n      \"version\": \"foo\"\r\n    }\r\n  ],\r\n  \"maxTasksPerNode\": 1,\r\n  \"taskSchedulingPolicy\": {\r\n    \"nodeFillType\": \"Spread\"\r\n  },\r\n  \"cloudServiceConfiguration\": {\r\n    \"osFamily\": \"4\",\r\n    \"targetOSVersion\": \"*\",\r\n    \"currentOSVersion\": \"*\"\r\n  }\r\n}",
=======
          "2363ba23-0e85-49dd-813e-82b840f77c99"
        ],
        "ocp-date": [
          "Thu, 12 May 2016 20:37:03 GMT"
        ],
        "User-Agent": [
          "Microsoft.Azure.Batch.Protocol.BatchServiceClient/4.0.1.0",
          "AzurePowershell/v1.4.0"
        ]
      },
      "ResponseBody": "",
>>>>>>> a8a13455
      "ResponseHeaders": {
        "Content-Length": [
          "0"
        ],
        "Last-Modified": [
<<<<<<< HEAD
          "Thu, 05 May 2016 01:05:57 GMT"
        ],
        "Transfer-Encoding": [
          "chunked"
        ],
        "request-id": [
          "e3d7ce64-ed63-469f-805a-3d32f791fadc"
=======
          "Thu, 12 May 2016 20:37:04 GMT"
        ],
        "request-id": [
          "08c3ace3-88b6-46bc-98c8-cc58350202a2"
>>>>>>> a8a13455
        ],
        "Strict-Transport-Security": [
          "max-age=31536000; includeSubDomains"
        ],
        "DataServiceVersion": [
          "3.0"
        ],
        "DataServiceId": [
          "https://pstestaccount.centralus.batch.azure.com/pools/testUpdatePoolWithAppPackages/updateproperties"
        ],
        "Date": [
<<<<<<< HEAD
          "Thu, 05 May 2016 01:05:57 GMT"
        ],
        "ETag": [
          "0x8D374816A6E1F4D"
=======
          "Thu, 12 May 2016 20:37:03 GMT"
        ],
        "ETag": [
          "0x8D37AA52DB19E9A"
>>>>>>> a8a13455
        ],
        "Server": [
          "Microsoft-HTTPAPI/2.0"
        ]
      },
      "StatusCode": 204
    },
    {
<<<<<<< HEAD
      "RequestUri": "/pools/testUpdatePoolWithAppPackages/updateproperties?api-version=2016-02-01.3.0",
      "EncodedRequestUri": "L3Bvb2xzL3Rlc3RVcGRhdGVQb29sV2l0aEFwcFBhY2thZ2VzL3VwZGF0ZXByb3BlcnRpZXM/YXBpLXZlcnNpb249MjAxNi0wMi0wMS4zLjA=",
      "RequestMethod": "POST",
      "RequestBody": "{\r\n  \"certificateReferences\": [],\r\n  \"applicationPackageReferences\": [\r\n    {\r\n      \"applicationId\": \"test\",\r\n      \"version\": \"foo\"\r\n    }\r\n  ],\r\n  \"metadata\": []\r\n}",
=======
      "RequestUri": "/subscriptions/46241355-bb95-46a9-ba6c-42b554d71925/resourceGroups/accountmgmtsamplegroup/providers/Microsoft.Batch/batchAccounts/pstestaccount/applications/test/versions/foo?api-version=2015-12-01",
      "EncodedRequestUri": "L3N1YnNjcmlwdGlvbnMvNDYyNDEzNTUtYmI5NS00NmE5LWJhNmMtNDJiNTU0ZDcxOTI1L3Jlc291cmNlR3JvdXBzL2FjY291bnRtZ210c2FtcGxlZ3JvdXAvcHJvdmlkZXJzL01pY3Jvc29mdC5CYXRjaC9iYXRjaEFjY291bnRzL3BzdGVzdGFjY291bnQvYXBwbGljYXRpb25zL3Rlc3QvdmVyc2lvbnMvZm9vP2FwaS12ZXJzaW9uPTIwMTUtMTItMDE=",
      "RequestMethod": "DELETE",
      "RequestBody": "",
>>>>>>> a8a13455
      "RequestHeaders": {
        "x-ms-client-request-id": [
<<<<<<< HEAD
          "3afbe60d-ffd3-4cf1-b0a7-2f02739745a1"
=======
          "078c0144-3e15-4819-a955-a6a7695dfd86"
>>>>>>> a8a13455
        ],
        "accept-language": [
          "en-US"
        ],
<<<<<<< HEAD
        "client-request-id": [
          "93519577-0d21-4180-807c-61d37b586cb3"
        ],
        "ocp-date": [
          "Thu, 05 May 2016 01:05:57 GMT"
        ],
        "User-Agent": [
          "Microsoft.Azure.Batch.Protocol.BatchServiceClient/4.0.1.0",
          "AzurePowershell/v1.3.2"
=======
        "User-Agent": [
          "Microsoft.Azure.Management.Batch.BatchManagementClient/2.0.0.0"
>>>>>>> a8a13455
        ]
      },
      "ResponseBody": "",
      "ResponseHeaders": {
        "Content-Length": [
          "0"
        ],
<<<<<<< HEAD
        "Last-Modified": [
          "Thu, 05 May 2016 01:05:57 GMT"
        ],
        "request-id": [
          "de9d5ae7-997f-43d1-9826-2c376eeabad4"
=======
        "Expires": [
          "-1"
        ],
        "Pragma": [
          "no-cache"
        ],
        "request-id": [
          "ea4f52fc-3435-4bf2-84b5-040ed8e7cad3"
>>>>>>> a8a13455
        ],
        "Strict-Transport-Security": [
          "max-age=31536000; includeSubDomains"
        ],
        "x-ms-ratelimit-remaining-subscription-writes": [
          "1197"
        ],
<<<<<<< HEAD
        "DataServiceId": [
          "https://pstestaccount.centralus.batch.azure.com/pools/testUpdatePoolWithAppPackages/updateproperties"
        ],
        "Date": [
          "Thu, 05 May 2016 01:05:56 GMT"
        ],
        "ETag": [
          "0x8D374816A6E1F4D"
=======
        "x-ms-request-id": [
          "637c81ff-4d63-4e08-9664-afb719932414"
        ],
        "x-ms-correlation-request-id": [
          "637c81ff-4d63-4e08-9664-afb719932414"
        ],
        "x-ms-routing-request-id": [
          "WESTUS:20160512T203704Z:637c81ff-4d63-4e08-9664-afb719932414"
        ],
        "Cache-Control": [
          "no-cache"
        ],
        "Date": [
          "Thu, 12 May 2016 20:37:04 GMT"
>>>>>>> a8a13455
        ],
        "Server": [
          "Microsoft-HTTPAPI/2.0"
        ]
      },
      "StatusCode": 204
    },
    {
<<<<<<< HEAD
      "RequestUri": "/subscriptions/46241355-bb95-46a9-ba6c-42b554d71925/resourceGroups/accountmgmtsamplegroup/providers/Microsoft.Batch/batchAccounts/pstestaccount/applications/test/versions/foo?api-version=2015-12-01",
      "EncodedRequestUri": "L3N1YnNjcmlwdGlvbnMvNDYyNDEzNTUtYmI5NS00NmE5LWJhNmMtNDJiNTU0ZDcxOTI1L3Jlc291cmNlR3JvdXBzL2FjY291bnRtZ210c2FtcGxlZ3JvdXAvcHJvdmlkZXJzL01pY3Jvc29mdC5CYXRjaC9iYXRjaEFjY291bnRzL3BzdGVzdGFjY291bnQvYXBwbGljYXRpb25zL3Rlc3QvdmVyc2lvbnMvZm9vP2FwaS12ZXJzaW9uPTIwMTUtMTItMDE=",
=======
      "RequestUri": "/subscriptions/46241355-bb95-46a9-ba6c-42b554d71925/resourceGroups/accountmgmtsamplegroup/providers/Microsoft.Batch/batchAccounts/pstestaccount/applications/test?api-version=2015-12-01",
      "EncodedRequestUri": "L3N1YnNjcmlwdGlvbnMvNDYyNDEzNTUtYmI5NS00NmE5LWJhNmMtNDJiNTU0ZDcxOTI1L3Jlc291cmNlR3JvdXBzL2FjY291bnRtZ210c2FtcGxlZ3JvdXAvcHJvdmlkZXJzL01pY3Jvc29mdC5CYXRjaC9iYXRjaEFjY291bnRzL3BzdGVzdGFjY291bnQvYXBwbGljYXRpb25zL3Rlc3Q/YXBpLXZlcnNpb249MjAxNS0xMi0wMQ==",
>>>>>>> a8a13455
      "RequestMethod": "DELETE",
      "RequestBody": "",
      "RequestHeaders": {
        "x-ms-client-request-id": [
<<<<<<< HEAD
          "555fd4ac-ab6f-430a-b2b5-3dec18895133"
=======
          "42f13d17-3cd1-4ddf-ae19-05970409d59e"
>>>>>>> a8a13455
        ],
        "accept-language": [
          "en-US"
        ],
        "User-Agent": [
          "Microsoft.Azure.Management.Batch.BatchManagementClient/2.0.0.0"
        ]
      },
      "ResponseBody": "",
      "ResponseHeaders": {
        "Content-Length": [
          "0"
        ],
        "Expires": [
          "-1"
        ],
        "Pragma": [
          "no-cache"
        ],
        "request-id": [
<<<<<<< HEAD
          "5239fe3a-eaa3-43b3-9031-10caa4c1a9c4"
=======
          "632a1f78-eb0f-495d-94c7-a39ea1add9a4"
>>>>>>> a8a13455
        ],
        "Strict-Transport-Security": [
          "max-age=31536000; includeSubDomains"
        ],
        "x-ms-ratelimit-remaining-subscription-writes": [
          "1197"
        ],
        "x-ms-request-id": [
<<<<<<< HEAD
          "5dd80545-a139-44f4-8d97-2bdb37515419"
        ],
        "x-ms-correlation-request-id": [
          "5dd80545-a139-44f4-8d97-2bdb37515419"
        ],
        "x-ms-routing-request-id": [
          "CENTRALUS:20160505T010557Z:5dd80545-a139-44f4-8d97-2bdb37515419"
=======
          "6ed82347-ffca-4d9e-9fd6-8f92bb5df2e3"
        ],
        "x-ms-correlation-request-id": [
          "6ed82347-ffca-4d9e-9fd6-8f92bb5df2e3"
        ],
        "x-ms-routing-request-id": [
          "WESTUS:20160512T203704Z:6ed82347-ffca-4d9e-9fd6-8f92bb5df2e3"
>>>>>>> a8a13455
        ],
        "Cache-Control": [
          "no-cache"
        ],
        "Date": [
<<<<<<< HEAD
          "Thu, 05 May 2016 01:05:57 GMT"
=======
          "Thu, 12 May 2016 20:37:04 GMT"
>>>>>>> a8a13455
        ],
        "Server": [
          "Microsoft-HTTPAPI/2.0"
        ]
      },
      "StatusCode": 204
    },
    {
      "RequestUri": "/pools/testUpdatePoolWithAppPackages?api-version=2016-02-01.3.0",
      "EncodedRequestUri": "L3Bvb2xzL3Rlc3RVcGRhdGVQb29sV2l0aEFwcFBhY2thZ2VzP2FwaS12ZXJzaW9uPTIwMTYtMDItMDEuMy4w",
      "RequestMethod": "DELETE",
      "RequestBody": "",
      "RequestHeaders": {
        "x-ms-client-request-id": [
<<<<<<< HEAD
          "2cd99c60-cf46-44e4-add6-1e42935684f0"
=======
          "5e415730-8b07-4324-824f-9cb3721ccd91"
>>>>>>> a8a13455
        ],
        "accept-language": [
          "en-US"
        ],
        "client-request-id": [
<<<<<<< HEAD
          "b06603f4-f315-44d7-b4c4-d96860d5cb75"
        ],
        "ocp-date": [
          "Thu, 05 May 2016 01:06:02 GMT"
        ],
        "User-Agent": [
          "Microsoft.Azure.Batch.Protocol.BatchServiceClient/4.0.1.0",
          "AzurePowershell/v1.3.2"
=======
          "62040364-bdd3-4cef-b956-df634a1dc89a"
        ],
        "ocp-date": [
          "Thu, 12 May 2016 20:37:04 GMT"
        ],
        "User-Agent": [
          "Microsoft.Azure.Batch.Protocol.BatchServiceClient/4.0.1.0",
          "AzurePowershell/v1.4.0"
>>>>>>> a8a13455
        ]
      },
      "ResponseBody": "",
      "ResponseHeaders": {
        "Transfer-Encoding": [
          "chunked"
        ],
        "request-id": [
<<<<<<< HEAD
          "9813d3ff-08fd-4883-9715-84c0393b1e5f"
=======
          "f6412090-d333-40bd-8316-b5d270b3a8ce"
>>>>>>> a8a13455
        ],
        "Strict-Transport-Security": [
          "max-age=31536000; includeSubDomains"
        ],
        "DataServiceVersion": [
          "3.0"
        ],
        "Date": [
<<<<<<< HEAD
          "Thu, 05 May 2016 01:06:01 GMT"
=======
          "Thu, 12 May 2016 20:37:04 GMT"
>>>>>>> a8a13455
        ],
        "Server": [
          "Microsoft-HTTPAPI/2.0"
        ]
      },
      "StatusCode": 202
    }
  ],
  "Names": {},
  "Variables": {
    "SubscriptionId": "46241355-bb95-46a9-ba6c-42b554d71925",
    "AZURE_BATCH_ACCOUNT": "pstestaccount",
    "AZURE_BATCH_ENDPOINT": "https://pstestaccount.centralus.batch.azure.com",
    "AZURE_BATCH_RESOURCE_GROUP": "accountmgmtsamplegroup"
  }
}<|MERGE_RESOLUTION|>--- conflicted
+++ resolved
@@ -13,26 +13,12 @@
           "223"
         ],
         "x-ms-client-request-id": [
-<<<<<<< HEAD
-          "1b9838a0-d6a8-4ebc-acd6-8df1ece93d19"
-=======
           "99466dcb-61e9-4ebb-bf67-2f9a2e600623"
->>>>>>> a8a13455
         ],
         "accept-language": [
           "en-US"
         ],
         "client-request-id": [
-<<<<<<< HEAD
-          "e38dea5c-2003-4c3b-a21e-c0b87456c191"
-        ],
-        "ocp-date": [
-          "Thu, 05 May 2016 01:05:46 GMT"
-        ],
-        "User-Agent": [
-          "Microsoft.Azure.Batch.Protocol.BatchServiceClient/4.0.1.0",
-          "AzurePowershell/v1.3.2"
-=======
           "07da15b1-6a84-4b68-8a33-2240223a71f2"
         ],
         "ocp-date": [
@@ -41,27 +27,18 @@
         "User-Agent": [
           "Microsoft.Azure.Batch.Protocol.BatchServiceClient/4.0.1.0",
           "AzurePowershell/v1.4.0"
->>>>>>> a8a13455
         ]
       },
       "ResponseBody": "",
       "ResponseHeaders": {
         "Last-Modified": [
-<<<<<<< HEAD
-          "Thu, 05 May 2016 01:05:47 GMT"
-=======
           "Thu, 12 May 2016 20:36:37 GMT"
->>>>>>> a8a13455
         ],
         "Transfer-Encoding": [
           "chunked"
         ],
         "request-id": [
-<<<<<<< HEAD
-          "dd9c43df-e55d-4c46-a000-db6c640682ae"
-=======
           "16b3a5aa-30e6-41a6-a2db-3bf85ffec728"
->>>>>>> a8a13455
         ],
         "Strict-Transport-Security": [
           "max-age=31536000; includeSubDomains"
@@ -73,17 +50,10 @@
           "https://pstestaccount.centralus.batch.azure.com/pools/testUpdatePoolWithAppPackages"
         ],
         "Date": [
-<<<<<<< HEAD
-          "Thu, 05 May 2016 01:05:46 GMT"
-        ],
-        "ETag": [
-          "0x8D37481643AB751"
-=======
           "Thu, 12 May 2016 20:36:37 GMT"
         ],
         "ETag": [
           "0x8D37AA51D863356"
->>>>>>> a8a13455
         ],
         "Location": [
           "https://pstestaccount.centralus.batch.azure.com/pools/testUpdatePoolWithAppPackages"
@@ -95,8 +65,6 @@
       "StatusCode": 201
     },
     {
-<<<<<<< HEAD
-=======
       "RequestUri": "/subscriptions/46241355-bb95-46a9-ba6c-42b554d71925/resourceGroups/accountmgmtsamplegroup/providers/Microsoft.Batch/batchAccounts/pstestaccount/applications/test?api-version=2015-12-01",
       "EncodedRequestUri": "L3N1YnNjcmlwdGlvbnMvNDYyNDEzNTUtYmI5NS00NmE5LWJhNmMtNDJiNTU0ZDcxOTI1L3Jlc291cmNlR3JvdXBzL2FjY291bnRtZ210c2FtcGxlZ3JvdXAvcHJvdmlkZXJzL01pY3Jvc29mdC5CYXRjaC9iYXRjaEFjY291bnRzL3BzdGVzdGFjY291bnQvYXBwbGljYXRpb25zL3Rlc3Q/YXBpLXZlcnNpb249MjAxNS0xMi0wMQ==",
       "RequestMethod": "PUT",
@@ -163,18 +131,13 @@
       "StatusCode": 201
     },
     {
->>>>>>> a8a13455
       "RequestUri": "/subscriptions/46241355-bb95-46a9-ba6c-42b554d71925/resourceGroups/accountmgmtsamplegroup/providers/Microsoft.Batch/batchAccounts/pstestaccount/applications/test/versions/foo?api-version=2015-12-01",
       "EncodedRequestUri": "L3N1YnNjcmlwdGlvbnMvNDYyNDEzNTUtYmI5NS00NmE5LWJhNmMtNDJiNTU0ZDcxOTI1L3Jlc291cmNlR3JvdXBzL2FjY291bnRtZ210c2FtcGxlZ3JvdXAvcHJvdmlkZXJzL01pY3Jvc29mdC5CYXRjaC9iYXRjaEFjY291bnRzL3BzdGVzdGFjY291bnQvYXBwbGljYXRpb25zL3Rlc3QvdmVyc2lvbnMvZm9vP2FwaS12ZXJzaW9uPTIwMTUtMTItMDE=",
       "RequestMethod": "GET",
       "RequestBody": "",
       "RequestHeaders": {
         "x-ms-client-request-id": [
-<<<<<<< HEAD
-          "1fdca097-cb3e-47b1-b311-2b2274b0e19d"
-=======
           "05ada8c4-3f9a-48c1-97e8-4f5ef350cbe5"
->>>>>>> a8a13455
         ],
         "accept-language": [
           "en-US"
@@ -183,11 +146,7 @@
           "Microsoft.Azure.Management.Batch.BatchManagementClient/2.0.0.0"
         ]
       },
-<<<<<<< HEAD
-      "ResponseBody": "{\r\n  \"code\": \"ApplicationPackageNotFound\",\r\n  \"message\": \"The specified application package does not exist.\\nRequestId:7e92ea9f-3c4b-474a-b7f9-ee8fc9d84ab3\\nTime:2016-05-05T01:05:55.4080902Z\",\r\n  \"target\": \"BatchAccount\"\r\n}",
-=======
       "ResponseBody": "{\r\n  \"code\": \"ApplicationPackageNotFound\",\r\n  \"message\": \"The specified application package does not exist.\\nRequestId:604e058b-8a66-441e-b010-5541f9b26f25\\nTime:2016-05-12T20:36:39.5379349Z\",\r\n  \"target\": \"BatchAccount\"\r\n}",
->>>>>>> a8a13455
       "ResponseHeaders": {
         "Content-Length": [
           "206"
@@ -202,28 +161,15 @@
           "no-cache"
         ],
         "request-id": [
-<<<<<<< HEAD
-          "7e92ea9f-3c4b-474a-b7f9-ee8fc9d84ab3"
-=======
           "604e058b-8a66-441e-b010-5541f9b26f25"
->>>>>>> a8a13455
         ],
         "Strict-Transport-Security": [
           "max-age=31536000; includeSubDomains"
         ],
         "x-ms-ratelimit-remaining-subscription-reads": [
-          "14999"
+          "14996"
         ],
         "x-ms-request-id": [
-<<<<<<< HEAD
-          "9d0239d3-a6b8-4e07-ba3d-49a48c5dd805"
-        ],
-        "x-ms-correlation-request-id": [
-          "9d0239d3-a6b8-4e07-ba3d-49a48c5dd805"
-        ],
-        "x-ms-routing-request-id": [
-          "CENTRALUS:20160505T010555Z:9d0239d3-a6b8-4e07-ba3d-49a48c5dd805"
-=======
           "37634a76-c34f-4741-a978-d59684eae205"
         ],
         "x-ms-correlation-request-id": [
@@ -231,17 +177,12 @@
         ],
         "x-ms-routing-request-id": [
           "WESTUS:20160512T203638Z:37634a76-c34f-4741-a978-d59684eae205"
->>>>>>> a8a13455
         ],
         "Cache-Control": [
           "no-cache"
         ],
         "Date": [
-<<<<<<< HEAD
-          "Thu, 05 May 2016 01:05:54 GMT"
-=======
           "Thu, 12 May 2016 20:36:38 GMT"
->>>>>>> a8a13455
         ],
         "Server": [
           "Microsoft-HTTPAPI/2.0"
@@ -256,11 +197,7 @@
       "RequestBody": "",
       "RequestHeaders": {
         "x-ms-client-request-id": [
-<<<<<<< HEAD
-          "c7a3f0e2-2bea-46f8-bc55-1597e6cccae0"
-=======
           "62239eb9-4a9a-4866-a53c-8e043811dfd5"
->>>>>>> a8a13455
         ],
         "accept-language": [
           "en-US"
@@ -269,17 +206,10 @@
           "Microsoft.Azure.Management.Batch.BatchManagementClient/2.0.0.0"
         ]
       },
-<<<<<<< HEAD
-      "ResponseBody": "{\r\n  \"id\": \"test\",\r\n  \"version\": \"foo\",\r\n  \"storageUrl\": \"https://pstestaccount.blob.core.windows.net/app-test-a94a8fe5ccb19ba61c4c0873d391e987982fbbd3/test-foo-04de43e9-9da5-4c0b-8bab-3fc97ccc23f7?sv=2014-02-14&sr=b&sig=Ta2jMkm7ne7kIWM9iP%2FcVKRaQwBma8wmaTiETrLXUHc%3D&st=2016-05-05T01%3A00%3A56Z&se=2016-05-05T05%3A05%3A56Z&sp=rw\",\r\n  \"storageUrlExpiry\": \"2016-05-05T05:05:56.9745461Z\",\r\n  \"state\": \"active\",\r\n  \"format\": \"zip\",\r\n  \"lastActivationTime\": \"2016-05-05T01:05:56.4842769Z\"\r\n}",
-      "ResponseHeaders": {
-        "Content-Length": [
-          "452"
-=======
       "ResponseBody": "{\r\n  \"id\": \"test\",\r\n  \"version\": \"foo\",\r\n  \"storageUrl\": \"https://pstestaccount.blob.core.windows.net/app-test-a94a8fe5ccb19ba61c4c0873d391e987982fbbd3/test-foo-74a44052-b7c0-4c1b-95c9-fad67fc91a63?sv=2014-02-14&sr=b&sig=1nkCABtZlOWmygpr3VTaO6yOhSBA7P4LK12h7Kpv898%3D&st=2016-05-12T20%3A32%3A00Z&se=2016-05-13T00%3A37%3A00Z&sp=rw\",\r\n  \"storageUrlExpiry\": \"2016-05-13T00:37:00.9073989Z\",\r\n  \"state\": \"active\",\r\n  \"format\": \"zip\",\r\n  \"lastActivationTime\": \"2016-05-12T20:37:03.4492632Z\"\r\n}",
       "ResponseHeaders": {
         "Content-Length": [
           "450"
->>>>>>> a8a13455
         ],
         "Content-Type": [
           "application/json; charset=utf-8"
@@ -288,38 +218,18 @@
           "-1"
         ],
         "Last-Modified": [
-<<<<<<< HEAD
-          "Thu, 05 May 2016 01:05:56 GMT"
-=======
           "Thu, 12 May 2016 20:37:00 GMT"
->>>>>>> a8a13455
         ],
         "Pragma": [
           "no-cache"
         ],
         "request-id": [
-<<<<<<< HEAD
-          "a577d0fe-6753-43c5-832f-a42aed1d8d99"
-=======
           "7652af5e-4334-450c-97a4-c0eadfd19e8b"
->>>>>>> a8a13455
         ],
         "Strict-Transport-Security": [
           "max-age=31536000; includeSubDomains"
         ],
         "x-ms-ratelimit-remaining-subscription-reads": [
-<<<<<<< HEAD
-          "14998"
-        ],
-        "x-ms-request-id": [
-          "e7951950-8e8c-4e44-9aee-ec055bb3882d"
-        ],
-        "x-ms-correlation-request-id": [
-          "e7951950-8e8c-4e44-9aee-ec055bb3882d"
-        ],
-        "x-ms-routing-request-id": [
-          "CENTRALUS:20160505T010556Z:e7951950-8e8c-4e44-9aee-ec055bb3882d"
-=======
           "14999"
         ],
         "x-ms-request-id": [
@@ -330,23 +240,15 @@
         ],
         "x-ms-routing-request-id": [
           "WESTUS:20160512T203700Z:2fa24522-d892-4d15-a4df-faf115f2df3b"
->>>>>>> a8a13455
         ],
         "Cache-Control": [
           "no-cache"
         ],
         "Date": [
-<<<<<<< HEAD
-          "Thu, 05 May 2016 01:05:56 GMT"
-        ],
-        "ETag": [
-          "0x8D374816A00A845"
-=======
           "Thu, 12 May 2016 20:36:59 GMT"
         ],
         "ETag": [
           "0x8D37AA52B520CF2"
->>>>>>> a8a13455
         ],
         "Server": [
           "Microsoft-HTTPAPI/2.0"
@@ -361,11 +263,7 @@
       "RequestBody": "",
       "RequestHeaders": {
         "x-ms-client-request-id": [
-<<<<<<< HEAD
-          "67fabda7-ef80-41ca-8b40-dd9fae4bcd81"
-=======
           "28371bef-7ac2-4eb1-b84a-bebd5c3a9014"
->>>>>>> a8a13455
         ],
         "accept-language": [
           "en-US"
@@ -374,17 +272,10 @@
           "Microsoft.Azure.Management.Batch.BatchManagementClient/2.0.0.0"
         ]
       },
-<<<<<<< HEAD
-      "ResponseBody": "{\r\n  \"id\": \"test\",\r\n  \"version\": \"foo\",\r\n  \"storageUrl\": \"https://pstestaccount.blob.core.windows.net/app-test-a94a8fe5ccb19ba61c4c0873d391e987982fbbd3/test-foo-04de43e9-9da5-4c0b-8bab-3fc97ccc23f7?sv=2014-02-14&sr=b&sig=iyUL5SF6%2FGeqIJpL7gHv5ZwRbnpSkgtps%2FfNYd71FVI%3D&st=2016-05-05T01%3A00%3A57Z&se=2016-05-05T05%3A05%3A57Z&sp=rw\",\r\n  \"storageUrlExpiry\": \"2016-05-05T05:05:57.1280442Z\",\r\n  \"state\": \"active\",\r\n  \"format\": \"zip\",\r\n  \"lastActivationTime\": \"2016-05-05T01:05:56.4842769Z\"\r\n}",
-      "ResponseHeaders": {
-        "Content-Length": [
-          "454"
-=======
       "ResponseBody": "{\r\n  \"id\": \"test\",\r\n  \"version\": \"foo\",\r\n  \"storageUrl\": \"https://pstestaccount.blob.core.windows.net/app-test-a94a8fe5ccb19ba61c4c0873d391e987982fbbd3/test-foo-74a44052-b7c0-4c1b-95c9-fad67fc91a63?sv=2014-02-14&sr=b&sig=tYTT6DJvyflrjO1Q%2ByRElv5ynSv%2FreBT7HOMrZ8%2B3yA%3D&st=2016-05-12T20%3A32%3A01Z&se=2016-05-13T00%3A37%3A01Z&sp=rw\",\r\n  \"storageUrlExpiry\": \"2016-05-13T00:37:01.0823951Z\",\r\n  \"state\": \"active\",\r\n  \"format\": \"zip\",\r\n  \"lastActivationTime\": \"2016-05-12T20:37:03.4492632Z\"\r\n}",
       "ResponseHeaders": {
         "Content-Length": [
           "456"
->>>>>>> a8a13455
         ],
         "Content-Type": [
           "application/json; charset=utf-8"
@@ -393,38 +284,18 @@
           "-1"
         ],
         "Last-Modified": [
-<<<<<<< HEAD
-          "Thu, 05 May 2016 01:05:56 GMT"
-=======
           "Thu, 12 May 2016 20:37:00 GMT"
->>>>>>> a8a13455
         ],
         "Pragma": [
           "no-cache"
         ],
         "request-id": [
-<<<<<<< HEAD
-          "aef0f6fd-f774-4f5a-8e7b-0fe7c4e9cc4e"
-=======
           "b0fcd166-52d3-4a1b-ad1a-29b18316366f"
->>>>>>> a8a13455
         ],
         "Strict-Transport-Security": [
           "max-age=31536000; includeSubDomains"
         ],
         "x-ms-ratelimit-remaining-subscription-reads": [
-<<<<<<< HEAD
-          "14997"
-        ],
-        "x-ms-request-id": [
-          "b2b4e8be-2b56-4f8c-abfa-9d84d5b120af"
-        ],
-        "x-ms-correlation-request-id": [
-          "b2b4e8be-2b56-4f8c-abfa-9d84d5b120af"
-        ],
-        "x-ms-routing-request-id": [
-          "CENTRALUS:20160505T010556Z:b2b4e8be-2b56-4f8c-abfa-9d84d5b120af"
-=======
           "14998"
         ],
         "x-ms-request-id": [
@@ -435,23 +306,15 @@
         ],
         "x-ms-routing-request-id": [
           "WESTUS:20160512T203701Z:26ccfdb4-b87c-4acb-ad9c-a8be43384654"
->>>>>>> a8a13455
         ],
         "Cache-Control": [
           "no-cache"
         ],
         "Date": [
-<<<<<<< HEAD
-          "Thu, 05 May 2016 01:05:56 GMT"
-        ],
-        "ETag": [
-          "0x8D374816A00A845"
-=======
           "Thu, 12 May 2016 20:37:00 GMT"
         ],
         "ETag": [
           "0x8D37AA52B520CF2"
->>>>>>> a8a13455
         ],
         "Server": [
           "Microsoft-HTTPAPI/2.0"
@@ -466,11 +329,7 @@
       "RequestBody": "",
       "RequestHeaders": {
         "x-ms-client-request-id": [
-<<<<<<< HEAD
-          "4cdfccc1-45a8-4d3b-9985-4a59868faee7"
-=======
           "ac71b0c1-c2ab-4947-b9da-d8c48665bd65"
->>>>>>> a8a13455
         ],
         "accept-language": [
           "en-US"
@@ -479,17 +338,10 @@
           "Microsoft.Azure.Management.Batch.BatchManagementClient/2.0.0.0"
         ]
       },
-<<<<<<< HEAD
-      "ResponseBody": "{\r\n  \"id\": \"test\",\r\n  \"version\": \"foo\",\r\n  \"storageUrl\": \"https://pstestaccount.blob.core.windows.net/app-test-a94a8fe5ccb19ba61c4c0873d391e987982fbbd3/test-foo-04de43e9-9da5-4c0b-8bab-3fc97ccc23f7?sv=2014-02-14&sr=b&sig=CGP0vdsk0jTmnvFv5ZInMlEdyLoBV5bjge%2F%2F8LVlYJw%3D&st=2016-05-05T01%3A00%3A55Z&se=2016-05-05T05%3A05%3A55Z&sp=rw\",\r\n  \"storageUrlExpiry\": \"2016-05-05T05:05:55.9613883Z\",\r\n  \"state\": \"pending\"\r\n}",
-      "ResponseHeaders": {
-        "Content-Length": [
-          "388"
-=======
       "ResponseBody": "{\r\n  \"id\": \"test\",\r\n  \"version\": \"foo\",\r\n  \"storageUrl\": \"https://pstestaccount.blob.core.windows.net/app-test-a94a8fe5ccb19ba61c4c0873d391e987982fbbd3/test-foo-74a44052-b7c0-4c1b-95c9-fad67fc91a63?sv=2014-02-14&sr=b&sig=1nkCABtZlOWmygpr3VTaO6yOhSBA7P4LK12h7Kpv898%3D&st=2016-05-12T20%3A32%3A00Z&se=2016-05-13T00%3A37%3A00Z&sp=rw\",\r\n  \"storageUrlExpiry\": \"2016-05-13T00:37:00.2710697Z\",\r\n  \"state\": \"pending\"\r\n}",
       "ResponseHeaders": {
         "Content-Length": [
           "384"
->>>>>>> a8a13455
         ],
         "Content-Type": [
           "application/json; charset=utf-8"
@@ -501,11 +353,7 @@
           "no-cache"
         ],
         "request-id": [
-<<<<<<< HEAD
-          "f6235a18-71af-4ac4-a646-9b3f712e5a55"
-=======
           "507098ae-0d67-4674-902f-c8f68ffaf4ef"
->>>>>>> a8a13455
         ],
         "Strict-Transport-Security": [
           "max-age=31536000; includeSubDomains"
@@ -514,15 +362,6 @@
           "1199"
         ],
         "x-ms-request-id": [
-<<<<<<< HEAD
-          "a3bd5ba4-960c-4009-9868-6932c53e28ed"
-        ],
-        "x-ms-correlation-request-id": [
-          "a3bd5ba4-960c-4009-9868-6932c53e28ed"
-        ],
-        "x-ms-routing-request-id": [
-          "CENTRALUS:20160505T010555Z:a3bd5ba4-960c-4009-9868-6932c53e28ed"
-=======
           "c668cd4a-9439-4ba5-9053-5d4709222d68"
         ],
         "x-ms-correlation-request-id": [
@@ -530,17 +369,12 @@
         ],
         "x-ms-routing-request-id": [
           "WESTUS:20160512T203700Z:c668cd4a-9439-4ba5-9053-5d4709222d68"
->>>>>>> a8a13455
         ],
         "Cache-Control": [
           "no-cache"
         ],
         "Date": [
-<<<<<<< HEAD
-          "Thu, 05 May 2016 01:05:55 GMT"
-=======
           "Thu, 12 May 2016 20:36:59 GMT"
->>>>>>> a8a13455
         ],
         "Server": [
           "Microsoft-HTTPAPI/2.0"
@@ -561,11 +395,7 @@
           "23"
         ],
         "x-ms-client-request-id": [
-<<<<<<< HEAD
-          "b8099f5f-9a91-49be-ab56-ee204ca676e5"
-=======
           "fafa6e9c-d909-445a-96f4-da68360b7583"
->>>>>>> a8a13455
         ],
         "accept-language": [
           "en-US"
@@ -583,21 +413,13 @@
           "-1"
         ],
         "Last-Modified": [
-<<<<<<< HEAD
-          "Thu, 05 May 2016 01:05:55 GMT"
-=======
           "Thu, 12 May 2016 20:36:59 GMT"
->>>>>>> a8a13455
         ],
         "Pragma": [
           "no-cache"
         ],
         "request-id": [
-<<<<<<< HEAD
-          "818ad016-87b3-4807-9f2a-ffde1d0c5ca8"
-=======
           "15cefc60-20e6-40f9-a77d-ac51879a9aeb"
->>>>>>> a8a13455
         ],
         "Strict-Transport-Security": [
           "max-age=31536000; includeSubDomains"
@@ -606,15 +428,6 @@
           "1198"
         ],
         "x-ms-request-id": [
-<<<<<<< HEAD
-          "a2a69bb2-9655-4d97-9850-daa73506687d"
-        ],
-        "x-ms-correlation-request-id": [
-          "a2a69bb2-9655-4d97-9850-daa73506687d"
-        ],
-        "x-ms-routing-request-id": [
-          "CENTRALUS:20160505T010556Z:a2a69bb2-9655-4d97-9850-daa73506687d"
-=======
           "d3715995-fff4-4fa3-8991-b76ef3983270"
         ],
         "x-ms-correlation-request-id": [
@@ -622,23 +435,15 @@
         ],
         "x-ms-routing-request-id": [
           "WESTUS:20160512T203700Z:d3715995-fff4-4fa3-8991-b76ef3983270"
->>>>>>> a8a13455
         ],
         "Cache-Control": [
           "no-cache"
         ],
         "Date": [
-<<<<<<< HEAD
-          "Thu, 05 May 2016 01:05:55 GMT"
-        ],
-        "ETag": [
-          "0x8D374816981FE5A"
-=======
           "Thu, 12 May 2016 20:36:59 GMT"
         ],
         "ETag": [
           "0x8D37AA52B08A594"
->>>>>>> a8a13455
         ],
         "Server": [
           "Microsoft-HTTPAPI/2.0"
@@ -647,163 +452,120 @@
       "StatusCode": 204
     },
     {
-      "RequestUri": "/pools/testUpdatePoolWithAppPackages?api-version=2016-02-01.3.0",
-      "EncodedRequestUri": "L3Bvb2xzL3Rlc3RVcGRhdGVQb29sV2l0aEFwcFBhY2thZ2VzP2FwaS12ZXJzaW9uPTIwMTYtMDItMDEuMy4w",
-<<<<<<< HEAD
-=======
-      "RequestMethod": "GET",
-      "RequestBody": "",
-      "RequestHeaders": {
-        "x-ms-client-request-id": [
-          "1544d853-cf11-401e-ab02-e0f7b96a938a"
-        ],
-        "accept-language": [
-          "en-US"
-        ],
-        "client-request-id": [
-          "dcb75c24-ac66-47d2-bba6-43eb237a02c4"
-        ],
-        "ocp-date": [
-          "Thu, 12 May 2016 20:37:01 GMT"
-        ],
-        "User-Agent": [
-          "Microsoft.Azure.Batch.Protocol.BatchServiceClient/4.0.1.0",
-          "AzurePowershell/v1.4.0"
-        ]
-      },
-      "ResponseBody": "{\r\n  \"odata.metadata\": \"https://pstestaccount.centralus.batch.azure.com/$metadata#pools/@Element\",\r\n  \"id\": \"testUpdatePoolWithAppPackages\",\r\n  \"url\": \"https://pstestaccount.centralus.batch.azure.com/pools/testUpdatePoolWithAppPackages\",\r\n  \"eTag\": \"0x8D37AA51D863356\",\r\n  \"lastModified\": \"2016-05-12T20:36:37.2898646Z\",\r\n  \"creationTime\": \"2016-05-12T20:36:37.2898646Z\",\r\n  \"state\": \"active\",\r\n  \"stateTransitionTime\": \"2016-05-12T20:36:37.2898646Z\",\r\n  \"allocationState\": \"steady\",\r\n  \"allocationStateTransitionTime\": \"2016-05-12T20:36:37.4108988Z\",\r\n  \"vmSize\": \"small\",\r\n  \"resizeTimeout\": \"PT15M\",\r\n  \"currentDedicated\": 0,\r\n  \"targetDedicated\": 0,\r\n  \"enableAutoScale\": false,\r\n  \"enableInterNodeCommunication\": true,\r\n  \"maxTasksPerNode\": 1,\r\n  \"taskSchedulingPolicy\": {\r\n    \"nodeFillType\": \"Spread\"\r\n  },\r\n  \"cloudServiceConfiguration\": {\r\n    \"osFamily\": \"4\",\r\n    \"targetOSVersion\": \"*\",\r\n    \"currentOSVersion\": \"*\"\r\n  }\r\n}",
-      "ResponseHeaders": {
-        "Content-Type": [
-          "application/json; odata=minimalmetadata"
-        ],
-        "Last-Modified": [
-          "Thu, 12 May 2016 20:36:37 GMT"
-        ],
-        "Transfer-Encoding": [
-          "chunked"
-        ],
-        "request-id": [
-          "f5077e84-907e-4cbb-8ef1-8e3017538afd"
-        ],
-        "Strict-Transport-Security": [
-          "max-age=31536000; includeSubDomains"
-        ],
-        "DataServiceVersion": [
-          "3.0"
-        ],
-        "Date": [
-          "Thu, 12 May 2016 20:37:03 GMT"
-        ],
-        "ETag": [
-          "0x8D37AA51D863356"
-        ],
-        "Server": [
-          "Microsoft-HTTPAPI/2.0"
-        ]
-      },
-      "StatusCode": 200
-    },
-    {
-      "RequestUri": "/pools/testUpdatePoolWithAppPackages?api-version=2016-02-01.3.0",
-      "EncodedRequestUri": "L3Bvb2xzL3Rlc3RVcGRhdGVQb29sV2l0aEFwcFBhY2thZ2VzP2FwaS12ZXJzaW9uPTIwMTYtMDItMDEuMy4w",
->>>>>>> a8a13455
-      "RequestMethod": "GET",
-      "RequestBody": "",
-      "RequestHeaders": {
-        "x-ms-client-request-id": [
-<<<<<<< HEAD
-          "c2532bda-7af6-41c0-9b7f-d3dbe4255623"
-=======
-          "78ca5bdb-1eec-4939-83b9-a47679efde49"
->>>>>>> a8a13455
-        ],
-        "accept-language": [
-          "en-US"
-        ],
-        "client-request-id": [
-<<<<<<< HEAD
-          "67f2000b-6236-4183-84c3-a4dbfdb68ee9"
-        ],
-        "ocp-date": [
-          "Thu, 05 May 2016 01:05:57 GMT"
-        ],
-        "User-Agent": [
-          "Microsoft.Azure.Batch.Protocol.BatchServiceClient/4.0.1.0",
-          "AzurePowershell/v1.3.2"
-        ]
-      },
-      "ResponseBody": "{\r\n  \"odata.metadata\": \"https://pstestaccount.centralus.batch.azure.com/$metadata#pools/@Element\",\r\n  \"id\": \"testUpdatePoolWithAppPackages\",\r\n  \"url\": \"https://pstestaccount.centralus.batch.azure.com/pools/testUpdatePoolWithAppPackages\",\r\n  \"eTag\": \"0x8D37481643AB751\",\r\n  \"lastModified\": \"2016-05-05T01:05:47.0544721Z\",\r\n  \"creationTime\": \"2016-05-05T01:05:47.0544721Z\",\r\n  \"state\": \"active\",\r\n  \"stateTransitionTime\": \"2016-05-05T01:05:47.0544721Z\",\r\n  \"allocationState\": \"steady\",\r\n  \"allocationStateTransitionTime\": \"2016-05-05T01:05:47.186461Z\",\r\n  \"vmSize\": \"small\",\r\n  \"resizeTimeout\": \"PT15M\",\r\n  \"currentDedicated\": 0,\r\n  \"targetDedicated\": 0,\r\n  \"enableAutoScale\": false,\r\n  \"enableInterNodeCommunication\": true,\r\n  \"maxTasksPerNode\": 1,\r\n  \"taskSchedulingPolicy\": {\r\n    \"nodeFillType\": \"Spread\"\r\n  },\r\n  \"cloudServiceConfiguration\": {\r\n    \"osFamily\": \"4\",\r\n    \"targetOSVersion\": \"*\",\r\n    \"currentOSVersion\": \"*\"\r\n  }\r\n}",
-=======
-          "84bb87ce-b009-4c5b-8a3e-a6208e8b40a6"
-        ],
-        "ocp-date": [
-          "Thu, 12 May 2016 20:37:03 GMT"
-        ],
-        "User-Agent": [
-          "Microsoft.Azure.Batch.Protocol.BatchServiceClient/4.0.1.0",
-          "AzurePowershell/v1.4.0"
-        ]
-      },
-      "ResponseBody": "{\r\n  \"odata.metadata\": \"https://pstestaccount.centralus.batch.azure.com/$metadata#pools/@Element\",\r\n  \"id\": \"testUpdatePoolWithAppPackages\",\r\n  \"url\": \"https://pstestaccount.centralus.batch.azure.com/pools/testUpdatePoolWithAppPackages\",\r\n  \"eTag\": \"0x8D37AA52DB19E9A\",\r\n  \"lastModified\": \"2016-05-12T20:37:04.417961Z\",\r\n  \"creationTime\": \"2016-05-12T20:36:37.2898646Z\",\r\n  \"state\": \"active\",\r\n  \"stateTransitionTime\": \"2016-05-12T20:36:37.2898646Z\",\r\n  \"allocationState\": \"steady\",\r\n  \"allocationStateTransitionTime\": \"2016-05-12T20:36:37.4108988Z\",\r\n  \"vmSize\": \"small\",\r\n  \"resizeTimeout\": \"PT15M\",\r\n  \"currentDedicated\": 0,\r\n  \"targetDedicated\": 0,\r\n  \"enableAutoScale\": false,\r\n  \"enableInterNodeCommunication\": true,\r\n  \"applicationPackageReferences\": [\r\n    {\r\n      \"applicationId\": \"test\",\r\n      \"version\": \"foo\"\r\n    }\r\n  ],\r\n  \"maxTasksPerNode\": 1,\r\n  \"taskSchedulingPolicy\": {\r\n    \"nodeFillType\": \"Spread\"\r\n  },\r\n  \"cloudServiceConfiguration\": {\r\n    \"osFamily\": \"4\",\r\n    \"targetOSVersion\": \"*\",\r\n    \"currentOSVersion\": \"*\"\r\n  }\r\n}",
->>>>>>> a8a13455
-      "ResponseHeaders": {
-        "Content-Type": [
-          "application/json; odata=minimalmetadata"
-        ],
-        "Last-Modified": [
-<<<<<<< HEAD
-          "Thu, 05 May 2016 01:05:47 GMT"
-=======
-          "Thu, 12 May 2016 20:37:04 GMT"
->>>>>>> a8a13455
-        ],
-        "Transfer-Encoding": [
-          "chunked"
-        ],
-        "request-id": [
-<<<<<<< HEAD
-          "f84e775e-5a0d-462c-b5b0-889578b34092"
-=======
-          "28c5b22a-9230-4b15-bd3a-931aa4db25e3"
->>>>>>> a8a13455
-        ],
-        "Strict-Transport-Security": [
-          "max-age=31536000; includeSubDomains"
-        ],
-        "DataServiceVersion": [
-          "3.0"
-        ],
-        "Date": [
-<<<<<<< HEAD
-          "Thu, 05 May 2016 01:05:56 GMT"
-        ],
-        "ETag": [
-          "0x8D37481643AB751"
-=======
-          "Thu, 12 May 2016 20:37:03 GMT"
-        ],
-        "ETag": [
-          "0x8D37AA52DB19E9A"
->>>>>>> a8a13455
-        ],
-        "Server": [
-          "Microsoft-HTTPAPI/2.0"
-        ]
-      },
-      "StatusCode": 200
-    },
-    {
-<<<<<<< HEAD
       "RequestUri": "/pools/testUpdatePoolWithAppPackages?api-version=2016-02-01.3.0",
       "EncodedRequestUri": "L3Bvb2xzL3Rlc3RVcGRhdGVQb29sV2l0aEFwcFBhY2thZ2VzP2FwaS12ZXJzaW9uPTIwMTYtMDItMDEuMy4w",
       "RequestMethod": "GET",
       "RequestBody": "",
-=======
+      "RequestHeaders": {
+        "x-ms-client-request-id": [
+          "1544d853-cf11-401e-ab02-e0f7b96a938a"
+        ],
+        "accept-language": [
+          "en-US"
+        ],
+        "client-request-id": [
+          "dcb75c24-ac66-47d2-bba6-43eb237a02c4"
+        ],
+        "ocp-date": [
+          "Thu, 12 May 2016 20:37:01 GMT"
+        ],
+        "User-Agent": [
+          "Microsoft.Azure.Batch.Protocol.BatchServiceClient/4.0.1.0",
+          "AzurePowershell/v1.4.0"
+        ]
+      },
+      "ResponseBody": "{\r\n  \"odata.metadata\": \"https://pstestaccount.centralus.batch.azure.com/$metadata#pools/@Element\",\r\n  \"id\": \"testUpdatePoolWithAppPackages\",\r\n  \"url\": \"https://pstestaccount.centralus.batch.azure.com/pools/testUpdatePoolWithAppPackages\",\r\n  \"eTag\": \"0x8D37AA51D863356\",\r\n  \"lastModified\": \"2016-05-12T20:36:37.2898646Z\",\r\n  \"creationTime\": \"2016-05-12T20:36:37.2898646Z\",\r\n  \"state\": \"active\",\r\n  \"stateTransitionTime\": \"2016-05-12T20:36:37.2898646Z\",\r\n  \"allocationState\": \"steady\",\r\n  \"allocationStateTransitionTime\": \"2016-05-12T20:36:37.4108988Z\",\r\n  \"vmSize\": \"small\",\r\n  \"resizeTimeout\": \"PT15M\",\r\n  \"currentDedicated\": 0,\r\n  \"targetDedicated\": 0,\r\n  \"enableAutoScale\": false,\r\n  \"enableInterNodeCommunication\": true,\r\n  \"maxTasksPerNode\": 1,\r\n  \"taskSchedulingPolicy\": {\r\n    \"nodeFillType\": \"Spread\"\r\n  },\r\n  \"cloudServiceConfiguration\": {\r\n    \"osFamily\": \"4\",\r\n    \"targetOSVersion\": \"*\",\r\n    \"currentOSVersion\": \"*\"\r\n  }\r\n}",
+      "ResponseHeaders": {
+        "Content-Type": [
+          "application/json; odata=minimalmetadata"
+        ],
+        "Last-Modified": [
+          "Thu, 12 May 2016 20:36:37 GMT"
+        ],
+        "Transfer-Encoding": [
+          "chunked"
+        ],
+        "request-id": [
+          "f5077e84-907e-4cbb-8ef1-8e3017538afd"
+        ],
+        "Strict-Transport-Security": [
+          "max-age=31536000; includeSubDomains"
+        ],
+        "DataServiceVersion": [
+          "3.0"
+        ],
+        "Date": [
+          "Thu, 12 May 2016 20:37:03 GMT"
+        ],
+        "ETag": [
+          "0x8D37AA51D863356"
+        ],
+        "Server": [
+          "Microsoft-HTTPAPI/2.0"
+        ]
+      },
+      "StatusCode": 200
+    },
+    {
+      "RequestUri": "/pools/testUpdatePoolWithAppPackages?api-version=2016-02-01.3.0",
+      "EncodedRequestUri": "L3Bvb2xzL3Rlc3RVcGRhdGVQb29sV2l0aEFwcFBhY2thZ2VzP2FwaS12ZXJzaW9uPTIwMTYtMDItMDEuMy4w",
+      "RequestMethod": "GET",
+      "RequestBody": "",
+      "RequestHeaders": {
+        "x-ms-client-request-id": [
+          "78ca5bdb-1eec-4939-83b9-a47679efde49"
+        ],
+        "accept-language": [
+          "en-US"
+        ],
+        "client-request-id": [
+          "84bb87ce-b009-4c5b-8a3e-a6208e8b40a6"
+        ],
+        "ocp-date": [
+          "Thu, 12 May 2016 20:37:03 GMT"
+        ],
+        "User-Agent": [
+          "Microsoft.Azure.Batch.Protocol.BatchServiceClient/4.0.1.0",
+          "AzurePowershell/v1.4.0"
+        ]
+      },
+      "ResponseBody": "{\r\n  \"odata.metadata\": \"https://pstestaccount.centralus.batch.azure.com/$metadata#pools/@Element\",\r\n  \"id\": \"testUpdatePoolWithAppPackages\",\r\n  \"url\": \"https://pstestaccount.centralus.batch.azure.com/pools/testUpdatePoolWithAppPackages\",\r\n  \"eTag\": \"0x8D37AA52DB19E9A\",\r\n  \"lastModified\": \"2016-05-12T20:37:04.417961Z\",\r\n  \"creationTime\": \"2016-05-12T20:36:37.2898646Z\",\r\n  \"state\": \"active\",\r\n  \"stateTransitionTime\": \"2016-05-12T20:36:37.2898646Z\",\r\n  \"allocationState\": \"steady\",\r\n  \"allocationStateTransitionTime\": \"2016-05-12T20:36:37.4108988Z\",\r\n  \"vmSize\": \"small\",\r\n  \"resizeTimeout\": \"PT15M\",\r\n  \"currentDedicated\": 0,\r\n  \"targetDedicated\": 0,\r\n  \"enableAutoScale\": false,\r\n  \"enableInterNodeCommunication\": true,\r\n  \"applicationPackageReferences\": [\r\n    {\r\n      \"applicationId\": \"test\",\r\n      \"version\": \"foo\"\r\n    }\r\n  ],\r\n  \"maxTasksPerNode\": 1,\r\n  \"taskSchedulingPolicy\": {\r\n    \"nodeFillType\": \"Spread\"\r\n  },\r\n  \"cloudServiceConfiguration\": {\r\n    \"osFamily\": \"4\",\r\n    \"targetOSVersion\": \"*\",\r\n    \"currentOSVersion\": \"*\"\r\n  }\r\n}",
+      "ResponseHeaders": {
+        "Content-Type": [
+          "application/json; odata=minimalmetadata"
+        ],
+        "Last-Modified": [
+          "Thu, 12 May 2016 20:37:04 GMT"
+        ],
+        "Transfer-Encoding": [
+          "chunked"
+        ],
+        "request-id": [
+          "28c5b22a-9230-4b15-bd3a-931aa4db25e3"
+        ],
+        "Strict-Transport-Security": [
+          "max-age=31536000; includeSubDomains"
+        ],
+        "DataServiceVersion": [
+          "3.0"
+        ],
+        "Date": [
+          "Thu, 12 May 2016 20:37:03 GMT"
+        ],
+        "ETag": [
+          "0x8D37AA52DB19E9A"
+        ],
+        "Server": [
+          "Microsoft-HTTPAPI/2.0"
+        ]
+      },
+      "StatusCode": 200
+    },
+    {
       "RequestUri": "/pools/testUpdatePoolWithAppPackages/updateproperties?api-version=2016-02-01.3.0",
       "EncodedRequestUri": "L3Bvb2xzL3Rlc3RVcGRhdGVQb29sV2l0aEFwcFBhY2thZ2VzL3VwZGF0ZXByb3BlcnRpZXM/YXBpLXZlcnNpb249MjAxNi0wMi0wMS4zLjA=",
       "RequestMethod": "POST",
       "RequestBody": "{\r\n  \"certificateReferences\": [],\r\n  \"applicationPackageReferences\": [\r\n    {\r\n      \"applicationId\": \"test\",\r\n      \"version\": \"foo\"\r\n    }\r\n  ],\r\n  \"metadata\": []\r\n}",
->>>>>>> a8a13455
       "RequestHeaders": {
         "Content-Type": [
           "application/json; odata=minimalmetadata; charset=utf-8"
@@ -812,29 +574,12 @@
           "167"
         ],
         "x-ms-client-request-id": [
-<<<<<<< HEAD
-          "e6378ce7-5aa3-4562-92d4-3c7183554aa3"
-=======
           "f291c719-c328-4c6b-a5d9-867801736be5"
->>>>>>> a8a13455
         ],
         "accept-language": [
           "en-US"
         ],
         "client-request-id": [
-<<<<<<< HEAD
-          "80ed2614-047a-4f2a-b927-75ce8f4a6e9c"
-        ],
-        "ocp-date": [
-          "Thu, 05 May 2016 01:05:57 GMT"
-        ],
-        "User-Agent": [
-          "Microsoft.Azure.Batch.Protocol.BatchServiceClient/4.0.1.0",
-          "AzurePowershell/v1.3.2"
-        ]
-      },
-      "ResponseBody": "{\r\n  \"odata.metadata\": \"https://pstestaccount.centralus.batch.azure.com/$metadata#pools/@Element\",\r\n  \"id\": \"testUpdatePoolWithAppPackages\",\r\n  \"url\": \"https://pstestaccount.centralus.batch.azure.com/pools/testUpdatePoolWithAppPackages\",\r\n  \"eTag\": \"0x8D374816A6E1F4D\",\r\n  \"lastModified\": \"2016-05-05T01:05:57.4576973Z\",\r\n  \"creationTime\": \"2016-05-05T01:05:47.0544721Z\",\r\n  \"state\": \"active\",\r\n  \"stateTransitionTime\": \"2016-05-05T01:05:47.0544721Z\",\r\n  \"allocationState\": \"steady\",\r\n  \"allocationStateTransitionTime\": \"2016-05-05T01:05:47.186461Z\",\r\n  \"vmSize\": \"small\",\r\n  \"resizeTimeout\": \"PT15M\",\r\n  \"currentDedicated\": 0,\r\n  \"targetDedicated\": 0,\r\n  \"enableAutoScale\": false,\r\n  \"enableInterNodeCommunication\": true,\r\n  \"applicationPackageReferences\": [\r\n    {\r\n      \"applicationId\": \"test\",\r\n      \"version\": \"foo\"\r\n    }\r\n  ],\r\n  \"maxTasksPerNode\": 1,\r\n  \"taskSchedulingPolicy\": {\r\n    \"nodeFillType\": \"Spread\"\r\n  },\r\n  \"cloudServiceConfiguration\": {\r\n    \"osFamily\": \"4\",\r\n    \"targetOSVersion\": \"*\",\r\n    \"currentOSVersion\": \"*\"\r\n  }\r\n}",
-=======
           "2363ba23-0e85-49dd-813e-82b840f77c99"
         ],
         "ocp-date": [
@@ -846,26 +591,15 @@
         ]
       },
       "ResponseBody": "",
->>>>>>> a8a13455
       "ResponseHeaders": {
         "Content-Length": [
           "0"
         ],
         "Last-Modified": [
-<<<<<<< HEAD
-          "Thu, 05 May 2016 01:05:57 GMT"
-        ],
-        "Transfer-Encoding": [
-          "chunked"
-        ],
-        "request-id": [
-          "e3d7ce64-ed63-469f-805a-3d32f791fadc"
-=======
           "Thu, 12 May 2016 20:37:04 GMT"
         ],
         "request-id": [
           "08c3ace3-88b6-46bc-98c8-cc58350202a2"
->>>>>>> a8a13455
         ],
         "Strict-Transport-Security": [
           "max-age=31536000; includeSubDomains"
@@ -877,17 +611,10 @@
           "https://pstestaccount.centralus.batch.azure.com/pools/testUpdatePoolWithAppPackages/updateproperties"
         ],
         "Date": [
-<<<<<<< HEAD
-          "Thu, 05 May 2016 01:05:57 GMT"
-        ],
-        "ETag": [
-          "0x8D374816A6E1F4D"
-=======
           "Thu, 12 May 2016 20:37:03 GMT"
         ],
         "ETag": [
           "0x8D37AA52DB19E9A"
->>>>>>> a8a13455
         ],
         "Server": [
           "Microsoft-HTTPAPI/2.0"
@@ -896,42 +623,19 @@
       "StatusCode": 204
     },
     {
-<<<<<<< HEAD
-      "RequestUri": "/pools/testUpdatePoolWithAppPackages/updateproperties?api-version=2016-02-01.3.0",
-      "EncodedRequestUri": "L3Bvb2xzL3Rlc3RVcGRhdGVQb29sV2l0aEFwcFBhY2thZ2VzL3VwZGF0ZXByb3BlcnRpZXM/YXBpLXZlcnNpb249MjAxNi0wMi0wMS4zLjA=",
-      "RequestMethod": "POST",
-      "RequestBody": "{\r\n  \"certificateReferences\": [],\r\n  \"applicationPackageReferences\": [\r\n    {\r\n      \"applicationId\": \"test\",\r\n      \"version\": \"foo\"\r\n    }\r\n  ],\r\n  \"metadata\": []\r\n}",
-=======
       "RequestUri": "/subscriptions/46241355-bb95-46a9-ba6c-42b554d71925/resourceGroups/accountmgmtsamplegroup/providers/Microsoft.Batch/batchAccounts/pstestaccount/applications/test/versions/foo?api-version=2015-12-01",
       "EncodedRequestUri": "L3N1YnNjcmlwdGlvbnMvNDYyNDEzNTUtYmI5NS00NmE5LWJhNmMtNDJiNTU0ZDcxOTI1L3Jlc291cmNlR3JvdXBzL2FjY291bnRtZ210c2FtcGxlZ3JvdXAvcHJvdmlkZXJzL01pY3Jvc29mdC5CYXRjaC9iYXRjaEFjY291bnRzL3BzdGVzdGFjY291bnQvYXBwbGljYXRpb25zL3Rlc3QvdmVyc2lvbnMvZm9vP2FwaS12ZXJzaW9uPTIwMTUtMTItMDE=",
       "RequestMethod": "DELETE",
       "RequestBody": "",
->>>>>>> a8a13455
-      "RequestHeaders": {
-        "x-ms-client-request-id": [
-<<<<<<< HEAD
-          "3afbe60d-ffd3-4cf1-b0a7-2f02739745a1"
-=======
+      "RequestHeaders": {
+        "x-ms-client-request-id": [
           "078c0144-3e15-4819-a955-a6a7695dfd86"
->>>>>>> a8a13455
-        ],
-        "accept-language": [
-          "en-US"
-        ],
-<<<<<<< HEAD
-        "client-request-id": [
-          "93519577-0d21-4180-807c-61d37b586cb3"
-        ],
-        "ocp-date": [
-          "Thu, 05 May 2016 01:05:57 GMT"
-        ],
-        "User-Agent": [
-          "Microsoft.Azure.Batch.Protocol.BatchServiceClient/4.0.1.0",
-          "AzurePowershell/v1.3.2"
-=======
+        ],
+        "accept-language": [
+          "en-US"
+        ],
         "User-Agent": [
           "Microsoft.Azure.Management.Batch.BatchManagementClient/2.0.0.0"
->>>>>>> a8a13455
         ]
       },
       "ResponseBody": "",
@@ -939,13 +643,6 @@
         "Content-Length": [
           "0"
         ],
-<<<<<<< HEAD
-        "Last-Modified": [
-          "Thu, 05 May 2016 01:05:57 GMT"
-        ],
-        "request-id": [
-          "de9d5ae7-997f-43d1-9826-2c376eeabad4"
-=======
         "Expires": [
           "-1"
         ],
@@ -954,7 +651,6 @@
         ],
         "request-id": [
           "ea4f52fc-3435-4bf2-84b5-040ed8e7cad3"
->>>>>>> a8a13455
         ],
         "Strict-Transport-Security": [
           "max-age=31536000; includeSubDomains"
@@ -962,16 +658,6 @@
         "x-ms-ratelimit-remaining-subscription-writes": [
           "1197"
         ],
-<<<<<<< HEAD
-        "DataServiceId": [
-          "https://pstestaccount.centralus.batch.azure.com/pools/testUpdatePoolWithAppPackages/updateproperties"
-        ],
-        "Date": [
-          "Thu, 05 May 2016 01:05:56 GMT"
-        ],
-        "ETag": [
-          "0x8D374816A6E1F4D"
-=======
         "x-ms-request-id": [
           "637c81ff-4d63-4e08-9664-afb719932414"
         ],
@@ -986,7 +672,6 @@
         ],
         "Date": [
           "Thu, 12 May 2016 20:37:04 GMT"
->>>>>>> a8a13455
         ],
         "Server": [
           "Microsoft-HTTPAPI/2.0"
@@ -995,22 +680,13 @@
       "StatusCode": 204
     },
     {
-<<<<<<< HEAD
-      "RequestUri": "/subscriptions/46241355-bb95-46a9-ba6c-42b554d71925/resourceGroups/accountmgmtsamplegroup/providers/Microsoft.Batch/batchAccounts/pstestaccount/applications/test/versions/foo?api-version=2015-12-01",
-      "EncodedRequestUri": "L3N1YnNjcmlwdGlvbnMvNDYyNDEzNTUtYmI5NS00NmE5LWJhNmMtNDJiNTU0ZDcxOTI1L3Jlc291cmNlR3JvdXBzL2FjY291bnRtZ210c2FtcGxlZ3JvdXAvcHJvdmlkZXJzL01pY3Jvc29mdC5CYXRjaC9iYXRjaEFjY291bnRzL3BzdGVzdGFjY291bnQvYXBwbGljYXRpb25zL3Rlc3QvdmVyc2lvbnMvZm9vP2FwaS12ZXJzaW9uPTIwMTUtMTItMDE=",
-=======
       "RequestUri": "/subscriptions/46241355-bb95-46a9-ba6c-42b554d71925/resourceGroups/accountmgmtsamplegroup/providers/Microsoft.Batch/batchAccounts/pstestaccount/applications/test?api-version=2015-12-01",
       "EncodedRequestUri": "L3N1YnNjcmlwdGlvbnMvNDYyNDEzNTUtYmI5NS00NmE5LWJhNmMtNDJiNTU0ZDcxOTI1L3Jlc291cmNlR3JvdXBzL2FjY291bnRtZ210c2FtcGxlZ3JvdXAvcHJvdmlkZXJzL01pY3Jvc29mdC5CYXRjaC9iYXRjaEFjY291bnRzL3BzdGVzdGFjY291bnQvYXBwbGljYXRpb25zL3Rlc3Q/YXBpLXZlcnNpb249MjAxNS0xMi0wMQ==",
->>>>>>> a8a13455
       "RequestMethod": "DELETE",
       "RequestBody": "",
       "RequestHeaders": {
         "x-ms-client-request-id": [
-<<<<<<< HEAD
-          "555fd4ac-ab6f-430a-b2b5-3dec18895133"
-=======
           "42f13d17-3cd1-4ddf-ae19-05970409d59e"
->>>>>>> a8a13455
         ],
         "accept-language": [
           "en-US"
@@ -1031,28 +707,15 @@
           "no-cache"
         ],
         "request-id": [
-<<<<<<< HEAD
-          "5239fe3a-eaa3-43b3-9031-10caa4c1a9c4"
-=======
           "632a1f78-eb0f-495d-94c7-a39ea1add9a4"
->>>>>>> a8a13455
         ],
         "Strict-Transport-Security": [
           "max-age=31536000; includeSubDomains"
         ],
         "x-ms-ratelimit-remaining-subscription-writes": [
-          "1197"
+          "1196"
         ],
         "x-ms-request-id": [
-<<<<<<< HEAD
-          "5dd80545-a139-44f4-8d97-2bdb37515419"
-        ],
-        "x-ms-correlation-request-id": [
-          "5dd80545-a139-44f4-8d97-2bdb37515419"
-        ],
-        "x-ms-routing-request-id": [
-          "CENTRALUS:20160505T010557Z:5dd80545-a139-44f4-8d97-2bdb37515419"
-=======
           "6ed82347-ffca-4d9e-9fd6-8f92bb5df2e3"
         ],
         "x-ms-correlation-request-id": [
@@ -1060,17 +723,12 @@
         ],
         "x-ms-routing-request-id": [
           "WESTUS:20160512T203704Z:6ed82347-ffca-4d9e-9fd6-8f92bb5df2e3"
->>>>>>> a8a13455
         ],
         "Cache-Control": [
           "no-cache"
         ],
         "Date": [
-<<<<<<< HEAD
-          "Thu, 05 May 2016 01:05:57 GMT"
-=======
           "Thu, 12 May 2016 20:37:04 GMT"
->>>>>>> a8a13455
         ],
         "Server": [
           "Microsoft-HTTPAPI/2.0"
@@ -1085,26 +743,12 @@
       "RequestBody": "",
       "RequestHeaders": {
         "x-ms-client-request-id": [
-<<<<<<< HEAD
-          "2cd99c60-cf46-44e4-add6-1e42935684f0"
-=======
           "5e415730-8b07-4324-824f-9cb3721ccd91"
->>>>>>> a8a13455
         ],
         "accept-language": [
           "en-US"
         ],
         "client-request-id": [
-<<<<<<< HEAD
-          "b06603f4-f315-44d7-b4c4-d96860d5cb75"
-        ],
-        "ocp-date": [
-          "Thu, 05 May 2016 01:06:02 GMT"
-        ],
-        "User-Agent": [
-          "Microsoft.Azure.Batch.Protocol.BatchServiceClient/4.0.1.0",
-          "AzurePowershell/v1.3.2"
-=======
           "62040364-bdd3-4cef-b956-df634a1dc89a"
         ],
         "ocp-date": [
@@ -1113,7 +757,6 @@
         "User-Agent": [
           "Microsoft.Azure.Batch.Protocol.BatchServiceClient/4.0.1.0",
           "AzurePowershell/v1.4.0"
->>>>>>> a8a13455
         ]
       },
       "ResponseBody": "",
@@ -1122,11 +765,7 @@
           "chunked"
         ],
         "request-id": [
-<<<<<<< HEAD
-          "9813d3ff-08fd-4883-9715-84c0393b1e5f"
-=======
           "f6412090-d333-40bd-8316-b5d270b3a8ce"
->>>>>>> a8a13455
         ],
         "Strict-Transport-Security": [
           "max-age=31536000; includeSubDomains"
@@ -1135,11 +774,7 @@
           "3.0"
         ],
         "Date": [
-<<<<<<< HEAD
-          "Thu, 05 May 2016 01:06:01 GMT"
-=======
           "Thu, 12 May 2016 20:37:04 GMT"
->>>>>>> a8a13455
         ],
         "Server": [
           "Microsoft-HTTPAPI/2.0"
