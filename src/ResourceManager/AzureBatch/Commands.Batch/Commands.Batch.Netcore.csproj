--- conflicted
+++ resolved
@@ -32,13 +32,8 @@
   </PropertyGroup>
 
   <ItemGroup>
-<<<<<<< HEAD
-    <PackageReference Include="Azure.Batch" Version="8.1.1" />
+    <PackageReference Include="Azure.Batch" Version="8.1.2" />
     <PackageReference Include="Microsoft.Azure.Management.Batch" Version="4.2.1" />
-=======
-    <PackageReference Include="Azure.Batch" Version="8.1.2" />
-    <PackageReference Include="Microsoft.Azure.Management.Batch" Version="4.2.0" />
->>>>>>> 45eac12c
     <PackageReference Include="Microsoft.Extensions.Primitives" Version="1.1.0" />
     <PackageReference Include="WindowsAzure.Storage" Version="9.3.0" />
   </ItemGroup>
