--- conflicted
+++ resolved
@@ -19,7 +19,13 @@
         public const int DefaultMaxCount = 1000;
 
         // Cmdlet nouns
-<<<<<<< HEAD
+
+        public const string AzureBatchAccount = "AzureRMBatchAccount";
+        public const string AzureBatchAccountKey = "AzureRMBatchAccountKey";
+        public const string AzureBatchAccountKeys = "AzureRMBatchAccountKeys";
+
+
+
         public const string AzureBatchPool = "AzureRMBatchPool";
         public const string AzureBatchPoolResize = "AzureRMBatchPoolResize";
         public const string AzureBatchComputeNode = "AzureRMBatchComputeNode";
@@ -32,23 +38,6 @@
         public const string AzureBatchRemoteDesktopProtocolFile = "AzureRMBatchRemoteDesktopProtocolFile";
         public const string AzureBatchAutoScale = "AzureRMBatchAutoScale";
         public const string AzureBatchPoolOSVersion = "AzureRMBatchPoolOSVersion";
-=======
-        public const string AzureBatchAccount = "AzureBatchAccount";
-        public const string AzureBatchAccountKey = "AzureBatchAccountKey";
-        public const string AzureBatchAccountKeys = "AzureBatchAccountKeys";
-        public const string AzureBatchAutoScale = "AzureBatchAutoScale";
-        public const string AzureBatchComputeNode = "AzureBatchComputeNode";
-        public const string AzureBatchComputeNodeUser = "AzureBatchComputeNodeUser";
-        public const string AzureBatchJob = "AzureBatchJob";
-        public const string AzureBatchJobSchedule = "AzureBatchJobSchedule";
-        public const string AzureBatchNodeFile = "AzureBatchNodeFile";
-        public const string AzureBatchNodeFileContent = "AzureBatchNodeFileContent";
-        public const string AzureBatchPool = "AzureBatchPool";
-        public const string AzureBatchPoolOSVersion = "AzureBatchPoolOSVersion";
-        public const string AzureBatchPoolResize = "AzureBatchPoolResize";
-        public const string AzureBatchRemoteDesktopProtocolFile = "AzureBatchRemoteDesktopProtocolFile";
-        public const string AzureBatchTask = "AzureBatchTask";
->>>>>>> 6b43f466
 
         // Parameter sets
         public const string IdParameterSet = "Id";
