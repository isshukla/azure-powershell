﻿// ----------------------------------------------------------------------------------
//
// Copyright Microsoft Corporation
// Licensed under the Apache License, Version 2.0 (the "License");
// you may not use this file except in compliance with the License.
// You may obtain a copy of the License at
// http://www.apache.org/licenses/LICENSE-2.0
// Unless required by applicable law or agreed to in writing, software
// distributed under the License is distributed on an "AS IS" BASIS,
// WITHOUT WARRANTIES OR CONDITIONS OF ANY KIND, either express or implied.
// See the License for the specific language governing permissions and
// limitations under the License.
// ----------------------------------------------------------------------------------

using Microsoft.Azure.Batch;
using Microsoft.Azure.Batch.Protocol;
using Microsoft.Azure.Commands.Batch.Properties;
using Microsoft.Azure.Management.Batch.Models;
using Microsoft.Rest;
using System;
using System.Collections;
using System.Net.Http;
using System.Threading;

namespace Microsoft.Azure.Commands.Batch
{
    /// <summary>
    /// Contains Batch account details for use when interacting with the Batch service.
    /// </summary>
    public class BatchAccountContext
    {
        private AccountKeyType keyInUse;
        private BatchClient batchOMClient;

        /// <summary>
        /// The account resource Id.
        /// </summary>
        public string Id { get; private set; }

        /// <summary>
        /// The account endpoint.
        /// </summary>
        public string AccountEndpoint { get; private set; }

        /// <summary>
        /// The primary account key.
        /// </summary>
        public string PrimaryAccountKey { get; internal set; }

        /// <summary>
        /// The secondary account key.
        /// </summary>
        public string SecondaryAccountKey { get; internal set; }

        /// <summary>
        /// The name of the Batch account.
        /// </summary>
        public string AccountName { get; protected set; }

        /// <summary>
        /// The region in which the account was created.
        /// </summary>
        public string Location { get; private set; }

        /// <summary>
        /// The name of the resource group that the account resource is under.
        /// </summary>
        public string ResourceGroupName { get; internal set; }

        /// <summary>
        /// The subscription Id that the account belongs to.
        /// </summary>
        public string Subscription { get; private set; }

        /// <summary>
        /// The provisioning state of the account resource.
        /// </summary>
        public string State { get; private set; }

        /// <summary>
        /// The Batch service endpoint.
        /// </summary>
        public string TaskTenantUrl { get; protected set; }

        /// <summary>
        /// Tags associated with the account resource.
        /// </summary>
        public Hashtable[] Tags { get; private set; }

        /// <summary>
        /// A string representation of the Tags property.
        /// </summary>
        public string TagsTable
        {
            get { return Helpers.FormatTagsTable(Tags); }
        }

        /// <summary>
        /// The core quota for this Batch account.
        /// </summary>
        public int CoreQuota { get; private set; }

        /// <summary>
        /// The pool quota for this Batch account.
        /// </summary>
        public int PoolQuota { get; private set; }

        /// <summary>
        /// The active job and job schedule quota for this Batch account.
        /// </summary>
        public int ActiveJobAndJobScheduleQuota { get; private set; }

        /// <summary>
        /// Contains information about the auto storage associated with a Batch account.
        /// </summary>
        public AutoStorageProperties AutoStorageProperties { get; set; }

        /// <summary>
        /// The key to use when interacting with the Batch service. Be default, the primary key will be used.
        /// </summary>
        public AccountKeyType KeyInUse
        {
            get { return this.keyInUse; }
            set
            {
                if (value != this.keyInUse)
                {
                    this.batchOMClient.Dispose();
                    this.batchOMClient = null;
                }
                this.keyInUse = value;
            }
        }

        internal BatchClient BatchOMClient
        {
            get
            {
                if (this.batchOMClient == null)
                {
                    if ((KeyInUse == AccountKeyType.Primary && string.IsNullOrEmpty(PrimaryAccountKey)) ||
                        (KeyInUse == AccountKeyType.Secondary && string.IsNullOrEmpty(SecondaryAccountKey)))
                    {
                        throw new InvalidOperationException(string.Format(Resources.KeyNotPresent, KeyInUse));
                    }
                    string key = KeyInUse == AccountKeyType.Primary ? PrimaryAccountKey : SecondaryAccountKey;
                    BatchServiceClient restClient = CreateBatchRestClient(TaskTenantUrl, AccountName, key);
                    this.batchOMClient = Microsoft.Azure.Batch.BatchClient.Open(restClient);
                }
                return this.batchOMClient;
            }
        }

        internal BatchAccountContext()
        {
            this.KeyInUse = AccountKeyType.Primary;
        }

        internal BatchAccountContext(string accountEndpoint) : this()
        {
            this.AccountEndpoint = accountEndpoint;
        }

        /// <summary>
        /// Take an AccountResource and turn it into a BatchAccountContext
        /// </summary>
        /// <param name="resource">Resource info returned by RP</param>
        /// <returns>Void</returns>
        internal void ConvertAccountResourceToAccountContext(AccountResource resource)
        {
            var accountEndpoint = resource.AccountEndpoint;
            if (Uri.CheckHostName(accountEndpoint) != UriHostNameType.Dns)
            {
                throw new ArgumentException(String.Format(Resources.InvalidEndpointType, accountEndpoint), "AccountEndpoint");
            }

            this.Id = resource.Id;
            this.AccountEndpoint = accountEndpoint;
            this.Location = resource.Location;
            this.State = resource.ProvisioningState.ToString();
            this.Tags = Helpers.CreateTagHashtable(resource.Tags);
            this.CoreQuota = resource.CoreQuota;
            this.PoolQuota = resource.PoolQuota;
            this.ActiveJobAndJobScheduleQuota = resource.ActiveJobAndJobScheduleQuota;

            if (resource.AutoStorage != null)
            {
                this.AutoStorageProperties = new AutoStorageProperties()
                {
                    StorageAccountId = resource.AutoStorage.StorageAccountId,
                    LastKeySync = resource.AutoStorage.LastKeySync,
                };
            }

            // extract the host and strip off the account name for the TaskTenantUrl and AccountName
            var hostParts = accountEndpoint.Split('.');
            this.AccountName = hostParts[0];
            this.TaskTenantUrl = Uri.UriSchemeHttps + Uri.SchemeDelimiter + accountEndpoint;

            // get remaining fields from Id which looks like:
            // /subscriptions/4a06fe24-c197-4353-adc1-058d1a51924e/resourceGroups/clwtest/providers/Microsoft.Batch/batchAccounts/clw
            var idParts = resource.Id.Split('/');
            if (idParts.Length < 5)
            {
                throw new ArgumentException(String.Format(Resources.InvalidResourceId, resource.Id), "Id");
            }

            this.Subscription = idParts[2];
            this.ResourceGroupName = idParts[4];
        }

        /// <summary>
        /// Create a new BAC and fill it in
        /// </summary>
        /// <param name="resource">Resource info returned by RP</param>
        /// <returns>new instance of BatchAccountContext</returns>
        internal static BatchAccountContext ConvertAccountResourceToNewAccountContext(AccountResource resource)
        {
            var baContext = new BatchAccountContext();
            baContext.ConvertAccountResourceToAccountContext(resource);
            return baContext;
        }

        protected virtual BatchServiceClient CreateBatchRestClient(string url, string accountName, string key, DelegatingHandler handler = default(DelegatingHandler))
        {
            ServiceClientCredentials credentials = new Microsoft.Azure.Batch.Protocol.BatchSharedKeyCredential(accountName, key);

            BatchServiceClient restClient = handler == null ? new BatchServiceClient(new Uri(url), credentials) : new BatchServiceClient(new Uri(url), credentials, handler);
<<<<<<< HEAD
=======

>>>>>>> 1f0e57e8
            restClient.HttpClient.DefaultRequestHeaders.UserAgent.Add(Microsoft.WindowsAzure.Commands.Common.AzurePowerShell.UserAgentValue);

            restClient.SetRetryPolicy(null); //Force there to be no retries
            restClient.HttpClient.Timeout = Timeout.InfiniteTimeSpan; //Client side timeout will be set per-request

            return restClient;
        }
    }
}<|MERGE_RESOLUTION|>--- conflicted
+++ resolved
@@ -226,10 +226,7 @@
             ServiceClientCredentials credentials = new Microsoft.Azure.Batch.Protocol.BatchSharedKeyCredential(accountName, key);
 
             BatchServiceClient restClient = handler == null ? new BatchServiceClient(new Uri(url), credentials) : new BatchServiceClient(new Uri(url), credentials, handler);
-<<<<<<< HEAD
-=======
-
->>>>>>> 1f0e57e8
+
             restClient.HttpClient.DefaultRequestHeaders.UserAgent.Add(Microsoft.WindowsAzure.Commands.Common.AzurePowerShell.UserAgentValue);
 
             restClient.SetRetryPolicy(null); //Force there to be no retries
