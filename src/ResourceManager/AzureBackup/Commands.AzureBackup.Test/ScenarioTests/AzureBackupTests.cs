﻿// ----------------------------------------------------------------------------------
//
// Copyright Microsoft Corporation
// Licensed under the Apache License, Version 2.0 (the "License");
// you may not use this file except in compliance with the License.
// You may obtain a copy of the License at
// http://www.apache.org/licenses/LICENSE-2.0
// Unless required by applicable law or agreed to in writing, software
// distributed under the License is distributed on an "AS IS" BASIS,
// WITHOUT WARRANTIES OR CONDITIONS OF ANY KIND, either express or implied.
// See the License for the specific language governing permissions and
// limitations under the License.
// ----------------------------------------------------------------------------------

using Microsoft.WindowsAzure.Commands.ScenarioTest;
using Xunit;

namespace Microsoft.Azure.Commands.AzureBackup.Test.ScenarioTests
{
    public class AzureBackupTests : AzureBackupTestsBase
    {
        [Fact]
        public void ListProtectionPolicyTests()
        {
            this.RunPowerShellTest("Test-GetAzureBackupProtectionPolicyTests");
        }

        [Fact]
<<<<<<< HEAD
        public void ListAzureBackupItemTests()
        {
            this.RunPowerShellTest("Test-GetAzureBackupItemTests");
        }

        [Fact]
        public void EnableDisableAzureBackupProtectionTest()
        {
            this.RunPowerShellTest("Test-EnableDisableAzureBackupProtectionTest");
        }

        [Fact]
=======

        public void GetAzureBackupJobTests()
        {
            this.RunPowerShellTest("Test-GetAzureBackupJob");
        }

        [Fact]
        public void StopAzureBackupJobTests()
        {
            this.RunPowerShellTest("Test-StopAzureBackupJob");
        }
>>>>>>> 4efcae1a
        public void GetRecoveryPointTests()
        {
            this.RunPowerShellTest("GetAzureRecoveryPointTest");
        }

        [Fact]
        public void BackUpAzureBackUpItem()
        {
            this.RunPowerShellTest("BackUpAzureBackUpItemTest");
        }
    }
}<|MERGE_RESOLUTION|>--- conflicted
+++ resolved
@@ -26,7 +26,6 @@
         }
 
         [Fact]
-<<<<<<< HEAD
         public void ListAzureBackupItemTests()
         {
             this.RunPowerShellTest("Test-GetAzureBackupItemTests");
@@ -39,7 +38,6 @@
         }
 
         [Fact]
-=======
 
         public void GetAzureBackupJobTests()
         {
@@ -51,7 +49,6 @@
         {
             this.RunPowerShellTest("Test-StopAzureBackupJob");
         }
->>>>>>> 4efcae1a
         public void GetRecoveryPointTests()
         {
             this.RunPowerShellTest("GetAzureRecoveryPointTest");
