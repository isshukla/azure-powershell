﻿// ----------------------------------------------------------------------------------
//
// Copyright Microsoft Corporation
// Licensed under the Apache License, Version 2.0 (the "License");
// you may not use this file except in compliance with the License.
// You may obtain a copy of the License at
// http://www.apache.org/licenses/LICENSE-2.0
// Unless required by applicable law or agreed to in writing, software
// distributed under the License is distributed on an "AS IS" BASIS,
// WITHOUT WARRANTIES OR CONDITIONS OF ANY KIND, either express or implied.
// See the License for the specific language governing permissions and
// limitations under the License.
// ----------------------------------------------------------------------------------

namespace Microsoft.Azure.Commands.AzureBackup.Cmdlets
{
    internal static class AzureBackupCmdletHelpMessage
    {
        public const string Vault = "The vault details";
        public const string PolicyName = "The protection policy name.";
        public const string ResourceGroupName = "The ResourceGroup name.";
        public const string ResourceName = "The Resource name.";
        public const string Location = "Location.";
        public const string TargetLocation = "The directory where the credentials file will be saved.";
        public const string ContainerResourceName = "The container resource name aka friendly name.";
        public const string ContainerId = "The container ID.";
        public const string ContainerRegistrationStatus = "The container registration status.";
        public const string ContainerType = "The container type.";
        public const string VirtualMachine = "Virtual Machine.";
        public const string ContainerResourceGroupName = "The container resource group name.";
        public const string ProtectionStatus = "Protection Status of the azure backup item.";
        public const string AzureBackUpItem = "Azure BackUp Item.";
        public const string RecoveryPointId = "Recovery Point Id.";
<<<<<<< HEAD
        public const string Type = "Type of Azure Backup Item.";
        public const string Status = "Status of Azure Backup Item";
        public const string AzureBackupContainer = "Azure Backup Container for Azure Backup Item.";
        public const string AzureBackupItem = "Azure Backup Item for enabling protection";
        public const string RemoveProtectionOption = "Remove Protection Option";
        public const string Reason = "Reson for removing protection";
        public const string Comments = "Comments for for removing protection";
=======
        public const string StorageType = "The vault back-end storage type.";
>>>>>>> 320ec1bc
    }
}<|MERGE_RESOLUTION|>--- conflicted
+++ resolved
@@ -31,7 +31,7 @@
         public const string ProtectionStatus = "Protection Status of the azure backup item.";
         public const string AzureBackUpItem = "Azure BackUp Item.";
         public const string RecoveryPointId = "Recovery Point Id.";
-<<<<<<< HEAD
+        public const string StorageType = "The vault back-end storage type.";
         public const string Type = "Type of Azure Backup Item.";
         public const string Status = "Status of Azure Backup Item";
         public const string AzureBackupContainer = "Azure Backup Container for Azure Backup Item.";
@@ -39,8 +39,5 @@
         public const string RemoveProtectionOption = "Remove Protection Option";
         public const string Reason = "Reson for removing protection";
         public const string Comments = "Comments for for removing protection";
-=======
-        public const string StorageType = "The vault back-end storage type.";
->>>>>>> 320ec1bc
     }
 }