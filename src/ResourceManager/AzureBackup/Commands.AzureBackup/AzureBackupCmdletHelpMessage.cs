--- conflicted
+++ resolved
@@ -26,7 +26,6 @@
         public const string ContainerId = "The container ID.";
         public const string ContainerRegistrationStatus = "The container registration status.";
         public const string ContainerType = "The container type.";
-<<<<<<< HEAD
 
         public const string JobFilterJobIdHelpMessage = "The job ID to filter jobs";
         public const string JobFilterJobHelpMessage = "The job for filtering";
@@ -50,9 +49,7 @@
         public const string WaitJobFilterJobHelpMessage = "The job which should be stopped";
         public const string WaitJobFilterTimeoutHelpMessage = "Maximum number of seconds for which cmdlet should wait before job(s) complete running.";
 
-=======
         public const string VirtualMachine = "Virtual Machine.";
->>>>>>> 5785c7c0
         public const string ContainerResourceGroupName = "The container resource group name.";
         public const string ProtectionStatus = "Protection Status of the azure backup item.";
         public const string AzureBackUpItem = "Azure BackUp Item.";
