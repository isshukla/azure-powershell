--- conflicted
+++ resolved
@@ -193,11 +193,7 @@
       <Link>AzureRM.Backup.psd1</Link>
       <CopyToOutputDirectory>PreserveNewest</CopyToOutputDirectory>
     </None>
-<<<<<<< HEAD
-    <None Include="Microsoft.Azure.Commands.AzureBackup.dll-help.psd1" >
-=======
     <None Include="Microsoft.Azure.Commands.AzureBackup.dll-help.psd1">
->>>>>>> 0d670c53
       <CopyToOutputDirectory>Never</CopyToOutputDirectory>
       <SubType>Designer</SubType>
     </None>
