--- conflicted
+++ resolved
@@ -1358,11 +1358,7 @@
                     }).JobSchedule;
             }
 
-<<<<<<< HEAD
-            return new NodeConfigurationDeployment(resourceGroupName, automationAccountName, nodeConfiguraionName, job);
-=======
             return new NodeConfigurationDeployment(resourceGroupName, automationAccountName, nodeConfiguraionName, job, jobSchedule);
->>>>>>> cdebd56e
         }
 
         public NodeConfigurationDeployment GetNodeConfigurationDeployment(string resourceGroupName, string automationAccountName, Guid jobId)
@@ -1370,11 +1366,7 @@
             Requires.Argument("ResourceGroupName", resourceGroupName).NotNullOrEmpty();
             Requires.Argument("AutomationAccountName", automationAccountName).NotNullOrEmpty().ValidAutomationAccountName();
 
-<<<<<<< HEAD
-            var nodesList = new List<IList<string>>();
-=======
             var nodeLists = new List<IList<string>>();
->>>>>>> cdebd56e
             var nodesStatus = new List<IDictionary<string, string>>();
             Job job = null;
             string nodeConfigurationName = null;
@@ -1383,26 +1375,6 @@
             {
                 job = this.automationManagementClient.Jobs.Get(resourceGroupName, automationAccountName, jobId).Job;
 
-<<<<<<< HEAD
-                nodeConfigurationName = PowerShellJsonConverter.Serialize(job.Properties.Parameters["NodeConfigurationName"]);
-
-                // Fetch Nodes from the Param List.
-                var nodesJsonArray = PowerShellJsonConverter.Serialize(job.Properties.Parameters["ListOfNodeNames"]);
-                var stringArray = Newtonsoft.Json.Linq.JArray.Parse(JsonConvert.DeserializeObject<string>(nodesJsonArray));
-
-                foreach (var jt in stringArray)
-                {
-                    var nodes = new List<string>();
-                    foreach (var node in jt)
-                    {
-                        nodes.Add(node.ToString());
-                    }
-                    nodesList.Add(nodes);
-                }
-
-                // Fetch the status of each node.
-                foreach (var nodeList in nodesList)
-=======
                 nodeConfigurationName = PowerShellJsonConverter
                     .Deserialize(job.Properties.Parameters["NodeConfigurationName"]).ToString();
 
@@ -1415,7 +1387,6 @@
 
                 // Fetch the status of each node.
                 foreach (var nodeList in nodeLists)
->>>>>>> cdebd56e
                 {
                     IDictionary<string, string> dscNodeGroup = new Dictionary<string, string>();
                     foreach (var node in nodeList)
@@ -1424,28 +1395,18 @@
                         IEnumerable<Model.DscNode> dscNodes;
                         do
                         {
-<<<<<<< HEAD
-                            dscNodes = this.ListDscNodesByName(resourceGroupName, automationAccountName, node, null, ref nextLink);
-                        } while (!string.IsNullOrEmpty(nextLink));
-                        var dscNode = dscNodes.First();
-                        dscNodeGroup.Add(node, dscNode.Status);
-=======
                             dscNodes = this.ListDscNodesByName(resourceGroupName, automationAccountName, node, null,
                                 ref nextLink);
                         } while (!string.IsNullOrEmpty(nextLink));
                         dscNodeGroup.Add(node, dscNodes.First().Status);
->>>>>>> cdebd56e
                     }
                     nodesStatus.Add(dscNodeGroup);
                 }
             }
-<<<<<<< HEAD
-=======
             else
             {
                 throw new ArgumentNullException(nameof(jobId), Resources.NoJobIdPassedToGetJobInformationCall);
             }
->>>>>>> cdebd56e
             return new NodeConfigurationDeployment(resourceGroupName, automationAccountName, nodeConfigurationName, job, nodesStatus);
         }
 
@@ -1511,28 +1472,12 @@
 
         public IEnumerable<NodeConfigurationDeploymentSchedule> ListNodeConfigurationDeploymentSchedules(string resourceGroupName, string automationAccountName, ref string nextLink)
         {
-<<<<<<< HEAD
-            JobScheduleListResponse response;
             const string runbookName = "Deploy-NodeConfigurationToAutomationDscNodesV1";
 
-            if (string.IsNullOrEmpty(nextLink))
-            {
-                response = this.automationManagementClient.JobSchedules.List(resourceGroupName, automationAccountName);
-            }
-            else
-            {
-                response = this.automationManagementClient.JobSchedules.ListNext(nextLink);
-            }
+            var response = string.IsNullOrEmpty(nextLink) ? this.automationManagementClient.JobSchedules.List(resourceGroupName, automationAccountName) : this.automationManagementClient.JobSchedules.ListNext(nextLink);
 
             nextLink = response.NextLink;
-=======
-            const string runbookName = "Deploy-NodeConfigurationToAutomationDscNodesV1";
-
-            var response = string.IsNullOrEmpty(nextLink) ? this.automationManagementClient.JobSchedules.List(resourceGroupName, automationAccountName) : this.automationManagementClient.JobSchedules.ListNext(nextLink);
-
-            nextLink = response.NextLink;
-
->>>>>>> cdebd56e
+
             return response.JobSchedules.Where(js => string.Equals(js.Properties.Runbook.Name, runbookName, StringComparison.OrdinalIgnoreCase)).
                 Select(js => new NodeConfigurationDeploymentSchedule(resourceGroupName, automationAccountName, js));
         }
