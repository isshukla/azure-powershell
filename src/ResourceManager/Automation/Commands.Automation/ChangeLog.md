--- conflicted
+++ resolved
@@ -19,7 +19,6 @@
 -->
 ## Current Release
 
-<<<<<<< HEAD
 ## Version 6.0.1-preview
 * Fixed the DSC Register Node command
 
@@ -28,10 +27,9 @@
 * Added Update Management cmdlets
 * Added Source Control cmdlets
 * Added Remove-AzureRmAutomationHybridWorkerGroup  cmdlet
-=======
+
 ## Version 5.1.2
 * Renamed cmdlet DLL filename to Microsoft.Azure.Commands.Automation.dll
->>>>>>> d628640a
 
 ## Version 5.1.1
 * Fixed issue with default resource groups not being set.
