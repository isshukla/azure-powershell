--- conflicted
+++ resolved
@@ -32,70 +32,6 @@
     [OutputType(typeof(PSKeyVault))]
     public class SetAzureKeyVaultAccessPolicy : KeyVaultManagementCmdletBase
     {
-<<<<<<< HEAD
-        private readonly string[] SecretAllExpansion = {
-            SecretPerms.Get,
-            SecretPerms.Delete,
-            SecretPerms.List,
-            SecretPerms.Set,
-            SecretPerms.Recover,
-            SecretPerms.Backup,
-            SecretPerms.Restore
-        };
-
-        private readonly string[] KeyAllExpansion = {
-            KeyPerms.Get,
-            KeyPerms.Delete,
-            KeyPerms.List,
-            KeyPerms.Create,
-            KeyPerms.Import,
-            KeyPerms.Update,
-            KeyPerms.Recover,
-            KeyPerms.Backup,
-            KeyPerms.Restore,
-            KeyPerms.Sign,
-            KeyPerms.Verify,
-            KeyPerms.WrapKey,
-            KeyPerms.UnwrapKey,
-            KeyPerms.Encrypt,
-            KeyPerms.Decrypt
-        };
-
-        private readonly string[] CertificateAllExpansion = {
-            CertPerms.Get,
-            CertPerms.Delete,
-            CertPerms.List,
-            CertPerms.Create,
-            CertPerms.Import,
-            CertPerms.Update,
-            CertPerms.Deleteissuers,
-            CertPerms.Getissuers,
-            CertPerms.Listissuers,
-            CertPerms.Managecontacts,
-            CertPerms.Manageissuers,
-            CertPerms.Setissuers,
-            CertPerms.Recover,
-            CertPerms.Backup,
-            CertPerms.Restore
-        };
-
-        private readonly string[] StorageAllExpansion = {
-            StoragePerms.Delete,
-            StoragePerms.Deletesas,
-            StoragePerms.Get,
-            StoragePerms.Getsas,
-            StoragePerms.List,
-            StoragePerms.Listsas,
-            StoragePerms.Regeneratekey,
-            StoragePerms.Set,
-            StoragePerms.Setsas,
-            StoragePerms.Update,
-            StoragePerms.Backup,
-            StoragePerms.Restore
-        };
-
-=======
->>>>>>> c3e3bed3
         #region Parameter Set Names
 
         private const string ByObjectId = "ByObjectId";
@@ -422,9 +358,6 @@
         [Parameter(Mandatory = false,
             ParameterSetName = InputObjectByEmailAddress,
             HelpMessage = "Specifies certificate operation permissions to grant to a user or service principal.")]
-<<<<<<< HEAD
-        [ValidateSet("get", "list", "delete", "create", "import", "update", "managecontacts", "getissuers", "listissuers", "setissuers", "deleteissuers", "manageissuers", "recover", "purge", "backup", "restore", "all")]
-=======
         [Parameter(Mandatory = false,
             ParameterSetName = ResourceIdByObjectId,
             HelpMessage = "Specifies certificate operation permissions to grant to a user or service principal.")]
@@ -437,8 +370,7 @@
         [Parameter(Mandatory = false,
             ParameterSetName = ResourceIdByEmailAddress,
             HelpMessage = "Specifies certificate operation permissions to grant to a user or service principal.")]
-        [ValidateSet("get", "list", "delete", "create", "import", "update", "managecontacts", "getissuers", "listissuers", "setissuers", "deleteissuers", "manageissuers", "recover", "purge")]
->>>>>>> c3e3bed3
+        [ValidateSet("get", "list", "delete", "create", "import", "update", "managecontacts", "getissuers", "listissuers", "setissuers", "deleteissuers", "manageissuers", "recover", "purge", "backup", "restore")]
         public string[] PermissionsToCertificates { get; set; }
 
         /// <summary>
@@ -468,9 +400,6 @@
         [Parameter(Mandatory = false,
             ParameterSetName = InputObjectByEmailAddress,
             HelpMessage = "Specifies managed storage account and sas definition  operation permissions to grant to a user or service principal.")]
-<<<<<<< HEAD
-        [ValidateSet( "get", "list", "delete", "set", "update", "regeneratekey", "getsas", "listsas", "deletesas", "setsas", "recover", "backup", "restore", "all")]
-=======
         [Parameter(Mandatory = false,
             ParameterSetName = ResourceIdByObjectId,
             HelpMessage = "Specifies managed storage account and sas definition operation permissions to grant to a user or service principal.")]
@@ -483,8 +412,7 @@
         [Parameter(Mandatory = false,
             ParameterSetName = ResourceIdByEmailAddress,
             HelpMessage = "Specifies managed storage account and sas definition  operation permissions to grant to a user or service principal.")]
-        [ValidateSet( "get", "list", "delete", "set", "update", "regeneratekey", "getsas", "listsas", "deletesas", "setsas")]
->>>>>>> c3e3bed3
+        [ValidateSet( "get", "list", "delete", "set", "update", "regeneratekey", "getsas", "listsas", "deletesas", "setsas", "recover", "backup", "restore", "purge")]
         public string[] PermissionsToStorage { get; set; }
 
         [Parameter(Mandatory = false,
