<!--
    Please leave this section at the top of the change log.

    Changes for the current release should go under the section titled "Current Release", and should adhere to the following format:

    ## Current Release
    * Overview of change #1
        - Additional information about change #1
    * Overview of change #2
        - Additional information about change #2
        - Additional information about change #2
    * Overview of change #3
    * Overview of change #4
        - Additional information about change #4

    ## YYYY.MM.DD - Version X.Y.Z (Previous Release)
    * Overview of change #1
        - Additional information about change #1
-->
## Current Release

<<<<<<< HEAD
## Version 5.1.0-preview
* Adding support for listing certificates in a pending state
=======
## Version 5.0.1
* Update documentation with example output
>>>>>>> 0b38e6b3

## Version 5.0.0
* Breaking changes to support piping scenarios
* Added new cmdlets: Backup/Restore-AzureKeyVaultManagedStorageAccount, Backup/Restore-AzureKeyVaultCertificate, Undo-AzureKeyVaultManagedStorageSasDefinitionRemoval, and Undo-AzureKeyVaultManagedStorageAccountRemoval
* Set minimum dependency of module to PowerShell 5.0

## Version 4.4.0-preview
* Updated cmdlets to include piping scenarios
* Added new cmdlets around NewtorkRules: Add/Remove/Update-AzureKeyVaultNetworkRule
* Added new cmdlets: Backup/Restore-AzureKeyVaultManagedStorageAccount, Backup/Restore-AzureKeyVaultCertificate, Undo-AzureKeyVaultManagedStorageSasDefinitionRemoval, and Undo-AzureKeyVaultManagedStorageAccountRemoval

## Version 4.3.0
* Updated cmdlets to include piping scenarios
* Add deprecation messages for upcoming breaking change release
* Updated to the latest version of the Azure ClientRuntime

## Version 4.2.1
* Fix issue with Default Resource Group in CloudShell

## Version 4.2.0
* Fixed example for Set-AzureRmKeyVaultAccessPolicy

## Version 4.1.1
* Corrected usage of 'Login-AzureRmAccount' to use 'Connect-AzureRmAccount'

## Version 4.1.0
* Added Location Completer to -Location parameters allowing tab completion through valid Locations
* Added ResourceGroup Completer to -ResourceGroup parameters allowing tab completion through resource groups in current subscription
* Added -AsJob support for long-running KeyVault cmdlets. Allows selected cmdlets to run in the background and return a job to track and control progress.
    * Affected cmdlet is: Remove-AzureRmKeyVault
* Fixed bug in Set-AzureRmKeyVaultAccessPolicy where the AAD filter was setting SPN to the provided UPN, rather than setting the UPN
   - See the following issue for more information: https://github.com/Azure/azure-powershell/issues/5201

## Version 4.0.1
* Fixed assembly loading issue that caused some cmdlets to fail when executing

## Version 4.0.0
* Add support for online help
    - Run Get-Help with the -Online parameter to open the online help in your default Internet browser
    
## Version 3.4.1
* Deprecating the PurgeDisabled flag from Key, Secret and Certificate attributes, respectively.
  * The flag is being superseded by the RecoveryLevel attribute.

## Version 3.4.0
* New/updated Cmdlets to support soft-delete for KeyVault certificates
  * Get-AzureKeyVaultCertificate
  * Remove-AzureKeyVaultCertificate
  * Undo-AzureKeyVaultCertificateRemoval

## Version 3.3.1

## Version 3.3.0

## Version 3.2.1

## Version 3.2.0
* Remove email address from the directory query when -UserPrincipalName is specified to the Set-AzureRMKeyVaultAccessPolicy and Remove-AzureRMKeyVaultAccessPolicy cmdlets.
  - Both Cmdlets now have an -EmailAddress parameter that can be used instead of the -UserPrincipalName parameter when querying for email address is appropriate.  If there are more than one matching email addresses in the directory then the Cmdlet will fail.

## Version 3.1.0
* New Cmdlets to support KeyVault Managed Storage Account Keys
  * Get-AzureKeyVaultManagedStorageAccount
  * Add-AzureKeyVaultManagedStorageAccount
  * Remove-AzureKeyVaultManagedStorageAccount
  * Update-AzureKeyVaultManagedStorageAccount
  * Update-AzureKeyVaultManagedStorageAccountKey
  * Get-AzureKeyVaultManagedStorageSasDefinition
  * Set-AzureKeyVaultManagedStorageSasDefinition
  * Remove-AzureKeyVaultManagedStorageSasDefinition

## Version 3.0.1

## Version 3.0.0
* Adding backup/restore support for KeyVault secrets
    - Secrets can be backed up and restored, matching the functionality currently supported for Keys

* Backup cmdlets for Keys and Secrets now accept a corresponding object as an input parameter
    - The caller may chain retrieval and backup operations: Get-AzureKeyVaultKey -VaultName myVault -Name myKey | Backup-AzureKeyVaultKey

* Backup cmdlets now support a -Force switch to overwrite an existing file
    - Note that attempting to overwrite an existing file will no longer throw, and will instead prompt the user for a choice on how to proceed.

## Version 2.8.0

## Version 2.7.0

## Version 2.6.0

## Version 2.5.0

## Version 2.4.0

## Version 2.3.0<|MERGE_RESOLUTION|>--- conflicted
+++ resolved
@@ -19,13 +19,11 @@
 -->
 ## Current Release
 
-<<<<<<< HEAD
 ## Version 5.1.0-preview
 * Adding support for listing certificates in a pending state
-=======
+
 ## Version 5.0.1
 * Update documentation with example output
->>>>>>> 0b38e6b3
 
 ## Version 5.0.0
 * Breaking changes to support piping scenarios
