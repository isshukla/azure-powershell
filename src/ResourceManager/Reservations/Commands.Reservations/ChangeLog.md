
<!--
    Please leave this section at the top of the change log.

    Changes for the current release should go under the section titled "Current Release", and should adhere to the following format:

    ## Current Release
    * Overview of change #1
        - Additional information about change #1
    * Overview of change #2
        - Additional information about change #2
        - Additional information about change #2
    * Overview of change #3
    * Overview of change #4
        - Additional information about change #4

    ## YYYY.MM.DD - Version X.Y.Z (Previous Release)
    * Overview of change #1
        - Additional information about change #1
-->
## Current Release
<<<<<<< HEAD
* Updated to the latest .NET SDK version 1.8.0-preview
* Updated Cmdlet Get-AzureRmReservationCatalog
    - Added parameters ReservedResourceType and Location.
    - Removed Size and Tier from Catalog response.
    - Renamed Capabilities to SkuProperties in Catalog response.
* Updated Cmdlet Update-AzureRmReservation
    - Added optional InstanceFlexibility parameter.
* Added properties to Reservation response.
=======
* Fixed formatting of OutputType in help files
>>>>>>> b77a4aba

## Version 0.1.3
* Change Guid paramters to Guid type, not string
* Set minimum dependency of module to PowerShell 5.0

## Version 0.1.2
* Updated to the latest version of the Azure ClientRuntime

## Version 0.1.1
* New Cmdlet Get-AzureRmReservationOrder
    - cmdlet to retrieve azure reservation order.
* New Cmdlet Get-AzureRmReservation
    - cmdlet to retrieve azure reservation within specified reservation order.
* New Cmdlet Get-AzureRmReservationHistory
    - cmdlet to retrieve revision history of a reservation.
* New Cmdlet Update-AzureRmReservation
    - cmdlet to update applied scope of a reservation.
* New Cmdlet Merge-AzureRmReservation
    - cmdlet to merge two reservations into one reservation.
* New Cmdlet Split-AzureRmReservation
    - cmdlet to split a reservation into two reservations with specified quantity.
* New Cmdlet Get-AzureRmReservationOrderId
    - cmdlet to retrieve list of reservation order ids that are applicable to subscription.
* New Cmdlet Get-AzureRmReservationCatalog
    - cmdlet to retrieve available reservation catalog for the subscription.
* Enable subscription Auto-Registration for the reservations provider

## Version 0.1.0
* Initial Release of Resrvations cmdlets<|MERGE_RESOLUTION|>--- conflicted
+++ resolved
@@ -19,7 +19,6 @@
         - Additional information about change #1
 -->
 ## Current Release
-<<<<<<< HEAD
 * Updated to the latest .NET SDK version 1.8.0-preview
 * Updated Cmdlet Get-AzureRmReservationCatalog
     - Added parameters ReservedResourceType and Location.
@@ -28,9 +27,7 @@
 * Updated Cmdlet Update-AzureRmReservation
     - Added optional InstanceFlexibility parameter.
 * Added properties to Reservation response.
-=======
 * Fixed formatting of OutputType in help files
->>>>>>> b77a4aba
 
 ## Version 0.1.3
 * Change Guid paramters to Guid type, not string
