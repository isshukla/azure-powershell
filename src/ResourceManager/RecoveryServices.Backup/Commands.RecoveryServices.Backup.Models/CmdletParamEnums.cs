﻿// ----------------------------------------------------------------------------------
//
// Copyright Microsoft Corporation
// Licensed under the Apache License, Version 2.0 (the "License");
// you may not use this file except in compliance with the License.
// You may obtain a copy of the License at
// http://www.apache.org/licenses/LICENSE-2.0
// Unless required by applicable law or agreed to in writing, software
// distributed under the License is distributed on an "AS IS" BASIS,
// WITHOUT WARRANTIES OR CONDITIONS OF ANY KIND, either express or implied.
// See the License for the specific language governing permissions and
// limitations under the License.
// ----------------------------------------------------------------------------------

using System;
using System.Collections.Generic;
using System.Linq;
using System.Text;
using System.Threading.Tasks;

namespace Microsoft.Azure.Commands.RecoveryServices.Backup.Cmdlets.Models
{
    public enum ContainerParams
    {
        Vault,
        ContainerType,
        BackupManagementType,
        BackupManagementServer,
        Name,
        ResourceGroupName,
        Status,
        Container
    }

    public enum GetRecoveryPointParams
    {
        StartDate,
        EndDate,
        Item,
        RecoveryPointId,
    }

    public enum RestoreBackupItemParams
    {
        RecoveryPoint,
        StorageAccountId,
    }

    public enum PolicyParams
    {
        WorkloadType,
        BackupManagementType,
        PolicyName,
        SchedulePolicy,
        RetentionPolicy,
        ProtectionPolicy,
        ResourceGroupName,
        ResourceName
    }

    public enum ItemParams
    {
        AzureVMName,
        AzureVMCloudServiceName,
        AzureVMResourceGroupName,
        WorkloadType,
        Policy,
        Item,
        ParameterSetName,
        Container,
        ProtectionStatus,
        Status,
<<<<<<< HEAD
        ExpiryDate,
=======
        DeleteBackupData
>>>>>>> dfc902fa
    }
}<|MERGE_RESOLUTION|>--- conflicted
+++ resolved
@@ -70,10 +70,7 @@
         Container,
         ProtectionStatus,
         Status,
-<<<<<<< HEAD
+        DeleteBackupData
         ExpiryDate,
-=======
-        DeleteBackupData
->>>>>>> dfc902fa
     }
 }