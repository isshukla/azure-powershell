--- conflicted
+++ resolved
@@ -62,11 +62,7 @@
     <Compile Include="BMSAPIs\JobAPIs.cs" />
     <Compile Include="BMSAPIs\ItemAPIs.cs" />
     <Compile Include="BMSAPIs\ContainerAPIs.cs" />
-<<<<<<< HEAD
-    <Compile Include="BMSAPIs\RecoveryPointsAPIs.cs" />
-=======
     <Compile Include="BMSAPIs\ProtectableItemAPI.cs" />
->>>>>>> d0c1f971
     <Compile Include="ClientProxy.cs" />
     <Compile Include="ClientProxyBase.cs" />
     <Compile Include="CommonHelpers.cs" />
