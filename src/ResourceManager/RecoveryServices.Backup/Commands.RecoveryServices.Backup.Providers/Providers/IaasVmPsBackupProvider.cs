--- conflicted
+++ resolved
@@ -82,32 +82,22 @@
             if (itemBase == null)
             {
                 isComputeAzureVM = string.IsNullOrEmpty(azureVMCloudServiceName) ? true : false;
-                string azureVMRGName = (isComputeAzureVM) ?
+                string azureVMRGName = (isComputeAzureVM) ? 
                     azureVMResourceGroupName : azureVMCloudServiceName;
 
                 ValidateAzureVMWorkloadType(policy.WorkloadType);
 
                 ValidateAzureVMEnableProtectionRequest(
-                    azureVMName,
-                    azureVMCloudServiceName,
-                    azureVMResourceGroupName,
+                    azureVMName, 
+                    azureVMCloudServiceName, 
+                    azureVMResourceGroupName, 
                     policy);
 
-                ProtectableObjectResource protectableObjectResource =
+                ProtectableObjectResource protectableObjectResource = 
                     GetAzureVMProtectableObject(azureVMName, azureVMRGName, isComputeAzureVM);
 
-                Dictionary<UriEnums, string> keyValueDict =
+                Dictionary<UriEnums, string> keyValueDict = 
                     HelperUtils.ParseUri(protectableObjectResource.Id);
-<<<<<<< HEAD
-                containerUri = HelperUtils.GetContainerUri(keyValueDict, protectableObjectResource.Id);
-                protectedItemUri = HelperUtils.GetProtectableItemUri(keyValueDict, protectableObjectResource.Id);
-
-                AzureIaaSVMProtectableItem iaasVmProtectableItem = (AzureIaaSVMProtectableItem)protectableObjectResource.Properties;
-                if (iaasVmProtectableItem != null)
-                {
-                    sourceResourceId = iaasVmProtectableItem.VirtualMachineId;
-                }
-=======
                 containerUri = HelperUtils.GetContainerUri(
                     keyValueDict, protectableObjectResource.Id);
                 protectedItemUri = HelperUtils.GetProtectableItemUri(
@@ -119,7 +109,6 @@
                 {
                     sourceResourceId = iaasVmProtectableItem.VirtualMachineId;
             }
->>>>>>> 8c9c6943
             }
             else
             {
@@ -251,9 +240,9 @@
             AzureVmRecoveryPoint rp = ProviderData[RestoreBackupItemParams.RecoveryPoint]
                 as AzureVmRecoveryPoint;
             string storageAccountId = ProviderData[RestoreBackupItemParams.StorageAccountId].ToString();
-            string storageAccountLocation =
+            string storageAccountLocation = 
                 ProviderData[RestoreBackupItemParams.StorageAccountLocation].ToString();
-            string storageAccountType =
+            string storageAccountType = 
                 ProviderData[RestoreBackupItemParams.StorageAccountType].ToString();
 
             var response = ServiceClientAdapter.RestoreDisk(rp, storageAccountId, storageAccountLocation, storageAccountType);
@@ -315,7 +304,7 @@
             TimeSpan duration = endDate - startDate;
             if (duration.TotalDays > 30)
             {
-                throw new Exception(Resources.RestoreDiskTimeRangeError);
+                throw new Exception(Resources.RestoreDiskTimeRangeError); 
             }
 
             //we need to fetch the list of RPs
@@ -467,14 +456,14 @@
         /// <returns>List of protection containers</returns>
         public List<ContainerBase> ListProtectionContainers()
         {
-            Models.ContainerType containerType =
+            Models.ContainerType containerType = 
                 (Models.ContainerType)this.ProviderData[ContainerParams.ContainerType];
-            Models.BackupManagementType? backupManagementTypeNullable =
+            Models.BackupManagementType? backupManagementTypeNullable = 
                 (Models.BackupManagementType?)this.ProviderData[ContainerParams.BackupManagementType];
             string name = (string)this.ProviderData[ContainerParams.Name];
             string friendlyName = (string)this.ProviderData[ContainerParams.FriendlyName];
             string resourceGroupName = (string)this.ProviderData[ContainerParams.ResourceGroupName];
-            ContainerRegistrationStatus status =
+            ContainerRegistrationStatus status = 
                 (ContainerRegistrationStatus)this.ProviderData[ContainerParams.Status];
 
             if (backupManagementTypeNullable.HasValue)
@@ -545,7 +534,7 @@
             string name = (string)this.ProviderData[ItemParams.AzureVMName];
             ItemProtectionStatus protectionStatus =
                 (ItemProtectionStatus)this.ProviderData[ItemParams.ProtectionStatus];
-            ItemProtectionState status =
+            ItemProtectionState status = 
                 (ItemProtectionState)this.ProviderData[ItemParams.ProtectionState];
             Models.WorkloadType workloadType =
                 (Models.WorkloadType)this.ProviderData[ItemParams.WorkloadType];
@@ -708,7 +697,7 @@
             defaultRetention.MonthlySchedule.DurationCountInMonths = 60; //tbd: make it const
             defaultRetention.MonthlySchedule.RetentionTimes = new List<DateTime>();
             defaultRetention.MonthlySchedule.RetentionTimes.Add(retentionTime);
-            defaultRetention.MonthlySchedule.RetentionScheduleFormatType =
+            defaultRetention.MonthlySchedule.RetentionScheduleFormatType = 
                 Models.RetentionScheduleFormat.Weekly;
 
             //Initialize day based schedule
@@ -723,7 +712,7 @@
             defaultRetention.YearlySchedule.DurationCountInYears = 10;
             defaultRetention.YearlySchedule.RetentionTimes = new List<DateTime>();
             defaultRetention.YearlySchedule.RetentionTimes.Add(retentionTime);
-            defaultRetention.YearlySchedule.RetentionScheduleFormatType =
+            defaultRetention.YearlySchedule.RetentionScheduleFormatType = 
                 Models.RetentionScheduleFormat.Weekly;
             defaultRetention.YearlySchedule.MonthsOfYear = new List<Models.Month>();
             defaultRetention.YearlySchedule.MonthsOfYear.Add(Models.Month.January);
@@ -761,12 +750,12 @@
             Random rand = new Random();
             int hour = rand.Next(0, 24);
             int minute = (rand.Next(0, 2) == 0) ? 0 : 30;
-            return new DateTime(DateTime.Now.Year,
-                DateTime.Now.Month,
-                DateTime.Now.Day,
-                hour,
-                minute,
-                00,
+            return new DateTime(DateTime.Now.Year, 
+                DateTime.Now.Month, 
+                DateTime.Now.Day, 
+                hour, 
+                minute, 
+                00, 
                 DateTimeKind.Utc);
         }
 
@@ -904,7 +893,7 @@
         private bool IsComputeAzureVM(string virtualMachineId)
         {
             bool isComputeAzureVM = true;
-            if (virtualMachineId.IndexOf(classicComputeAzureVMVersion,
+            if (virtualMachineId.IndexOf(classicComputeAzureVMVersion, 
                 StringComparison.InvariantCultureIgnoreCase) >= 0)
             {
                 isComputeAzureVM = false;
@@ -914,8 +903,8 @@
 
         private ProtectableObjectResource GetAzureVMProtectableObject
             (
-            string azureVMName,
-            string azureVMRGName,
+            string azureVMName, 
+            string azureVMRGName, 
             bool isComputeAzureVM
             )
         {
@@ -925,50 +914,50 @@
 
             ProtectableObjectResource protectableObjectResource = null;
             isDiscoveryNeed = IsDiscoveryNeeded(
-                azureVMName,
-                azureVMRGName,
-                isComputeAzureVM,
+                azureVMName, 
+                azureVMRGName, 
+                isComputeAzureVM, 
                 out protectableObjectResource);
             if (isDiscoveryNeed)
             {
                 Logger.Instance.WriteDebug(String.Format(Resources.VMNotDiscovered, azureVMName));
                 RefreshContainer();
                 isDiscoveryNeed = IsDiscoveryNeeded(
-                    azureVMName,
-                    azureVMRGName,
-                    isComputeAzureVM,
+                    azureVMName, 
+                    azureVMRGName, 
+                    isComputeAzureVM, 
                     out protectableObjectResource);
                 if (isDiscoveryNeed == true)
                 {
                     // Container is not discovered. Throw exception
-                    string vmversion = (isComputeAzureVM) ?
-                        computeAzureVMVersion :
+                    string vmversion = (isComputeAzureVM) ? 
+                        computeAzureVMVersion : 
                         classicComputeAzureVMVersion;
-                    string errMsg = String.Format(Resources.DiscoveryFailure,
-                        azureVMName,
-                        azureVMRGName,
+                    string errMsg = String.Format(Resources.DiscoveryFailure, 
+                        azureVMName, 
+                        azureVMRGName, 
                         vmversion);
                     Logger.Instance.WriteDebug(errMsg);
                     Logger.Instance.ThrowTerminatingError(
-                        new ErrorRecord(new Exception(Resources.AzureVMNotFound),
-                            string.Empty,
-                            ErrorCategory.InvalidArgument,
+                        new ErrorRecord(new Exception(Resources.AzureVMNotFound), 
+                            string.Empty, 
+                            ErrorCategory.InvalidArgument, 
                             null));
                 }
             }
             if (protectableObjectResource == null)
             {
                 // Container is not discovered. Throw exception
-                string vmversion = (isComputeAzureVM) ?
+                string vmversion = (isComputeAzureVM) ? 
                     computeAzureVMVersion : classicComputeAzureVMVersion;
                 string errMsg = String.Format(
-                    Resources.DiscoveryFailure,
-                    azureVMName,
-                    azureVMRGName,
+                    Resources.DiscoveryFailure, 
+                    azureVMName, 
+                    azureVMRGName, 
                     vmversion);
                 Logger.Instance.WriteDebug(errMsg);
                 Logger.Instance.ThrowTerminatingError(
-                    new ErrorRecord(new Exception(Resources.AzureVMNotFound),
+                    new ErrorRecord(new Exception(Resources.AzureVMNotFound), 
                         string.Empty, ErrorCategory.InvalidArgument, null));
             }
 
@@ -995,7 +984,7 @@
             //First check if container is discovered or not
             var protectableItemList = ServiceClientAdapter.ListProtectableItem(queryParam).ItemList;
 
-            Logger.Instance.WriteDebug(String.Format(Resources.ContainerCountAfterFilter,
+            Logger.Instance.WriteDebug(String.Format(Resources.ContainerCountAfterFilter, 
                 protectableItemList.ProtectableObjects.Count()));
             if (protectableItemList.ProtectableObjects.Count() == 0)
             {
@@ -1007,7 +996,7 @@
             {
                 foreach (var protectableItem in protectableItemList.ProtectableObjects)
                 {
-                    AzureIaaSVMProtectableItem iaaSVMProtectableItem =
+                    AzureIaaSVMProtectableItem iaaSVMProtectableItem = 
                         (AzureIaaSVMProtectableItem)protectableItem.Properties;
                     if (iaaSVMProtectableItem != null &&
                         string.Compare(iaaSVMProtectableItem.FriendlyName, vmName, true) == 0
@@ -1032,13 +1021,13 @@
             //Now wait for the operation to Complete
             if (refreshContainerJobResponse.StatusCode != System.Net.HttpStatusCode.NoContent)
             {
-                errorMessage = String.Format(Resources.DiscoveryFailureErrorCode,
+                errorMessage = String.Format(Resources.DiscoveryFailureErrorCode, 
                     refreshContainerJobResponse.StatusCode);
                 Logger.Instance.WriteDebug(errorMessage);
             }
         }
 
-        private HttpStatusCode TrackRefreshContainerOperation(string operationResultLink,
+        private HttpStatusCode TrackRefreshContainerOperation(string operationResultLink, 
             int checkFrequency = defaultOperationStatusRetryTimeInMilliSec)
         {
             HttpStatusCode status = HttpStatusCode.Accepted;
@@ -1074,8 +1063,8 @@
         }
 
         private static string GetAzureIaasVirtualMachineId(
-            string resourceGroup,
-            string vmVersion,
+            string resourceGroup, 
+            string vmVersion, 
             string name)
         {
             string IaasVMIdFormat = "/resourceGroups/{0}/providers/{1}/virtualMachines/{2}";
