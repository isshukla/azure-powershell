﻿// ----------------------------------------------------------------------------------
//
// Copyright Microsoft Corporation
// Licensed under the Apache License, Version 2.0 (the "License");
// you may not use this file except in compliance with the License.
// You may obtain a copy of the License at
// http://www.apache.org/licenses/LICENSE-2.0
// Unless required by applicable law or agreed to in writing, software
// distributed under the License is distributed on an "AS IS" BASIS,
// WITHOUT WARRANTIES OR CONDITIONS OF ANY KIND, either express or implied.
// See the License for the specific language governing permissions and
// limitations under the License.
// ----------------------------------------------------------------------------------

using System;
using System.Collections.Generic;
using System.Linq;
using System.Management.Automation;
using System.Net;
using System.Text;
using System.Threading;
using System.Threading.Tasks;
using ServiceClientModel = Microsoft.Azure.Management.RecoveryServices.Backup.Models;
using Microsoft.Azure.Management.RecoveryServices.Backup.Models;
using HydraModel = Microsoft.Azure.Management.RecoveryServices.Backup.Models;
using Microsoft.Azure.Commands.RecoveryServices.Backup.Helpers;
using CmdletModel = Microsoft.Azure.Commands.RecoveryServices.Backup.Cmdlets.Models;
using Microsoft.Azure.Commands.RecoveryServices.Backup.Cmdlets.Models;
using CmdletsModel = Microsoft.Azure.Commands.RecoveryServices.Backup.Cmdlets.Models;
using Microsoft.Azure.Commands.RecoveryServices.Backup.Properties;
using Microsoft.Azure.Commands.RecoveryServices.Backup.Cmdlets.ServiceClientAdapterNS;
using Microsoft.WindowsAzure.Commands.Utilities.Common;

namespace Microsoft.Azure.Commands.RecoveryServices.Backup.Cmdlets.ProviderModel
{
    public class IaasVmPsBackupProvider : IPsBackupProvider
    {
        private const int defaultOperationStatusRetryTimeInMilliSec = 5 * 1000; // 5 sec
        private const string separator = ";";
        private const string computeAzureVMVersion = "Microsoft.Compute";
        private const string classicComputeAzureVMVersion = "Microsoft.ClassicCompute";

        Dictionary<System.Enum, object> ProviderData { get; set; }
        ServiceClientAdapter ServiceClientAdapter { get; set; }

        public void Initialize(Dictionary<System.Enum, object> providerData, ServiceClientAdapter serviceClientAdapter)
        {
            this.ProviderData = providerData;
            this.ServiceClientAdapter = serviceClientAdapter;
        }

        public BaseRecoveryServicesJobResponse EnableProtection()
        {
            string azureVMName = (string)ProviderData[ItemParams.AzureVMName];
            string azureVMCloudServiceName = (string)ProviderData[ItemParams.AzureVMCloudServiceName];
            string azureVMResourceGroupName = (string)ProviderData[ItemParams.AzureVMResourceGroupName];
            string parameterSetName = (string)ProviderData[ItemParams.ParameterSetName];

            PolicyBase policy = (PolicyBase)
                                                 ProviderData[ItemParams.Policy];

            ItemBase itemBase = (ItemBase)
                                                 ProviderData[ItemParams.Item];

            AzureVmItem item = (AzureVmItem)
                                                 ProviderData[ItemParams.Item];
            // do validations

            string containerUri = "";
            string protectedItemUri = "";
            bool isComputeAzureVM = false;

            if (itemBase == null)
            {
                isComputeAzureVM = string.IsNullOrEmpty(azureVMCloudServiceName) ? true : false;
                string azureVMRGName = (isComputeAzureVM) ? 
                    azureVMResourceGroupName : azureVMCloudServiceName;

                ValidateAzureVMWorkloadType(policy.WorkloadType);

                ValidateAzureVMEnableProtectionRequest(
                    azureVMName, 
                    azureVMCloudServiceName, 
                    azureVMResourceGroupName, 
                    policy);

                ProtectableObjectResource protectableObjectResource = 
                    GetAzureVMProtectableObject(azureVMName, azureVMRGName, isComputeAzureVM);

                Dictionary<UriEnums, string> keyValueDict = 
                    HelperUtils.ParseUri(protectableObjectResource.Id);
                containerUri = HelperUtils.GetContainerUri(keyValueDict, protectableObjectResource.Id);
                protectedItemUri = HelperUtils.GetProtectableItemUri(
                    keyValueDict, protectableObjectResource.Id);
            }
            else
            {
                ValidateAzureVMWorkloadType(item.WorkloadType, policy.WorkloadType);
                ValidateAzureVMModifyProtectionRequest(itemBase, policy);

                isComputeAzureVM = IsComputeAzureVM(item.VirtualMachineId);
                Dictionary<UriEnums, string> keyValueDict = HelperUtils.ParseUri(item.Id);
                containerUri = HelperUtils.GetContainerUri(keyValueDict, item.Id);
                protectedItemUri = HelperUtils.GetProtectedItemUri(keyValueDict, item.Id);
            }

            // construct Service Client protectedItem request

            AzureIaaSVMProtectedItem properties;
            if (isComputeAzureVM == false)
            {
                properties = new AzureIaaSClassicComputeVMProtectedItem();
            }
            else
            {
                properties = new AzureIaaSComputeVMProtectedItem();
            }

            properties.PolicyId = policy.Id;

            ProtectedItemCreateOrUpdateRequest serviceClientRequest = new ProtectedItemCreateOrUpdateRequest()
            {
                Item = new ProtectedItemResource()
                {
                    Properties = properties,
                }
            };

            return ServiceClientAdapter.CreateOrUpdateProtectedItem(
                                containerUri,
                                protectedItemUri,
                                serviceClientRequest);
        }

        public BaseRecoveryServicesJobResponse DisableProtection()
        {
            bool deleteBackupData = (bool)ProviderData[ItemParams.DeleteBackupData];

            ItemBase itemBase = (ItemBase)
                                                 ProviderData[ItemParams.Item];

            AzureVmItem item = (AzureVmItem)
                                                 ProviderData[ItemParams.Item];
            // do validations

            ValidateAzureVMDisableProtectionRequest(itemBase);

            Dictionary<UriEnums, string> keyValueDict = HelperUtils.ParseUri(item.Id);
            string containerUri = HelperUtils.GetContainerUri(keyValueDict, item.Id);
            string protectedItemUri = HelperUtils.GetProtectedItemUri(keyValueDict, item.Id);

            bool isComputeAzureVM = false;

            if (deleteBackupData)
            {
                return ServiceClientAdapter.DeleteProtectedItem(
                                containerUri,
                                protectedItemUri);
            }
            else
            {
                isComputeAzureVM = IsComputeAzureVM(item.VirtualMachineId);

                // construct Service Client protectedItem request

                AzureIaaSVMProtectedItem properties;
                if (isComputeAzureVM == false)
                {
                    properties = new AzureIaaSClassicComputeVMProtectedItem();
                }
                else
                {
                    properties = new AzureIaaSComputeVMProtectedItem();
                }

                properties.PolicyId = string.Empty;
                properties.ProtectionState = ItemProtectionState.ProtectionStopped.ToString();

                ProtectedItemCreateOrUpdateRequest serviceClientRequest = new ProtectedItemCreateOrUpdateRequest()
                {
                    Item = new ProtectedItemResource()
                    {
                        Properties = properties,
                    }
                };

                return ServiceClientAdapter.CreateOrUpdateProtectedItem(
                                    containerUri,
                                    protectedItemUri,
                                    serviceClientRequest);
            }
        }

        public BaseRecoveryServicesJobResponse TriggerBackup()
        {
<<<<<<< HEAD
            AzureRmRecoveryServicesBackupItemBase item = 
                (AzureRmRecoveryServicesBackupItemBase)ProviderData[ItemParams.Item];
            AzureRmRecoveryServicesBackupIaasVmItem iaasVmItem = 
                item as AzureRmRecoveryServicesBackupIaasVmItem;
            return HydraAdapter.TriggerBackup(
                IdUtils.GetValueByName(iaasVmItem.Id, IdUtils.IdNames.ProtectionContainerName),
                IdUtils.GetValueByName(iaasVmItem.Id, IdUtils.IdNames.ProtectedItemName)
                );
=======
            ItemBase item = (ItemBase)ProviderData[ItemParams.Item];
            AzureVmItem iaasVmItem = item as AzureVmItem;
            return ServiceClientAdapter.TriggerBackup(IdUtils.GetValueByName(iaasVmItem.Id, IdUtils.IdNames.ProtectionContainerName),
                IdUtils.GetValueByName(iaasVmItem.Id, IdUtils.IdNames.ProtectedItemName));
>>>>>>> f2aeb457
        }

        public BaseRecoveryServicesJobResponse TriggerRestore()
        {
<<<<<<< HEAD
            AzureRmRecoveryServicesBackupIaasVmRecoveryPoint rp = 
                ProviderData[RestoreBackupItemParams.RecoveryPoint]
                as AzureRmRecoveryServicesBackupIaasVmRecoveryPoint;
            string storageAccountId = ProviderData[RestoreBackupItemParams.StorageAccountId].ToString();
            string storageAccountLocation = 
                ProviderData[RestoreBackupItemParams.StorageAccountLocation].ToString();
            string storageAccountType = 
                ProviderData[RestoreBackupItemParams.StorageAccountType].ToString();

            var response = HydraAdapter.RestoreDisk(
                rp, 
                storageAccountId, 
                storageAccountLocation, 
                storageAccountType);
=======
            AzureVmRecoveryPoint rp = ProviderData[RestoreBackupItemParams.RecoveryPoint]
                as AzureVmRecoveryPoint;
            string storageAccountId = ProviderData[RestoreBackupItemParams.StorageAccountId].ToString();
            string storageAccountLocation = ProviderData[RestoreBackupItemParams.StorageAccountLocation].ToString();
            string storageAccountType = ProviderData[RestoreBackupItemParams.StorageAccountType].ToString();

            var response = ServiceClientAdapter.RestoreDisk(rp, storageAccountId, storageAccountLocation, storageAccountType);
>>>>>>> f2aeb457
            return response;
        }

        public ProtectedItemResponse GetProtectedItem()
        {
            throw new NotImplementedException();
        }

        public CmdletModel.RecoveryPointBase GetRecoveryPointDetails()
        {
            AzureVmItem item = ProviderData[GetRecoveryPointParams.Item]
                as AzureVmItem;

            string recoveryPointId = ProviderData[GetRecoveryPointParams.RecoveryPointId].ToString();

            Dictionary<UriEnums, string> uriDict = HelperUtils.ParseUri(item.Id);
            string containerUri = HelperUtils.GetContainerUri(uriDict, item.Id);
            string protectedItemName = HelperUtils.GetProtectedItemUri(uriDict, item.Id);

<<<<<<< HEAD
            var rpResponse = HydraAdapter.GetRecoveryPointDetails(
                containerUri, 
                protectedItemName, 
                recoveryPointId);
=======
            var rpResponse = ServiceClientAdapter.GetRecoveryPointDetails(containerUri, protectedItemName, recoveryPointId);
>>>>>>> f2aeb457
            return RecoveryPointConversions.GetPSAzureRecoveryPoints(rpResponse, item);
        }

        public List<CmdletModel.RecoveryPointBase> ListRecoveryPoints()
        {
            DateTime startDate = (DateTime)(ProviderData[GetRecoveryPointParams.StartDate]);
            DateTime endDate = (DateTime)(ProviderData[GetRecoveryPointParams.EndDate]);
            AzureVmItem item = ProviderData[GetRecoveryPointParams.Item]
                as AzureVmItem;

            Dictionary<UriEnums, string> uriDict = HelperUtils.ParseUri(item.Id);
            string containerUri = HelperUtils.GetContainerUri(uriDict, item.Id);
            string protectedItemName = HelperUtils.GetProtectedItemUri(uriDict, item.Id);

            TimeSpan duration = endDate - startDate;
            if (duration.TotalDays > 30)
            {
                throw new Exception(Resources.RestoreDiskTimeRangeError); 
            }

            //we need to fetch the list of RPs
            RecoveryPointQueryParameters queryFilter = new RecoveryPointQueryParameters();
            queryFilter.StartDate = CommonHelpers.GetDateTimeStringForService(startDate);
            queryFilter.EndDate = CommonHelpers.GetDateTimeStringForService(endDate);
            RecoveryPointListResponse rpListResponse = null;

            rpListResponse = ServiceClientAdapter.GetRecoveryPoints(containerUri, protectedItemName, queryFilter);
            return RecoveryPointConversions.GetPSAzureRecoveryPoints(rpListResponse, item);
        }

        public ProtectionPolicyResponse CreatePolicy()
        {
            string policyName = (string)ProviderData[PolicyParams.PolicyName];
<<<<<<< HEAD
            CmdletsModel.WorkloadType workloadType =
                (CmdletsModel.WorkloadType)ProviderData[PolicyParams.WorkloadType];
            AzureRmRecoveryServicesBackupRetentionPolicyBase retentionPolicy =
=======
            Microsoft.Azure.Commands.RecoveryServices.Backup.Cmdlets.Models.WorkloadType workloadType =
                (Microsoft.Azure.Commands.RecoveryServices.Backup.Cmdlets.Models.WorkloadType)ProviderData[PolicyParams.WorkloadType];
            RetentionPolicyBase retentionPolicy =
>>>>>>> f2aeb457
                ProviderData.ContainsKey(PolicyParams.RetentionPolicy) ?
                (RetentionPolicyBase)ProviderData[PolicyParams.RetentionPolicy] :
                null;
            SchedulePolicyBase schedulePolicy =
                ProviderData.ContainsKey(PolicyParams.SchedulePolicy) ?
                (SchedulePolicyBase)ProviderData[PolicyParams.SchedulePolicy] :
                null;

            // do validations
            ValidateAzureVMWorkloadType(workloadType);
            ValidateAzureVMSchedulePolicy(schedulePolicy);
            Logger.Instance.WriteDebug("Validation of Schedule policy is successful");

            // validate RetentionPolicy
            ValidateAzureVMRetentionPolicy(retentionPolicy);
            Logger.Instance.WriteDebug("Validation of Retention policy is successful");

            // update the retention times from backupSchedule to retentionPolicy after converting to UTC           
<<<<<<< HEAD
            CopyScheduleTimeToRetentionTimes(
                (AzureRmRecoveryServicesBackupLongTermRetentionPolicy)retentionPolicy,
                (AzureRmRecoveryServicesBackupSimpleSchedulePolicy)schedulePolicy);
            Logger.Instance.WriteDebug(
                "Copy of RetentionTime from with SchedulePolicy to RetentionPolicy is successful");
=======
            CopyScheduleTimeToRetentionTimes((CmdletModel.LongTermRetentionPolicy)retentionPolicy,
                                             (CmdletModel.SimpleSchedulePolicy)schedulePolicy);
            Logger.Instance.WriteDebug("Copy of RetentionTime from with SchedulePolicy to RetentionPolicy is successful");
>>>>>>> f2aeb457

            // Now validate both RetentionPolicy and SchedulePolicy together
            PolicyHelpers.ValidateLongTermRetentionPolicyWithSimpleRetentionPolicy(
                                (CmdletModel.LongTermRetentionPolicy)retentionPolicy,
                                (CmdletModel.SimpleSchedulePolicy)schedulePolicy);
            Logger.Instance.WriteDebug("Validation of Retention policy with Schedule policy is successful");

            // construct Service Client policy request            
            ProtectionPolicyRequest serviceClientRequest = new ProtectionPolicyRequest()
            {
                Item = new ProtectionPolicyResource()
                {
                    Properties = new AzureIaaSVMProtectionPolicy()
                    {
<<<<<<< HEAD
                        RetentionPolicy = PolicyHelpers.GetHydraLongTermRetentionPolicy(
                                         (AzureRmRecoveryServicesBackupLongTermRetentionPolicy)retentionPolicy),
                        SchedulePolicy = PolicyHelpers.GetHydraSimpleSchedulePolicy(
                                         (AzureRmRecoveryServicesBackupSimpleSchedulePolicy)schedulePolicy)
=======
                        RetentionPolicy = PolicyHelpers.GetServiceClientLongTermRetentionPolicy(
                                                (CmdletModel.LongTermRetentionPolicy)retentionPolicy),
                        SchedulePolicy = PolicyHelpers.GetServiceClientSimpleSchedulePolicy(
                                                (CmdletModel.SimpleSchedulePolicy)schedulePolicy)
>>>>>>> f2aeb457
                    }
                }
            };

            return ServiceClientAdapter.CreateOrUpdateProtectionPolicy(
                                 policyName,
                                 serviceClientRequest);
        }

        public ProtectionPolicyResponse ModifyPolicy()
        {
            RetentionPolicyBase retentionPolicy =
               ProviderData.ContainsKey(PolicyParams.RetentionPolicy) ?
               (RetentionPolicyBase)ProviderData[PolicyParams.RetentionPolicy] :
               null;
            SchedulePolicyBase schedulePolicy =
                ProviderData.ContainsKey(PolicyParams.SchedulePolicy) ?
                (SchedulePolicyBase)ProviderData[PolicyParams.SchedulePolicy] :
                null;

            PolicyBase policy =
                ProviderData.ContainsKey(PolicyParams.ProtectionPolicy) ?
                (PolicyBase)ProviderData[PolicyParams.ProtectionPolicy] :
                null;

            // do validations
            ValidateAzureVMProtectionPolicy(policy);
            Logger.Instance.WriteDebug("Validation of Protection Policy is successful");

            // RetentionPolicy and SchedulePolicy both should not be empty
            if (retentionPolicy == null && schedulePolicy == null)
            {
                throw new ArgumentException(Resources.BothRetentionAndSchedulePoliciesEmpty);
            }

            // validate RetentionPolicy and SchedulePolicy
            if (schedulePolicy != null)
            {
                ValidateAzureVMSchedulePolicy(schedulePolicy);
                ((AzureVmPolicy)policy).SchedulePolicy = schedulePolicy;
                Logger.Instance.WriteDebug("Validation of Schedule policy is successful");
            }
            if (retentionPolicy != null)
            {
                ValidateAzureVMRetentionPolicy(retentionPolicy);
                ((AzureVmPolicy)policy).RetentionPolicy = retentionPolicy;
                Logger.Instance.WriteDebug("Validation of Retention policy is successful");
            }

            // copy the backupSchedule time to retentionPolicy after converting to UTC
            CopyScheduleTimeToRetentionTimes(
                (CmdletModel.LongTermRetentionPolicy)((AzureVmPolicy)policy).RetentionPolicy,
                (CmdletModel.SimpleSchedulePolicy)((AzureVmPolicy)policy).SchedulePolicy);
            Logger.Instance.WriteDebug("Copy of RetentionTime from with SchedulePolicy to RetentionPolicy is successful");

            // Now validate both RetentionPolicy and SchedulePolicy matches or not
            PolicyHelpers.ValidateLongTermRetentionPolicyWithSimpleRetentionPolicy(
                (CmdletModel.LongTermRetentionPolicy)((AzureVmPolicy)policy).RetentionPolicy,
                (CmdletModel.SimpleSchedulePolicy)((AzureVmPolicy)policy).SchedulePolicy);
            Logger.Instance.WriteDebug("Validation of Retention policy with Schedule policy is successful");

            // construct Service Client policy request            
            ProtectionPolicyRequest serviceClientRequest = new ProtectionPolicyRequest()
            {
                Item = new ProtectionPolicyResource()
                {
                    Properties = new AzureIaaSVMProtectionPolicy()
                    {
                        RetentionPolicy = PolicyHelpers.GetServiceClientLongTermRetentionPolicy(
                                  (CmdletModel.LongTermRetentionPolicy)((AzureVmPolicy)policy).RetentionPolicy),
                        SchedulePolicy = PolicyHelpers.GetServiceClientSimpleSchedulePolicy(
                                  (CmdletModel.SimpleSchedulePolicy)((AzureVmPolicy)policy).SchedulePolicy)
                    }
                }
            };

            return ServiceClientAdapter.CreateOrUpdateProtectionPolicy(policy.Name,
                                                               serviceClientRequest);
        }

        public List<ContainerBase> ListProtectionContainers()
        {
            Models.ContainerType containerType = 
                (Models.ContainerType)this.ProviderData[ContainerParams.ContainerType];
            Models.BackupManagementType? backupManagementTypeNullable = 
                (Models.BackupManagementType?)this.ProviderData[ContainerParams.BackupManagementType];
            string name = (string)this.ProviderData[ContainerParams.Name];
            string resourceGroupName = (string)this.ProviderData[ContainerParams.ResourceGroupName];
            ContainerRegistrationStatus status = 
                (ContainerRegistrationStatus)this.ProviderData[ContainerParams.Status];

            if (backupManagementTypeNullable.HasValue)
            {
                ValidateAzureVMBackupManagementType(backupManagementTypeNullable.Value);
            }

            ProtectionContainerListQueryParams queryParams = new ProtectionContainerListQueryParams();

            // 1. Filter by Name
            queryParams.FriendlyName = name;

            // 2. Filter by ContainerType
            queryParams.BackupManagementType =
                HydraModel.BackupManagementType.AzureIaasVM.ToString();

            // 3. Filter by Status
            if (status != 0)
            {
                queryParams.RegistrationStatus = status.ToString();
            }

            var listResponse = ServiceClientAdapter.ListContainers(queryParams);

<<<<<<< HEAD
            List<AzureRmRecoveryServicesBackupContainerBase> containerModels = 
                ConversionHelpers.GetContainerModelList(listResponse);
=======
            List<ContainerBase> containerModels = ConversionHelpers.GetContainerModelList(listResponse);
>>>>>>> f2aeb457

            // 4. Filter by RG Name
            if (!string.IsNullOrEmpty(resourceGroupName))
            {
                containerModels = containerModels.Where(containerModel =>
<<<<<<< HEAD
                    (containerModel as AzureRmRecoveryServicesBackupIaasVmContainer).ResourceGroupName == 
                    resourceGroupName).ToList();
=======
                    (containerModel as AzureVmContainer).ResourceGroupName == resourceGroupName).ToList();
>>>>>>> f2aeb457
            }

            return containerModels;
        }

        public List<CmdletModel.BackupEngineBase> ListBackupManagementServers()
        {
            throw new NotImplementedException();
        }

        public List<ItemBase> ListProtectedItems()
        {
            ContainerBase container =
                (ContainerBase)this.ProviderData[ItemParams.Container];
            string name = (string)this.ProviderData[ItemParams.AzureVMName];
            ItemProtectionStatus protectionStatus =
                (ItemProtectionStatus)this.ProviderData[ItemParams.ProtectionStatus];
            ItemProtectionState status = 
                (ItemProtectionState)this.ProviderData[ItemParams.ProtectionState];
            Models.WorkloadType workloadType =
                (Models.WorkloadType)this.ProviderData[ItemParams.WorkloadType];

            ProtectedItemListQueryParam queryParams = new ProtectedItemListQueryParam();
            queryParams.DatasourceType = HydraModel.WorkloadType.VM;
            queryParams.BackupManagementType = HydraModel.BackupManagementType.AzureIaasVM.ToString();

            List<ProtectedItemResource> protectedItems = new List<ProtectedItemResource>();
            string skipToken = null;
            PaginationRequest paginationRequest = null;
            do
            {
                var listResponse = ServiceClientAdapter.ListProtectedItem(queryParams, paginationRequest);
                protectedItems.AddRange(listResponse.ItemList.Value);

                ServiceClientHelpers.GetSkipTokenFromNextLink(listResponse.ItemList.NextLink, out skipToken);
                if (skipToken != null)
                {
                    paginationRequest = new PaginationRequest();
                    paginationRequest.SkipToken = skipToken;
                }
            } while (skipToken != null);

            // 1. Filter by container
            if (container != null)
            {
                protectedItems = protectedItems.Where(protectedItem =>
                {
                    Dictionary<UriEnums, string> dictionary = HelperUtils.ParseUri(protectedItem.Id);
                    string containerUri = HelperUtils.GetContainerUri(dictionary, protectedItem.Id);
                    return containerUri.Contains(container.Name);
                }).ToList();
            }

            List<ProtectedItemResponse> protectedItemGetResponses = new List<ProtectedItemResponse>();

            // 2. Filter by item's friendly name
            if (!string.IsNullOrEmpty(name))
            {
                protectedItems = protectedItems.Where(protectedItem =>
                {
                    Dictionary<UriEnums, string> dictionary = HelperUtils.ParseUri(protectedItem.Id);
                    string protectedItemUri = HelperUtils.GetProtectedItemUri(dictionary, protectedItem.Id);
                    return protectedItemUri.ToLower().Contains(name.ToLower());
                }).ToList();

                GetProtectedItemQueryParam getItemQueryParams = new GetProtectedItemQueryParam();
                getItemQueryParams.Expand = "extendedinfo";

                for (int i = 0; i < protectedItems.Count; i++)
                {
                    Dictionary<UriEnums, string> dictionary = HelperUtils.ParseUri(protectedItems[i].Id);
                    string containerUri = HelperUtils.GetContainerUri(dictionary, protectedItems[i].Id);
                    string protectedItemUri = HelperUtils.GetProtectedItemUri(dictionary, protectedItems[i].Id);

<<<<<<< HEAD
                    var getResponse = 
                        HydraAdapter.GetProtectedItem(containerUri, protectedItemUri, getItemQueryParams);
=======
                    var getResponse = ServiceClientAdapter.GetProtectedItem(containerUri, protectedItemUri, getItemQueryParams);
>>>>>>> f2aeb457
                    protectedItemGetResponses.Add(getResponse);
                }
            }

            List<ItemBase> itemModels = ConversionHelpers.GetItemModelList(protectedItems);

            if (!string.IsNullOrEmpty(name))
            {
                for (int i = 0; i < itemModels.Count; i++)
                {
<<<<<<< HEAD
                    AzureRmRecoveryServicesBackupIaasVmItemExtendedInfo extendedInfo = 
                        new AzureRmRecoveryServicesBackupIaasVmItemExtendedInfo();
                    var hydraExtendedInfo = 
                        ((AzureIaaSVMProtectedItem)protectedItemGetResponses[i].Item.Properties).ExtendedInfo;
                    if (hydraExtendedInfo.OldestRecoveryPoint.HasValue)
=======
                    AzureVmItemExtendedInfo extendedInfo = new AzureVmItemExtendedInfo();
                    var serviceClientExtendedInfo = ((AzureIaaSVMProtectedItem)protectedItemGetResponses[i].Item.Properties).ExtendedInfo;
                    if (serviceClientExtendedInfo.OldestRecoveryPoint.HasValue)
>>>>>>> f2aeb457
                    {
                        extendedInfo.OldestRecoveryPoint = serviceClientExtendedInfo.OldestRecoveryPoint;
                    }
                    extendedInfo.PolicyState = serviceClientExtendedInfo.PolicyInconsistent.ToString();
                    extendedInfo.RecoveryPointCount = serviceClientExtendedInfo.RecoveryPointCount;
                    ((AzureVmItem)itemModels[i]).ExtendedInfo = extendedInfo;
                }
            }

            // 3. Filter by item's Protection Status
            if (protectionStatus != 0)
            {
                itemModels = itemModels.Where(itemModel =>
                {
<<<<<<< HEAD
                    return ((AzureRmRecoveryServicesBackupIaasVmItem)itemModel).ProtectionStatus == 
                        protectionStatus;
=======
                    return ((AzureVmItem)itemModel).ProtectionStatus == protectionStatus;
>>>>>>> f2aeb457
                }).ToList();
            }

            // 4. Filter by item's Protection State
            if (status != 0)
            {
                itemModels = itemModels.Where(itemModel =>
                {
                    return ((AzureVmItem)itemModel).ProtectionState == status;
                }).ToList();
            }

            // 5. Filter by workload type
            if (workloadType != 0)
            {
                itemModels = itemModels.Where(itemModel =>
                {
                    return itemModel.WorkloadType == workloadType;
                }).ToList();
            }

            return itemModels;
        }

        public SchedulePolicyBase GetDefaultSchedulePolicyObject()
        {
<<<<<<< HEAD
            AzureRmRecoveryServicesBackupSimpleSchedulePolicy defaultSchedule = 
                new AzureRmRecoveryServicesBackupSimpleSchedulePolicy();
=======
            CmdletModel.SimpleSchedulePolicy defaultSchedule = new CmdletModel.SimpleSchedulePolicy();
>>>>>>> f2aeb457
            //Default is daily scedule at 10:30 AM local time
            defaultSchedule.ScheduleRunFrequency = ScheduleRunType.Daily;

            DateTime scheduleTime = GenerateRandomTime();
            defaultSchedule.ScheduleRunTimes = new List<DateTime>();
            defaultSchedule.ScheduleRunTimes.Add(scheduleTime);

            defaultSchedule.ScheduleRunDays = new List<DayOfWeek>();
            defaultSchedule.ScheduleRunDays.Add(DayOfWeek.Sunday);

            return defaultSchedule;
        }

        public RetentionPolicyBase GetDefaultRetentionPolicyObject()
        {
<<<<<<< HEAD
            AzureRmRecoveryServicesBackupLongTermRetentionPolicy defaultRetention = 
                new AzureRmRecoveryServicesBackupLongTermRetentionPolicy();
=======
            CmdletModel.LongTermRetentionPolicy defaultRetention = new CmdletModel.LongTermRetentionPolicy();
>>>>>>> f2aeb457

            //Default time is 10:30 local time
            DateTime retentionTime = GenerateRandomTime();

            //Daily Retention policy
            defaultRetention.IsDailyScheduleEnabled = true;
            defaultRetention.DailySchedule = new Models.DailyRetentionSchedule();
            defaultRetention.DailySchedule.RetentionTimes = new List<DateTime>();
            defaultRetention.DailySchedule.RetentionTimes.Add(retentionTime);
            defaultRetention.DailySchedule.DurationCountInDays = 180; //TBD make it const

            //Weekly Retention policy
            defaultRetention.IsWeeklyScheduleEnabled = true;
            defaultRetention.WeeklySchedule = new Models.WeeklyRetentionSchedule();
            defaultRetention.WeeklySchedule.DaysOfTheWeek = new List<DayOfWeek>();
            defaultRetention.WeeklySchedule.DaysOfTheWeek.Add(DayOfWeek.Sunday);
            defaultRetention.WeeklySchedule.DurationCountInWeeks = 104; //TBD make it const
            defaultRetention.WeeklySchedule.RetentionTimes = new List<DateTime>();
            defaultRetention.WeeklySchedule.RetentionTimes.Add(retentionTime);

            //Monthly retention policy
            defaultRetention.IsMonthlyScheduleEnabled = true;
            defaultRetention.MonthlySchedule = new Models.MonthlyRetentionSchedule();
            defaultRetention.MonthlySchedule.DurationCountInMonths = 60; //tbd: make it const
            defaultRetention.MonthlySchedule.RetentionTimes = new List<DateTime>();
            defaultRetention.MonthlySchedule.RetentionTimes.Add(retentionTime);
            defaultRetention.MonthlySchedule.RetentionScheduleFormatType = 
                Models.RetentionScheduleFormat.Weekly;

            //Initialize day based schedule
            defaultRetention.MonthlySchedule.RetentionScheduleDaily = GetDailyRetentionFormat();

            //Initialize Week based schedule
            defaultRetention.MonthlySchedule.RetentionScheduleWeekly = GetWeeklyRetentionFormat();

            //Yearly retention policy
            defaultRetention.IsYearlyScheduleEnabled = true;
            defaultRetention.YearlySchedule = new Models.YearlyRetentionSchedule();
            defaultRetention.YearlySchedule.DurationCountInYears = 10;
            defaultRetention.YearlySchedule.RetentionTimes = new List<DateTime>();
            defaultRetention.YearlySchedule.RetentionTimes.Add(retentionTime);
            defaultRetention.YearlySchedule.RetentionScheduleFormatType = 
                Models.RetentionScheduleFormat.Weekly;
            defaultRetention.YearlySchedule.MonthsOfYear = new List<Models.Month>();
            defaultRetention.YearlySchedule.MonthsOfYear.Add(Models.Month.January);
            defaultRetention.YearlySchedule.RetentionScheduleDaily = GetDailyRetentionFormat();
            defaultRetention.YearlySchedule.RetentionScheduleWeekly = GetWeeklyRetentionFormat();
            return defaultRetention;

        }

        private static Models.DailyRetentionFormat GetDailyRetentionFormat()
        {
            Models.DailyRetentionFormat dailyRetention = new Models.DailyRetentionFormat();
            dailyRetention.DaysOfTheMonth = new List<Models.Day>();
            Models.Day dayBasedRetention = new Models.Day();
            dayBasedRetention.IsLast = false;
            dayBasedRetention.Date = 1;
            dailyRetention.DaysOfTheMonth.Add(dayBasedRetention);
            return dailyRetention;
        }

        private static Models.WeeklyRetentionFormat GetWeeklyRetentionFormat()
        {
            Models.WeeklyRetentionFormat weeklyRetention = new Models.WeeklyRetentionFormat();
            weeklyRetention.DaysOfTheWeek = new List<DayOfWeek>();
            weeklyRetention.DaysOfTheWeek.Add(DayOfWeek.Sunday);

            weeklyRetention.WeeksOfTheMonth = new List<WeekOfMonth>();
            weeklyRetention.WeeksOfTheMonth.Add(WeekOfMonth.First);
            return weeklyRetention;
        }

        private static DateTime GenerateRandomTime()
        {
            //Schedule time will be random to avoid the load in service (same is in portal as well)
            Random rand = new Random();
            int hour = rand.Next(0, 24);
            int minute = (rand.Next(0, 2) == 0) ? 0 : 30;
            return new DateTime(DateTime.Now.Year, 
                DateTime.Now.Month, 
                DateTime.Now.Day, 
                hour, 
                minute, 
                00, 
                DateTimeKind.Utc);
        }


        #region private
        private void ValidateAzureVMWorkloadType(CmdletsModel.WorkloadType type)
        {
            if (type != CmdletsModel.WorkloadType.AzureVM)
            {
                throw new ArgumentException(string.Format(Resources.UnExpectedWorkLoadTypeException,
                                            CmdletsModel.WorkloadType.AzureVM.ToString(),
                                            type.ToString()));
            }
        }

        private void ValidateAzureVMWorkloadType(CmdletsModel.WorkloadType itemWorkloadType,
            CmdletsModel.WorkloadType policyWorkloadType)
        {
            ValidateAzureVMWorkloadType(itemWorkloadType);
            ValidateAzureVMWorkloadType(policyWorkloadType);
            if (itemWorkloadType != policyWorkloadType)
            {
                throw new ArgumentException(string.Format(Resources.UnExpectedWorkLoadTypeException,
                                            CmdletsModel.WorkloadType.AzureVM.ToString(),
                                            itemWorkloadType.ToString()));
            }
        }

        private void ValidateAzureVMContainerType(CmdletsModel.ContainerType type)
        {
            if (type != CmdletsModel.ContainerType.AzureVM)
            {
                throw new ArgumentException(string.Format(Resources.UnExpectedContainerTypeException,
                                            CmdletsModel.ContainerType.AzureVM.ToString(),
                                            type.ToString()));
            }
        }

        private void ValidateAzureVMBackupManagementType(Models.BackupManagementType backupManagementType)
        {
            if (backupManagementType != Models.BackupManagementType.AzureVM)
            {
                throw new ArgumentException(string.Format(Resources.UnExpectedBackupManagementTypeException,
                                            Models.BackupManagementType.AzureVM.ToString(),
                                            backupManagementType.ToString()));
            }
        }

        private void ValidateAzureVMProtectionPolicy(PolicyBase policy)
        {
            if (policy == null || policy.GetType() != typeof(AzureVmPolicy))
            {
                throw new ArgumentException(string.Format(Resources.InvalidProtectionPolicyException,
                                            typeof(AzureVmPolicy).ToString()));
            }

            ValidateAzureVMWorkloadType(policy.WorkloadType);

            // call validation
            policy.Validate();
        }

        private void ValidateAzureVMSchedulePolicy(SchedulePolicyBase policy)
        {
<<<<<<< HEAD
            if (policy == null || policy.GetType() != 
                typeof(AzureRmRecoveryServicesBackupSimpleSchedulePolicy))
            {
                throw new ArgumentException(string.Format(Resources.InvalidSchedulePolicyException,
                    typeof(AzureRmRecoveryServicesBackupSimpleSchedulePolicy).ToString()));
=======
            if (policy == null || policy.GetType() != typeof(CmdletModel.SimpleSchedulePolicy))
            {
                throw new ArgumentException(string.Format(Resources.InvalidSchedulePolicyException,
                                            typeof(CmdletModel.SimpleSchedulePolicy).ToString()));
>>>>>>> f2aeb457
            }

            // call validation
            policy.Validate();
        }

        private void ValidateAzureVMRetentionPolicy(RetentionPolicyBase policy)
        {
<<<<<<< HEAD
            if (policy == null || policy.GetType() != 
                typeof(AzureRmRecoveryServicesBackupLongTermRetentionPolicy))
            {
                throw new ArgumentException(string.Format(Resources.InvalidRetentionPolicyException,
                    typeof(AzureRmRecoveryServicesBackupLongTermRetentionPolicy).ToString()));
=======
            if (policy == null || policy.GetType() != typeof(CmdletModel.LongTermRetentionPolicy))
            {
                throw new ArgumentException(string.Format(Resources.InvalidRetentionPolicyException,
                                            typeof(CmdletModel.LongTermRetentionPolicy).ToString()));
>>>>>>> f2aeb457
            }

            // call validation
            policy.Validate();
        }

<<<<<<< HEAD
        private void ValidateAzureVMEnableProtectionRequest
            (
            string vmName, 
            string serviceName, 
            string rgName,
            AzureRmRecoveryServicesBackupPolicyBase policy
            )
=======
        private void ValidateAzureVMEnableProtectionRequest(string vmName, string serviceName, string rgName,
            PolicyBase policy)
>>>>>>> f2aeb457
        {
            if (string.IsNullOrEmpty(vmName))
            {
                throw new ArgumentException(string.Format(Resources.InvalidAzureVMName));
            }
            if (string.IsNullOrEmpty(rgName) && string.IsNullOrEmpty(serviceName))
            {
                throw new ArgumentException(
                    string.Format(Resources.BothCloudServiceNameAndResourceGroupNameShouldNotEmpty)
                    );
            }
        }

        private void ValidateAzureVMModifyProtectionRequest(ItemBase itemBase,
            PolicyBase policy)
        {
            if (itemBase == null || itemBase.GetType() != typeof(AzureVmItem))
            {
                throw new ArgumentException(string.Format(Resources.InvalidProtectionPolicyException,
                                            typeof(AzureVmItem).ToString()));
            }

            if (string.IsNullOrEmpty(((AzureVmItem)itemBase).VirtualMachineId))
            {
                throw new ArgumentException(Resources.VirtualMachineIdIsEmptyOrNull);
            }
        }

        private void ValidateAzureVMDisableProtectionRequest(ItemBase itemBase)
        {

            if (itemBase == null || itemBase.GetType() != typeof(AzureVmItem))
            {
                throw new ArgumentException(string.Format(Resources.InvalidProtectionPolicyException,
                                            typeof(AzureVmItem).ToString()));
            }

            if (string.IsNullOrEmpty(((AzureVmItem)itemBase).VirtualMachineId))
            {
                throw new ArgumentException(Resources.VirtualMachineIdIsEmptyOrNull);
            }

            ValidateAzureVMWorkloadType(itemBase.WorkloadType);
            ValidateAzureVMContainerType(itemBase.ContainerType);
        }

        private bool IsComputeAzureVM(string virtualMachineId)
        {
            bool isComputeAzureVM = true;
            if (virtualMachineId.IndexOf(classicComputeAzureVMVersion, 
                StringComparison.InvariantCultureIgnoreCase) >= 0)
            {
                isComputeAzureVM = false;
            }
            return isComputeAzureVM;
        }

        private ProtectableObjectResource GetAzureVMProtectableObject
            (
            string azureVMName, 
            string azureVMRGName, 
            bool isComputeAzureVM
            )
        {
            //TriggerDiscovery if needed

            bool isDiscoveryNeed = false;

            ProtectableObjectResource protectableObjectResource = null;
            isDiscoveryNeed = IsDiscoveryNeeded(
                azureVMName, 
                azureVMRGName, 
                isComputeAzureVM, 
                out protectableObjectResource);
            if (isDiscoveryNeed)
            {
                Logger.Instance.WriteDebug(String.Format(Resources.VMNotDiscovered, azureVMName));
                RefreshContainer();
                isDiscoveryNeed = IsDiscoveryNeeded(
                    azureVMName, 
                    azureVMRGName, 
                    isComputeAzureVM, 
                    out protectableObjectResource);
                if (isDiscoveryNeed == true)
                {
                    // Container is not discovered. Throw exception
                    string vmversion = (isComputeAzureVM) ? 
                        computeAzureVMVersion : 
                        classicComputeAzureVMVersion;
                    string errMsg = String.Format(Resources.DiscoveryFailure, 
                        azureVMName, 
                        azureVMRGName, 
                        vmversion);
                    Logger.Instance.WriteDebug(errMsg);
                    Logger.Instance.ThrowTerminatingError(
                        new ErrorRecord(new Exception(Resources.AzureVMNotFound), 
                            string.Empty, 
                            ErrorCategory.InvalidArgument, 
                            null));
                }
            }
            if (protectableObjectResource == null)
            {
                // Container is not discovered. Throw exception
                string vmversion = (isComputeAzureVM) ? 
                    computeAzureVMVersion : classicComputeAzureVMVersion;
                string errMsg = String.Format(
                    Resources.DiscoveryFailure, 
                    azureVMName, 
                    azureVMRGName, 
                    vmversion);
                Logger.Instance.WriteDebug(errMsg);
                Logger.Instance.ThrowTerminatingError(
                    new ErrorRecord(new Exception(Resources.AzureVMNotFound), 
                        string.Empty, ErrorCategory.InvalidArgument, null));
            }

            return protectableObjectResource;

        }

        private bool IsDiscoveryNeeded(string vmName, string rgName, bool isComputeAzureVM,
            out ProtectableObjectResource protectableObjectResource)
        {
            bool isDiscoveryNeed = true;
            protectableObjectResource = null;
            string vmVersion = string.Empty;
            vmVersion = (isComputeAzureVM) == true ? computeAzureVMVersion : classicComputeAzureVMVersion;
            string virtualMachineId = GetAzureIaasVirtualMachineId(rgName, vmVersion, vmName);

            ProtectableObjectListQueryParameters queryParam = new ProtectableObjectListQueryParameters();
            // --- TBD To be added once bug is fixed in Service Client and service
            //queryParam.ProviderType = ProviderType.AzureIaasVM.ToString();
            //queryParam.FriendlyName = vmName;

            // No need to use skip or top token here as no pagination support of IaaSVM PO.

            //First check if container is discovered or not
            var protectableItemList = ServiceClientAdapter.ListProtectableItem(queryParam).ItemList;

            Logger.Instance.WriteDebug(String.Format(Resources.ContainerCountAfterFilter, 
                protectableItemList.ProtectableObjects.Count()));
            if (protectableItemList.ProtectableObjects.Count() == 0)
            {
                //Container is not discovered
                Logger.Instance.WriteDebug(Resources.ContainerNotDiscovered);
                isDiscoveryNeed = true;
            }
            else
            {
                foreach (var protectableItem in protectableItemList.ProtectableObjects)
                {
                    AzureIaaSVMProtectableItem iaaSVMProtectableItem = 
                        (AzureIaaSVMProtectableItem)protectableItem.Properties;
                    if (iaaSVMProtectableItem != null &&
                        string.Compare(iaaSVMProtectableItem.FriendlyName, vmName, true) == 0
                        && iaaSVMProtectableItem.VirtualMachineId.IndexOf(virtualMachineId,
                        StringComparison.InvariantCultureIgnoreCase) >= 0)
                    {
                        protectableObjectResource = protectableItem;
                        isDiscoveryNeed = false;
                        break;
                    }
                }
            }

            return isDiscoveryNeed;
        }

        private void RefreshContainer()
        {
            string errorMessage = string.Empty;
            var refreshContainerJobResponse = ServiceClientAdapter.RefreshContainers();

            //Now wait for the operation to Complete
            if (refreshContainerJobResponse.StatusCode != System.Net.HttpStatusCode.NoContent)
            {
                errorMessage = String.Format(Resources.DiscoveryFailureErrorCode, 
                    refreshContainerJobResponse.StatusCode);
                Logger.Instance.WriteDebug(errorMessage);
            }
        }

        private HttpStatusCode TrackRefreshContainerOperation(string operationResultLink, 
            int checkFrequency = defaultOperationStatusRetryTimeInMilliSec)
        {
            HttpStatusCode status = HttpStatusCode.Accepted;
            while (status == HttpStatusCode.Accepted)
            {
                try
                {
                    var response = ServiceClientAdapter.GetRefreshContainerOperationResultByURL(operationResultLink);
                    status = response.StatusCode;

                    TestMockSupport.Delay(checkFrequency);
                }
                catch (Exception ex)
                {
                    Logger.Instance.WriteDebug(ex.Message);
                    status = HttpStatusCode.InternalServerError;
                    break;
                }
            }

            if (status == HttpStatusCode.NoContent)
            {
                Logger.Instance.WriteDebug("Refresh Container Job completed with success");
            }
            else
            {
                string msg = String.Format("Unexpected http status in response header {0}", status);
                Logger.Instance.WriteDebug(msg);
                throw new Exception(msg);
            }

            return status;
        }

        private static string GetAzureIaasVirtualMachineId(
            string resourceGroup, 
            string vmVersion, 
            string name)
        {
            string IaasVMIdFormat = "/resourceGroups/{0}/providers/{1}/virtualMachines/{2}";
            return string.Format(IaasVMIdFormat, resourceGroup, vmVersion, name);
        }

<<<<<<< HEAD
        private void CopyScheduleTimeToRetentionTimes(
            AzureRmRecoveryServicesBackupLongTermRetentionPolicy retPolicy,
            AzureRmRecoveryServicesBackupSimpleSchedulePolicy schPolicy)
=======
        private void CopyScheduleTimeToRetentionTimes(CmdletModel.LongTermRetentionPolicy retPolicy,
                                                      CmdletModel.SimpleSchedulePolicy schPolicy)
>>>>>>> f2aeb457
        {
            // schedule runTimes is already validated if in UTC/not during validate()
            // now copy times from schedule to retention policy
            if (retPolicy.IsDailyScheduleEnabled && retPolicy.DailySchedule != null)
            {
                retPolicy.DailySchedule.RetentionTimes = schPolicy.ScheduleRunTimes;
            }

            if (retPolicy.IsWeeklyScheduleEnabled && retPolicy.WeeklySchedule != null)
            {
                retPolicy.WeeklySchedule.RetentionTimes = schPolicy.ScheduleRunTimes;
            }

            if (retPolicy.IsMonthlyScheduleEnabled && retPolicy.MonthlySchedule != null)
            {
                retPolicy.MonthlySchedule.RetentionTimes = schPolicy.ScheduleRunTimes;
            }

            if (retPolicy.IsYearlyScheduleEnabled && retPolicy.YearlySchedule != null)
            {
                retPolicy.YearlySchedule.RetentionTimes = schPolicy.ScheduleRunTimes;
            }
        }

        #endregion
    }
}<|MERGE_RESOLUTION|>--- conflicted
+++ resolved
@@ -193,49 +193,23 @@
 
         public BaseRecoveryServicesJobResponse TriggerBackup()
         {
-<<<<<<< HEAD
-            AzureRmRecoveryServicesBackupItemBase item = 
-                (AzureRmRecoveryServicesBackupItemBase)ProviderData[ItemParams.Item];
-            AzureRmRecoveryServicesBackupIaasVmItem iaasVmItem = 
-                item as AzureRmRecoveryServicesBackupIaasVmItem;
-            return HydraAdapter.TriggerBackup(
-                IdUtils.GetValueByName(iaasVmItem.Id, IdUtils.IdNames.ProtectionContainerName),
-                IdUtils.GetValueByName(iaasVmItem.Id, IdUtils.IdNames.ProtectedItemName)
-                );
-=======
             ItemBase item = (ItemBase)ProviderData[ItemParams.Item];
             AzureVmItem iaasVmItem = item as AzureVmItem;
             return ServiceClientAdapter.TriggerBackup(IdUtils.GetValueByName(iaasVmItem.Id, IdUtils.IdNames.ProtectionContainerName),
                 IdUtils.GetValueByName(iaasVmItem.Id, IdUtils.IdNames.ProtectedItemName));
->>>>>>> f2aeb457
         }
 
         public BaseRecoveryServicesJobResponse TriggerRestore()
         {
-<<<<<<< HEAD
-            AzureRmRecoveryServicesBackupIaasVmRecoveryPoint rp = 
-                ProviderData[RestoreBackupItemParams.RecoveryPoint]
-                as AzureRmRecoveryServicesBackupIaasVmRecoveryPoint;
+            AzureVmRecoveryPoint rp = ProviderData[RestoreBackupItemParams.RecoveryPoint]
+                as AzureVmRecoveryPoint;
             string storageAccountId = ProviderData[RestoreBackupItemParams.StorageAccountId].ToString();
             string storageAccountLocation = 
                 ProviderData[RestoreBackupItemParams.StorageAccountLocation].ToString();
             string storageAccountType = 
                 ProviderData[RestoreBackupItemParams.StorageAccountType].ToString();
 
-            var response = HydraAdapter.RestoreDisk(
-                rp, 
-                storageAccountId, 
-                storageAccountLocation, 
-                storageAccountType);
-=======
-            AzureVmRecoveryPoint rp = ProviderData[RestoreBackupItemParams.RecoveryPoint]
-                as AzureVmRecoveryPoint;
-            string storageAccountId = ProviderData[RestoreBackupItemParams.StorageAccountId].ToString();
-            string storageAccountLocation = ProviderData[RestoreBackupItemParams.StorageAccountLocation].ToString();
-            string storageAccountType = ProviderData[RestoreBackupItemParams.StorageAccountType].ToString();
-
             var response = ServiceClientAdapter.RestoreDisk(rp, storageAccountId, storageAccountLocation, storageAccountType);
->>>>>>> f2aeb457
             return response;
         }
 
@@ -255,14 +229,7 @@
             string containerUri = HelperUtils.GetContainerUri(uriDict, item.Id);
             string protectedItemName = HelperUtils.GetProtectedItemUri(uriDict, item.Id);
 
-<<<<<<< HEAD
-            var rpResponse = HydraAdapter.GetRecoveryPointDetails(
-                containerUri, 
-                protectedItemName, 
-                recoveryPointId);
-=======
             var rpResponse = ServiceClientAdapter.GetRecoveryPointDetails(containerUri, protectedItemName, recoveryPointId);
->>>>>>> f2aeb457
             return RecoveryPointConversions.GetPSAzureRecoveryPoints(rpResponse, item);
         }
 
@@ -296,15 +263,9 @@
         public ProtectionPolicyResponse CreatePolicy()
         {
             string policyName = (string)ProviderData[PolicyParams.PolicyName];
-<<<<<<< HEAD
-            CmdletsModel.WorkloadType workloadType =
-                (CmdletsModel.WorkloadType)ProviderData[PolicyParams.WorkloadType];
-            AzureRmRecoveryServicesBackupRetentionPolicyBase retentionPolicy =
-=======
             Microsoft.Azure.Commands.RecoveryServices.Backup.Cmdlets.Models.WorkloadType workloadType =
                 (Microsoft.Azure.Commands.RecoveryServices.Backup.Cmdlets.Models.WorkloadType)ProviderData[PolicyParams.WorkloadType];
             RetentionPolicyBase retentionPolicy =
->>>>>>> f2aeb457
                 ProviderData.ContainsKey(PolicyParams.RetentionPolicy) ?
                 (RetentionPolicyBase)ProviderData[PolicyParams.RetentionPolicy] :
                 null;
@@ -323,17 +284,9 @@
             Logger.Instance.WriteDebug("Validation of Retention policy is successful");
 
             // update the retention times from backupSchedule to retentionPolicy after converting to UTC           
-<<<<<<< HEAD
-            CopyScheduleTimeToRetentionTimes(
-                (AzureRmRecoveryServicesBackupLongTermRetentionPolicy)retentionPolicy,
-                (AzureRmRecoveryServicesBackupSimpleSchedulePolicy)schedulePolicy);
-            Logger.Instance.WriteDebug(
-                "Copy of RetentionTime from with SchedulePolicy to RetentionPolicy is successful");
-=======
             CopyScheduleTimeToRetentionTimes((CmdletModel.LongTermRetentionPolicy)retentionPolicy,
                                              (CmdletModel.SimpleSchedulePolicy)schedulePolicy);
             Logger.Instance.WriteDebug("Copy of RetentionTime from with SchedulePolicy to RetentionPolicy is successful");
->>>>>>> f2aeb457
 
             // Now validate both RetentionPolicy and SchedulePolicy together
             PolicyHelpers.ValidateLongTermRetentionPolicyWithSimpleRetentionPolicy(
@@ -348,17 +301,10 @@
                 {
                     Properties = new AzureIaaSVMProtectionPolicy()
                     {
-<<<<<<< HEAD
-                        RetentionPolicy = PolicyHelpers.GetHydraLongTermRetentionPolicy(
-                                         (AzureRmRecoveryServicesBackupLongTermRetentionPolicy)retentionPolicy),
-                        SchedulePolicy = PolicyHelpers.GetHydraSimpleSchedulePolicy(
-                                         (AzureRmRecoveryServicesBackupSimpleSchedulePolicy)schedulePolicy)
-=======
                         RetentionPolicy = PolicyHelpers.GetServiceClientLongTermRetentionPolicy(
                                                 (CmdletModel.LongTermRetentionPolicy)retentionPolicy),
                         SchedulePolicy = PolicyHelpers.GetServiceClientSimpleSchedulePolicy(
                                                 (CmdletModel.SimpleSchedulePolicy)schedulePolicy)
->>>>>>> f2aeb457
                     }
                 }
             };
@@ -472,23 +418,13 @@
 
             var listResponse = ServiceClientAdapter.ListContainers(queryParams);
 
-<<<<<<< HEAD
-            List<AzureRmRecoveryServicesBackupContainerBase> containerModels = 
-                ConversionHelpers.GetContainerModelList(listResponse);
-=======
             List<ContainerBase> containerModels = ConversionHelpers.GetContainerModelList(listResponse);
->>>>>>> f2aeb457
 
             // 4. Filter by RG Name
             if (!string.IsNullOrEmpty(resourceGroupName))
             {
                 containerModels = containerModels.Where(containerModel =>
-<<<<<<< HEAD
-                    (containerModel as AzureRmRecoveryServicesBackupIaasVmContainer).ResourceGroupName == 
-                    resourceGroupName).ToList();
-=======
                     (containerModel as AzureVmContainer).ResourceGroupName == resourceGroupName).ToList();
->>>>>>> f2aeb457
             }
 
             return containerModels;
@@ -563,12 +499,7 @@
                     string containerUri = HelperUtils.GetContainerUri(dictionary, protectedItems[i].Id);
                     string protectedItemUri = HelperUtils.GetProtectedItemUri(dictionary, protectedItems[i].Id);
 
-<<<<<<< HEAD
-                    var getResponse = 
-                        HydraAdapter.GetProtectedItem(containerUri, protectedItemUri, getItemQueryParams);
-=======
                     var getResponse = ServiceClientAdapter.GetProtectedItem(containerUri, protectedItemUri, getItemQueryParams);
->>>>>>> f2aeb457
                     protectedItemGetResponses.Add(getResponse);
                 }
             }
@@ -579,17 +510,9 @@
             {
                 for (int i = 0; i < itemModels.Count; i++)
                 {
-<<<<<<< HEAD
-                    AzureRmRecoveryServicesBackupIaasVmItemExtendedInfo extendedInfo = 
-                        new AzureRmRecoveryServicesBackupIaasVmItemExtendedInfo();
-                    var hydraExtendedInfo = 
-                        ((AzureIaaSVMProtectedItem)protectedItemGetResponses[i].Item.Properties).ExtendedInfo;
-                    if (hydraExtendedInfo.OldestRecoveryPoint.HasValue)
-=======
                     AzureVmItemExtendedInfo extendedInfo = new AzureVmItemExtendedInfo();
                     var serviceClientExtendedInfo = ((AzureIaaSVMProtectedItem)protectedItemGetResponses[i].Item.Properties).ExtendedInfo;
                     if (serviceClientExtendedInfo.OldestRecoveryPoint.HasValue)
->>>>>>> f2aeb457
                     {
                         extendedInfo.OldestRecoveryPoint = serviceClientExtendedInfo.OldestRecoveryPoint;
                     }
@@ -604,12 +527,7 @@
             {
                 itemModels = itemModels.Where(itemModel =>
                 {
-<<<<<<< HEAD
-                    return ((AzureRmRecoveryServicesBackupIaasVmItem)itemModel).ProtectionStatus == 
-                        protectionStatus;
-=======
                     return ((AzureVmItem)itemModel).ProtectionStatus == protectionStatus;
->>>>>>> f2aeb457
                 }).ToList();
             }
 
@@ -636,12 +554,7 @@
 
         public SchedulePolicyBase GetDefaultSchedulePolicyObject()
         {
-<<<<<<< HEAD
-            AzureRmRecoveryServicesBackupSimpleSchedulePolicy defaultSchedule = 
-                new AzureRmRecoveryServicesBackupSimpleSchedulePolicy();
-=======
             CmdletModel.SimpleSchedulePolicy defaultSchedule = new CmdletModel.SimpleSchedulePolicy();
->>>>>>> f2aeb457
             //Default is daily scedule at 10:30 AM local time
             defaultSchedule.ScheduleRunFrequency = ScheduleRunType.Daily;
 
@@ -657,12 +570,7 @@
 
         public RetentionPolicyBase GetDefaultRetentionPolicyObject()
         {
-<<<<<<< HEAD
-            AzureRmRecoveryServicesBackupLongTermRetentionPolicy defaultRetention = 
-                new AzureRmRecoveryServicesBackupLongTermRetentionPolicy();
-=======
             CmdletModel.LongTermRetentionPolicy defaultRetention = new CmdletModel.LongTermRetentionPolicy();
->>>>>>> f2aeb457
 
             //Default time is 10:30 local time
             DateTime retentionTime = GenerateRandomTime();
@@ -812,18 +720,10 @@
 
         private void ValidateAzureVMSchedulePolicy(SchedulePolicyBase policy)
         {
-<<<<<<< HEAD
-            if (policy == null || policy.GetType() != 
-                typeof(AzureRmRecoveryServicesBackupSimpleSchedulePolicy))
-            {
-                throw new ArgumentException(string.Format(Resources.InvalidSchedulePolicyException,
-                    typeof(AzureRmRecoveryServicesBackupSimpleSchedulePolicy).ToString()));
-=======
             if (policy == null || policy.GetType() != typeof(CmdletModel.SimpleSchedulePolicy))
             {
                 throw new ArgumentException(string.Format(Resources.InvalidSchedulePolicyException,
                                             typeof(CmdletModel.SimpleSchedulePolicy).ToString()));
->>>>>>> f2aeb457
             }
 
             // call validation
@@ -832,36 +732,18 @@
 
         private void ValidateAzureVMRetentionPolicy(RetentionPolicyBase policy)
         {
-<<<<<<< HEAD
-            if (policy == null || policy.GetType() != 
-                typeof(AzureRmRecoveryServicesBackupLongTermRetentionPolicy))
-            {
-                throw new ArgumentException(string.Format(Resources.InvalidRetentionPolicyException,
-                    typeof(AzureRmRecoveryServicesBackupLongTermRetentionPolicy).ToString()));
-=======
             if (policy == null || policy.GetType() != typeof(CmdletModel.LongTermRetentionPolicy))
             {
                 throw new ArgumentException(string.Format(Resources.InvalidRetentionPolicyException,
                                             typeof(CmdletModel.LongTermRetentionPolicy).ToString()));
->>>>>>> f2aeb457
             }
 
             // call validation
             policy.Validate();
         }
 
-<<<<<<< HEAD
-        private void ValidateAzureVMEnableProtectionRequest
-            (
-            string vmName, 
-            string serviceName, 
-            string rgName,
-            AzureRmRecoveryServicesBackupPolicyBase policy
-            )
-=======
         private void ValidateAzureVMEnableProtectionRequest(string vmName, string serviceName, string rgName,
             PolicyBase policy)
->>>>>>> f2aeb457
         {
             if (string.IsNullOrEmpty(vmName))
             {
@@ -1089,14 +971,8 @@
             return string.Format(IaasVMIdFormat, resourceGroup, vmVersion, name);
         }
 
-<<<<<<< HEAD
-        private void CopyScheduleTimeToRetentionTimes(
-            AzureRmRecoveryServicesBackupLongTermRetentionPolicy retPolicy,
-            AzureRmRecoveryServicesBackupSimpleSchedulePolicy schPolicy)
-=======
         private void CopyScheduleTimeToRetentionTimes(CmdletModel.LongTermRetentionPolicy retPolicy,
                                                       CmdletModel.SimpleSchedulePolicy schPolicy)
->>>>>>> f2aeb457
         {
             // schedule runTimes is already validated if in UTC/not during validate()
             // now copy times from schedule to retention policy
