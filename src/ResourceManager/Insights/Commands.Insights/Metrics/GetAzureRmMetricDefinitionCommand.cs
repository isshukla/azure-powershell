﻿// ----------------------------------------------------------------------------------
//
// Copyright Microsoft Corporation
// Licensed under the Apache License, Version 2.0 (the "License");
// you may not use this file except in compliance with the License.
// You may obtain a copy of the License at
// http://www.apache.org/licenses/LICENSE-2.0
// Unless required by applicable law or agreed to in writing, software
// distributed under the License is distributed on an "AS IS" BASIS,
// WITHOUT WARRANTIES OR CONDITIONS OF ANY KIND, either express or implied.
// See the License for the specific language governing permissions and
// limitations under the License.
// ----------------------------------------------------------------------------------

using System.Linq;
using System.Management.Automation;
using Microsoft.Azure.Commands.Insights.OutputClasses;
using Microsoft.Azure.Management.Monitor;

namespace Microsoft.Azure.Commands.Insights.Metrics
{
    /// <summary>
    /// Get the list of metric definitions for a resource.
    /// </summary>
    [Cmdlet(VerbsCommon.Get, "AzureRmMetricDefinition"), OutputType(typeof(PSMetricDefinition[]))]
    public class GetAzureRmMetricDefinitionCommand : ManagementCmdletBase
    {
        /// <summary>
        /// Gets or sets the ResourceId parameter of the cmdlet
        /// </summary>
        [Parameter(Position = 0, Mandatory = true, ValueFromPipelineByPropertyName = true, HelpMessage = "The resource Id")]
        [ValidateNotNullOrEmpty]
        public string ResourceId { get; set; }

        /// <summary>
        /// Gets or sets the metricnames parameter of the cmdlet
        /// </summary>
        [Parameter(ValueFromPipelineByPropertyName = true, HelpMessage = "The metric names of the query")]
        [ValidateNotNullOrEmpty]
        public string[] MetricName { get; set; }

        /// <summary>
        /// Gets or sets the metricnamespace parameter of the cmdlet
        /// </summary>
        [Parameter(ValueFromPipelineByPropertyName = true, HelpMessage = "The metric namespace to query metric definitions for")]
        public string MetricNamespace { get; set; }

        /// <summary>
        /// Gets or sets the detailedoutput parameter of the cmdlet
        /// </summary>
        [Parameter(ValueFromPipelineByPropertyName = true, HelpMessage = "Return object with all the details of the records (the default is to return only some attributes, i.e. no detail)")]
        public SwitchParameter DetailedOutput { get; set; }

        /// <summary>
        /// Execute the cmdlet
        /// </summary>
        protected override void ProcessRecordInternal()
        {
            string cmdletName = "Get-AzureRmMetricDefinition";
            this.WriteIdentifiedWarning(
                cmdletName: cmdletName,
                topic: "Parameter deprecation",
                message: "The DetailedOutput parameter will be deprecated in a future breaking change release.");
<<<<<<< HEAD
            this.WriteIdentifiedWarning(
                cmdletName: cmdletName,
                topic: "Parameter name change", 
                message: "The parameter plural names for the parameters will be deprecated in a future breaking change release in favor of the singular versions of the same names.");
=======
            string queryFilter = this.ProcessParameters();
>>>>>>> a99ffe95
            bool fullDetails = this.DetailedOutput.IsPresent;

            // Get metricDefintions and filter the response to return metricDefinitions for only the specified metric names
            var records = this.MonitorManagementClient.MetricDefinitions.List(resourceUri: this.ResourceId, metricnamespace: this.MetricNamespace);

            if (this.MetricName != null && this.MetricName.Count() > 0)
            {
                records = records.Where(m => this.MetricName.Any(x => x.Equals(m.Name.Value)));
            }

            // If fullDetails is present full details of the records are displayed, otherwise only a summary of the records is displayed
            var result = records.Select(e => fullDetails ? new PSMetricDefinition(e) : new PSMetricDefinitionNoDetails(e)).ToArray();

            WriteObject(sendToPipeline: result, enumerateCollection: true);
        }
    }
}<|MERGE_RESOLUTION|>--- conflicted
+++ resolved
@@ -61,14 +61,10 @@
                 cmdletName: cmdletName,
                 topic: "Parameter deprecation",
                 message: "The DetailedOutput parameter will be deprecated in a future breaking change release.");
-<<<<<<< HEAD
             this.WriteIdentifiedWarning(
                 cmdletName: cmdletName,
                 topic: "Parameter name change", 
                 message: "The parameter plural names for the parameters will be deprecated in a future breaking change release in favor of the singular versions of the same names.");
-=======
-            string queryFilter = this.ProcessParameters();
->>>>>>> a99ffe95
             bool fullDetails = this.DetailedOutput.IsPresent;
 
             // Get metricDefintions and filter the response to return metricDefinitions for only the specified metric names
