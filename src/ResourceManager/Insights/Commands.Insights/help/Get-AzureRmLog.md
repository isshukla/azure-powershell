--- conflicted
+++ resolved
@@ -20,22 +20,14 @@
  [<CommonParameters>]
 ```
 
-<<<<<<< HEAD
 ### Query on ResourceId
-=======
-### GetByResourceId
->>>>>>> 01c2ed89
 ```
 Get-AzureRmLog [-StartTime <DateTime>] [-EndTime <DateTime>] [-Status <String>] [-Caller <String>]
  [-DetailedOutput] [-ResourceId] <String> [-MaxRecord <Int32>] [-DefaultProfile <IAzureContextContainer>]
  [<CommonParameters>]
 ```
 
-<<<<<<< HEAD
 ### Query on ResourceGroupName
-=======
-### GetByResourceGroup
->>>>>>> 01c2ed89
 ```
 Get-AzureRmLog [-StartTime <DateTime>] [-EndTime <DateTime>] [-Status <String>] [-Caller <String>]
  [-DetailedOutput] [-ResourceGroupName] <String> [-MaxRecord <Int32>] [-DefaultProfile <IAzureContextContainer>]
@@ -308,13 +300,8 @@
 
 ```yaml
 Type: String
-<<<<<<< HEAD
-Parameter Sets: Query on ResourceGroupProvider
+Parameter Sets: Query on ResourceGroup
 Aliases: ResourceGroup
-=======
-Parameter Sets: GetByResourceGroup
-Aliases: 
->>>>>>> 01c2ed89
 
 Required: True
 Position: 0
