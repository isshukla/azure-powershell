﻿// ----------------------------------------------------------------------------------
//
// Copyright Microsoft Corporation
// Licensed under the Apache License, Version 2.0 (the "License");
// you may not use this file except in compliance with the License.
// You may obtain a copy of the License at
// http://www.apache.org/licenses/LICENSE-2.0
// Unless required by applicable law or agreed to in writing, software
// distributed under the License is distributed on an "AS IS" BASIS,
// WITHOUT WARRANTIES OR CONDITIONS OF ANY KIND, either express or implied.
// See the License for the specific language governing permissions and
// limitations under the License.
// ----------------------------------------------------------------------------------

using System.Collections.Generic;
using System.Xml;
using Microsoft.Azure.Commands.Insights.Metrics;
using Microsoft.Azure.Management.Monitor;
using Microsoft.Azure.Management.Monitor.Models;
using Microsoft.Rest.Azure.OData;
using Microsoft.WindowsAzure.Commands.ScenarioTest;
using Moq;
using System;
using System.Management.Automation;
using System.Threading;
using System.Threading.Tasks;
using Xunit;

namespace Microsoft.Azure.Commands.Insights.Test.Metrics
{
    public class GetAzureRmMetricTests
    {
        private readonly GetAzureRmMetricCommand cmdlet;
        private readonly Mock<MonitorManagementClient> MonitorClientMock;
        private readonly Mock<IMetricsOperations> insightsMetricOperationsMock;
        private Mock<ICommandRuntime> commandRuntimeMock;
        private Microsoft.Rest.Azure.AzureOperationResponse<Response> response;
        private string resourceId;
        private ODataQuery<MetadataValue> filter;
        private string timeSpan;
        private TimeSpan? metricQueryInterval;
        private string metricnames;
        private string aggregationType;
        private int? topNumber;
        private string orderby;
        private ResultType? resulttype;
        private string metricnamespace;

        public GetAzureRmMetricTests(Xunit.Abstractions.ITestOutputHelper output)
        {
            ServiceManagemenet.Common.Models.XunitTracingInterceptor.AddToContext(new ServiceManagemenet.Common.Models.XunitTracingInterceptor(output));
            insightsMetricOperationsMock = new Mock<IMetricsOperations>();
            MonitorClientMock = new Mock<MonitorManagementClient>();
            commandRuntimeMock = new Mock<ICommandRuntime>();
            cmdlet = new GetAzureRmMetricCommand()
            {
                CommandRuntime = commandRuntimeMock.Object,
                MonitorManagementClient = MonitorClientMock.Object
            };

<<<<<<< HEAD
            response = new Microsoft.Rest.Azure.AzureOperationResponse<Response>();

            insightsMetricOperationsMock.Setup(f => f.ListWithHttpMessagesAsync(It.IsAny<string>(), It.IsAny<ODataQuery<MetadataValue>>(), It.IsAny<string>(), It.IsAny<TimeSpan?>(), It.IsAny<string>(), It.IsAny<string>(), It.IsAny<int?>(), It.IsAny<string>(), It.IsAny<ResultType?>(), It.IsAny<string>(), It.IsAny<Dictionary<string, List<string>>>(), It.IsAny<CancellationToken>()))
                .Returns(Task.FromResult<Microsoft.Rest.Azure.AzureOperationResponse<Response>>(response))
                .Callback((string resourceUri, ODataQuery<MetadataValue> odataQuery, string timespan, TimeSpan? interval, string metricNames, string aggregation, int? top, string orderBy, ResultType? resultType, string metricNamespace, Dictionary<string, List<string>> headers, CancellationToken t) =>
=======
            response = new Microsoft.Rest.Azure.AzureOperationResponse<Response>()
            {
                Body = new Response("", null, null, null, null, null)
            };

            insightsMetricOperationsMock.Setup(f => f.ListWithHttpMessagesAsync(
                It.IsAny<string>(), 
                It.IsAny<ODataQuery<MetadataValue>>(),
                It.IsAny<string>(),
                It.IsAny<TimeSpan?>(),
                It.IsAny<string>(),
                It.IsAny<string>(),
                It.IsAny<int?>(),
                It.IsAny<string>(),
                It.IsAny<ResultType?>(),
                It.IsAny<string>(),
                It.IsAny<Dictionary<string, List<string>>>(),
                It.IsAny<CancellationToken>()))
                .Returns(Task.FromResult<Microsoft.Rest.Azure.AzureOperationResponse<Response>>(response))
                .Callback((string r, ODataQuery<Metric> s, Dictionary<string, List<string>> headers, CancellationToken t) =>
>>>>>>> e22a83e5
                 {
                     resourceId = resourceUri;
                     filter = odataQuery;
                     timeSpan = timespan;
                     metricQueryInterval = interval;
                     metricnames = metricNames;
                     aggregationType = aggregation;
                     topNumber = top;
                     orderby = orderBy;
                     resulttype = resultType;
                     metricnamespace = metricNamespace;
                });

            MonitorClientMock.SetupGet(f => f.Metrics).Returns(this.insightsMetricOperationsMock.Object);
 }

        [Fact(Skip = "Metrics API to be upgraded by another engineer")]
        [Trait(Category.AcceptanceType, Category.CheckIn)]
        public void GetMetricsCommandParametersProcessing()
        {
            // Testting defaults and required parameters
            cmdlet.ResourceId = Utilities.ResourceUri;

            cmdlet.ExecuteCmdlet();
            Assert.Equal(Utilities.ResourceUri, resourceId);

            // Testing with optional parameters
            cmdlet.MetricName = new[] { "n1", "n2" };
            cmdlet.ExecuteCmdlet();
            string expectedMetricNames = string.Join(",", cmdlet.MetricName);
            Assert.Equal(Utilities.ResourceUri, resourceId);
            Assert.Equal(expectedMetricNames, metricnames);

            cmdlet.AggregationType = AggregationType.Total;
            cmdlet.ExecuteCmdlet();
            Assert.Equal(Utilities.ResourceUri, resourceId);
            Assert.Equal(expectedMetricNames, metricnames);
            Assert.Equal(AggregationType.Total.ToString(), aggregationType);

            var endDate = DateTime.UtcNow.AddMinutes(-1);
            cmdlet.AggregationType = AggregationType.Average;
            cmdlet.EndTime = endDate;

            // Remove the value assigned in the last execution
            cmdlet.StartTime = default(DateTime);

            cmdlet.ExecuteCmdlet();
            string expectedTimespan = string.Concat(endDate.Subtract(GetAzureRmMetricCommand.DefaultTimeRange).ToUniversalTime().ToString("O"), "/", endDate.ToUniversalTime().ToString("O"));
            Assert.Equal(Utilities.ResourceUri, resourceId);
            Assert.Equal(expectedMetricNames, metricnames);
            Assert.Equal(AggregationType.Average.ToString(), aggregationType);
            Assert.Equal(expectedTimespan, timeSpan);


            cmdlet.StartTime = endDate.Subtract(GetAzureRmMetricCommand.DefaultTimeRange).Subtract(GetAzureRmMetricCommand.DefaultTimeRange);

            cmdlet.ExecuteCmdlet();
            expectedTimespan = string.Concat(cmdlet.StartTime.ToUniversalTime().ToString("O"), "/", cmdlet.EndTime.ToUniversalTime().ToString("O"));
            Assert.Equal(Utilities.ResourceUri, resourceId);
            Assert.Equal(expectedMetricNames, metricnames);
            Assert.Equal(AggregationType.Average.ToString(), aggregationType);
            Assert.Equal(expectedTimespan, timeSpan);

            cmdlet.AggregationType = AggregationType.Maximum;
            cmdlet.TimeGrain = TimeSpan.FromMinutes(5);
            cmdlet.ExecuteCmdlet();
            Assert.Equal(Utilities.ResourceUri, resourceId);
            Assert.Equal(expectedMetricNames, metricnames);
            Assert.Equal(AggregationType.Maximum.ToString(), aggregationType);
            Assert.Equal(expectedTimespan, timeSpan);
            Assert.Equal(TimeSpan.FromMinutes(5), metricQueryInterval.Value);

            cmdlet.MetricNamespace = Utilities.MetricNamespace;
            cmdlet.Top = 5;
            cmdlet.OrderBy = "asc";
            cmdlet.Resulttype = ResultType.Metadata;
            Assert.Equal(Utilities.ResourceUri, resourceId);
            Assert.Equal(expectedMetricNames, metricnames);
            Assert.Equal(AggregationType.Maximum.ToString(), aggregationType);
            Assert.Equal(expectedTimespan, timeSpan);
            Assert.Equal(TimeSpan.FromMinutes(5), metricQueryInterval.Value);
        }
    }
}<|MERGE_RESOLUTION|>--- conflicted
+++ resolved
@@ -58,34 +58,11 @@
                 MonitorManagementClient = MonitorClientMock.Object
             };
 
-<<<<<<< HEAD
             response = new Microsoft.Rest.Azure.AzureOperationResponse<Response>();
 
             insightsMetricOperationsMock.Setup(f => f.ListWithHttpMessagesAsync(It.IsAny<string>(), It.IsAny<ODataQuery<MetadataValue>>(), It.IsAny<string>(), It.IsAny<TimeSpan?>(), It.IsAny<string>(), It.IsAny<string>(), It.IsAny<int?>(), It.IsAny<string>(), It.IsAny<ResultType?>(), It.IsAny<string>(), It.IsAny<Dictionary<string, List<string>>>(), It.IsAny<CancellationToken>()))
                 .Returns(Task.FromResult<Microsoft.Rest.Azure.AzureOperationResponse<Response>>(response))
                 .Callback((string resourceUri, ODataQuery<MetadataValue> odataQuery, string timespan, TimeSpan? interval, string metricNames, string aggregation, int? top, string orderBy, ResultType? resultType, string metricNamespace, Dictionary<string, List<string>> headers, CancellationToken t) =>
-=======
-            response = new Microsoft.Rest.Azure.AzureOperationResponse<Response>()
-            {
-                Body = new Response("", null, null, null, null, null)
-            };
-
-            insightsMetricOperationsMock.Setup(f => f.ListWithHttpMessagesAsync(
-                It.IsAny<string>(), 
-                It.IsAny<ODataQuery<MetadataValue>>(),
-                It.IsAny<string>(),
-                It.IsAny<TimeSpan?>(),
-                It.IsAny<string>(),
-                It.IsAny<string>(),
-                It.IsAny<int?>(),
-                It.IsAny<string>(),
-                It.IsAny<ResultType?>(),
-                It.IsAny<string>(),
-                It.IsAny<Dictionary<string, List<string>>>(),
-                It.IsAny<CancellationToken>()))
-                .Returns(Task.FromResult<Microsoft.Rest.Azure.AzureOperationResponse<Response>>(response))
-                .Callback((string r, ODataQuery<Metric> s, Dictionary<string, List<string>> headers, CancellationToken t) =>
->>>>>>> e22a83e5
                  {
                      resourceId = resourceUri;
                      filter = odataQuery;
