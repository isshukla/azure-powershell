--- conflicted
+++ resolved
@@ -106,7 +106,7 @@
 function Create-TestEnvironmentWithParams ($params, $location, $serverVersion)
 {
 	Create-BasicTestEnvironmentWithParams $params $location $serverVersion
-	New-AzureRmStorageAccount -StorageAccountName $params.storageAccount -ResourceGroupName $params.rgname -Location $location -Type Standard_GRS 
+	New-AzureRmStorageAccount -StorageAccountName $params.storageAccount -ResourceGroupName $params.rgname -Location $location -Type Standard_GRS
 }
 
 <#
@@ -132,11 +132,11 @@
 #>
 function Create-BasicTestEnvironmentWithParams ($params, $location, $serverVersion)
 {
-	New-AzureRmResourceGroup -Name $params.rgname -Location $location 	
+	New-AzureRmResourceGroup -Name $params.rgname -Location $location
 	$serverName = $params.serverName
 	$serverLogin = "testusername"
 	$serverPassword = "t357ingP@s5w0rd!Sec"
-	$credentials = new-object System.Management.Automation.PSCredential($serverLogin, ($serverPassword | ConvertTo-SecureString -asPlainText -Force)) 
+	$credentials = new-object System.Management.Automation.PSCredential($serverLogin, ($serverPassword | ConvertTo-SecureString -asPlainText -Force))
 	New-AzureRmSqlServer -ResourceGroupName $params.rgname -ServerName $params.serverName -Location $location -ServerVersion $serverVersion -SqlAdministratorCredentials $credentials
 	New-AzureRmSqlDatabase -DatabaseName $params.databaseName -ResourceGroupName $params.rgname -ServerName $params.serverName -Edition Basic
 }
@@ -149,18 +149,18 @@
 {
 	$params = Get-SqlDataMaskingTestEnvironmentParameters $testSuffix
 	$password = $params.pwd
-    $secureString = ($password | ConvertTo-SecureString -asPlainText -Force) 
-    $credentials = new-object System.Management.Automation.PSCredential($params.loginName, $secureString) 	
+    $secureString = ($password | ConvertTo-SecureString -asPlainText -Force)
+    $credentials = new-object System.Management.Automation.PSCredential($params.loginName, $secureString)
 	New-AzureRmResourceGroup -Name $params.rgname -Location "West Central US"
-    New-AzureRmSqlServer -ResourceGroupName  $params.rgname -ServerName $params.serverName -ServerVersion "12.0" -Location "West Central US" -SqlAdministratorCredentials $credentials       
+    New-AzureRmSqlServer -ResourceGroupName  $params.rgname -ServerName $params.serverName -ServerVersion "12.0" -Location "West Central US" -SqlAdministratorCredentials $credentials
 	New-AzureRmSqlServerFirewallRule -ResourceGroupName  $params.rgname -ServerName $params.serverName -StartIpAddress 0.0.0.0 -EndIpAddress 255.255.255.255 -FirewallRuleName "ddmRule"
 	New-AzureRmSqlDatabase -ResourceGroupName $params.rgname -ServerName $params.serverName -DatabaseName $params.databaseName
 	$fullServerName = $params.serverName + ".database.windows.net"
-	
+
 	$uid = $params.userName
 	$login = $params.loginName
 	$pwd = $params.pwd
-		
+
 	# create new login and user
 	$connectionString = "Server=$fullServerName;uid=$login;pwd=$pwd;Database=master;Integrated Security=False;"
 
@@ -172,7 +172,7 @@
 
 		$query = "CREATE LOGIN $uid WITH PASSWORD = '$pwd';"
 		$command = $connection.CreateCommand()
-		$command.CommandText = $query		
+		$command.CommandText = $query
 		$command.ExecuteReader()
 	}
 	catch
@@ -193,7 +193,7 @@
 	try
 	{
 		$connection.Open()
-		
+
 		$table1 = $params.table1
 		$column1 = $params.column1
 		$columnInt = $params.columnInt
@@ -204,7 +204,7 @@
 
 		$query = "CREATE TABLE $table1 ($column1 NVARCHAR(20)NOT NULL, $columnInt INT);CREATE TABLE $table2 ($column2 NVARCHAR(20)NOT NULL, $columnFloat DECIMAL(6,3));CREATE USER $uid FOR LOGIN $uid;"
 		$command = $connection.CreateCommand()
-		$command.CommandText = $query		
+		$command.CommandText = $query
 		$command.ExecuteReader()
 	}
 	catch
@@ -246,7 +246,7 @@
 	# Create Server
 	$serverLogin = "testusername"
 	$serverPassword = "t357ingP@s5w0rd!"
-	$credentials = new-object System.Management.Automation.PSCredential($serverLogin, ($serverPassword | ConvertTo-SecureString -asPlainText -Force)) 
+	$credentials = new-object System.Management.Automation.PSCredential($serverLogin, ($serverPassword | ConvertTo-SecureString -asPlainText -Force))
 	$server = New-AzureRmSqlServer -ResourceGroupName  $rg.ResourceGroupName -ServerName $params.serverName -Location $params.location -ServerVersion "12.0" -SqlAdministratorCredentials $credentials
 	Assert-AreEqual $server.ServerName $params.serverName
 
@@ -311,21 +311,21 @@
 {
 	if ([Microsoft.Azure.Test.HttpRecorder.HttpMockServer]::Mode -ne [Microsoft.Azure.Test.HttpRecorder.HttpRecorderMode]::Playback)
 	{
-		$namespace = $provider.Split("/")[0]  
-		if($provider.Contains("/"))  
-		{  
-			$type = $provider.Substring($namespace.Length + 1)  
-			$location = Get-AzureRmResourceProvider -ProviderNamespace $namespace | where {$_.ResourceTypes[0].ResourceTypeName -eq $type}  
-  
-			if ($location -eq $null) 
-			{  
-				return "East US"  
-			} else 
-			{  
-				return $location.Locations[0]  
-			}  
+		$namespace = $provider.Split("/")[0]
+		if($provider.Contains("/"))
+		{
+			$type = $provider.Substring($namespace.Length + 1)
+			$location = Get-AzureRmResourceProvider -ProviderNamespace $namespace | where {$_.ResourceTypes[0].ResourceTypeName -eq $type}
+
+			if ($location -eq $null)
+			{
+				return "East US"
+			} else
+			{
+				return $location.Locations[0]
+			}
 		}
-		
+
 		return "East US"
 	}
 
@@ -339,14 +339,14 @@
 function Create-ResourceGroupForTest ($location = "westcentralus")
 {
 	$rgName = Get-ResourceGroupName
-	
+
 	$rg = New-AzureRmResourceGroup -Name $rgName -Location $location
 
 	return $rg
 }
 
 <#
-	.SYNOPSIS 
+	.SYNOPSIS
 	removes a resource group that was used for testing
 #>
 function Remove-ResourceGroupForTest ($rg)
@@ -358,15 +358,11 @@
 	.SYNOPSIS
 	Gets the server credential
 #>
-<<<<<<< HEAD
 function Create-ServerForTest ($resourceGroup, $location = "westcentralus")
-=======
-function Get-ServerCredential
->>>>>>> 9ebbbb1b
 {
 	$serverLogin = "testusername"
 	$serverPassword = "t357ingP@s5w0rd!"
-	$credentials = new-object System.Management.Automation.PSCredential($serverLogin, ($serverPassword | ConvertTo-SecureString -asPlainText -Force)) 
+	$credentials = new-object System.Management.Automation.PSCredential($serverLogin, ($serverPassword | ConvertTo-SecureString -asPlainText -Force))
 	return $credentials
 }
 
@@ -374,11 +370,11 @@
 	.SYNOPSIS
 	Creates the test environment needed to perform the Sql server CRUD tests
 #>
-function Create-ServerForTest ($resourceGroup, $serverVersion = "12.0", $location = "Japan East")
+function Create-ServerForTest ($resourceGroup, $location = "Japan East")
 {
 	$serverName = Get-ServerName
 	$credentials = Get-ServerCredential
-	
+
 	$server = New-AzureRmSqlServer -ResourceGroupName  $resourceGroup.ResourceGroupName -ServerName $serverName -Location $location -SqlAdministratorCredentials $credentials
 	return $server
 }
@@ -451,7 +447,7 @@
           throw "The  TEST_STORAGE_KEY environment variable should point to a valid storage key for an existing Azure storage account"
        }
     }
-    
+
 	return @{
               rgname = "sql-ie-cmdlet-test-rg" +$testSuffix;
               serverName = "sql-ie-cmdlet-server" +$testSuffix;
