// ----------------------------------------------------------------------------------
//
// Copyright Microsoft Corporation
// Licensed under the Apache License, Version 2.0 (the "License");
// you may not use this file except in compliance with the License.
// You may obtain a copy of the License at
// http://www.apache.org/licenses/LICENSE-2.0
// Unless required by applicable law or agreed to in writing, software
// distributed under the License is distributed on an "AS IS" BASIS,
// WITHOUT WARRANTIES OR CONDITIONS OF ANY KIND, either express or implied.
// See the License for the specific language governing permissions and
// limitations under the License.
// ----------------------------------------------------------------------------------

using Microsoft.Azure.Commands.Common.Authentication.Abstractions;
using Microsoft.Azure.Commands.Common.Authentication.Models;
using Microsoft.Azure.Commands.Sql.Backup.Model;
using Microsoft.Azure.Commands.Sql.Database.Model;
using Microsoft.Azure.Commands.Sql.Database.Services;
using Microsoft.Azure.Commands.Sql.ElasticPool.Services;
using Microsoft.Azure.Commands.Sql.Server.Adapter;
using Microsoft.Azure.Management.Sql.LegacySdk.Models;
using System;
using System.Collections.Generic;
using System.Globalization;
using System.Linq;

namespace Microsoft.Azure.Commands.Sql.Backup.Services
{
    /// <summary>
    /// Adapter for database backup operations
    /// </summary>
    public class AzureSqlDatabaseBackupAdapter
    {
        /// <summary>
        /// Gets or sets the AzureSqlDatabaseBackupCommunicator which has all the needed management clients
        /// </summary>
        private AzureSqlDatabaseBackupCommunicator Communicator { get; set; }

        /// <summary>
        /// Gets or sets the Azure profile
        /// </summary>
        public IAzureContext Context { get; set; }

        /// <summary>
        /// Gets or sets the Azure Subscription
        /// </summary>
        private IAzureSubscription _subscription { get; set; }

        /// <summary>
        /// Constructs a database backup adapter
        /// </summary>
        /// <param name="profile">The current azure profile</param>
        /// <param name="subscription">The current azure subscription</param>
        public AzureSqlDatabaseBackupAdapter(IAzureContext context)
        {
            Context = context;
            _subscription = context.Subscription;
            Communicator = new AzureSqlDatabaseBackupCommunicator(Context);
        }

        /// <summary>
        /// Lists the restore points for a given Sql Azure Database.
        /// </summary>
        /// <param name="resourceGroup">The name of the resource group</param>
        /// <param name="serverName">The name of the Azure SQL Server</param>
        /// <param name="databaseName">The name of the Azure SQL database</param>
        /// <returns>List of restore points</returns>
        internal IEnumerable<AzureSqlDatabaseRestorePointModel> ListRestorePoints(string resourceGroup, string serverName, string databaseName)
        {
            var resp = Communicator.ListRestorePoints(resourceGroup, serverName, databaseName);
            return resp.Select((restorePoint) =>
            {
                return new AzureSqlDatabaseRestorePointModel()
                {
                    ResourceGroupName = resourceGroup,
                    ServerName = serverName,
                    DatabaseName = databaseName,
                    Location = restorePoint.Location,
                    RestorePointType = restorePoint.RestorePointType.ToString(),
                    RestorePointCreationDate = restorePoint.RestorePointCreationDate,
                    EarliestRestoreDate = restorePoint.EarliestRestoreDate,
                    RestorePointLabel = restorePoint.RestorePointLabel
                };
            }).ToList();
        }

        /// <summary>
        /// Creates a new the restore point for a given Sql Azure Database.
        /// </summary>
        /// <param name="resourceGroup">The name of the resource group</param>
        /// <param name="serverName">The name of the Azure SQL Server</param>
        /// <param name="databaseName">The name of the Azure SQL database</param>
        /// <returns>List of restore points</returns>
        internal IEnumerable<AzureSqlDatabaseRestorePointModel> NewRestorePoint(IEnumerable<AzureSqlDatabaseRestorePointModel> entityList)
        {
            AzureSqlDatabaseRestorePointModel entity = entityList.Single();
            Management.Sql.Models.CreateDatabaseRestorePointDefinition definition = new Management.Sql.Models.CreateDatabaseRestorePointDefinition { RestorePointLabel = entity.RestorePointLabel };
            var resp = Communicator.NewRestorePoint(entity.ResourceGroupName, entity.ServerName, entity.DatabaseName, definition);
            return new List<AzureSqlDatabaseRestorePointModel>
            {
                new AzureSqlDatabaseRestorePointModel()
                {
                    ResourceGroupName = entity.ResourceGroupName,
                    ServerName = entity.ServerName,
                    DatabaseName = entity.DatabaseName,
                    Location = resp.Location,
                    RestorePointType = resp.RestorePointType.ToString(),
                    RestorePointCreationDate = resp.RestorePointCreationDate,
                    EarliestRestoreDate = resp.EarliestRestoreDate,
                    RestorePointLabel = resp.RestorePointLabel
                }
            };
        }

        /// <summary>
        /// Removes a given restore point for a given Sql Azure Database.
        /// </summary>
        /// <param name="resourceGroup">The name of the resource group</param>
        /// <param name="serverName">The name of the Azure SQL Server</param>
        /// <param name="databaseName">The name of the Azure SQL database</param>
        /// <param name="restorePointCreationDate">The create time of the restore point</param>
        /// <returns>void</returns>
        internal void RemoveRestorePoint(IEnumerable<AzureSqlDatabaseRestorePointModel> entityList)
        {
            AzureSqlDatabaseRestorePointModel entity = entityList.Single();
            string restorePointName = entity.RestorePointCreationDate.Value.ToFileTimeUtc().ToString();
            Communicator.RemoveRestorePoint(entity.ResourceGroupName, entity.ServerName, entity.DatabaseName, restorePointName);
        }

        /// <summary>
        /// Lists the recoverable databases (geo backups) for a given Sql Azure Server.
        /// </summary>
        /// <param name="resourceGroup">The name of the resource group</param>
        /// <param name="serverName">The name of the Azure SQL Server</param>
        /// <returns>List of geo backups</returns>
        internal ICollection<AzureSqlDatabaseGeoBackupModel> ListGeoBackups(string resourceGroup, string serverName)
        {
            var resp = Communicator.ListGeoBackups(resourceGroup, serverName);
            return resp.Select((geoBackup) =>
            {
                return new AzureSqlDatabaseGeoBackupModel()
                {
                    ResourceGroupName = resourceGroup,
                    DatabaseName = geoBackup.Name,
                    ServerName = serverName,
                    ResourceId = geoBackup.Id,
                    Edition = geoBackup.Properties.Edition,
                    LastAvailableBackupDate = geoBackup.Properties.LastAvailableBackupDate
                };
            }).ToList();
        }

        /// <summary>
        /// Lists the restorable deleted databases for a given Sql Azure Server.
        /// </summary>
        /// <param name="resourceGroup">The name of the resource group</param>
        /// <param name="serverName">The name of the Azure SQL Server</param>
        /// <returns>List of restorable deleted databases</returns>
        internal ICollection<AzureSqlDeletedDatabaseBackupModel> ListDeletedDatabaseBackups(string resourceGroup, string serverName)
        {
            var resp = Communicator.ListDeletedDatabaseBackups(resourceGroup, serverName);
            return resp.Select((deletedDatabaseBackup) =>
            {
                return new AzureSqlDeletedDatabaseBackupModel()
                {
                    ResourceGroupName = resourceGroup,
                    ServerName = serverName,
                    DatabaseName = deletedDatabaseBackup.Properties.DatabaseName,
                    Edition = deletedDatabaseBackup.Properties.Edition,
                    MaxSizeBytes = deletedDatabaseBackup.Properties.MaxSizeBytes,
                    ServiceLevelObjective = deletedDatabaseBackup.Properties.ServiceLevelObjective,
                    ElasticPoolName = deletedDatabaseBackup.Properties.ElasticPoolName,
                    CreationDate = deletedDatabaseBackup.Properties.CreationDate,
                    DeletionDate = deletedDatabaseBackup.Properties.DeletionDate,
                    RecoveryPeriodStartDate = deletedDatabaseBackup.Properties.EarliestRestoreDate,
                    ResourceId = deletedDatabaseBackup.Id,
                };
            }).ToList();
        }

        /// <summary>
        /// Get a recoverable databases (geo backup) for a given Sql Azure Database.
        /// </summary>
        /// <param name="resourceGroup">The name of the resource group</param>
        /// <param name="serverName">The name of the Azure SQL Server</param>
        /// <param name="databaseName">The name of the Azure SQL Database</param>
        /// <returns>A geo backup</returns>
        internal AzureSqlDatabaseGeoBackupModel GetGeoBackup(string resourceGroup, string serverName, string databaseName)
        {
            var geoBackup = Communicator.GetGeoBackup(resourceGroup, serverName, databaseName);
            return new AzureSqlDatabaseGeoBackupModel()
            {
                ResourceGroupName = resourceGroup,
                DatabaseName = geoBackup.Name,
                ServerName = serverName,
                ResourceId = geoBackup.Id,
                Edition = geoBackup.Properties.Edition,
                LastAvailableBackupDate = geoBackup.Properties.LastAvailableBackupDate,
            };
        }

        /// <summary>
        /// Get a restorable deleted databases for a given Sql Azure Database.
        /// </summary>
        /// <param name="resourceGroup">The name of the resource group</param>
        /// <param name="serverName">The name of the Azure SQL Server</param>
        /// <param name="databaseName">The name of the Azure SQL Database</param>
        /// <returns>A restorable deleted database</returns>
        internal AzureSqlDeletedDatabaseBackupModel GetDeletedDatabaseBackup(string resourceGroup, string serverName, string databaseName)
        {
            var deletedDatabaseBackup = Communicator.GetDeletedDatabaseBackup(resourceGroup, serverName, databaseName);
            return new AzureSqlDeletedDatabaseBackupModel()
            {
                ResourceGroupName = resourceGroup,
                ServerName = serverName,
                DatabaseName = deletedDatabaseBackup.Properties.DatabaseName,
                Edition = deletedDatabaseBackup.Properties.Edition,
                MaxSizeBytes = deletedDatabaseBackup.Properties.MaxSizeBytes,
                ServiceLevelObjective = deletedDatabaseBackup.Properties.ServiceLevelObjective,
                ElasticPoolName = deletedDatabaseBackup.Properties.ElasticPoolName,
                CreationDate = deletedDatabaseBackup.Properties.CreationDate,
                DeletionDate = deletedDatabaseBackup.Properties.DeletionDate,
                RecoveryPeriodStartDate = deletedDatabaseBackup.Properties.EarliestRestoreDate,
                ResourceId = deletedDatabaseBackup.Id,
            };
        }

        /// <summary>
        /// Get a backup LongTermRetention vault for a given Azure SQL Server
        /// </summary>
        /// <param name="resourceGroup">The name of the resource group</param>
        /// <param name="serverName">The name of the Azure SQL Server</param>
        /// <returns>A backup vault</returns>
        internal AzureSqlServerBackupLongTermRetentionVaultModel GetBackupLongTermRetentionVault(
            string resourceGroup, 
            string serverName)
        {
            var baVault = Communicator.GetBackupLongTermRetentionVault(
                resourceGroup,
                serverName,
                "RegisteredVault");
            return new AzureSqlServerBackupLongTermRetentionVaultModel()
            {
                Location = baVault.Location,
                ResourceGroupName = resourceGroup,
                ServerName = serverName,
                RecoveryServicesVaultResourceId = baVault.Properties.RecoveryServicesVaultResourceId,
            };
        }

        /// <summary>
        /// Get a backup LongTermRetention policy for a Azure SQL Database
        /// </summary>
        /// <param name="resourceGroup">The name of the resource group</param>
        /// <param name="serverName">The name of the Azure SQL Server</param>
        /// <param name="databaseName">The name of the Azure SQL Database</param>
        /// <param name="current">Whether or not the user provided the Current switch to get the current implementation of LTR policy</param>
        /// <returns>A backup LongTermRetention policy</returns>
        internal AzureSqlDatabaseBackupLongTermRetentionPolicyModel GetDatabaseBackupLongTermRetentionPolicy(
            string resourceGroup,
            string serverName,
            string databaseName,
            bool current)
        {
            if (!current)
            {
                var baPolicy = Communicator.GetDatabaseBackupLongTermRetentionPolicy(
                    resourceGroup,
                    serverName,
                    databaseName,
                    "Default");
                return new AzureSqlDatabaseBackupLongTermRetentionPolicyModel()
                {
                    Location = baPolicy.Location,
                    ResourceGroupName = resourceGroup,
                    ServerName = serverName,
                    DatabaseName = databaseName,
                    State = baPolicy.Properties.State,
                    RecoveryServicesBackupPolicyResourceId = baPolicy.Properties.RecoveryServicesBackupPolicyResourceId,
                };
            }
            else
            {
                Management.Sql.Models.BackupLongTermRetentionPolicy response = Communicator.GetDatabaseLongTermRetentionPolicy(
                    resourceGroup,
                    serverName,
                    databaseName);
                return new AzureSqlDatabaseBackupLongTermRetentionPolicyModel()
                {
                    ResourceGroupName = resourceGroup,
                    ServerName = serverName,
                    DatabaseName = databaseName,
                    WeeklyRetention = response.WeeklyRetention,
                    MonthlyRetention = response.MonthlyRetention,
                    YearlyRetention = response.YearlyRetention,
                    WeekOfYear = response.WeekOfYear
                };
            }
        }

        /// <summary>
        /// Create or update a backup LongTermRetention vault for a given Azure SQL Server
        /// </summary>
        /// <param name="resourceGroup">The name of the resource group</param>
        /// <param name="serverName">The name of the Azure SQL Server</param>
        /// <returns>A backup vault</returns>
        internal AzureSqlServerBackupLongTermRetentionVaultModel SetBackupLongTermRetentionVault(
            string resourceGroup,
            string serverName,
            AzureSqlServerBackupLongTermRetentionVaultModel model)
        {
            var baVault = Communicator.SetBackupLongTermRetentionVault(
                resourceGroup,
                serverName,
                "RegisteredVault",
                new BackupLongTermRetentionVaultCreateOrUpdateParameters()
            {
                Location = model.Location,
                Properties = new BackupLongTermRetentionVaultProperties()
                {
                    RecoveryServicesVaultResourceId = model.RecoveryServicesVaultResourceId
                }
            });
            return new AzureSqlServerBackupLongTermRetentionVaultModel()
            {
                Location = baVault.Location,
                ResourceGroupName = resourceGroup,
                ServerName = serverName,
                RecoveryServicesVaultResourceId = baVault.Properties.RecoveryServicesVaultResourceId,
            };
        }

        /// <summary>
        /// Create or update a backup LongTermRetention policy for a Azure SQL Database
        /// </summary>
        /// <param name="resourceGroup">The name of the resource group</param>
        /// <param name="serverName">The name of the Azure SQL Server</param>
        /// <param name="databaseName">The name of the Azure SQL Database</param>
        /// <returns>A backup LongTermRetention policy</returns>
        internal AzureSqlDatabaseBackupLongTermRetentionPolicyModel SetDatabaseBackupLongTermRetentionPolicy(
            string resourceGroup,
            string serverName,
            string databaseName,
            AzureSqlDatabaseBackupLongTermRetentionPolicyModel model)
        {
            if (!string.IsNullOrWhiteSpace(model.RecoveryServicesBackupPolicyResourceId))
            {
                var baPolicy = Communicator.SetDatabaseBackupLongTermRetentionPolicy(
                    resourceGroup,
                    serverName,
                    databaseName,
                    "Default",
                    new DatabaseBackupLongTermRetentionPolicyCreateOrUpdateParameters()
                    {
                        Location = model.Location,
                        Properties = new DatabaseBackupLongTermRetentionPolicyProperties()
                        {
                            State = model.State,
                            RecoveryServicesBackupPolicyResourceId = model.RecoveryServicesBackupPolicyResourceId,
                        }
                    });
                return new AzureSqlDatabaseBackupLongTermRetentionPolicyModel()
                {
                    Location = baPolicy.Location,
                    ResourceGroupName = resourceGroup,
                    ServerName = serverName,
                    DatabaseName = databaseName,
                    State = baPolicy.Properties.State,
                    RecoveryServicesBackupPolicyResourceId = baPolicy.Properties.RecoveryServicesBackupPolicyResourceId,
                };
            }
            else
            {
                Management.Sql.Models.BackupLongTermRetentionPolicy response = Communicator.SetDatabaseLongTermRetentionPolicy(
                    resourceGroup,
                    serverName,
                    databaseName,
                    new Management.Sql.Models.BackupLongTermRetentionPolicy()
                    {
                        WeeklyRetention = model.WeeklyRetention,
                        MonthlyRetention = model.MonthlyRetention,
                        YearlyRetention = model.YearlyRetention,
                        WeekOfYear = model.WeekOfYear
                    });
                return new AzureSqlDatabaseBackupLongTermRetentionPolicyModel()
                {
                    ResourceGroupName = resourceGroup,
                    ServerName = serverName,
                    DatabaseName = databaseName,
                    WeeklyRetention = response.WeeklyRetention,
                    MonthlyRetention = response.MonthlyRetention,
                    YearlyRetention = response.YearlyRetention,
                    WeekOfYear = response.WeekOfYear
                };
            }
        }

        /// <summary>
        /// Gets the Long Term Retention backups.
        /// </summary>
        /// <param name="locationName">The location name.</param>
        /// <param name="serverName">The server name.</param>
        /// <param name="databaseName">The database name.</param>
        /// <param name="backupName">The backup name.</param>
        /// <param name="onlyLatestPerDatabase">Whether or not to only get the latest backup per database.</param>
        /// <param name="databaseState">The state of databases to get backups for: All, Live, Deleted.</param>
        internal IEnumerable<AzureSqlDatabaseLongTermRetentionBackupModel> GetDatabaseLongTermRetentionBackups(
            string locationName,
            string serverName,
            string databaseName,
            string backupName,
            bool? onlyLatestPerDatabase,
            string databaseState)
        {
            if (!string.IsNullOrWhiteSpace(backupName))
            {
                return new List<AzureSqlDatabaseLongTermRetentionBackupModel>()
                {
                    GetBackupModel(Communicator.GetDatabaseLongTermRetentionBackup(locationName, serverName, databaseName, backupName), locationName)
                };
            }
            else
            {
                return Communicator.GetDatabaseLongTermRetentionBackups(locationName, serverName, databaseName, onlyLatestPerDatabase, databaseState)
                    .Select(b => GetBackupModel(b, locationName));
            }
        }

        private AzureSqlDatabaseLongTermRetentionBackupModel GetBackupModel(Management.Sql.Models.LongTermRetentionBackup backup, string locationName)
        {
            return new AzureSqlDatabaseLongTermRetentionBackupModel()
            {
                BackupExpirationTime = backup.BackupExpirationTime,
                BackupName = backup.Name,
                BackupTime = backup.BackupTime,
                DatabaseDeletionTime = backup.DatabaseDeletionTime,
                DatabaseName = backup.DatabaseName,
                Location = locationName,
                ResourceId = backup.Id,
                ServerCreateTime = backup.ServerCreateTime,
                ServerName = backup.ServerName
            };
        }

        /// <summary>
        /// Removes a Long Term Retention backup.
        /// </summary>
        /// <param name="locationName">The location name.</param>
        /// <param name="serverName">The server name.</param>
        /// <param name="databaseName">The database name.</param>
        /// <param name="backupName">The backup name.</param>
        internal void RemoveDatabaseLongTermRetentionBackup(
            string locationName,
            string serverName,
            string databaseName,
            string backupName)
        {
            Communicator.RemoveDatabaseLongTermRetentionBackup(locationName, serverName, databaseName, backupName);
        }

        /// <summary>
        /// Get a geo backup policy for a Azure SQL Database
        /// </summary>
        /// <param name="resourceGroup">The name of the resource group</param>
        /// <param name="serverName">The name of the Azure SQL Server</param>
        /// <param name="databaseName">The name of the Azure SQL Database</param>
        /// <returns>A geo backup policy</returns>
        internal AzureSqlDatabaseGeoBackupPolicyModel GetDatabaseGeoBackupPolicy(
            string resourceGroup,
            string serverName,
            string databaseName)
        {
            var geoBackupPolicy = Communicator.GetDatabaseGeoBackupPolicy(
                resourceGroup,
                serverName,
                databaseName,
                "Default");
            return new AzureSqlDatabaseGeoBackupPolicyModel()
            {
                Location = geoBackupPolicy.Location,
                ResourceGroupName = resourceGroup,
                ServerName = serverName,
                DatabaseName = databaseName,
                State = (AzureSqlDatabaseGeoBackupPolicyModel.GeoBackupPolicyState) Enum.Parse(
                    typeof(AzureSqlDatabaseGeoBackupPolicyModel.GeoBackupPolicyState),
                    geoBackupPolicy.Properties.State),
            };
        }

        /// <summary>
        /// Create or update a geo backup policy for a Azure SQL Database
        /// </summary>
        /// <param name="resourceGroup">The name of the resource group</param>
        /// <param name="serverName">The name of the Azure SQL Server</param>
        /// <param name="databaseName">The name of the Azure SQL Database</param>
        /// <returns>A geo backup policy</returns>
        internal AzureSqlDatabaseGeoBackupPolicyModel SetDatabaseGeoBackupPolicy(
            string resourceGroup,
            string serverName,
            string databaseName,
            AzureSqlDatabaseGeoBackupPolicyModel model)
        {
            var geoBackupPolicy = Communicator.SetDatabaseGeoBackupPolicy(
                resourceGroup,
                serverName,
                databaseName,
                "Default",
                new GeoBackupPolicyCreateOrUpdateParameters()
                {
                    Location = model.Location,
                    Properties = new GeoBackupPolicyProperties()
                    {
                        State = model.State.ToString(),
                    }
                });

            return new AzureSqlDatabaseGeoBackupPolicyModel()
            {
                Location = geoBackupPolicy.Location,
                ResourceGroupName = resourceGroup,
                ServerName = serverName,
                DatabaseName = databaseName,
                State = (AzureSqlDatabaseGeoBackupPolicyModel.GeoBackupPolicyState) Enum.Parse(
                    typeof(AzureSqlDatabaseGeoBackupPolicyModel.GeoBackupPolicyState),
                    geoBackupPolicy.Properties.State),
            };
        }

        /// <summary>
        /// Restore a given Sql Azure Database
        /// </summary>
        /// <param name="resourceGroup">The name of the resource group</param>
        /// <param name="restorePointInTime">A point to time to restore to (for PITR and dropped DB restore)</param>
        /// <param name="resourceId">The resource ID of the DB to restore (live, geo backup, deleted database, long term retention backup, etc.)</param>
        /// <param name="model">An object modeling the database to create via restore</param>
        /// <returns>Restored database object</returns>
        internal AzureSqlDatabaseModel RestoreDatabase(string resourceGroup, DateTime restorePointInTime, string resourceId, AzureSqlDatabaseModel model)
        {
            // Construct the ARM resource Id of the pool
            string elasticPoolId = string.IsNullOrWhiteSpace(model.ElasticPoolName) ? null : AzureSqlDatabaseModel.PoolIdTemplate.FormatInvariant(
                        _subscription.Id,
                        resourceGroup,
                        model.ServerName,
                        model.ElasticPoolName);

            // Restore database
            var dbModel = new Management.Sql.Models.Database()
            {
                Location = model.Location,
                CreateMode = model.CreateMode,
                RestorePointInTime = restorePointInTime,
                ElasticPoolId = elasticPoolId,
                Sku = string.IsNullOrWhiteSpace(model.SkuName) ? null : new Management.Sql.Models.Sku()
                {
                    Name = model.SkuName,
                    Tier = model.Edition,
                    Family = model.Family,
                    Capacity = model.Capacity
<<<<<<< HEAD
                }
=======
                },
                LicenseType = model.LicenseType
>>>>>>> c53de442
            };

            if(model.CreateMode.Equals(Management.Sql.Models.CreateMode.Recovery))
            {
                dbModel.SourceDatabaseId = resourceId;
                dbModel.RecoverableDatabaseId = resourceId;
                dbModel.RecoveryServicesRecoveryPointId = resourceId;
            }
            else if(model.CreateMode.Equals(Management.Sql.Models.CreateMode.Restore))
            {
                dbModel.RestorableDroppedDatabaseId = resourceId;
                dbModel.RecoveryServicesRecoveryPointId = resourceId;
            }
            else if(model.CreateMode.Equals(Management.Sql.Models.CreateMode.RestoreLongTermRetentionBackup) && resourceId.Contains("/providers/Microsoft.Sql"))
            {
                // LTR V2
                dbModel.LongTermRetentionBackupResourceId = resourceId;
                dbModel.SourceDatabaseId = resourceId;
            }
            else
            {
                dbModel.SourceDatabaseId = resourceId;
                dbModel.RecoveryServicesRecoveryPointId = resourceId;
            }

            Management.Sql.Models.Database database = Communicator.RestoreDatabase(resourceGroup, model.ServerName, model.DatabaseName, dbModel);

            return new AzureSqlDatabaseModel(resourceGroup, model.ServerName, database);
        }

        /// <summary>
        /// Gets the Location of the server.
        /// </summary>
        /// <param name="resourceGroupName">The resource group the server is in</param>
        /// <param name="serverName">The name of the server</param>
        /// <returns></returns>
        public string GetServerLocation(string resourceGroupName, string serverName)
        {
            AzureSqlServerAdapter serverAdapter = new AzureSqlServerAdapter(Context);
            var server = serverAdapter.GetServer(resourceGroupName, serverName);
            return server.Location;
        }

        /// <summary>
        /// Gets a SQL database by name
        /// </summary>
        /// <param name="resourceGroupName">The resource group the database is in</param>
        /// <param name="serverName">The name of the server</param>
        /// <param name="databaseName">The name of the database</param>
        /// <returns></returns>
        public AzureSqlDatabaseModel GetDatabase(string resourceGroupName, string serverName, string databaseName)
        {
            AzureSqlDatabaseAdapter databaseAdapter = new AzureSqlDatabaseAdapter(Context);
            return databaseAdapter.GetDatabase(resourceGroupName, serverName, databaseName);
        }
    }
}<|MERGE_RESOLUTION|>--- conflicted
+++ resolved
@@ -557,12 +557,8 @@
                     Tier = model.Edition,
                     Family = model.Family,
                     Capacity = model.Capacity
-<<<<<<< HEAD
-                }
-=======
                 },
                 LicenseType = model.LicenseType
->>>>>>> c53de442
             };
 
             if(model.CreateMode.Equals(Management.Sql.Models.CreateMode.Recovery))
