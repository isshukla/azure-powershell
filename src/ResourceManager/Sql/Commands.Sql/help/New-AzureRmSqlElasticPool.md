---
external help file: Microsoft.Azure.Commands.Sql.dll-Help.xml
ms.assetid: 009899E5-83BF-4A3F-877E-70C16D5CD1AC
online version: 
schema: 2.0.0
---

# New-AzureRmSqlElasticPool

## SYNOPSIS
Creates an elastic database pool for a SQL Database.

## SYNTAX

```
New-AzureRmSqlElasticPool -ElasticPoolName <String> [-Edition <DatabaseEdition>] [-Dtu <Int32>]
 [-StorageMB <Int32>] [-DatabaseDtuMin <Int32>] [-DatabaseDtuMax <Int32>] [-Tags <Hashtable>]
 [-ServerName] <String> [-ResourceGroupName] <String> [-WhatIf] [-Confirm] [<CommonParameters>]
```

## DESCRIPTION
The **New-AzureRmSqlElasticPool** cmdlet creates an elastic database pool for an Azure SQL Database.

## EXAMPLES

### Example 1: Create an elastic pool
```
PS C:\>New-AzureRmSqlElasticPool -ResourceGroupName "ResourceGroup01" -ServerName "Server01" -ElasticPoolName "ElasticPool01" -Edition "Standard" -Dtu 400 -DatabaseDtuMin 10 -DatabaseDtuMax 100
ResourceId        : /subscriptions/00000000-0000-0000-0000-000000000001/resourceGroups/resourcegroup01/providers/Microsoft.Sql/servers/server01/elasticPools/elasticpool01
ResourceGroupName : resourcegroup01
ServerName        : server01
ElasticPoolName   : elasticpool01
Location          : Central US
CreationDate      : 8/26/2015 10:00:17 PM
State             : Ready
Edition           : Standard
Dtu               : 400
DatabaseDtuMax    : 100
DatabaseDtuMin    : 10
StorageMB         : 409600
Tags              :
```

This command creates an elastic pool in the Standard service tier named ElasticPool01.
The server named server01, assigned to an Azure resource group named ResourceGroup01, hosts the elastic pool in.
The command specifies DTU property values for the pool and the databases in the pool.

## PARAMETERS

### -DatabaseDtuMax
Specifies the maximum number of Database Throughput Units (DTUs) that any single database in the pool can consume.
The default values for the different editions are as follows: 

- Basic.
5 DTUs 
- Standard.
100 DTUs
- Premium.
125 DTUs

```yaml
Type: Int32
Parameter Sets: (All)
Aliases: 

Required: False
Position: Named
Default value: None
Accept pipeline input: False
Accept wildcard characters: False
```

### -DatabaseDtuMin
Specifies the minimum number of DTUs that the elastic pool guarantees to all the databases in the pool.
The default value is zero (0).

```yaml
Type: Int32
Parameter Sets: (All)
Aliases: 

Required: False
Position: Named
Default value: None
Accept pipeline input: False
Accept wildcard characters: False
```

### -Dtu
Specifies the total number of shared DTUs for the elastic pool.
The default values for the different editions are as follows: 

- Basic.
100 DTUs 
- Standard.
100 DTUs
- Premium.
125 DTUs

```yaml
Type: Int32
Parameter Sets: (All)
Aliases: 

Required: False
Position: Named
Default value: None
Accept pipeline input: False
Accept wildcard characters: False
```

<<<<<<< HEAD
### -Edition
Specifies the edition of the Azure SQL Database used for the elastic pool.
The acceptable values for this parameter are:
=======
### -StorageMB
Specifies the storage limit, in megabytes, for the elastic pool. If you do not specify this parameter, this cmdlet calculates a value that depends on the value of the *Dtu* parameter.

See [eDTU and storage limits](https://docs.microsoft.com/azure/sql-database/sql-database-elastic-pool#edtu-and-storage-limits-for-elastic-pools) for possible values.

```yaml
Type: Int32
Parameter Sets: (All)
Aliases: 
>>>>>>> 04586752

- Premium 
- Basic 
- Standard

For the current preview, the edition must be Standard.

```yaml
Type: DatabaseEdition
Parameter Sets: (All)
Aliases: 
Accepted values: None, Premium, Basic, Standard, DataWarehouse, Stretch, Free, PremiumRS

Required: False
Position: Named
Default value: None
Accept pipeline input: False
Accept wildcard characters: False
```

### -ElasticPoolName
Specifies the name of the elastic pool that this cmdlet creates.

```yaml
Type: String
Parameter Sets: (All)
Aliases: 

Required: True
Position: Named
Default value: None
Accept pipeline input: False
Accept wildcard characters: False
```

### -ResourceGroupName
Specifies the name of the resource group to which this cmdlet assigns the elastic pool.

```yaml
Type: String
Parameter Sets: (All)
Aliases: 

Required: True
Position: 0
Default value: None
Accept pipeline input: True (ByPropertyName)
Accept wildcard characters: False
```

### -ServerName
Specifies the name of the server that hosts the elastic pool.

```yaml
Type: String
Parameter Sets: (All)
Aliases: 

Required: True
Position: 1
Default value: None
Accept pipeline input: True (ByPropertyName)
Accept wildcard characters: False
```

### -StorageMB
Specifies the storage limit, in megabytes, for the elastic pool.
You cannot specify a value for this parameter for the Premium edition.

If you do not specify this parameter, this cmdlet calculates a value that depends on the value of the *Dtu* parameter.
We recommend that you do not specify the *StorageMB* parameter.

If you specify *StorageMB*, but do not specify *Dtu*, the cmdlet calculates a value for *Dtu*.
If you specify values for both, the values must be consistent.
For more information about the relationship between storage and DTUs, see https://azure.microsoft.com/en-us/documentation/articles/sql-database-elastic-pool-reference/https://azure.microsoft.com/en-us/documentation/articles/sql-database-elastic-pool-reference/.

```yaml
Type: Int32
Parameter Sets: (All)
Aliases: 

Required: False
Position: Named
Default value: None
Accept pipeline input: False
Accept wildcard characters: False
```

### -Tags
Specifies a dictionary of tags that this cmdlet associates with the elastic pool.

```yaml
Type: Hashtable
Parameter Sets: (All)
Aliases: Tag

Required: False
Position: Named
Default value: None
Accept pipeline input: False
Accept wildcard characters: False
```

### -Confirm
Prompts you for confirmation before running the cmdlet.

```yaml
Type: SwitchParameter
Parameter Sets: (All)
Aliases: cf

Required: False
Position: Named
Default value: False
Accept pipeline input: False
Accept wildcard characters: False
```

### -WhatIf
Shows what would happen if the cmdlet runs.
The cmdlet is not run.

```yaml
Type: SwitchParameter
Parameter Sets: (All)
Aliases: wi

Required: False
Position: Named
Default value: False
Accept pipeline input: False
Accept wildcard characters: False
```

### CommonParameters
This cmdlet supports the common parameters: -Debug, -ErrorAction, -ErrorVariable, -InformationAction, -InformationVariable, -OutVariable, -OutBuffer, -PipelineVariable, -Verbose, -WarningAction, and -WarningVariable. For more information, see about_CommonParameters (http://go.microsoft.com/fwlink/?LinkID=113216).

## INPUTS

## OUTPUTS

### Microsoft.Azure.Commands.Sql.ElasticPool.Model.AzureSqlElasticPoolModel

## NOTES

## RELATED LINKS

[Get-AzureRmSqlElasticPool](./Get-AzureRmSqlElasticPool.md)

[Get-AzureRmSqlElasticPoolActivity](./Get-AzureRmSqlElasticPoolActivity.md)

[Get-AzureRmSqlElasticPoolDatabase](./Get-AzureRmSqlElasticPoolDatabase.md)

[Remove-AzureRmSqlElasticPool](./Remove-AzureRmSqlElasticPool.md)

[Set-AzureRmSqlElasticPool](./Set-AzureRmSqlElasticPool.md)

[Azure SQL Database Cmdlets](./AzureRM.Sql.md)

<|MERGE_RESOLUTION|>--- conflicted
+++ resolved
@@ -15,7 +15,8 @@
 ```
 New-AzureRmSqlElasticPool -ElasticPoolName <String> [-Edition <DatabaseEdition>] [-Dtu <Int32>]
  [-StorageMB <Int32>] [-DatabaseDtuMin <Int32>] [-DatabaseDtuMax <Int32>] [-Tags <Hashtable>]
- [-ServerName] <String> [-ResourceGroupName] <String> [-WhatIf] [-Confirm] [<CommonParameters>]
+ [-ServerName] <String> [-ResourceGroupName] <String> [-InformationAction <ActionPreference>]
+ [-InformationVariable <String>] [-WhatIf] [-Confirm] [<CommonParameters>]
 ```
 
 ## DESCRIPTION
@@ -47,6 +48,99 @@
 
 ## PARAMETERS
 
+### -ElasticPoolName
+Specifies the name of the elastic pool that this cmdlet creates.
+
+```yaml
+Type: String
+Parameter Sets: (All)
+Aliases: 
+
+Required: True
+Position: Named
+Default value: None
+Accept pipeline input: False
+Accept wildcard characters: False
+```
+
+### -Edition
+Specifies the edition of the Azure SQL Database used for the elastic pool.
+The acceptable values for this parameter are:
+
+- Premium 
+- Basic 
+- Standard
+
+For the current preview, the edition must be Standard.
+
+```yaml
+Type: DatabaseEdition
+Parameter Sets: (All)
+Aliases: 
+
+Required: False
+Position: Named
+Default value: None
+Accept pipeline input: False
+Accept wildcard characters: False
+```
+
+### -Dtu
+Specifies the total number of shared DTUs for the elastic pool.
+The default values for the different editions are as follows: 
+
+- Basic.
+100 DTUs 
+- Standard.
+100 DTUs
+- Premium.
+125 DTUs
+
+```yaml
+Type: Int32
+Parameter Sets: (All)
+Aliases: 
+
+Required: False
+Position: Named
+Default value: None
+Accept pipeline input: False
+Accept wildcard characters: False
+```
+
+### -StorageMB
+Specifies the storage limit, in megabytes, for the elastic pool. If you do not specify this parameter, this cmdlet calculates a value that depends on the value of the *Dtu* parameter.
+
+See [eDTU and storage limits](https://docs.microsoft.com/azure/sql-database/sql-database-elastic-pool#edtu-and-storage-limits-for-elastic-pools) for possible values.
+
+```yaml
+Type: Int32
+Parameter Sets: (All)
+Aliases: 
+
+Required: False
+Position: Named
+Default value: None
+Accept pipeline input: False
+Accept wildcard characters: False
+```
+
+### -DatabaseDtuMin
+Specifies the minimum number of DTUs that the elastic pool guarantees to all the databases in the pool.
+The default value is zero (0).
+
+```yaml
+Type: Int32
+Parameter Sets: (All)
+Aliases: 
+
+Required: False
+Position: Named
+Default value: None
+Accept pipeline input: False
+Accept wildcard characters: False
+```
+
 ### -DatabaseDtuMax
 Specifies the maximum number of Database Throughput Units (DTUs) that any single database in the pool can consume.
 The default values for the different editions are as follows: 
@@ -70,82 +164,23 @@
 Accept wildcard characters: False
 ```
 
-### -DatabaseDtuMin
-Specifies the minimum number of DTUs that the elastic pool guarantees to all the databases in the pool.
-The default value is zero (0).
-
-```yaml
-Type: Int32
-Parameter Sets: (All)
-Aliases: 
-
-Required: False
-Position: Named
-Default value: None
-Accept pipeline input: False
-Accept wildcard characters: False
-```
-
-### -Dtu
-Specifies the total number of shared DTUs for the elastic pool.
-The default values for the different editions are as follows: 
-
-- Basic.
-100 DTUs 
-- Standard.
-100 DTUs
-- Premium.
-125 DTUs
-
-```yaml
-Type: Int32
-Parameter Sets: (All)
-Aliases: 
-
-Required: False
-Position: Named
-Default value: None
-Accept pipeline input: False
-Accept wildcard characters: False
-```
-
-<<<<<<< HEAD
-### -Edition
-Specifies the edition of the Azure SQL Database used for the elastic pool.
-The acceptable values for this parameter are:
-=======
-### -StorageMB
-Specifies the storage limit, in megabytes, for the elastic pool. If you do not specify this parameter, this cmdlet calculates a value that depends on the value of the *Dtu* parameter.
-
-See [eDTU and storage limits](https://docs.microsoft.com/azure/sql-database/sql-database-elastic-pool#edtu-and-storage-limits-for-elastic-pools) for possible values.
-
-```yaml
-Type: Int32
-Parameter Sets: (All)
-Aliases: 
->>>>>>> 04586752
-
-- Premium 
-- Basic 
-- Standard
-
-For the current preview, the edition must be Standard.
-
-```yaml
-Type: DatabaseEdition
-Parameter Sets: (All)
-Aliases: 
-Accepted values: None, Premium, Basic, Standard, DataWarehouse, Stretch, Free, PremiumRS
-
-Required: False
-Position: Named
-Default value: None
-Accept pipeline input: False
-Accept wildcard characters: False
-```
-
-### -ElasticPoolName
-Specifies the name of the elastic pool that this cmdlet creates.
+### -Tags
+Specifies a dictionary of tags that this cmdlet associates with the elastic pool.
+
+```yaml
+Type: Hashtable
+Parameter Sets: (All)
+Aliases: Tag
+
+Required: False
+Position: Named
+Default value: None
+Accept pipeline input: False
+Accept wildcard characters: False
+```
+
+### -ServerName
+Specifies the name of the server that hosts the elastic pool.
 
 ```yaml
 Type: String
@@ -153,9 +188,9 @@
 Aliases: 
 
 Required: True
-Position: Named
-Default value: None
-Accept pipeline input: False
+Position: 1
+Default value: None
+Accept pipeline input: True (ByPropertyName)
 Accept wildcard characters: False
 ```
 
@@ -174,51 +209,37 @@
 Accept wildcard characters: False
 ```
 
-### -ServerName
-Specifies the name of the server that hosts the elastic pool.
+### -InformationAction
+Specifies how this cmdlet responds to an information event.
+
+The acceptable values for this parameter are:
+
+- Continue
+- Ignore
+- Inquire
+- SilentlyContinue
+- Stop
+- Suspend
+
+```yaml
+Type: ActionPreference
+Parameter Sets: (All)
+Aliases: infa
+
+Required: False
+Position: Named
+Default value: None
+Accept pipeline input: False
+Accept wildcard characters: False
+```
+
+### -InformationVariable
+Specifies an information variable.
 
 ```yaml
 Type: String
 Parameter Sets: (All)
-Aliases: 
-
-Required: True
-Position: 1
-Default value: None
-Accept pipeline input: True (ByPropertyName)
-Accept wildcard characters: False
-```
-
-### -StorageMB
-Specifies the storage limit, in megabytes, for the elastic pool.
-You cannot specify a value for this parameter for the Premium edition.
-
-If you do not specify this parameter, this cmdlet calculates a value that depends on the value of the *Dtu* parameter.
-We recommend that you do not specify the *StorageMB* parameter.
-
-If you specify *StorageMB*, but do not specify *Dtu*, the cmdlet calculates a value for *Dtu*.
-If you specify values for both, the values must be consistent.
-For more information about the relationship between storage and DTUs, see https://azure.microsoft.com/en-us/documentation/articles/sql-database-elastic-pool-reference/https://azure.microsoft.com/en-us/documentation/articles/sql-database-elastic-pool-reference/.
-
-```yaml
-Type: Int32
-Parameter Sets: (All)
-Aliases: 
-
-Required: False
-Position: Named
-Default value: None
-Accept pipeline input: False
-Accept wildcard characters: False
-```
-
-### -Tags
-Specifies a dictionary of tags that this cmdlet associates with the elastic pool.
-
-```yaml
-Type: Hashtable
-Parameter Sets: (All)
-Aliases: Tag
+Aliases: iv
 
 Required: False
 Position: Named
