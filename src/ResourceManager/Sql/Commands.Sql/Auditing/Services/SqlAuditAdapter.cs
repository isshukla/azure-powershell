// ----------------------------------------------------------------------------------
//
// Copyright Microsoft Corporation
// Licensed under the Apache License, Version 2.0 (the "License");
// you may not use this file except in compliance with the License.
// You may obtain a copy of the License at
// http://www.apache.org/licenses/LICENSE-2.0
// Unless required by applicable law or agreed to in writing, software
// distributed under the License is distributed on an "AS IS" BASIS,
// WITHOUT WARRANTIES OR CONDITIONS OF ANY KIND, either express or implied.
// See the License for the specific language governing permissions and
// limitations under the License.
// ----------------------------------------------------------------------------------

using Microsoft.Azure.Commands.Common.Authentication.Models;
using Microsoft.Azure.Commands.Sql.Auditing.Model;
using Microsoft.Azure.Commands.Sql.Common;
using Microsoft.Azure.Commands.Sql.Database.Model;
using Microsoft.Azure.Commands.Sql.Database.Services;
using Microsoft.Azure.Management.Sql.LegacySdk.Models;
using System;
using System.Collections.Generic;
using System.Linq;
using System.Text;
using Microsoft.WindowsAzure.Commands.Utilities.Common;
using Microsoft.Azure.Commands.Common.Authentication.Abstractions;

namespace Microsoft.Azure.Commands.Sql.Auditing.Services
{
    /// <summary>
    /// The SqlAuditClient class is responsible for transforming the data that was received form the endpoints to the cmdlets model of auditing policy and vice versa
    /// </summary>
    public class SqlAuditAdapter
    {
        /// <summary>
        /// Gets or sets the Azure subscription
        /// </summary>
        private IAzureSubscription Subscription { get; set; }

        /// <summary>
        /// The auditing endpoints communicator used by this adapter
        /// </summary>
        private AuditingEndpointsCommunicator Communicator { get; set; }

        /// <summary>
        /// The Azure endpoints communicator used by this adapter
        /// </summary>
        private AzureEndpointsCommunicator AzureCommunicator { get; set; }

        /// <summary>
        /// Caching the fetched storage account name to prevent costly network interaction in cases it is not needed
        /// </summary>
        private string FetchedStorageAccountName { get; set; }

        /// <summary>
        /// Caching the fetched storage account resource group to prevent costly network interaction in cases it is not needed
        /// </summary>
        private string FetchedStorageAccountResourceGroup { get; set; }

        /// <summary>
        /// Caching the fetched storage account subscription to prevent costly network interaction in cases it is not needed
        /// </summary>
        private string FetchedStorageAccountSubscription { get; set; }

        /// <summary>
        /// Caching the fetched storage account table name to prevent costly network interaction in cases it is not needed
        /// </summary>
        private string FetchedStorageAccountTableEndpoint { get; set; }
        

        /// <summary>
        /// In cases when storage is not needed and not provided, there's no need to perform storage related network interaction that may fail
        /// </summary>
        public bool IgnoreStorage { get; set; }

        /// <summary>
        /// Gets or sets the Azure profile
        /// </summary>
        public IAzureContext Context { get; set; }

        public SqlAuditAdapter(IAzureContext context)
        {
            Context = context;
            Subscription = context.Subscription;
            Communicator = new AuditingEndpointsCommunicator(Context);
            AzureCommunicator = new AzureEndpointsCommunicator(Context);
            IgnoreStorage = false;
        }

        /// <summary>
        /// Returns the storage account name of the given database server
        /// </summary>
        /// <param name="resourceGroupName">The name of the resource group to which the server belongs</param>
        /// <param name="serverName">The server's name</param>
        /// <param name="requestId">The Id to use in the request</param>
        /// <returns>The name of the storage account, null if it doesn't exist</returns>
        public string GetServerStorageAccount(string resourceGroupName, string serverName)
        {
            ServerAuditingPolicy policy;
            Communicator.GetServerAuditingPolicy(resourceGroupName, serverName, out policy);
            return policy.Properties.StorageAccountName;
        }

        /// <summary>
        /// Provides a database audit policy model for the given database
        /// </summary>
        public void GetDatabaseAuditingPolicy(string resourceGroup, string serverName, string databaseName, out DatabaseAuditingPolicyModel model)
        {
            DatabaseAuditingPolicy policy;
            Communicator.GetDatabaseAuditingPolicy(resourceGroup, serverName, databaseName, out policy);
            var dbPolicyModel = ModelizeDatabaseAuditPolicy(policy);
            dbPolicyModel.AuditType = AuditType.Table;
            dbPolicyModel.ResourceGroupName = resourceGroup;
            dbPolicyModel.ServerName = serverName;
            dbPolicyModel.DatabaseName = databaseName;

            FetchedStorageAccountName = policy.Properties.StorageAccountName;
            FetchedStorageAccountResourceGroup = policy.Properties.StorageAccountResourceGroupName;
            FetchedStorageAccountSubscription = policy.Properties.StorageAccountSubscriptionId;
            FetchedStorageAccountTableEndpoint = policy.Properties.StorageTableEndpoint;

            model = dbPolicyModel;
        }

        /// <summary>
        /// Provides a database audit policy model for the given database
        /// </summary>
        public void GetDatabaseAuditingPolicy(string resourceGroup, string serverName, string databaseName, out DatabaseBlobAuditingPolicyModel model)
        {
            BlobAuditingPolicy policy;
<<<<<<< HEAD
            Communicator.GetDatabaseAuditingPolicy(resourceGroup, serverName, databaseName, requestId, out policy);
            model = new DatabaseBlobAuditingPolicyModel();
            ModelizeDatabaseAuditPolicy(policy, model);
            model.AuditType = AuditType.Blob;
            model.ResourceGroupName = resourceGroup;
            model.ServerName = serverName;
            model.DatabaseName = databaseName;
        }
=======
            Communicator.GetDatabaseAuditingPolicy(resourceGroup, serverName, databaseName, out policy);
            var dbPolicyModel = ModelizeDatabaseAuditPolicy(policy);
            dbPolicyModel.AuditType = AuditType.Blob;
            dbPolicyModel.ResourceGroupName = resourceGroup;
            dbPolicyModel.ServerName = serverName;
            dbPolicyModel.DatabaseName = databaseName;
>>>>>>> 0e2d0866

        /// <summary>
        /// Provides a database audit policy model for the given database
        /// </summary>
        public void GetDatabaseBlobAuditingPolicyV2(string resourceGroup, string serverName, string databaseName, string requestId, out DatabaseBlobAuditingSettingsModel model)
        {
            BlobAuditingPolicy policy;
            model = new DatabaseBlobAuditingSettingsModel();
            Communicator.GetDatabaseAuditingPolicy(resourceGroup, serverName, databaseName, requestId, out policy);
            ModelizeDatabaseAuditPolicy(policy, model);
            model.ResourceGroupName = resourceGroup;
            model.ServerName = serverName;
            model.DatabaseName = databaseName;
        }

        /// <summary>
        /// Provides a database server audit policy model for the given database
        /// </summary>
        public void GetServerBlobAuditingPolicyV2(string resourceGroup, string serverName, string requestId, out ServerBlobAuditingSettingsModel model)
        {
            BlobAuditingPolicy policy;
            model = new ServerBlobAuditingSettingsModel();
            Communicator.GetServerAuditingPolicy(resourceGroup, serverName, requestId, out policy);
            ModelizeServerAuditPolicy(policy, model);
            model.ResourceGroupName = resourceGroup;
            model.ServerName = serverName;
        }

        /// <summary>
        /// Provides a database server audit policy model for the given database
        /// </summary>
        public void GetServerAuditingPolicy(string resourceGroup, string serverName, out ServerAuditingPolicyModel model)
        {
            ServerAuditingPolicy policy;
            Communicator.GetServerAuditingPolicy(resourceGroup, serverName, out policy);
            var serverPolicyModel = ModelizeServerAuditPolicy(policy);
            serverPolicyModel.AuditType = AuditType.Table;
            serverPolicyModel.ResourceGroupName = resourceGroup;
            serverPolicyModel.ServerName = serverName;

            FetchedStorageAccountName = policy.Properties.StorageAccountName;
            FetchedStorageAccountResourceGroup = policy.Properties.StorageAccountResourceGroupName;
            FetchedStorageAccountSubscription = policy.Properties.StorageAccountSubscriptionId;
            FetchedStorageAccountTableEndpoint = policy.Properties.StorageTableEndpoint;

            model = serverPolicyModel;
        }

        /// <summary>
        /// Provides a database server audit policy model for the given database
        /// </summary>
        public void GetServerAuditingPolicy(string resourceGroup, string serverName, out ServerBlobAuditingPolicyModel model)
        {
            BlobAuditingPolicy policy;
<<<<<<< HEAD
            model = new ServerBlobAuditingPolicyModel();
            Communicator.GetServerAuditingPolicy(resourceGroup, serverName, requestId, out policy);
            ModelizeServerAuditPolicy(policy, model);
            model.AuditType = AuditType.Blob;
            model.ResourceGroupName = resourceGroup;
            model.ServerName = serverName;
=======
            Communicator.GetServerAuditingPolicy(resourceGroup, serverName, out policy);
            var serverPolicyModel = ModelizeServerAuditPolicy(policy);
            serverPolicyModel.AuditType = AuditType.Blob;
            serverPolicyModel.ResourceGroupName = resourceGroup;
            serverPolicyModel.ServerName = serverName;

            model = serverPolicyModel;
>>>>>>> 0e2d0866
        }

        /// <summary>
        /// Transforms the given database policy object to its cmdlet model representation
        /// </summary>
        private DatabaseAuditingPolicyModel ModelizeDatabaseAuditPolicy(DatabaseAuditingPolicy policy)
        {
            var dbPolicyModel = new DatabaseAuditingPolicyModel();
            var properties = policy.Properties;
            dbPolicyModel.AuditState = ModelizeAuditState(properties.AuditingState);
            dbPolicyModel.UseServerDefault = properties.UseServerDefault == SecurityConstants.AuditingEndpoint.Enabled ? UseServerDefaultOptions.Enabled : UseServerDefaultOptions.Disabled;
            ModelizeStorageInfo(dbPolicyModel, properties.StorageAccountName, properties.StorageAccountKey, properties.StorageAccountSecondaryKey);
            ModelizeEventTypesInfo(dbPolicyModel, properties.EventTypesToAudit);
            ModelizeRetentionInfo(dbPolicyModel, properties.RetentionDays, properties.AuditLogsTableName, properties.FullAuditLogsTableName);
            return dbPolicyModel;
        }

        private void ModelizeDatabaseAuditPolicy(BlobAuditingPolicy policy, DatabaseBlobAuditingSettingsModel dbPolicyModel)
        {
            var properties = policy.Properties;
            dbPolicyModel.AuditState = ModelizeAuditState(properties.State);
            ModelizeStorageInfo(dbPolicyModel, properties.StorageEndpoint, properties.IsStorageSecondaryKeyInUse);
            ModelizeAuditActionGroups(dbPolicyModel, properties.AuditActionsAndGroups);
            ModelizeAuditActions(dbPolicyModel, properties.AuditActionsAndGroups);
            ModelizeRetentionInfo(dbPolicyModel, properties.RetentionDays);
        }

        private void ModelizeAuditActionGroups(BaseBlobAuditingPolicyModel policyModel, IEnumerable<string> auditActionsAndGroups)
        {
            var groups = new List<AuditActionGroups>();
            auditActionsAndGroups.ForEach(item =>
            {
                AuditActionGroups group;
                if (Enum.TryParse(item, true, out group))
                {
                    groups.Add(group);
                }
            });
            policyModel.AuditActionGroup = groups.ToArray();
        }

        private void ModelizeAuditActions(DatabaseBlobAuditingSettingsModel policyModel, IEnumerable<string> auditActionsAndGroups)
        {
            var actions = new List<string>();
            auditActionsAndGroups.ForEach(item =>
            {
                AuditActionGroups group;
                if (!Enum.TryParse(item, true, out group))
                {
                    actions.Add(item);
                }
            });
            policyModel.AuditAction = actions.ToArray();
        }

        private void ModelizeRetentionInfo(BaseBlobAuditingPolicyModel model, int retentionDays)
        {
            model.RetentionInDays = Convert.ToUInt32(retentionDays);
        }

        private static void ModelizeStorageInfo(BaseBlobAuditingPolicyModel model, string storageEndpoint, bool isSecondary)
        {
            if (string.IsNullOrEmpty(storageEndpoint))
            {
                return;
            }
            var accountNameStartIndex = storageEndpoint.StartsWith("https://", StringComparison.InvariantCultureIgnoreCase)? 8 : 7; // https:// or http://
            var accountNameEndIndex = storageEndpoint.IndexOf(".blob", StringComparison.InvariantCultureIgnoreCase);
            model.StorageAccountName = storageEndpoint.Substring(accountNameStartIndex, accountNameEndIndex- accountNameStartIndex);
            model.StorageKeyType = (isSecondary) ? StorageKeyKind.Secondary : StorageKeyKind.Primary;
        }

        /// <summary>
        /// Transforms the given server policy object to its cmdlet model representation
        /// </summary>
        private ServerAuditingPolicyModel ModelizeServerAuditPolicy(ServerAuditingPolicy policy)
        {
            var serverPolicyModel = new ServerAuditingPolicyModel();
            var properties = policy.Properties;
            serverPolicyModel.AuditState = ModelizeAuditState(properties.AuditingState);
            ModelizeStorageInfo(serverPolicyModel, properties.StorageAccountName, properties.StorageAccountKey, properties.StorageAccountSecondaryKey);
            ModelizeEventTypesInfo(serverPolicyModel, properties.EventTypesToAudit);
            ModelizeRetentionInfo(serverPolicyModel, properties.RetentionDays, properties.AuditLogsTableName, properties.FullAuditLogsTableName);
            return serverPolicyModel;
        }

        /// <summary>
        /// Transforms the given server policy object to its cmdlet model representation
        /// </summary>
        private void ModelizeServerAuditPolicy(BlobAuditingPolicy policy, ServerBlobAuditingSettingsModel serverPolicyModel)
        {
            var properties = policy.Properties;
            serverPolicyModel.AuditState = ModelizeAuditState(properties.State);
            ModelizeStorageInfo(serverPolicyModel, properties.StorageEndpoint, properties.IsStorageSecondaryKeyInUse);
            ModelizeAuditActionGroups(serverPolicyModel, properties.AuditActionsAndGroups);
            ModelizeRetentionInfo(serverPolicyModel, properties.RetentionDays);
        }

        /// <summary>
        /// Transforms the given policy state in a string form to its cmdlet model representation
        /// </summary>
        private static AuditStateType ModelizeAuditState(string auditState)
        {
            AuditStateType value;
            Enum.TryParse(auditState, true, out value);           
            return value;
        }

        /// <summary>
        /// Updates the content of the model object with all the storage related information
        /// </summary>
        private static void ModelizeStorageInfo(BaseTableAuditingPolicyModel model, string accountName, string primary, string secondary)
        {
            model.StorageAccountName = accountName;
            if (!string.IsNullOrEmpty(secondary))
            {
                model.StorageKeyType = StorageKeyKind.Secondary;
            }
            else
            {
                model.StorageKeyType = StorageKeyKind.Primary;
            }
        }

        /// <summary>
        /// Updates the given model with all the event types information
        /// </summary>
        private static void ModelizeEventTypesInfo(BaseTableAuditingPolicyModel model, string eventTypesToAudit)
        {
            HashSet<AuditEventType> events = new HashSet<AuditEventType>();
            if (eventTypesToAudit != null)
            {
                if (eventTypesToAudit.IndexOf(SecurityConstants.PlainSQL_Success) != -1) events.Add(AuditEventType.PlainSQL_Success);
                if (eventTypesToAudit.IndexOf(SecurityConstants.PlainSQL_Failure) != -1) events.Add(AuditEventType.PlainSQL_Failure);
                if (eventTypesToAudit.IndexOf(SecurityConstants.ParameterizedSQL_Success) != -1) events.Add(AuditEventType.ParameterizedSQL_Success);
                if (eventTypesToAudit.IndexOf(SecurityConstants.ParameterizedSQL_Failure) != -1) events.Add(AuditEventType.ParameterizedSQL_Failure);
                if (eventTypesToAudit.IndexOf(SecurityConstants.StoredProcedure_Success) != -1) events.Add(AuditEventType.StoredProcedure_Success);
                if (eventTypesToAudit.IndexOf(SecurityConstants.StoredProcedure_Failure) != -1) events.Add(AuditEventType.StoredProcedure_Failure);
                if (eventTypesToAudit.IndexOf(SecurityConstants.Login_Success) != -1) events.Add(AuditEventType.Login_Success);
                if (eventTypesToAudit.IndexOf(SecurityConstants.Login_Failure) != -1) events.Add(AuditEventType.Login_Failure);
                if (eventTypesToAudit.IndexOf(SecurityConstants.TransactionManagement_Success) != -1) events.Add(AuditEventType.TransactionManagement_Success);
                if (eventTypesToAudit.IndexOf(SecurityConstants.TransactionManagement_Failure) != -1) events.Add(AuditEventType.TransactionManagement_Failure);
            }

            model.EventType = events.ToArray();
        }

        /// <summary>
        /// Updates the content of the model object with all the retention information
        /// </summary>
        private static void ModelizeRetentionInfo(BaseTableAuditingPolicyModel model, string retentionDays, string auditLogsTableName, string fullAuditLogsTableName)
        {
            model.TableIdentifier = auditLogsTableName;
            model.FullAuditLogsTableName = fullAuditLogsTableName;
            uint retentionDaysForModel;
            if (!(uint.TryParse(retentionDays, out retentionDaysForModel)))
            {
                retentionDaysForModel = 0;
            }
            model.RetentionInDays = retentionDaysForModel;
        }

        /// <summary>
        /// Transforms the given model to its endpoints acceptable structure and sends it to the endpoint
        /// </summary>
        public void SetDatabaseAuditingPolicy(DatabaseAuditingPolicyModel model, string storageEndpointSuffix)
        {
            if (!IsDatabaseInServiceTierForPolicy(model.ResourceGroupName, model.ServerName, model.DatabaseName))
            {
                throw new Exception(Properties.Resources.DatabaseNotInServiceTierForAuditingPolicy);
            }
            var parameters = PolicizeDatabaseAuditingModel(model, storageEndpointSuffix);
            Communicator.SetDatabaseAuditingPolicy(model.ResourceGroupName, model.ServerName, model.DatabaseName, parameters);
        }

        /// <summary>
        /// Transforms the given model to its endpoints acceptable structure and sends it to the endpoint
        /// </summary>
        public void SetDatabaseAuditingPolicy(DatabaseBlobAuditingPolicyModel model, string storageEndpointSuffix)
        {
            if (!IsDatabaseInServiceTierForPolicy(model.ResourceGroupName, model.ServerName, model.DatabaseName))
            {
                throw new Exception(Properties.Resources.DatabaseNotInServiceTierForAuditingPolicy);
            }
            var parameters = PolicizeBlobAuditingModel(model, storageEndpointSuffix);
            Communicator.SetDatabaseAuditingPolicy(model.ResourceGroupName, model.ServerName, model.DatabaseName, parameters);
        }

        /// <summary>
        /// Transforms the given model to its endpoints acceptable structure and sends it to the endpoint
        /// </summary>
        public void SetServerAuditingPolicy(ServerAuditingPolicyModel model, string storageEndpointSuffix)
        {
            var parameters = PolicizeServerAuditingModel(model, storageEndpointSuffix);
            Communicator.SetServerAuditingPolicy(model.ResourceGroupName, model.ServerName, parameters);
        }


        /// <summary>
        /// Transforms the given model to its endpoints acceptable structure and sends it to the endpoint
        /// </summary>
        public void SetDatabaseBlobAuditingPolicyV2(DatabaseBlobAuditingSettingsModel model, string clientId, string storageEndpointSuffix)
        {
            if (!IsDatabaseInServiceTierForPolicy(model.ResourceGroupName, model.ServerName, model.DatabaseName, clientId))
            {
                throw new Exception(Properties.Resources.DatabaseNotInServiceTierForAuditingPolicy);
            }
            var parameters = PolicizeBlobAuditingModel(model, storageEndpointSuffix);
            Communicator.SetDatabaseAuditingPolicy(model.ResourceGroupName, model.ServerName, model.DatabaseName, clientId, parameters);
        }

        /// <summary>
        /// Transforms the given model to its endpoints acceptable structure and sends it to the endpoint
        /// </summary>
<<<<<<< HEAD
        public void SetServerAuditingPolicy(ServerBlobAuditingSettingsModel model, string clientId, string storageEndpointSuffix)
=======
        public void SetServerAuditingPolicy(ServerBlobAuditingPolicyModel model, string storageEndpointSuffix)
>>>>>>> 0e2d0866
        {
            var parameters = PolicizeBlobAuditingModel(model, storageEndpointSuffix);
            Communicator.SetServerAuditingPolicy(model.ResourceGroupName, model.ServerName, parameters);
        }


        private bool IsDatabaseInServiceTierForPolicy(string resourceGroupName, string serverName, string databaseName)
        {
            var dbCommunicator = new AzureSqlDatabaseCommunicator(Context);
            var database = dbCommunicator.Get(resourceGroupName, serverName, databaseName);
            DatabaseEdition edition;
            Enum.TryParse(database.Properties.Edition, true, out edition);
            if (edition != DatabaseEdition.None && edition != DatabaseEdition.Free)
            {
                return true;
            }
            return false;
        }

        /// <summary>
        /// Takes the cmdlets model object and transform it to the policy as expected by the endpoint
        /// </summary>
        /// <param name="model">The AuditingPolicy model object</param>
        /// <param name="storageEndpointSuffix">The suffix of the storage endpoint</param>
        /// <returns>The communication model object</returns>
        private DatabaseAuditingPolicyCreateOrUpdateParameters PolicizeDatabaseAuditingModel(DatabaseAuditingPolicyModel model, string storageEndpointSuffix)
        {
            var updateParameters = new DatabaseAuditingPolicyCreateOrUpdateParameters();
            var properties = new DatabaseAuditingPolicyProperties();
            updateParameters.Properties = properties;
            properties.AuditingState = model.AuditState.ToString();
            properties.UseServerDefault = (model.UseServerDefault == UseServerDefaultOptions.Enabled) ? SecurityConstants.AuditingEndpoint.Enabled : SecurityConstants.AuditingEndpoint.Disabled;
            properties.StorageAccountName = ExtractStorageAccountName(model);
            properties.StorageAccountResourceGroupName = ExtractStorageAccountResourceGroup(properties.StorageAccountName);
            properties.StorageAccountSubscriptionId = ExtractStorageAccountSubscriptionId(properties.StorageAccountName);
            properties.StorageTableEndpoint = ExtractStorageAccountTableEndpoint(properties.StorageAccountName, storageEndpointSuffix);
            properties.StorageAccountKey = ExtractStorageAccountKey(properties.StorageAccountName, model, properties.StorageAccountResourceGroupName, StorageKeyKind.Primary);
            properties.StorageAccountSecondaryKey = ExtractStorageAccountKey(properties.StorageAccountName, model, properties.StorageAccountResourceGroupName, StorageKeyKind.Secondary);
            properties.EventTypesToAudit = ExtractEventTypes(model);
            properties.RetentionDays = model.RetentionInDays.ToString();
            properties.AuditLogsTableName = model.TableIdentifier;
            return updateParameters;
        }

        /// <summary>
        /// Takes the cmdlets model object and transform it to the policy as expected by the endpoint
        /// </summary>
        /// <param name="model">The AuditingPolicy model object</param>
        /// <param name="storageEndpointSuffix">The suffix of the storage endpoint</param>
        /// <returns>The communication model object</returns>
        private BlobAuditingCreateOrUpdateParameters PolicizeBlobAuditingModel(BaseBlobAuditingPolicyModel model, string storageEndpointSuffix)
        {
            var updateParameters = new BlobAuditingCreateOrUpdateParameters();
            var properties = new BlobAuditingProperties();
            updateParameters.Properties = properties;
            properties.State = model.AuditState.ToString();
            if (!IgnoreStorage && (model.AuditState == AuditStateType.Enabled))
            {
                properties.StorageEndpoint = ExtractStorageAccountName(model, storageEndpointSuffix);
                properties.StorageAccountAccessKey = ExtractStorageAccountKey(model.StorageAccountName);
                properties.IsStorageSecondaryKeyInUse = model.StorageKeyType == StorageKeyKind.Secondary;
                properties.StorageAccountSubscriptionId = ExtractStorageAccountSubscriptionId(model.StorageAccountName);
            }
            properties.AuditActionsAndGroups = ExtractAuditActionsAndGroups(model);
            if (model.RetentionInDays != null)
            {
                properties.RetentionDays = (int) model.RetentionInDays;
            }

            return updateParameters;
        }

        private static IList<string> ExtractAuditActionsAndGroups(BaseBlobAuditingPolicyModel model)
        {
            var dbPolicyModel = model as DatabaseBlobAuditingPolicyModel;
            var actionsAndGroups = new List<string>();
            if (dbPolicyModel != null)
            {
                actionsAndGroups.AddRange(dbPolicyModel.AuditAction);
            }
            
            model.AuditActionGroup.ToList().ForEach(aag => actionsAndGroups.Add(aag.ToString()));
            if (actionsAndGroups.Count == 0) // default audit actions and groups in case nothing was defined by the user
            {
                actionsAndGroups.Add("SUCCESSFUL_DATABASE_AUTHENTICATION_GROUP");
                actionsAndGroups.Add("FAILED_DATABASE_AUTHENTICATION_GROUP");
                actionsAndGroups.Add("BATCH_COMPLETED_GROUP");
            }
            return actionsAndGroups;
        }

        /// <summary>
        /// Takes the cmdlets model object and transform it to the policy as expected by the endpoint
        /// </summary>
        /// <param name="model">The AuditingPolicy model object</param>
        /// <param name="storageEndpointSuffix">The suffix of the storage endpoint</param>
        /// <returns>The communication model object</returns>
        private ServerAuditingPolicyCreateOrUpdateParameters PolicizeServerAuditingModel(ServerAuditingPolicyModel model, string storageEndpointSuffix)
        {
            var updateParameters = new ServerAuditingPolicyCreateOrUpdateParameters();
            var properties = new ServerAuditingPolicyProperties();
            updateParameters.Properties = properties;
            properties.AuditingState = model.AuditState.ToString();
            properties.StorageAccountName = ExtractStorageAccountName(model);
            properties.StorageAccountResourceGroupName = ExtractStorageAccountResourceGroup(properties.StorageAccountName);
            properties.StorageAccountSubscriptionId = ExtractStorageAccountSubscriptionId(properties.StorageAccountName);
            properties.StorageTableEndpoint = ExtractStorageAccountTableEndpoint(properties.StorageAccountName, storageEndpointSuffix);
            properties.StorageAccountKey = ExtractStorageAccountKey(properties.StorageAccountName, model, properties.StorageAccountResourceGroupName, StorageKeyKind.Primary);
            properties.StorageAccountSecondaryKey = ExtractStorageAccountKey(properties.StorageAccountName, model, properties.StorageAccountResourceGroupName, StorageKeyKind.Secondary);
            properties.EventTypesToAudit = ExtractEventTypes(model);
            properties.RetentionDays = model.RetentionInDays.ToString();
            properties.AuditLogsTableName = model.TableIdentifier;
            return updateParameters;
        }

        /// <summary>
        /// Extracts the storage account name from the given model
        /// </summary>
        private static string ExtractStorageAccountName(BaseBlobAuditingPolicyModel model, string endpointSuffix)
        {
            return string.Format("https://{0}.blob.{1}", model.StorageAccountName, endpointSuffix);
        }

        /// <summary>
        /// Extracts the storage account name from the given model
        /// </summary>
        private string ExtractStorageAccountName(BaseTableAuditingPolicyModel model)
        {
            string storageAccountName;

            if (model.StorageAccountName == FetchedStorageAccountName) // the user provided the same storage account that was given before
            {
                storageAccountName = FetchedStorageAccountName;
            }
            else if (model.StorageAccountName == null) // the user did not provided storage account for a policy for which such account is already defined
            {
                storageAccountName = FetchedStorageAccountName;
            }
            else // the user updates the name of the storage account
            {
                storageAccountName = model.StorageAccountName;
            }
            if (string.IsNullOrEmpty(storageAccountName) && (!IgnoreStorage)) // can happen if the user didn't provide account name for a policy that lacked it 
            {
                throw new Exception(string.Format(Properties.Resources.NoStorageAccountWhenConfiguringAuditingPolicy));
            }
            return storageAccountName;
        }

        /// <summary>
        /// Extracts the event types from the given model
        /// </summary>
        private static string ExtractEventTypes(BaseTableAuditingPolicyModel model)
        {
            if (model.EventType == null)
            {
                return null;
            }

            if (model.EventType.Any(t => t == AuditEventType.None))
            {
                if (model.EventType.Count() == 1)
                {
                    return string.Empty;
                }
                if (model.EventType.Any(t => t != AuditEventType.None))
                {
                    throw new Exception(Properties.Resources.InvalidEventTypeSet);
                }
            }
            return string.Join(",", model.EventType.Select(t => t.ToString()));
        }

        /// <summary>
        /// Extracts the storage account endpoint
        /// </summary>
        private string ExtractStorageAccountTableEndpoint(string storageName, string endpointSuffix)
        {
            if (IgnoreStorage || (storageName == FetchedStorageAccountName && FetchedStorageAccountTableEndpoint != null))
            {
                return FetchedStorageAccountTableEndpoint;
            }
            return string.Format("https://{0}.table.{1}", storageName, endpointSuffix);
        }

        /// <summary>
        /// Extracts the storage account subscription id
        /// </summary>
        private string ExtractStorageAccountSubscriptionId(string storageName)
        {
            if (IgnoreStorage || (storageName == FetchedStorageAccountName && FetchedStorageAccountSubscription != null))
            {
                return FetchedStorageAccountSubscription;
            }
            return Subscription.Id.ToString();
        }

        /// <summary>
        /// Extracts the storage account resource group
        /// </summary>
        private string ExtractStorageAccountResourceGroup(string storageName)
        {
            if (IgnoreStorage || (storageName == FetchedStorageAccountName && FetchedStorageAccountResourceGroup != null))
            {
                return FetchedStorageAccountResourceGroup;
            }
            return AzureCommunicator.GetStorageResourceGroup(storageName);
        }

        /// <summary>
        /// Extracts the storage account requested key
        /// </summary>
        private string ExtractStorageAccountKey(string storageName, BaseTableAuditingPolicyModel model, string storageAccountResourceGroup, StorageKeyKind keyType)
        {
            if (!IgnoreStorage && (model.StorageKeyType == keyType))
            {
                return AzureCommunicator.GetStorageKeys(storageAccountResourceGroup, storageName)[keyType];
            }
            return null;
        }

        /// <summary>
        /// Extracts the storage account requested key
        /// </summary>
        private string ExtractStorageAccountKey(string storageName)
        {
                return AzureCommunicator.GetStorageKeys(storageName)[StorageKeyKind.Primary];
        }

        internal void ClearStorageDetailsCache()
        {
            FetchedStorageAccountName = null;
            FetchedStorageAccountResourceGroup = null;
            FetchedStorageAccountSubscription = null;
            FetchedStorageAccountTableEndpoint = null;
        }
    }
}<|MERGE_RESOLUTION|>--- conflicted
+++ resolved
@@ -128,8 +128,7 @@
         public void GetDatabaseAuditingPolicy(string resourceGroup, string serverName, string databaseName, out DatabaseBlobAuditingPolicyModel model)
         {
             BlobAuditingPolicy policy;
-<<<<<<< HEAD
-            Communicator.GetDatabaseAuditingPolicy(resourceGroup, serverName, databaseName, requestId, out policy);
+            Communicator.GetDatabaseAuditingPolicy(resourceGroup, serverName, databaseName, out policy);
             model = new DatabaseBlobAuditingPolicyModel();
             ModelizeDatabaseAuditPolicy(policy, model);
             model.AuditType = AuditType.Blob;
@@ -137,23 +136,15 @@
             model.ServerName = serverName;
             model.DatabaseName = databaseName;
         }
-=======
-            Communicator.GetDatabaseAuditingPolicy(resourceGroup, serverName, databaseName, out policy);
-            var dbPolicyModel = ModelizeDatabaseAuditPolicy(policy);
-            dbPolicyModel.AuditType = AuditType.Blob;
-            dbPolicyModel.ResourceGroupName = resourceGroup;
-            dbPolicyModel.ServerName = serverName;
-            dbPolicyModel.DatabaseName = databaseName;
->>>>>>> 0e2d0866
 
         /// <summary>
         /// Provides a database audit policy model for the given database
         /// </summary>
-        public void GetDatabaseBlobAuditingPolicyV2(string resourceGroup, string serverName, string databaseName, string requestId, out DatabaseBlobAuditingSettingsModel model)
+        public void GetDatabaseBlobAuditingPolicyV2(string resourceGroup, string serverName, string databaseName, out DatabaseBlobAuditingSettingsModel model)
         {
             BlobAuditingPolicy policy;
             model = new DatabaseBlobAuditingSettingsModel();
-            Communicator.GetDatabaseAuditingPolicy(resourceGroup, serverName, databaseName, requestId, out policy);
+            Communicator.GetDatabaseAuditingPolicy(resourceGroup, serverName, databaseName, out policy);
             ModelizeDatabaseAuditPolicy(policy, model);
             model.ResourceGroupName = resourceGroup;
             model.ServerName = serverName;
@@ -163,11 +154,11 @@
         /// <summary>
         /// Provides a database server audit policy model for the given database
         /// </summary>
-        public void GetServerBlobAuditingPolicyV2(string resourceGroup, string serverName, string requestId, out ServerBlobAuditingSettingsModel model)
+        public void GetServerBlobAuditingPolicyV2(string resourceGroup, string serverName, out ServerBlobAuditingSettingsModel model)
         {
             BlobAuditingPolicy policy;
             model = new ServerBlobAuditingSettingsModel();
-            Communicator.GetServerAuditingPolicy(resourceGroup, serverName, requestId, out policy);
+            Communicator.GetServerAuditingPolicy(resourceGroup, serverName, out policy);
             ModelizeServerAuditPolicy(policy, model);
             model.ResourceGroupName = resourceGroup;
             model.ServerName = serverName;
@@ -199,22 +190,12 @@
         public void GetServerAuditingPolicy(string resourceGroup, string serverName, out ServerBlobAuditingPolicyModel model)
         {
             BlobAuditingPolicy policy;
-<<<<<<< HEAD
             model = new ServerBlobAuditingPolicyModel();
-            Communicator.GetServerAuditingPolicy(resourceGroup, serverName, requestId, out policy);
+            Communicator.GetServerAuditingPolicy(resourceGroup, serverName, out policy);
             ModelizeServerAuditPolicy(policy, model);
             model.AuditType = AuditType.Blob;
             model.ResourceGroupName = resourceGroup;
             model.ServerName = serverName;
-=======
-            Communicator.GetServerAuditingPolicy(resourceGroup, serverName, out policy);
-            var serverPolicyModel = ModelizeServerAuditPolicy(policy);
-            serverPolicyModel.AuditType = AuditType.Blob;
-            serverPolicyModel.ResourceGroupName = resourceGroup;
-            serverPolicyModel.ServerName = serverName;
-
-            model = serverPolicyModel;
->>>>>>> 0e2d0866
         }
 
         /// <summary>
@@ -416,24 +397,20 @@
         /// <summary>
         /// Transforms the given model to its endpoints acceptable structure and sends it to the endpoint
         /// </summary>
-        public void SetDatabaseBlobAuditingPolicyV2(DatabaseBlobAuditingSettingsModel model, string clientId, string storageEndpointSuffix)
-        {
-            if (!IsDatabaseInServiceTierForPolicy(model.ResourceGroupName, model.ServerName, model.DatabaseName, clientId))
+        public void SetDatabaseBlobAuditingPolicyV2(DatabaseBlobAuditingSettingsModel model, string storageEndpointSuffix)
+        {
+            if (!IsDatabaseInServiceTierForPolicy(model.ResourceGroupName, model.ServerName, model.DatabaseName))
             {
                 throw new Exception(Properties.Resources.DatabaseNotInServiceTierForAuditingPolicy);
             }
             var parameters = PolicizeBlobAuditingModel(model, storageEndpointSuffix);
-            Communicator.SetDatabaseAuditingPolicy(model.ResourceGroupName, model.ServerName, model.DatabaseName, clientId, parameters);
+            Communicator.SetDatabaseAuditingPolicy(model.ResourceGroupName, model.ServerName, model.DatabaseName, parameters);
         }
 
         /// <summary>
         /// Transforms the given model to its endpoints acceptable structure and sends it to the endpoint
         /// </summary>
-<<<<<<< HEAD
-        public void SetServerAuditingPolicy(ServerBlobAuditingSettingsModel model, string clientId, string storageEndpointSuffix)
-=======
-        public void SetServerAuditingPolicy(ServerBlobAuditingPolicyModel model, string storageEndpointSuffix)
->>>>>>> 0e2d0866
+        public void SetServerAuditingPolicy(ServerBlobAuditingSettingsModel model, string storageEndpointSuffix)
         {
             var parameters = PolicizeBlobAuditingModel(model, storageEndpointSuffix);
             Communicator.SetServerAuditingPolicy(model.ResourceGroupName, model.ServerName, parameters);
