--- conflicted
+++ resolved
@@ -21,20 +21,17 @@
 * Adding support for list and cancel the asynchronous updateslo operation on the database
 	- update existing cmdlet Get-AzureRmSqlDatabaseActivity to return DB updateslo operation status.
 	- add new cmdlet Stop-AzureRmSqlDatabaseActivity for cancel the asynchronous updateslo operation on the database.
-<<<<<<< HEAD
 * Adding support for Zone Redundancy for databases and elastic pools
 	- Adding ZoneRedundant switch parameter to New-AzureRmSqlDatabase
 	- Adding ZoneRedundant switch parameter to Set-AzureRmSqlDatabase
 	- Adding ZoneRedundant switch parameter to New-AzureRmSqlElasticPool
 	- Adding ZoneRedundant switch parameter to Set-AzureRmSqlElasticPool
-=======
 * Adding support for Server DNS Aliases
 	- Adding Get-AzureRmSqlServerDnsAlias cmdlet which gets server dns aliases by server and alias name or a list of server dns aliases for an azure Sql Server.
 	- Adding New-AzureRmSqlServerDnsAlias cmdlet which creates new server dns alias for a given Azure Sql server
 	- Adding Set-AzurermSqlServerDnsAlias cmlet which allows updating a Azure Sql Server to which server dns alias is pointing
 	- Adding Remove-AzureRmSqlServerDnsAlias cmdlet which removes a server dns alias for a Azure Sql Server
 
->>>>>>> 280edd61
 ## Version 3.4.1
 
 ## Version 3.4.0
