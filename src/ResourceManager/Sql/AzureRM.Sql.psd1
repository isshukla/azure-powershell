﻿#  
# Module manifest for module 'Microsoft.Azure.Commands.Sql'  
#  
# Generated by: Microsoft Corporation
#  
# Generated on: 9/19/2015
#  
  
@{  
  
# Version number of this module.  
<<<<<<< HEAD
ModuleVersion = '1.0.10' 
=======
ModuleVersion = '1.0.11' 
>>>>>>> 8c9c6943
  
# ID used to uniquely identify this module  
GUID = '150d9544-6348-4373-806f-10cd0b4de4cb'  
  
# Author of this module  
Author = 'Microsoft Corporation'  
  
# Company or vendor of this module  
CompanyName = 'Microsoft Corporation'  
  
# Copyright statement for this module  
Copyright = 'Microsoft Corporation. All rights reserved.'    
  
# Description of the functionality provided by this module  
Description = 'Microsoft Azure PowerShell - Sql service cmdlets for Azure Resource Manager'  
  
# Minimum version of the Windows PowerShell engine required by this module  
PowerShellVersion = '3.0'  
  
# Name of the Windows PowerShell host required by this module  
PowerShellHostName = ''  
  
# Minimum version of the Windows PowerShell host required by this module  
PowerShellHostVersion = ''  
  
# Minimum version of the .NET Framework required by this module  
DotNetFrameworkVersion = '4.0'  
  
# Minimum version of the common language runtime (CLR) required by this module  
CLRVersion='4.0'  
  
# Processor architecture (None, X86, Amd64, IA64) required by this module  
ProcessorArchitecture = 'None'  
  
# Modules that must be imported into the global environment prior to importing this module  
<<<<<<< HEAD
RequiredModules = @( @{ ModuleName = 'AzureRM.Profile'; ModuleVersion = '1.0.10'})
=======
RequiredModules = @( @{ ModuleName = 'AzureRM.Profile'; ModuleVersion = '1.0.11'})
>>>>>>> 8c9c6943
  
# Assemblies that must be loaded prior to importing this module  
RequiredAssemblies = @()  
  
# Script files (.ps1) that are run in the caller's environment prior to importing this module  
ScriptsToProcess = @()  
  
# Type files (.ps1xml) to be loaded when importing this module  
TypesToProcess = @(
	'.\Microsoft.Azure.Commands.Sql.Types.ps1xml'
)
  
# Format files (.ps1xml) to be loaded when importing this module  
FormatsToProcess = @(
	'.\Microsoft.Azure.Commands.Sql.format.ps1xml'
)
  
# Modules to import as nested modules of the module specified in ModuleToProcess  
NestedModules = @(  
    '.\Microsoft.Azure.Commands.Sql.dll'
)
  
# Functions to export from this module  
FunctionsToExport = '*'  
  
# Cmdlets to export from this module  
CmdletsToExport = '*'  
  
# Variables to export from this module  
VariablesToExport = '*'  
  
# Aliases to export from this module  
AliasesToExport = @(
	'Get-AzureRmSqlDatabaseServerAuditingPolicy',  
    'Remove-AzureRmSqlDatabaseServerAuditing',  
    'Set-AzureRmSqlDatabaseServerAuditingPolicy',  
    'Use-AzureRmSqlDatabaseServerAuditingPolicy'
)
  
# List of all modules packaged with this module  
ModuleList = @()  
  
# List of all files packaged with this module  
FileList =  @()  
  
# Private data to pass to the module specified in ModuleToProcess  
PrivateData = @{

    PSData = @{

        # Tags applied to this module. These help with module discovery in online galleries.
        # Tags = @()

        # A URL to the license for this module.
        LicenseUri = 'https://raw.githubusercontent.com/Azure/azure-powershell/dev/LICENSE.txt'

        # A URL to the main website for this project.
        ProjectUri = 'https://github.com/Azure/azure-powershell'

        # A URL to an icon representing this module.
        # IconUri = ''

        # ReleaseNotes of this module
        ReleaseNotes = 'https://github.com/Azure/azure-powershell/blob/dev/ChangeLog.md'

    } # End of PSData hashtable

} # End of PrivateData hashtable  

} <|MERGE_RESOLUTION|>--- conflicted
+++ resolved
@@ -9,11 +9,7 @@
 @{  
   
 # Version number of this module.  
-<<<<<<< HEAD
-ModuleVersion = '1.0.10' 
-=======
 ModuleVersion = '1.0.11' 
->>>>>>> 8c9c6943
   
 # ID used to uniquely identify this module  
 GUID = '150d9544-6348-4373-806f-10cd0b4de4cb'  
@@ -49,11 +45,7 @@
 ProcessorArchitecture = 'None'  
   
 # Modules that must be imported into the global environment prior to importing this module  
-<<<<<<< HEAD
-RequiredModules = @( @{ ModuleName = 'AzureRM.Profile'; ModuleVersion = '1.0.10'})
-=======
 RequiredModules = @( @{ ModuleName = 'AzureRM.Profile'; ModuleVersion = '1.0.11'})
->>>>>>> 8c9c6943
   
 # Assemblies that must be loaded prior to importing this module  
 RequiredAssemblies = @()  
