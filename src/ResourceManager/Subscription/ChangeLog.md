--- conflicted
+++ resolved
@@ -18,12 +18,7 @@
         - Additional information about change #1
 -->
 ## Current Release
-<<<<<<< HEAD
 * New cmdlet New-AzureRmSubscription to enable subscription creation under a specific EA enrollment account.
-=======
-
-## Version 0.1.2
->>>>>>> 5bdf2e1c
 * Updated to the latest version of the Azure ClientRuntime
 
 ## Version 0.1.1
