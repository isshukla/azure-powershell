--- conflicted
+++ resolved
@@ -72,12 +72,7 @@
 FunctionsToExport = @()
 
 # Cmdlets to export from this module, for best performance, do not use wildcards and do not delete the entry, use an empty array if there are no cmdlets to export.
-<<<<<<< HEAD
 CmdletsToExport = 'New-AzureRmSubscription'
-=======
-CmdletsToExport = 'Get-AzureRmSubscriptionDefinition', 
-               'New-AzureRmSubscriptionDefinition'
->>>>>>> dcace321
 
 # Variables to export from this module
 # VariablesToExport = @()
