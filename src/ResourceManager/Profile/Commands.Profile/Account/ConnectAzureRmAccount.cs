--- conflicted
+++ resolved
@@ -269,11 +269,7 @@
 
             if (!string.IsNullOrEmpty(Tenant))
             {
-<<<<<<< HEAD
-                azureAccount.SetProperty(AzureAccount.Property.Tenants, TenantId);
-=======
-                azureAccount.SetProperty(AzureAccount.Property.Tenants, new[] { Tenant });
->>>>>>> 7cc515d5
+                azureAccount.SetProperty(AzureAccount.Property.Tenants, Tenant);
             }
 
 // TODO: Remove IfDef
