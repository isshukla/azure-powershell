--- conflicted
+++ resolved
@@ -18,11 +18,8 @@
         - Additional information about change #1
 -->
 ## Current Release
-<<<<<<< HEAD
 * Fix issues with Clear-AzureRmContext that caused issues with selecting a context #6398
-=======
 * Ps1Xml attribute added to the basic output types
->>>>>>> b4612e8f
 
 ## Version 5.3.0
 * Updated error messages for Enable-AzureRmContextAutoSave
