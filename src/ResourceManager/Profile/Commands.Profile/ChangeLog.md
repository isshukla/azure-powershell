<!--
    Please leave this section at the top of the change log.

    Changes for the current release should go under the section titled "Current Release", and should adhere to the following format:

    ## Current Release
    * Overview of change #1
        - Additional information about change #1
    * Overview of change #2
        - Additional information about change #2
        - Additional information about change #2
    * Overview of change #3
    * Overview of change #4
        - Additional information about change #4

    ## YYYY.MM.DD - Version X.Y.Z (Previous Release)
    * Overview of change #1
        - Additional information about change #1
-->
## Current Release
<<<<<<< HEAD
* Minor changes to the storage common code
* Updated help files to include full parameter types.
=======
* Updated Common.Strategy library to be able to validate that the current config for a resource is compatible with the target resource. Default is always true, individual resources and overridet the default.
* Updated all help files to include full parameter types and correct input/output types.
* Added ps1xml types to Common.Storage
>>>>>>> adf31981

## Version 5.3.3
* Updated help for `Get-AzureRmContextAutosaveSetting`

## Version 5.3.2
* Common code changes to enable cmdlets to request an Auxilary Auth header with tokens for multiple tenants given a list of resource IDs.

## Version 5.3.1
* Fixed formatting of OutputType in help files
* Ps1Xml attribute added to the basic output types

## Version 5.3.0
* Updated error messages for Enable-AzureRmContextAutoSave
* Create a context for each subscription when running `Connect-AzureRmAccount` with no previous context
* Extracted ARM sdk to common library to be reused by AzureRM.DevSpaces and AzureRM.AKS

## Version 5.2.0
* Added the following three values to the telemetry:
  - Inner exception types
  - ParameterSetName
  - InvocationName
* Fix issue where version 10.0.3 of Newtonsoft.Json wasn't being loaded on module import
* Retry TaskCanceledException appropriately when connections are left open.

## Version 5.1.0
* Fix issue where running `Clear-AzureRmContext` would keep an empty context with the name of the previous default context, which prevented the user from creating a new context with the old name

## Version 5.0.1
* Fix issue where default environments weren''t being retrieved without a default context set

## Version 5.0.0
* Set minimum dependency of module to PowerShell 5.0
* Enable context autosave by default
* Add USGovernmentOperationalInsightsEndpoint and USGovernmentOperationalInsightsEndpointResourceId properties to Azure environment for US Gov.

## Version 4.6.0
* Updated to the latest version of the Azure ClientRuntime

## Version 4.5.0
* Enable MSI authentication in unsupported scenarios
* Add support for user-defined Managed Service Identity

## Version 4.4.0
* Fixed issue with importing aliases
* Load version 10.0.3 of Newtonsoft.Json side-by-side with version 6.0.8

## Version 4.3.1
* Fix concurrent module import issue in PowerShell Workflow and Azure Automation

## Version 4.3.0
* Added deprecation warning for PowerShell 3 and 4
* 'Add-AzureRmAccount' has been renamed as 'Connect-AzureRmAccount'; an alias has been added for the old cmdlet name, and other aliases ('Login-AzAccount' and 'Login-AzureRmAccount') have been redirected to the new cmdlet name.
* 'Remove-AzureRmAccount' has been renamed as 'Disconnect-AzureRmAccount'; an alias has been added for the old cmdlet name, and other aliases ('Logout-AzAccount' and 'Logout-AzureRmAccount') have been redirected to the new cmdlet name.
* Corrected Resource Strings to use Connect-AzureRmAccount instead of Login-AzureRmAccount
* Add-AzureRmEnvironment and Set-AzureRmEnvironment
  - Added -AzureOperationalInsightsEndpoint and -AzureOperationalInsightsEndpointResourceId as parameters for use with OperationalInsights data plane RP.  

## Version 4.2.0
* Added ResourceGroup Completer to -ResourceGroup parameters allowing tab completion through resource groups in current subscription
* Add-AzureRmAccount
  * Added -MSI login for authenticationg using the credentials of the Managed Service Identity of the current VM / Service
  * Fixed KeyVault Authentication when logging in with user-provided access tokens

## Version 4.1.1
- Updated USGovernmentActiveDirectoryEndpoint to https://login.microsoftonline.us/
    - For more information about the Azure Government endpoint mappings, please see the following: https://docs.microsoft.com/en-us/azure/azure-government/documentation-government-developer-guide#endpoint-mapping
- Added -AsJob support for cmdlets, enabling selected cmdlets to execute in the background and return a job to track and control progress
- Added -AsJob parameter to Get-AzureRmSubscription cmdlet

## Version 4.0.0
- Set-AzureRmDefault
    - Use this cmdlet to set a default resource group.  This will make the -ResourceGroup parameter optional for some cmdlets, and will use the default when a resource group is not specified
    - ```Set-AzureRmDefault -ResourceGroupName "ExampleResourceGroup"```
    - If resource group specified exists in the subscription, this resource group will be set to default.  Otherwise, the resource group will be created and then set to default.
- Get-AzureRmDefault
    - Use this cmdlet to get the current default resource group (and other defaults in the future).
    - ```Get-AzureRmDefault -ResourceGroup```
- Clear-AzureRmDefault
    - Use this cmdlet to remove the current default resource group
    - ```Clear-AzureRmDefault -ResourceGroup```
- Add-AzureRmEnvironment and Set-AzureRmEnvironment
    - Add the BatchAudience parameter, which allows you to specify the Azure Batch Active Directory audience to use when acquiring authentication tokens for the Batch service.
* Add support for online help
    - Run Get-Help with the -Online parameter to open the online help in your default Internet browser

## Version 3.4.1
* LocationCompleterAttribute added and available for cmdlets which use the -Location parameter
    - Use this feature by adding LocationCompleter(string[] validResourceTypes) onto the Location parameter

## Version 3.4.0
* Start-Job Support for AzureRm cmdlets. 
    * All AzureRmCmdlets add -AzureRmContext parameter, which can accept a context (output of a Context cmdlet). 
      - Common pattern for jobs with context persistence DISABLED: ```Start-Job {param ($context) New-AzureRmVM -AzureRmContext $context [... other parameters]} -ArgumentList (Get-AzureRmContext)```
      - Common pattern for jobs with context persistence ENABLED:```Start-Job {New-AzureRmVM [... other parameters]}```
    * Persist login information across sessions, new cmdlets: 
      - Enable-AzureRmContextAutosave - Enable login persistence across sessions. 
      - Disable-AzureRmContextAutosave - Disable login persistence across sessions. 
    * Manage context information, new cmdets 
      - Select-AzureRmContext - Select the active named context. 
      - Rename-AzureRmContext - Rename an exsiting context for easy reference. 
      - Remove-AzureRmContext - Remove an existing context. 
      - Remove-AzureRmAccount - Remove all credentials, subscriptions, and tenants associated with an account. 
    * Manage context information, cmdlet changes: 
      - Added Scope = (Process | CurrentUser) to all cmdlets that change credentials 
      - Get-AzureRmContext - Added ListAvailable parameter to list all saved contexts
      
## Version 3.3.1

## Version 3.3.0
- Data collection has been enabled by default. Usage data is collected by Microsoft in order to improve the user experience. The data is anonymous and does not include command-line argument values.
    - Use the Disable-AzureRmDataCollection cmdlet to turn the feature off
    - Use the Enable-AzureRmDataCollection cmdlet to turn this feature on

## Version 3.2.1
- Fix issue with non-interactive user authentication in RDFE (link)[https://github.com/Azure/azure-powershell/issues/4299]

## Version 3.2.0
* Fixed error when using Import-AzureRmContext or Save-AzureRmContext
    - More information can be found in this issue: https://github.com/Azure/azure-powershell/issues/3954

## Version 3.1.0
* Resolve-AzureRmError
  * New cmdlet to show details of errors and exceptions thrown by cmdlets, including server request/response data
* Send-Feedback
  * Enabled sending feedback without logging in
* Get-AzureRmSubscription
  * Fix bug in retrieving CSP subscriptions

## Version 3.0.1
* Add-AzureRmAccount
  * Added `-EnvironmentName` parameter alis for backward compatibility with 2.x versions of AzureRM.profile

## Version 3.0.0
* Added `Send-Feedback` cmdlet: allows a user to initiate a set of prompts which sends feedback to the Azure PowerShell team.
* The following aliases have been removed as they conflicted with existing cmdlet names in the Azure module:
    - `Enable-AzureDataCollection` (supported by `Enable-AzureRmDataCollection`)
    - `Disable-AzureDataCollection` (supported by `Disable-AzureRmDataCollection`)

## Version 2.8.0
* *Obsolete*: Save-AzureRmProfile is renamed to Save-AzureRmContext, there is an alias to the old cmdlet name, the alias will be removed in the next release.
* *Obsolete*: Select-AzureRmProfile is renamed to Import-AzureRmContext, there is an alias to the old cmdlet name, the alias will be removed in the next release.
* The PSAzureContext and PSAzureProfile output types of profile cmdlets will be changed in the next release.
* The Save-AzureRmContext cmdlet will have no OutputType in the next release.
* Fix bug in cmdlet common code to use FIPS-compliant algorithm for data hashes: https://github.com/Azure/azure-powershell/issues/3651 

## Version 2.7.0

## Version 2.6.0

## Version 2.5.0

## Version 2.4.0

## Version 2.3.0
* Add-AzureRmAccount
    - Add position for Credential parameter so the following command is allowed: Add-AzureRmAccount (Get-Credential)
    - Updated parameter sets so the SubscriptionId and SubscriptionName are mutually exclusive<|MERGE_RESOLUTION|>--- conflicted
+++ resolved
@@ -18,14 +18,11 @@
         - Additional information about change #1
 -->
 ## Current Release
-<<<<<<< HEAD
 * Minor changes to the storage common code
 * Updated help files to include full parameter types.
-=======
 * Updated Common.Strategy library to be able to validate that the current config for a resource is compatible with the target resource. Default is always true, individual resources and overridet the default.
 * Updated all help files to include full parameter types and correct input/output types.
 * Added ps1xml types to Common.Storage
->>>>>>> adf31981
 
 ## Version 5.3.3
 * Updated help for `Get-AzureRmContextAutosaveSetting`
