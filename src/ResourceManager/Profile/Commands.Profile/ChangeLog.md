--- conflicted
+++ resolved
@@ -18,12 +18,9 @@
         - Additional information about change #1
 -->
 ## Current Release
-<<<<<<< HEAD
 * Rename param TenantId in cmdlet Connect-AzureRmAccount to Tenant and add an aliad for TenantId
-=======
 
 ## Version 5.7.0
->>>>>>> 7dab6103
 * Fix issue with Get-AzureRmSubscription in CloudShell
 * Update common code to use latest version of ClientRuntime
 
