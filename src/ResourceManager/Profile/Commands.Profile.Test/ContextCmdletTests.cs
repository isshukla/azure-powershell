﻿// ----------------------------------------------------------------------------------
//
// Copyright Microsoft Corporation
// Licensed under the Apache License, Version 2.0 (the "License");
// you may not use this file except in compliance with the License.
// You may obtain a copy of the License at
// http://www.apache.org/licenses/LICENSE-2.0
// Unless required by applicable law or agreed to in writing, software
// distributed under the License is distributed on an "AS IS" BASIS,
// WITHOUT WARRANTIES OR CONDITIONS OF ANY KIND, either express or implied.
// See the License for the specific language governing permissions and
// limitations under the License.
// ----------------------------------------------------------------------------------

using Microsoft.Azure.Commands.Common.Authentication;
using Microsoft.Azure.Commands.Common.Authentication.Models;
using Microsoft.Azure.Commands.Profile;
using Microsoft.Azure.Commands.Profile.Models;
using Microsoft.Azure.ServiceManagemenet.Common.Models;
using Microsoft.WindowsAzure.Commands.Common.Test.Mocks;
using Microsoft.WindowsAzure.Commands.ScenarioTest;
using Microsoft.WindowsAzure.Commands.Test.Utilities.Common;
using Microsoft.WindowsAzure.Commands.Utilities.Common;
using Xunit;
using Xunit.Abstractions;
using Microsoft.Azure.Commands.Common.Authentication.Abstractions;
using System;
using Microsoft.Azure.Commands.ScenarioTest.Extensions;
using Microsoft.Azure.Commands.Profile.Context;
using System.Linq;
using Microsoft.Azure.Commands.Common.Authentication.ResourceManager;
using Microsoft.Azure.Commands.Profile.Common;

namespace Microsoft.Azure.Commands.ResourceManager.Profile.Test
{
    public class ContextCmdletTests : RMTestBase
    {
        private MemoryDataStore dataStore;
        private MockCommandRuntime commandRuntimeMock;
        const string guid1 = "a0cc8bd7-2c6a-47e9-a4c4-3f6ed136e240";
        const string guid2 = "eab635c0-a35a-4f70-9e46-e5351c7b5c8b";
        const string guid3 = "52f66548-2550-417b-941e-9d6e04f3ac8d";
        const string guid4 = "40e67ee2-1a1a-4517-9253-ab6f93c5710f";
        public ContextCmdletTests(ITestOutputHelper output)
        {
            XunitTracingInterceptor.AddToContext(new XunitTracingInterceptor(output));
            dataStore = new MemoryDataStore();
            AzureSession.Instance.DataStore = dataStore;
            commandRuntimeMock = new MockCommandRuntime();
            AzureSession.Instance.AuthenticationFactory = new MockTokenAuthenticationFactory();
            Environment.SetEnvironmentVariable("Azure_PS_Data_Collection", "True");
        }

        [Fact]
        [Trait(Category.AcceptanceType, Category.CheckIn)]
        public void GetAzureContext()
        {
            var cmdlt = new GetAzureRMContextCommand();

            // Setup
            cmdlt.CommandRuntime = commandRuntimeMock;

            // Act
            cmdlt.InvokeBeginProcessing();
            cmdlt.ExecuteCmdlet();
            cmdlt.InvokeEndProcessing();

            // Verify
            Assert.True(commandRuntimeMock.OutputPipeline.Count == 1);
            var context = (PSAzureContext)commandRuntimeMock.OutputPipeline[0];
            Assert.Equal("test", context.Subscription.Name);
        }

        [Fact]
        [Trait(Category.AcceptanceType, Category.CheckIn)]
        public void GetAzureContextNoLogin()
        {
            var cmdlt = new GetAzureRMContextCommand();

            // Setup
            cmdlt.CommandRuntime = commandRuntimeMock;
            cmdlt.DisableDataCollection();
            var profile = AzureRmProfileProvider.Instance.Profile;
            AzureRmProfileProvider.Instance.Profile = new AzureRmProfile();

            try
            {
                // Act
                cmdlt.InvokeBeginProcessing();
                cmdlt.ExecuteCmdlet();
                cmdlt.InvokeEndProcessing();
            }
            finally
            {
                AzureRmProfileProvider.Instance.Profile = profile;
            }

            // Verify
            Assert.True(commandRuntimeMock.OutputPipeline.Count == 0);
        }

        [Fact]
        [Trait(Category.AcceptanceType, Category.CheckIn)]
        public void ListAzureContextNoLogin()
        {
            var cmdlt = new GetAzureRMContextCommand();

            // Setup
            cmdlt.CommandRuntime = commandRuntimeMock;
            cmdlt.DisableDataCollection();
            cmdlt.ListAvailable = true;
            var profile = AzureRmProfileProvider.Instance.Profile;
            AzureRmProfileProvider.Instance.Profile = new AzureRmProfile();

            try
            {
                // Act
                cmdlt.InvokeBeginProcessing();
                cmdlt.ExecuteCmdlet();
                cmdlt.InvokeEndProcessing();
            }
            finally
            {
                AzureRmProfileProvider.Instance.Profile = profile;
            }

            // Verify
            Assert.Empty(commandRuntimeMock.OutputPipeline);
            Assert.True(commandRuntimeMock.ErrorStream.Count == 0);
        }



        [Fact]
        [Trait(Category.AcceptanceType, Category.CheckIn)]
        public void SelectAzureContextWithNoSubscriptionAndTenant()
        {
            var cmdlt = new SetAzureRMContextCommand();
            var tenantToSet = "72f988bf-86f1-41af-91ab-2d7cd011db47";

            // Setup
            cmdlt.CommandRuntime = commandRuntimeMock;

            // Make sure that the tenant ID we are attempting to set is
            // valid for the account
            var account = AzureRmProfileProvider.Instance.Profile.DefaultContext.Account;
            var existingTenants = account.GetProperty(AzureAccount.Property.Tenants);
            var allowedTenants = existingTenants == null ? tenantToSet : existingTenants + "," + tenantToSet;
            account.SetProperty(AzureAccount.Property.Tenants, allowedTenants);
            account.SetProperty(AzureAccount.Property.Subscriptions, new string[0]);

            cmdlt.Tenant = tenantToSet;

            // Act
            cmdlt.InvokeBeginProcessing();
            cmdlt.ExecuteCmdlet();
            cmdlt.InvokeEndProcessing();

            // Verify
            Assert.True(commandRuntimeMock.OutputPipeline.Count == 1);
            var context = (PSAzureContext)commandRuntimeMock.OutputPipeline[0];

            // TenantId is not sufficient to change the context.
            Assert.NotEqual(tenantToSet, context.Tenant.Id);
        }

        [Fact]
        [Trait(Category.AcceptanceType, Category.CheckIn)]
        public void SelectAzureContextWithNoSubscriptionAndNoTenant()
        {
            var cmdlt = new SetAzureRMContextCommand();

            // Setup
            cmdlt.CommandRuntime = commandRuntimeMock;

            // Act
            cmdlt.InvokeBeginProcessing();
            cmdlt.ExecuteCmdlet();
            cmdlt.InvokeEndProcessing();

            // Verify
            Assert.True(commandRuntimeMock.OutputPipeline.Count == 1);
            var context = (PSAzureContext)commandRuntimeMock.OutputPipeline[0];
            Assert.NotNull(context);
        }

        [Fact]
        [Trait(Category.AcceptanceType, Category.CheckIn)]
        public void ListMultipleContexts()
        {
            var cmdlet = new GetAzureRMContextCommand();
            var profile = CreateMultipleContextProfile();
            cmdlet.CommandRuntime = commandRuntimeMock;
            cmdlet.DefaultProfile = profile;
            cmdlet.ListAvailable = true;
            cmdlet.InvokeBeginProcessing();
            cmdlet.ExecuteCmdlet();
            cmdlet.InvokeEndProcessing();
            Assert.True(commandRuntimeMock.OutputPipeline != null && commandRuntimeMock.OutputPipeline.Count == profile.Contexts.Count);
            foreach (var output in commandRuntimeMock.OutputPipeline)
            {
                PSAzureContext testContext = output as PSAzureContext;
                Assert.NotNull(testContext);
                Assert.NotNull(testContext.Name);
                Assert.True(profile.Contexts.ContainsKey(testContext.Name));
                var validateContext = profile.Contexts[testContext.Name];
                Assert.NotNull(validateContext);
                Assert.True(validateContext.IsEqual(testContext));
                profile.TryRemoveContext(testContext.Name);
            }
        }

        [Fact]
        [Trait(Category.AcceptanceType, Category.CheckIn)]
        public void ClearContextSetsDefaultContextName()
        {
            var getCmdlet = new GetAzureRMContextCommand();
            var profile = CreateMultipleContextProfile();
            var defaultContextName = profile.DefaultContextKey;
            getCmdlet.CommandRuntime = commandRuntimeMock;
            getCmdlet.DefaultProfile = profile;
            getCmdlet.InvokeBeginProcessing();
            getCmdlet.ExecuteCmdlet();
            getCmdlet.InvokeEndProcessing();
            Assert.True(commandRuntimeMock.OutputPipeline != null);
<<<<<<< HEAD
            Assert.Equal(1, commandRuntimeMock.OutputPipeline.Count);
=======
            Assert.Single(commandRuntimeMock.OutputPipeline);
>>>>>>> c53de442
            Assert.Equal(defaultContextName, ((PSAzureContext)commandRuntimeMock.OutputPipeline[0]).Name);

            var clearCmdlet = new ClearAzureRmContext();
            commandRuntimeMock = new MockCommandRuntime();
            clearCmdlet.CommandRuntime = commandRuntimeMock;
            clearCmdlet.DefaultProfile = profile;
            clearCmdlet.Scope = ContextModificationScope.Process;
            clearCmdlet.PassThru = true;
            clearCmdlet.InvokeBeginProcessing();
            clearCmdlet.ExecuteCmdlet();
            clearCmdlet.InvokeEndProcessing();
            Assert.NotNull(commandRuntimeMock.OutputPipeline);
<<<<<<< HEAD
            Assert.Equal(1, commandRuntimeMock.OutputPipeline.Count);
            var result = (bool)(commandRuntimeMock.OutputPipeline[0]);
=======
            Assert.Single(commandRuntimeMock.OutputPipeline);
            var result = (bool)commandRuntimeMock.OutputPipeline[0];
>>>>>>> c53de442
            Assert.True(result);
            Assert.True(profile.Contexts != null);
            Assert.Equal(1, profile.Contexts.Count);
            Assert.True(profile.Contexts.ContainsKey("Default"));
            Assert.NotNull(profile.DefaultContext);
            Assert.Null(profile.DefaultContext.Account);
            Assert.Null(profile.DefaultContext.Subscription);
        }

        [Fact]
        [Trait(Category.AcceptanceType, Category.CheckIn)]
        public void RemoveDefaultContext()
        {
            var cmdlet = new RemoveAzureRmContext();
            var profile = CreateMultipleContextProfile();
            var defaultContext = profile.DefaultContext;
            var defaultContextName = profile.DefaultContextKey;
            cmdlet.CommandRuntime = commandRuntimeMock;
            cmdlet.DefaultProfile = profile;
            cmdlet.Force = true;
            cmdlet.PassThru = true;
            cmdlet.MyInvocation.BoundParameters.Add("Name", profile.DefaultContextKey);
            cmdlet.InvokeBeginProcessing();
            cmdlet.ExecuteCmdlet();
            cmdlet.InvokeEndProcessing();
            Assert.True(commandRuntimeMock.OutputPipeline != null && commandRuntimeMock.OutputPipeline.Count ==1);
            PSAzureContext testContext = commandRuntimeMock.OutputPipeline[0] as PSAzureContext;
            Assert.NotNull(testContext);
            Assert.NotNull(testContext.Name);
            Assert.True(defaultContext.IsEqual(testContext));
            Assert.False(profile.Contexts.ContainsKey(defaultContextName));
            Assert.DoesNotContain(profile.Contexts, c => defaultContext.IsEqual(c.Value));
            Assert.False(string.IsNullOrEmpty(profile.DefaultContextKey));
            Assert.NotNull(profile.DefaultContext);
        }

        [Fact]
        [Trait(Category.AcceptanceType, Category.CheckIn)]
        public void RemoveNonDefaultContext()
        {
            var cmdlet = new RemoveAzureRmContext();
            var profile = CreateMultipleContextProfile();
            var removedContextKey = profile.Contexts.Keys.First(k => !string.Equals(k, profile.DefaultContextKey));
            var removedContext = profile.Contexts[removedContextKey];
            var defaultContextKey = profile.DefaultContextKey;
            cmdlet.CommandRuntime = commandRuntimeMock;
            cmdlet.DefaultProfile = profile;
            cmdlet.PassThru = true;
            cmdlet.MyInvocation.BoundParameters.Add("Name", removedContextKey);
            cmdlet.InvokeBeginProcessing();
            cmdlet.ExecuteCmdlet();
            cmdlet.InvokeEndProcessing();
            Assert.True(commandRuntimeMock.OutputPipeline != null && commandRuntimeMock.OutputPipeline.Count == 1);
            PSAzureContext testContext = commandRuntimeMock.OutputPipeline[0] as PSAzureContext;
            Assert.NotNull(testContext);
            Assert.NotNull(testContext.Name);
            Assert.True(removedContext.IsEqual(testContext));
            Assert.False(profile.Contexts.ContainsKey(removedContextKey));
            Assert.DoesNotContain(profile.Contexts, c => removedContext.IsEqual(c.Value));
            Assert.Equal(defaultContextKey, profile.DefaultContextKey);
        }

        [Fact]
        [Trait(Category.AcceptanceType, Category.CheckIn)]
        public void RemoveNonExistentContext()
        {
            var cmdlet = new RemoveAzureRmContext();
            var profile = CreateMultipleContextProfile();
            var removedContextKey = "This context does not exist";
            var defaultContextKey = profile.DefaultContextKey;
            var contextCount = profile.Contexts.Count;
            cmdlet.CommandRuntime = commandRuntimeMock;
            cmdlet.DefaultProfile = profile;
            cmdlet.PassThru = true;
            cmdlet.MyInvocation.BoundParameters.Add("Name", removedContextKey);
            cmdlet.InvokeBeginProcessing();
            cmdlet.ExecuteCmdlet();
            cmdlet.InvokeEndProcessing();
            Assert.NotNull(commandRuntimeMock.OutputPipeline);
            Assert.Empty(commandRuntimeMock.OutputPipeline);
            Assert.Equal(contextCount, profile.Contexts.Count);
        }

        [Fact]
        [Trait(Category.AcceptanceType, Category.CheckIn)]
        public void RemoveContextNoLogin()
        {
            var cmdlet = new RemoveAzureRmContext();
            var profile = new AzureRmProfile();
            var removedContextKey = "This context does not exist";
            var defaultContextKey = profile.DefaultContextKey;
            var contextCount = profile.Contexts.Count;
            cmdlet.CommandRuntime = commandRuntimeMock;
            cmdlet.DefaultProfile = profile;
            cmdlet.PassThru = true;
            cmdlet.MyInvocation.BoundParameters.Add("Name", removedContextKey);
            cmdlet.InvokeBeginProcessing();
            cmdlet.ExecuteCmdlet();
            cmdlet.InvokeEndProcessing();
            Assert.NotNull(commandRuntimeMock.OutputPipeline);
            Assert.Empty(commandRuntimeMock.OutputPipeline);
            Assert.Equal(contextCount, profile.Contexts.Count);
        }

        [Fact]
        [Trait(Category.AcceptanceType, Category.CheckIn)]
        public void SelectDefaultContext()
        {
            var cmdlet = new SelectAzureRmContext();
            var profile = CreateMultipleContextProfile();
            var defaultContext = profile.DefaultContext;
            var defaultContextName = profile.DefaultContextKey;
            cmdlet.CommandRuntime = commandRuntimeMock;
            cmdlet.DefaultProfile = profile;
            cmdlet.MyInvocation.BoundParameters.Add("Name", profile.DefaultContextKey);
            cmdlet.InvokeBeginProcessing();
            cmdlet.ExecuteCmdlet();
            cmdlet.InvokeEndProcessing();
            Assert.NotNull(commandRuntimeMock.OutputPipeline);
            Assert.Single(commandRuntimeMock.OutputPipeline);
            PSAzureContext testContext = commandRuntimeMock.OutputPipeline[0] as PSAzureContext;
            Assert.NotNull(testContext);
            Assert.NotNull(testContext.Name);
            Assert.True(defaultContext.IsEqual(testContext));
            Assert.True(profile.Contexts.ContainsKey(defaultContextName));
            Assert.True(defaultContext.IsEqual(profile.DefaultContext));
            Assert.False(string.IsNullOrEmpty(profile.DefaultContextKey));
            Assert.Equal(defaultContextName, profile.DefaultContextKey);
        }

        [Fact]
        [Trait(Category.AcceptanceType, Category.CheckIn)]
        public void SelectNonDefaultContext()
        {
            var cmdlet = new SelectAzureRmContext();
            var profile = CreateMultipleContextProfile();
            var selectedContextName = profile.Contexts.Keys.First(k => !string.Equals(k, profile.DefaultContextKey));
            var selectedContext = profile.Contexts[selectedContextName];
            Assert.NotNull(selectedContext);
            cmdlet.CommandRuntime = commandRuntimeMock;
            cmdlet.DefaultProfile = profile;
            cmdlet.MyInvocation.BoundParameters.Add("Name", selectedContextName);
            cmdlet.InvokeBeginProcessing();
            cmdlet.ExecuteCmdlet();
            cmdlet.InvokeEndProcessing();
            Assert.NotNull(commandRuntimeMock.OutputPipeline);
            Assert.Single(commandRuntimeMock.OutputPipeline);
            PSAzureContext testContext = commandRuntimeMock.OutputPipeline[0] as PSAzureContext;
            Assert.NotNull(testContext);
            Assert.NotNull(testContext.Name);
            Assert.True(selectedContext.IsEqual(testContext));
            Assert.True(profile.Contexts.ContainsKey(selectedContextName));
            Assert.True(selectedContext.IsEqual(profile.DefaultContext));
            Assert.False(string.IsNullOrEmpty(profile.DefaultContextKey));
            Assert.Equal(selectedContextName, profile.DefaultContextKey);
        }

        [Fact]
        [Trait(Category.AcceptanceType, Category.CheckIn)]
        public void SelectNonExistentContext()
        {
            var cmdlet = new SelectAzureRmContext();
            var profile = CreateMultipleContextProfile();
            var defaultContext = profile.DefaultContext;
            var defaultContextName = profile.DefaultContextKey;
            cmdlet.CommandRuntime = commandRuntimeMock;
            cmdlet.DefaultProfile = profile;
            cmdlet.MyInvocation.BoundParameters.Add("Name", "This context does not exist");
            cmdlet.InvokeBeginProcessing();
            cmdlet.ExecuteCmdlet();
            cmdlet.InvokeEndProcessing();
            Assert.NotNull(commandRuntimeMock.OutputPipeline);
            Assert.Single(commandRuntimeMock.OutputPipeline);
            PSAzureContext testContext = commandRuntimeMock.OutputPipeline[0] as PSAzureContext;
            Assert.NotNull(testContext);
            Assert.NotNull(testContext.Name);
            Assert.True(defaultContext.IsEqual(testContext));
            Assert.True(profile.Contexts.ContainsKey(defaultContextName));
            Assert.True(defaultContext.IsEqual(profile.DefaultContext));
            Assert.False(string.IsNullOrEmpty(profile.DefaultContextKey));
            Assert.Equal(defaultContextName, profile.DefaultContextKey);
        }

        [Fact]
        [Trait(Category.AcceptanceType, Category.CheckIn)]
        public void RenameDefaultContext()
        {
            var cmdlet = new RenameAzureRmContext();
            var profile = CreateMultipleContextProfile();
            var defaultContext = profile.DefaultContext;
            var newContextName = "New Context Name";
            var contextCount = profile.Contexts.Count;
            cmdlet.CommandRuntime = commandRuntimeMock;
            cmdlet.DefaultProfile = profile;
            cmdlet.MyInvocation.BoundParameters.Add("SourceName", profile.DefaultContextKey);
            cmdlet.MyInvocation.BoundParameters.Add("TargetName", newContextName);
            cmdlet.PassThru = true;
            cmdlet.InvokeBeginProcessing();
            cmdlet.ExecuteCmdlet();
            cmdlet.InvokeEndProcessing();
            Assert.NotNull(commandRuntimeMock.OutputPipeline);
            Assert.Single(commandRuntimeMock.OutputPipeline);
            PSAzureContext testContext = commandRuntimeMock.OutputPipeline[0] as PSAzureContext;
            Assert.NotNull(testContext);
            Assert.NotNull(testContext.Name);
            Assert.True(defaultContext.IsEqual(testContext));
            Assert.True(profile.Contexts.ContainsKey(newContextName));
            Assert.True(defaultContext.IsEqual(profile.DefaultContext));
            Assert.False(string.IsNullOrEmpty(profile.DefaultContextKey));
            Assert.Equal(newContextName, profile.DefaultContextKey);
            Assert.Equal(contextCount, profile.Contexts.Count);
        }

        [Fact]
        [Trait(Category.AcceptanceType, Category.CheckIn)]
        public void RenameNonDefaultContext()
        {
            var cmdlet = new RenameAzureRmContext();
            var profile = CreateMultipleContextProfile();
            var defaultContext = profile.DefaultContext;
            var defaultContextName = profile.DefaultContextKey;
            var contextNameToRename = profile.Contexts.Keys.First(k => !string.Equals(profile.DefaultContextKey, k));
            var contextToRename = profile.Contexts[contextNameToRename];
            var newContextName = "New Context Name";
            var contextCount = profile.Contexts.Count;
            cmdlet.CommandRuntime = commandRuntimeMock;
            cmdlet.DefaultProfile = profile;
            cmdlet.MyInvocation.BoundParameters.Add("SourceName", contextNameToRename);
            cmdlet.MyInvocation.BoundParameters.Add("TargetName", newContextName);
            cmdlet.PassThru = true;
            cmdlet.InvokeBeginProcessing();
            cmdlet.ExecuteCmdlet();
            cmdlet.InvokeEndProcessing();
            Assert.NotNull(commandRuntimeMock.OutputPipeline);
            Assert.Single(commandRuntimeMock.OutputPipeline);
            PSAzureContext testContext = commandRuntimeMock.OutputPipeline[0] as PSAzureContext;
            Assert.NotNull(testContext);
            Assert.NotNull(testContext.Name);
            Assert.True(contextToRename.IsEqual(testContext));
            Assert.True(profile.Contexts.ContainsKey(newContextName));
            Assert.True(contextToRename.IsEqual(profile.Contexts[newContextName]));
            Assert.False(string.IsNullOrEmpty(profile.DefaultContextKey));
            Assert.Equal(defaultContextName, profile.DefaultContextKey);
            Assert.True(defaultContext.IsEqual(profile.DefaultContext));
            Assert.Equal(contextCount, profile.Contexts.Count);
        }

        [Fact]
        [Trait(Category.AcceptanceType, Category.CheckIn)]
        public void RenameOverwritesDefaultContext()
        {
            var cmdlet = new RenameAzureRmContext();
            var profile = CreateMultipleContextProfile();
            var defaultContext = profile.DefaultContext;
            var defaultContextName = profile.DefaultContextKey;
            var contextNameToRename = profile.Contexts.Keys.First(k => !string.Equals(profile.DefaultContextKey, k));
            var contextToRename = profile.Contexts[contextNameToRename];
            var newContextName = defaultContextName;
            var contextCount = profile.Contexts.Count;
            cmdlet.CommandRuntime = commandRuntimeMock;
            cmdlet.DefaultProfile = profile;
            cmdlet.MyInvocation.BoundParameters.Add("SourceName", contextNameToRename);
            cmdlet.MyInvocation.BoundParameters.Add("TargetName", newContextName);
            cmdlet.PassThru = true;
            cmdlet.Force = true;
            cmdlet.InvokeBeginProcessing();
            cmdlet.ExecuteCmdlet();
            cmdlet.InvokeEndProcessing();
            Assert.NotNull(commandRuntimeMock.OutputPipeline);
            Assert.Single(commandRuntimeMock.OutputPipeline);
            PSAzureContext testContext = commandRuntimeMock.OutputPipeline[0] as PSAzureContext;
            Assert.NotNull(testContext);
            Assert.NotNull(testContext.Name);
            Assert.True(contextToRename.IsEqual(testContext));
            Assert.True(profile.Contexts.ContainsKey(newContextName));
            Assert.True(contextToRename.IsEqual(profile.Contexts[newContextName]));
            Assert.False(string.IsNullOrEmpty(profile.DefaultContextKey));
            Assert.Equal(defaultContextName, profile.DefaultContextKey);
            Assert.True(contextToRename.IsEqual(profile.DefaultContext));
            Assert.Equal(contextCount - 1, profile.Contexts.Count);
        }

        [Fact]
        [Trait(Category.AcceptanceType, Category.CheckIn)]
        public void RenameNonExistentContext()
        {
            var cmdlet = new RenameAzureRmContext();
            var profile = CreateMultipleContextProfile();
            var defaultContext = profile.DefaultContext;
            var defaultContextName = profile.DefaultContextKey;
            var contextNameToRename = profile.Contexts.Keys.First(k => !string.Equals(profile.DefaultContextKey, k));
            var contextToRename = profile.Contexts[contextNameToRename];
            var contextCount = profile.Contexts.Count;
            cmdlet.CommandRuntime = commandRuntimeMock;
            cmdlet.DefaultProfile = profile;
            cmdlet.MyInvocation.BoundParameters.Add("SourceName", "This context does not exist");
            cmdlet.MyInvocation.BoundParameters.Add("TargetName", contextNameToRename);
            cmdlet.PassThru = true;
            cmdlet.InvokeBeginProcessing();
            cmdlet.ExecuteCmdlet();
            cmdlet.InvokeEndProcessing();
            Assert.NotNull(commandRuntimeMock.OutputPipeline);
            Assert.Empty(commandRuntimeMock.OutputPipeline);
            Assert.True(profile.Contexts.ContainsKey(contextNameToRename));
            Assert.True(contextToRename.IsEqual(profile.Contexts[contextNameToRename]));
            Assert.False(string.IsNullOrEmpty(profile.DefaultContextKey));
            Assert.Equal(defaultContextName, profile.DefaultContextKey);
            Assert.True(defaultContext.IsEqual(profile.DefaultContext));
            Assert.Equal(contextCount, profile.Contexts.Count);
        }

        [Fact]
        [Trait(Category.AcceptanceType, Category.CheckIn)]
        public void RenameContextSameName()
        {
            var cmdlet = new RenameAzureRmContext();
            var profile = CreateMultipleContextProfile();
            var defaultContext = profile.DefaultContext;
            var defaultContextName = profile.DefaultContextKey;
            var contextNameToRename = profile.Contexts.Keys.First(k => !string.Equals(profile.DefaultContextKey, k));
            var contextToRename = profile.Contexts[contextNameToRename];
            var newContextName = contextNameToRename;
            var contextCount = profile.Contexts.Count;
            cmdlet.CommandRuntime = commandRuntimeMock;
            cmdlet.DefaultProfile = profile;
            cmdlet.MyInvocation.BoundParameters.Add("SourceName", contextNameToRename);
            cmdlet.MyInvocation.BoundParameters.Add("TargetName", newContextName);
            cmdlet.PassThru = true;
            cmdlet.InvokeBeginProcessing();
            cmdlet.ExecuteCmdlet();
            cmdlet.InvokeEndProcessing();
            Assert.NotNull(commandRuntimeMock.OutputPipeline);
            Assert.Empty(commandRuntimeMock.OutputPipeline);
            Assert.True(profile.Contexts.ContainsKey(newContextName));
            Assert.True(contextToRename.IsEqual(profile.Contexts[newContextName]));
            Assert.False(string.IsNullOrEmpty(profile.DefaultContextKey));
            Assert.Equal(defaultContextName, profile.DefaultContextKey);
            Assert.True(defaultContext.IsEqual(profile.DefaultContext));
            Assert.Equal(contextCount, profile.Contexts.Count);
        }

        [Fact]
        [Trait(Category.AcceptanceType, Category.CheckIn)]
        public void RenameContextNoLogin()
        {
            var cmdlet = new RenameAzureRmContext();
            var profile = new AzureRmProfile();
            var defaultContextName = profile.DefaultContextKey;
            var contextCount = profile.Contexts.Count;
            cmdlet.CommandRuntime = commandRuntimeMock;
            cmdlet.DefaultProfile = profile;
            cmdlet.MyInvocation.BoundParameters.Add("SourceName", "Default");
            cmdlet.MyInvocation.BoundParameters.Add("TargetName", "target context");
            cmdlet.PassThru = true;
            cmdlet.InvokeBeginProcessing();
            cmdlet.ExecuteCmdlet();
            cmdlet.InvokeEndProcessing();
            Assert.NotNull(commandRuntimeMock.OutputPipeline);
            Assert.Empty(commandRuntimeMock.OutputPipeline);
            Assert.False(string.IsNullOrEmpty(profile.DefaultContextKey));
            Assert.Equal(defaultContextName, profile.DefaultContextKey);
            Assert.Equal(contextCount, profile.Contexts.Count);
        }

        [Fact]
        [Trait(Category.AcceptanceType, Category.CheckIn)]
        public void ClearMultipleContexts()
        {
            var cmdlet = new ClearAzureRmContext();
            var profile = CreateMultipleContextProfile();
            var defaultContext = profile.DefaultContext;
            cmdlet.CommandRuntime = commandRuntimeMock;
            cmdlet.DefaultProfile = profile;
            cmdlet.Scope = ContextModificationScope.Process;
            cmdlet.PassThru = true;
            cmdlet.InvokeBeginProcessing();
            cmdlet.ExecuteCmdlet();
            cmdlet.InvokeEndProcessing();
            Assert.NotNull(commandRuntimeMock.OutputPipeline);
            Assert.Single(commandRuntimeMock.OutputPipeline);
            bool testResult = (bool)commandRuntimeMock.OutputPipeline[0];
            Assert.True(testResult);
            Assert.Equal(1, profile.Contexts.Count);
            Assert.NotNull(profile.DefaultContext);
            Assert.Null(profile.DefaultContext.Account);
            Assert.Null(profile.DefaultContext.Subscription);
        }

        [Fact]
        [Trait(Category.AcceptanceType, Category.CheckIn)]
        public void ClearContextNoLogin()
        {
            var cmdlet = new ClearAzureRmContext();
            var profile = new AzureRmProfile();
            cmdlet.CommandRuntime = commandRuntimeMock;
            cmdlet.DefaultProfile = profile;
            cmdlet.PassThru = true;
            cmdlet.Scope = ContextModificationScope.Process;
            cmdlet.InvokeBeginProcessing();
            cmdlet.ExecuteCmdlet();
            cmdlet.InvokeEndProcessing();
            Assert.NotNull(commandRuntimeMock.OutputPipeline);
            Assert.Single(commandRuntimeMock.OutputPipeline);
            bool testResult = (bool)commandRuntimeMock.OutputPipeline[0];
            Assert.True(testResult);
            Assert.Equal(1, profile.Contexts.Count);
            Assert.NotNull(profile.DefaultContext);
            Assert.Null(profile.DefaultContext.Account);
            Assert.Null(profile.DefaultContext.Subscription);
        }

        [Fact]
        [Trait(Category.AcceptanceType, Category.CheckIn)]
        public void ImportContextNoDefaultKey()
        {
            var serializedContext = @"{
  ""EnvironmentTable"": {
    ""testCloud"": {
      ""Name"": ""testCloud"",
      ""OnPremise"": false,
      ""ServiceManagementUrl"": null,
      ""ResourceManagerUrl"": null,
      ""ManagementPortalUrl"": null,
      ""PublishSettingsFileUrl"": null,
      ""ActiveDirectoryAuthority"": ""http://contoso.com"",
      ""GalleryUrl"": null,
      ""GraphUrl"": null,
      ""ActiveDirectoryServiceEndpointResourceId"": null,
      ""StorageEndpointSuffix"": null,
      ""SqlDatabaseDnsSuffix"": null,
      ""TrafficManagerDnsSuffix"": null,
      ""AzureKeyVaultDnsSuffix"": null,
      ""AzureKeyVaultServiceEndpointResourceId"": null,
      ""GraphEndpointResourceId"": null,
      ""DataLakeEndpointResourceId"": null,
      ""AzureDataLakeAnalyticsCatalogAndJobEndpointSuffix"": null,
      ""AzureDataLakeStoreFileSystemEndpointSuffix"": null,
      ""AdTenant"": null,
      ""VersionProfiles"": [],
      ""ExtendedProperties"": {}
    }
  },
  ""Contexts"": {
    ""Default"": {
      ""Account"": {
        ""Id"": ""me@contoso.com"",
        ""Credential"": null,
        ""Type"": ""User"",
        ""TenantMap"": {},
        ""ExtendedProperties"": {
          ""Tenants"": ""3c0ff8a7-e8bb-40e8-ae66-271343379af6""
        }
      },
      ""Tenant"": {
        ""Id"": ""3c0ff8a7-e8bb-40e8-ae66-271343379af6"",
        ""Directory"": ""contoso.com"",
        ""ExtendedProperties"": {}
      },
      ""Subscription"": {
        ""Id"": ""00000000-0000-0000-0000-000000000000"",
        ""Name"": ""Contoso Test Subscription"",
        ""State"": ""Enabled"",
        ""ExtendedProperties"": {
          ""Account"": ""me@contoso.com"",
          ""Tenants"": ""3c0ff8a7-e8bb-40e8-ae66-271343379af6"",
          ""Environment"": ""testCloud""
        }
      },
      ""Environment"": {
        ""Name"": ""testCloud"",
        ""OnPremise"": false,
        ""ServiceManagementUrl"": null,
        ""ResourceManagerUrl"": null,
        ""ManagementPortalUrl"": null,
        ""PublishSettingsFileUrl"": null,
        ""ActiveDirectoryAuthority"": ""http://contoso.com"",
        ""GalleryUrl"": null,
        ""GraphUrl"": null,
        ""ActiveDirectoryServiceEndpointResourceId"": null,
        ""StorageEndpointSuffix"": null,
        ""SqlDatabaseDnsSuffix"": null,
        ""TrafficManagerDnsSuffix"": null,
        ""AzureKeyVaultDnsSuffix"": null,
        ""AzureKeyVaultServiceEndpointResourceId"": null,
        ""GraphEndpointResourceId"": null,
        ""DataLakeEndpointResourceId"": null,
        ""AzureDataLakeAnalyticsCatalogAndJobEndpointSuffix"": null,
        ""AzureDataLakeStoreFileSystemEndpointSuffix"": null,
        ""AdTenant"": null,
        ""VersionProfiles"": [],
        ""ExtendedProperties"": {}
      },
      ""VersionProfile"": null,
      ""TokenCache"": {
        ""CacheData"": ""AgAAAAAAAAA=""
      },
      ""ExtendedProperties"": {}
    }
  },
  ""ExtendedProperties"": {}
}";
            var oldDataStore = AzureSession.Instance.DataStore;
            var store = new MemoryDataStore();
            var filePath = "c:\\myfile.json";
            store.VirtualStore[filePath] = serializedContext;
            try
            {
                AzureSession.Instance.DataStore = store;
                var cmdlet = new ImportAzureRMContextCommand();
                cmdlet.CommandRuntime = commandRuntimeMock;
                cmdlet.Path = filePath;
                cmdlet.DefaultProfile = new AzureRmProfile();
                cmdlet.MyInvocation.BoundParameters.Add("Path", filePath);
                cmdlet.InvokeBeginProcessing();
                cmdlet.ExecuteCmdlet();
                cmdlet.InvokeEndProcessing();

                var profile = cmdlet.DefaultProfile as AzureRmProfile;
                Assert.NotNull(profile);
                Assert.NotNull(profile.DefaultContextKey);
                var context = profile.DefaultContext;
                Assert.NotNull(context);
                var account = context.Account;
                Assert.NotNull(account);
                Assert.Equal("me@contoso.com", account.Id);
                Assert.Equal("User", account.Type);
                Assert.Contains("3c0ff8a7-e8bb-40e8-ae66-271343379af6", account.GetTenants());
                Assert.NotNull(context.Tenant);
                Assert.Equal("3c0ff8a7-e8bb-40e8-ae66-271343379af6", context.Tenant.Id);
                var subscription = context.Subscription;
                Assert.NotNull(subscription);
                Assert.Equal("Contoso Test Subscription", subscription.Name);
                Assert.Equal(Guid.Empty.ToString(), subscription.Id);
                Assert.NotNull(context.Environment);
                Assert.Equal("testCloud", context.Environment.Name);
                Assert.Equal(5, profile.EnvironmentTable.Count);
            }
            finally
            {
                AzureSession.Instance.DataStore = oldDataStore;
            }
        }

        AzureRmProfile CreateMultipleContextProfile()
        {
            var profile = new AzureRmProfile();
            string contextName1;
            var context1 = (new AzureContext { Environment = AzureEnvironment.PublicEnvironments[EnvironmentName.AzureCloud] })
                .WithAccount(new AzureAccount { Id = "user1@contoso.com" })
                .WithTenant(new AzureTenant { Id = Guid.NewGuid().ToString(), Directory = "contoso.com" })
                .WithSubscription(new AzureSubscription { Id = Guid.NewGuid().ToString(), Name = "Contoso Subscription 1" });
            profile.TryAddContext(context1, out contextName1);
            string contextName2;
            var context2 = (new AzureContext { Environment = AzureEnvironment.PublicEnvironments[EnvironmentName.AzureChinaCloud] })
                .WithAccount(new AzureAccount { Id = "user2@contoso.cn" })
                .WithTenant(new AzureTenant { Id = Guid.NewGuid().ToString(), Directory = "contoso.cn" })
                .WithSubscription(new AzureSubscription { Id = Guid.NewGuid().ToString(), Name = "Contoso Subscription 2" });
            profile.TryAddContext(context2, out contextName2);
            string contextName3;
            var context3 = (new AzureContext { Environment = AzureEnvironment.PublicEnvironments[EnvironmentName.AzureGermanCloud] })
                .WithAccount(new AzureAccount { Id = "user3@contoso.de" })
                .WithTenant(new AzureTenant { Id = Guid.NewGuid().ToString(), Directory = "contoso.de" })
                .WithSubscription(new AzureSubscription { Id = Guid.NewGuid().ToString(), Name = "Contoso Subscription 3" });
            profile.TryAddContext(context3, out contextName3);
            profile.TrySetDefaultContext(context1);
            return profile;
        }
    }
}<|MERGE_RESOLUTION|>--- conflicted
+++ resolved
@@ -223,11 +223,7 @@
             getCmdlet.ExecuteCmdlet();
             getCmdlet.InvokeEndProcessing();
             Assert.True(commandRuntimeMock.OutputPipeline != null);
-<<<<<<< HEAD
-            Assert.Equal(1, commandRuntimeMock.OutputPipeline.Count);
-=======
-            Assert.Single(commandRuntimeMock.OutputPipeline);
->>>>>>> c53de442
+            Assert.Single(commandRuntimeMock.OutputPipeline);
             Assert.Equal(defaultContextName, ((PSAzureContext)commandRuntimeMock.OutputPipeline[0]).Name);
 
             var clearCmdlet = new ClearAzureRmContext();
@@ -240,13 +236,8 @@
             clearCmdlet.ExecuteCmdlet();
             clearCmdlet.InvokeEndProcessing();
             Assert.NotNull(commandRuntimeMock.OutputPipeline);
-<<<<<<< HEAD
-            Assert.Equal(1, commandRuntimeMock.OutputPipeline.Count);
-            var result = (bool)(commandRuntimeMock.OutputPipeline[0]);
-=======
             Assert.Single(commandRuntimeMock.OutputPipeline);
             var result = (bool)commandRuntimeMock.OutputPipeline[0];
->>>>>>> c53de442
             Assert.True(result);
             Assert.True(profile.Contexts != null);
             Assert.Equal(1, profile.Contexts.Count);
