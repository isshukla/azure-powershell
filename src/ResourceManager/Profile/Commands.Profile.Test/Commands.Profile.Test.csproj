﻿<?xml version="1.0" encoding="utf-8"?>
<Project ToolsVersion="4.0" DefaultTargets="Build" xmlns="http://schemas.microsoft.com/developer/msbuild/2003">
  <Import Project="..\..\..\packages\xunit.runner.visualstudio.2.1.0\build\net20\xunit.runner.visualstudio.props" Condition="Exists('..\..\..\packages\xunit.runner.visualstudio.2.1.0\build\net20\xunit.runner.visualstudio.props')" />
  <Import Project="..\..\..\packages\xunit.core.2.1.0\build\portable-net45+win8+wp8+wpa81\xunit.core.props" Condition="Exists('..\..\..\packages\xunit.core.2.1.0\build\portable-net45+win8+wp8+wpa81\xunit.core.props')" />
  <Import Project="$(MSBuildExtensionsPath)\$(MSBuildToolsVersion)\Microsoft.Common.props" Condition="Exists('$(MSBuildExtensionsPath)\$(MSBuildToolsVersion)\Microsoft.Common.props')" />
  <PropertyGroup>
    <Configuration Condition=" '$(Configuration)' == '' ">Debug</Configuration>
    <Platform Condition=" '$(Platform)' == '' ">AnyCPU</Platform>
    <ProjectGuid>{152D78F0-A642-4D0E-B3A8-2FC64FFA9714}</ProjectGuid>
    <OutputType>Library</OutputType>
    <AppDesignerFolder>Properties</AppDesignerFolder>
    <RootNamespace>Microsoft.Azure.Commands.Profile.Test</RootNamespace>
    <AssemblyName>Microsoft.Azure.Commands.Profile.Test</AssemblyName>
    <TargetFrameworkVersion>v4.5.2</TargetFrameworkVersion>
    <FileAlignment>512</FileAlignment>
    <TargetFrameworkProfile />
    <SolutionDir Condition="$(SolutionDir) == '' Or $(SolutionDir) == '*Undefined*'">..\..\..\</SolutionDir>
    <RestorePackages>true</RestorePackages>
    <ProjectTypeGuids>{3AC096D0-A1C2-E12C-1390-A8335801FDAB};{FAE04EC0-301F-11D3-BF4B-00C04F79EFBC}</ProjectTypeGuids>
    <NuGetPackageImportStamp>5c66c04b</NuGetPackageImportStamp>
  </PropertyGroup>
  <PropertyGroup Condition=" '$(Configuration)|$(Platform)' == 'Debug|AnyCPU' ">
    <DebugSymbols>true</DebugSymbols>
    <DebugType>full</DebugType>
    <Optimize>false</Optimize>
    <OutputPath>bin\Debug</OutputPath>
    <DefineConstants>DEBUG;TRACE</DefineConstants>
    <ErrorReport>prompt</ErrorReport>
    <WarningLevel>4</WarningLevel>
    <RunCodeAnalysis>true</RunCodeAnalysis>
    <TreatWarningsAsErrors>true</TreatWarningsAsErrors>
    <Prefer32Bit>false</Prefer32Bit>
  </PropertyGroup>
  <PropertyGroup Condition="'$(Configuration)|$(Platform)' == 'Release|AnyCPU'">
    <OutputPath>bin\Release</OutputPath>
    <DefineConstants>TRACE;SIGN</DefineConstants>
    <Optimize>true</Optimize>
    <DebugType>pdbonly</DebugType>
    <PlatformTarget>AnyCPU</PlatformTarget>
    <CodeAnalysisLogFile>bin\Release\Microsoft.Azure.Commands.Profile.Test.dll.CodeAnalysisLog.xml</CodeAnalysisLogFile>
    <CodeAnalysisUseTypeNameInSuppression>true</CodeAnalysisUseTypeNameInSuppression>
    <CodeAnalysisModuleSuppressionsFile>GlobalSuppressions.cs</CodeAnalysisModuleSuppressionsFile>
    <ErrorReport>prompt</ErrorReport>
    <CodeAnalysisRuleSet>MinimumRecommendedRules.ruleset</CodeAnalysisRuleSet>
    <CodeAnalysisRuleSetDirectories>;$(ProgramFiles)\Microsoft Visual Studio 12.0\Team Tools\Static Analysis Tools\Rule Sets</CodeAnalysisRuleSetDirectories>
    <CodeAnalysisRuleDirectories>;$(ProgramFiles)\Microsoft Visual Studio 12.0\Team Tools\Static Analysis Tools\FxCop\Rules</CodeAnalysisRuleDirectories>
    <SignAssembly>true</SignAssembly>
    <AssemblyOriginatorKeyFile>MSSharedLibKey.snk</AssemblyOriginatorKeyFile>
    <DelaySign>true</DelaySign>
    <TreatWarningsAsErrors>true</TreatWarningsAsErrors>
    <Prefer32Bit>false</Prefer32Bit>
  </PropertyGroup>
  <ItemGroup>
    <Reference Include="Hyak.Common">
      <HintPath>..\..\..\packages\Hyak.Common.1.0.3\lib\portable-net403+win+wpa81\Hyak.Common.dll</HintPath>
    </Reference>
    <Reference Include="Microsoft.Azure.Common">
      <HintPath>..\..\..\packages\Microsoft.Azure.Common.2.1.0\lib\net45\Microsoft.Azure.Common.dll</HintPath>
    </Reference>
    <Reference Include="Microsoft.Azure.Common.NetFramework">
      <HintPath>..\..\..\packages\Microsoft.Azure.Common.2.1.0\lib\net45\Microsoft.Azure.Common.NetFramework.dll</HintPath>
    </Reference>
    <Reference Include="Microsoft.Azure.KeyVault.Core, Version=1.0.0.0, Culture=neutral, PublicKeyToken=31bf3856ad364e35, processorArchitecture=MSIL">
      <HintPath>..\..\..\packages\Microsoft.Azure.KeyVault.Core.1.0.0\lib\net40\Microsoft.Azure.KeyVault.Core.dll</HintPath>
      <Private>True</Private>
    </Reference>
    <Reference Include="Microsoft.Azure.Test.Framework">
      <HintPath>..\..\..\packages\Microsoft.Azure.Test.Framework.1.0.6179.26854-prerelease\lib\net45\Microsoft.Azure.Test.Framework.dll</HintPath>
      <Private>True</Private>
    </Reference>
    <Reference Include="Microsoft.Azure.Test.HttpRecorder">
      <HintPath>..\..\..\packages\Microsoft.Azure.Test.HttpRecorder.1.8.1\lib\net452\Microsoft.Azure.Test.HttpRecorder.dll</HintPath>
      <Private>True</Private>
    </Reference>
    <Reference Include="Microsoft.Data.Edm">
      <SpecificVersion>False</SpecificVersion>
      <HintPath>..\..\..\packages\Microsoft.Data.Edm.5.6.4\lib\net40\Microsoft.Data.Edm.dll</HintPath>
    </Reference>
    <Reference Include="Microsoft.Data.OData">
      <SpecificVersion>False</SpecificVersion>
      <HintPath>..\..\..\packages\Microsoft.Data.OData.5.6.4\lib\net40\Microsoft.Data.OData.dll</HintPath>
    </Reference>
    <Reference Include="Microsoft.Data.Services.Client">
      <SpecificVersion>False</SpecificVersion>
      <HintPath>..\..\..\packages\Microsoft.Data.Services.Client.5.6.4\lib\net40\Microsoft.Data.Services.Client.dll</HintPath>
    </Reference>
    <Reference Include="Microsoft.IdentityModel.Clients.ActiveDirectory, Version=2.28.3.860, Culture=neutral, PublicKeyToken=31bf3856ad364e35, processorArchitecture=MSIL">
      <SpecificVersion>False</SpecificVersion>
      <HintPath>..\..\..\packages\Microsoft.IdentityModel.Clients.ActiveDirectory.2.28.3\lib\net45\Microsoft.IdentityModel.Clients.ActiveDirectory.dll</HintPath>
    </Reference>
    <Reference Include="Microsoft.IdentityModel.Clients.ActiveDirectory.WindowsForms, Version=2.28.3.860, Culture=neutral, PublicKeyToken=31bf3856ad364e35, processorArchitecture=MSIL">
      <SpecificVersion>False</SpecificVersion>
      <HintPath>..\..\..\packages\Microsoft.IdentityModel.Clients.ActiveDirectory.2.28.3\lib\net45\Microsoft.IdentityModel.Clients.ActiveDirectory.WindowsForms.dll</HintPath>
    </Reference>
    <Reference Include="Microsoft.Rest.ClientRuntime, Version=2.0.0.0, Culture=neutral, PublicKeyToken=31bf3856ad364e35, processorArchitecture=MSIL">
      <HintPath>..\..\..\packages\Microsoft.Rest.ClientRuntime.2.3.10\lib\net452\Microsoft.Rest.ClientRuntime.dll</HintPath>
      <Private>True</Private>
    </Reference>
    <Reference Include="Microsoft.Rest.ClientRuntime.Azure, Version=3.0.0.0, Culture=neutral, PublicKeyToken=31bf3856ad364e35, processorArchitecture=MSIL">
      <HintPath>..\..\..\packages\Microsoft.Rest.ClientRuntime.Azure.3.3.10\lib\net452\Microsoft.Rest.ClientRuntime.Azure.dll</HintPath>
      <Private>True</Private>
    </Reference>
    <Reference Include="Microsoft.Rest.ClientRuntime.Azure.Authentication, Version=2.0.0.0, Culture=neutral, PublicKeyToken=31bf3856ad364e35, processorArchitecture=MSIL">
      <HintPath>..\..\..\packages\Microsoft.Rest.ClientRuntime.Azure.Authentication.2.3.1\lib\net452\Microsoft.Rest.ClientRuntime.Azure.Authentication.dll</HintPath>
      <Private>True</Private>
    </Reference>
    <Reference Include="Microsoft.Rest.ClientRuntime.Azure.TestFramework">
      <HintPath>..\..\..\packages\Microsoft.Rest.ClientRuntime.Azure.TestFramework.1.7.2\lib\net452\Microsoft.Rest.ClientRuntime.Azure.TestFramework.dll</HintPath>
      <Private>True</Private>
    </Reference>
    <Reference Include="Microsoft.Threading.Tasks, Version=1.0.12.0, Culture=neutral, PublicKeyToken=b03f5f7f11d50a3a, processorArchitecture=MSIL">
      <SpecificVersion>False</SpecificVersion>
      <HintPath>..\..\..\packages\Microsoft.Bcl.Async.1.0.168\lib\net40\Microsoft.Threading.Tasks.dll</HintPath>
    </Reference>
    <Reference Include="Microsoft.Threading.Tasks.Extensions, Version=1.0.12.0, Culture=neutral, PublicKeyToken=b03f5f7f11d50a3a, processorArchitecture=MSIL">
      <SpecificVersion>False</SpecificVersion>
      <HintPath>..\..\..\packages\Microsoft.Bcl.Async.1.0.168\lib\net40\Microsoft.Threading.Tasks.Extensions.dll</HintPath>
    </Reference>
    <Reference Include="Microsoft.Threading.Tasks.Extensions.Desktop, Version=1.0.168.0, Culture=neutral, PublicKeyToken=b03f5f7f11d50a3a, processorArchitecture=MSIL">
      <SpecificVersion>False</SpecificVersion>
      <HintPath>..\..\..\packages\Microsoft.Bcl.Async.1.0.168\lib\net40\Microsoft.Threading.Tasks.Extensions.Desktop.dll</HintPath>
    </Reference>
    <Reference Include="Microsoft.WindowsAzure.Configuration">
      <HintPath>..\..\..\packages\Microsoft.WindowsAzure.ConfigurationManager.3.2.0\lib\net40\Microsoft.WindowsAzure.Configuration.dll</HintPath>
    </Reference>
    <Reference Include="Microsoft.WindowsAzure.Management">
      <HintPath>..\..\..\packages\Microsoft.WindowsAzure.Management.4.1.1\lib\net40\Microsoft.WindowsAzure.Management.dll</HintPath>
    </Reference>
    <Reference Include="Microsoft.WindowsAzure.Management.Compute">
      <HintPath>..\..\..\packages\Microsoft.WindowsAzure.Management.Compute.12.8.0\lib\net40\Microsoft.WindowsAzure.Management.Compute.dll</HintPath>
    </Reference>
    <Reference Include="Microsoft.WindowsAzure.Storage">
      <HintPath>..\..\..\packages\WindowsAzure.Storage.5.0.0\lib\net40\Microsoft.WindowsAzure.Storage.dll</HintPath>
    </Reference>
    <Reference Include="Moq, Version=4.2.1510.2205, Culture=neutral, PublicKeyToken=69f491c39445e920, processorArchitecture=MSIL">
      <HintPath>..\..\..\packages\Moq.4.2.1510.2205\lib\net40\Moq.dll</HintPath>
      <Private>True</Private>
    </Reference>
    <Reference Include="Newtonsoft.Json, Version=9.0.0.0, Culture=neutral, PublicKeyToken=30ad4fe6b2a6aeed, processorArchitecture=MSIL">
      <HintPath>..\..\..\packages\Newtonsoft.Json.9.0.1\lib\net45\Newtonsoft.Json.dll</HintPath>
      <Private>True</Private>
    </Reference>
    <Reference Include="System" />
    <Reference Include="System.Core" />
    <Reference Include="System.Data.Services.Client" />
    <Reference Include="System.Management.Automation, Version=3.0.0.0, Culture=neutral, PublicKeyToken=31bf3856ad364e35, processorArchitecture=MSIL" />
    <Reference Include="System.Net" />
    <Reference Include="System.Net.Http" />
    <Reference Include="System.Net.Http.Extensions, Version=2.2.28.0, Culture=neutral, PublicKeyToken=b03f5f7f11d50a3a, processorArchitecture=MSIL">
      <SpecificVersion>False</SpecificVersion>
      <HintPath>..\..\..\packages\Microsoft.Net.Http.2.2.28\lib\net45\System.Net.Http.Extensions.dll</HintPath>
    </Reference>
    <Reference Include="System.Net.Http.Primitives, Version=4.2.28.0, Culture=neutral, PublicKeyToken=b03f5f7f11d50a3a, processorArchitecture=MSIL">
      <SpecificVersion>False</SpecificVersion>
      <HintPath>..\..\..\packages\Microsoft.Net.Http.2.2.28\lib\net45\System.Net.Http.Primitives.dll</HintPath>
    </Reference>
    <Reference Include="System.Net.Http.WebRequest" />
    <Reference Include="System.Runtime.Serialization" />
    <Reference Include="System.Spatial">
      <SpecificVersion>False</SpecificVersion>
      <HintPath>..\..\..\packages\System.Spatial.5.6.4\lib\net40\System.Spatial.dll</HintPath>
    </Reference>
    <Reference Include="System.Xml.Linq" />
    <Reference Include="System.Data.DataSetExtensions" />
    <Reference Include="Microsoft.CSharp" />
    <Reference Include="System.Data" />
    <Reference Include="System.Xml" />
    <Reference Include="xunit.abstractions, Version=2.0.0.0, Culture=neutral, PublicKeyToken=8d05b1bb7a6fdb6c, processorArchitecture=MSIL">
      <HintPath>..\..\..\packages\xunit.abstractions.2.0.0\lib\net35\xunit.abstractions.dll</HintPath>
      <Private>True</Private>
    </Reference>
    <Reference Include="xunit.assert, Version=2.1.0.3179, Culture=neutral, PublicKeyToken=8d05b1bb7a6fdb6c, processorArchitecture=MSIL">
      <HintPath>..\..\..\packages\xunit.assert.2.1.0\lib\portable-net45+win8+wp8+wpa81\xunit.assert.dll</HintPath>
      <Private>True</Private>
    </Reference>
    <Reference Include="xunit.core, Version=2.1.0.3179, Culture=neutral, PublicKeyToken=8d05b1bb7a6fdb6c, processorArchitecture=MSIL">
      <HintPath>..\..\..\packages\xunit.extensibility.core.2.1.0\lib\portable-net45+win8+wp8+wpa81\xunit.core.dll</HintPath>
      <Private>True</Private>
    </Reference>
    <Reference Include="xunit.execution.desktop, Version=2.1.0.3179, Culture=neutral, PublicKeyToken=8d05b1bb7a6fdb6c, processorArchitecture=MSIL">
      <HintPath>..\..\..\packages\xunit.extensibility.execution.2.1.0\lib\net45\xunit.execution.desktop.dll</HintPath>
      <Private>True</Private>
    </Reference>
  </ItemGroup>
  <ItemGroup>
    <Compile Include="AutosaveTests.cs" />
    <Compile Include="AzureRmProfileTests.cs" />
    <Compile Include="ClientFactoryTests.cs" />
    <Compile Include="CommonDataCmdletTests.cs" />
    <Compile Include="EnvironmentCmdletTests.cs" />
    <Compile Include="ErrorResolutionTests.cs" />
    <Compile Include="MockDataStore.cs" />
    <Compile Include="MockSubscriptionClientFactory.cs" />
    <Compile Include="NullClient.cs" />
    <Compile Include="ProfileController.cs" />
<<<<<<< HEAD
    <Compile Include="ResourcGroupCompleterUnitTests.cs" />
=======
    <Compile Include="ProtectedFileProviderTests.cs" />
    <Compile Include="PSSerializationTests.cs" />
>>>>>>> df27fee6
    <Compile Include="RPRegistrationDelegatingHandlerTests.cs" />
    <Compile Include="SessionInitializationTests.cs" />
    <Compile Include="SubscriptionCmdletTests.cs" />
    <Compile Include="SendFeedbackTests.cs" />
    <Compile Include="TelemetryTests.cs" />
    <Compile Include="TenantCmdletTests.cs" />
    <Compile Include="LoginCmdletTests.cs" />
    <Compile Include="ContextCmdletTests.cs" />
    <Compile Include="ProfileCmdletTests.cs" />
    <Compile Include="Properties\AssemblyInfo.cs" />
    <Compile Include="TypeConversionTests.cs" />
  </ItemGroup>
  <ItemGroup>
    <Content Include="SubscriptionCmdletTests.ps1">
      <CopyToOutputDirectory>PreserveNewest</CopyToOutputDirectory>
    </Content>
    <None Include="App.config">
      <SubType>Designer</SubType>
      <CopyToOutputDirectory>PreserveNewest</CopyToOutputDirectory>
    </None>
    <None Include="MSSharedLibKey.snk" />
    <None Include="packages.config" />
    <None Include="SessionRecords\Microsoft.Azure.Commands.Profile.Test.ProfileModuleTests\WarningOnIncompatibleVersions.json">
      <CopyToOutputDirectory>PreserveNewest</CopyToOutputDirectory>
    </None>
    <None Include="SessionRecords\Microsoft.Azure.Commands.Profile.Test.SubscriptionCmdletTests\AllParameterSetsSucceed.json">
      <CopyToOutputDirectory>PreserveNewest</CopyToOutputDirectory>
    </None>
    <None Include="SessionRecords\Microsoft.Azure.Commands.Profile.Test.SubscriptionCmdletTests\PipingWithRmContextWorks.json">
      <CopyToOutputDirectory>PreserveNewest</CopyToOutputDirectory>
    </None>
    <None Include="SessionRecords\Microsoft.Azure.Commands.Profile.Test.SubscriptionCmdletTests\SetAzureRmContextWithoutSubscription.json">
      <CopyToOutputDirectory>PreserveNewest</CopyToOutputDirectory>
    </None>
    <None Include="SessionRecords\Microsoft.Azure.Commands.Profile.Test.SubscriptionCmdletTests\SetAzureRmContextWorks.json">
      <CopyToOutputDirectory>PreserveNewest</CopyToOutputDirectory>
    </None>
  </ItemGroup>
  <ItemGroup>
    <ProjectReference Include="..\..\..\Common\Commands.Common.Authentication.Abstractions\Commands.Common.Authentication.Abstractions.csproj">
      <Project>{70527617-7598-4aef-b5bd-db9186b8184b}</Project>
      <Name>Commands.Common.Authentication.Abstractions</Name>
    </ProjectReference>
    <ProjectReference Include="..\..\..\Common\Commands.Common.Authentication\Commands.Common.Authentication.csproj">
      <Project>{d3804b64-c0d3-48f8-82ec-1f632f833c9e}</Project>
      <Name>Commands.Common.Authentication</Name>
    </ProjectReference>
    <ProjectReference Include="..\..\..\Common\Commands.Common\Commands.Common.csproj">
      <Project>{5ee72c53-1720-4309-b54b-5fb79703195f}</Project>
      <Name>Commands.Common</Name>
    </ProjectReference>
    <ProjectReference Include="..\..\..\ServiceManagement\Common\Commands.ServiceManagement.Common\Commands.ServiceManagement.Common.csproj">
      <Project>{cff09e81-1e31-444e-b4d4-a21e946c29e2}</Project>
      <Name>Commands.ServiceManagement.Common</Name>
    </ProjectReference>
    <ProjectReference Include="..\..\Common\Commands.Common.Authentication.ResourceManager\Commands.Common.Authentication.ResourceManager.csproj">
      <Project>{69c2eb6b-cd63-480a-89a0-c489706e9299}</Project>
      <Name>Commands.Common.Authentication.ResourceManager</Name>
    </ProjectReference>
    <ProjectReference Include="..\..\Common\Commands.ResourceManager.Common\Commands.ResourceManager.Common.csproj">
      <Project>{3819d8a7-c62c-4c47-8ddd-0332d9ce1252}</Project>
      <Name>Commands.ResourceManager.Common</Name>
    </ProjectReference>
    <ProjectReference Include="..\Commands.Profile\Commands.Profile.csproj">
      <Project>{142d7b0b-388a-4ceb-a228-7f6d423c5c2e}</Project>
      <Name>Commands.Profile</Name>
    </ProjectReference>
    <ProjectReference Include="..\..\Common\Commands.ScenarioTests.ResourceManager.Common\Commands.ScenarioTests.ResourceManager.Common.csproj">
      <Project>{3436a126-edc9-4060-8952-9a1be34cdd95}</Project>
      <Name>Commands.ScenarioTests.ResourceManager.Common</Name>
    </ProjectReference>
  </ItemGroup>
  <ItemGroup />
  <Import Project="$(MSBuildToolsPath)\Microsoft.CSharp.targets" />
  <Import Project="..\..\..\packages\Microsoft.Bcl.Build.1.0.14\tools\Microsoft.Bcl.Build.targets" Condition="Exists('..\..\..\packages\Microsoft.Bcl.Build.1.0.14\tools\Microsoft.Bcl.Build.targets')" />
</Project><|MERGE_RESOLUTION|>--- conflicted
+++ resolved
@@ -193,12 +193,9 @@
     <Compile Include="MockSubscriptionClientFactory.cs" />
     <Compile Include="NullClient.cs" />
     <Compile Include="ProfileController.cs" />
-<<<<<<< HEAD
-    <Compile Include="ResourcGroupCompleterUnitTests.cs" />
-=======
     <Compile Include="ProtectedFileProviderTests.cs" />
     <Compile Include="PSSerializationTests.cs" />
->>>>>>> df27fee6
+    <Compile Include="ResourcGroupCompleterUnitTests.cs" />
     <Compile Include="RPRegistrationDelegatingHandlerTests.cs" />
     <Compile Include="SessionInitializationTests.cs" />
     <Compile Include="SubscriptionCmdletTests.cs" />
