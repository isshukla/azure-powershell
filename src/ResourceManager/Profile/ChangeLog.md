<!--
    Please leave this section at the top of the change log.

    Changes for the current release should go under the section titled "Current Release", and should adhere to the following format:

    ## Current Release
    * Overview of change #1
        - Additional information about change #1
    * Overview of change #2
        - Additional information about change #2
        - Additional information about change #2
    * Overview of change #3
    * Overview of change #4
        - Additional information about change #4

    ## YYYY.MM.DD - Version X.Y.Z (Previous Release)
    * Overview of change #1
        - Additional information about change #1
-->
## Current Release
<<<<<<< HEAD
* Create a context for each subscription when running `Connect-AzureRmAccount` with no previous context
=======
* Fix issue where version 10.0.3 of Newtonsoft.Json wasn't being loaded on module import

## Version 5.1.0
* Fix issue where running `Clear-AzureRmContext` would keep an empty context with the name of the previous default context, which prevented the user from creating a new context with the old name

## Version 5.0.1
* Fix issue where default environments weren''t being retrieved without a default context set
>>>>>>> 9b78e8a8

## Version 5.0.0
* Set minimum dependency of module to PowerShell 5.0
* Enable context autosave by default
* Add USGovernmentOperationalInsightsEndpoint and USGovernmentOperationalInsightsEndpointResourceId properties to Azure environment for US Gov.

## Version 4.6.0
* Updated to the latest version of the Azure ClientRuntime

## Version 4.5.0
* Enable MSI authentication in unsupported scenarios
* Add support for user-defined Managed Service Identity

## Version 4.4.0
* Fixed issue with importing aliases
* Load version 10.0.3 of Newtonsoft.Json side-by-side with version 6.0.8

## Version 4.3.1
* Fix concurrent module import issue in PowerShell Workflow and Azure Automation

## Version 4.3.0
* Added deprecation warning for PowerShell 3 and 4
* 'Add-AzureRmAccount' has been renamed as 'Connect-AzureRmAccount'; an alias has been added for the old cmdlet name, and other aliases ('Login-AzAccount' and 'Login-AzureRmAccount') have been redirected to the new cmdlet name.
* 'Remove-AzureRmAccount' has been renamed as 'Disconnect-AzureRmAccount'; an alias has been added for the old cmdlet name, and other aliases ('Logout-AzAccount' and 'Logout-AzureRmAccount') have been redirected to the new cmdlet name.
* Corrected Resource Strings to use Connect-AzureRmAccount instead of Login-AzureRmAccount
* Add-AzureRmEnvironment and Set-AzureRmEnvironment
  - Added -AzureOperationalInsightsEndpoint and -AzureOperationalInsightsEndpointResourceId as parameters for use with OperationalInsights data plane RP.  

## Version 4.2.0
* Added ResourceGroup Completer to -ResourceGroup parameters allowing tab completion through resource groups in current subscription
* Add-AzureRmAccount
  * Added -MSI login for authenticationg using the credentials of the Managed Service Identity of the current VM / Service
  * Fixed KeyVault Authentication when logging in with user-provided access tokens

## Version 4.1.1
- Updated USGovernmentActiveDirectoryEndpoint to https://login.microsoftonline.us/
    - For more information about the Azure Government endpoint mappings, please see the following: https://docs.microsoft.com/en-us/azure/azure-government/documentation-government-developer-guide#endpoint-mapping
- Added -AsJob support for cmdlets, enabling selected cmdlets to execute in the background and return a job to track and control progress
- Added -AsJob parameter to Get-AzureRmSubscription cmdlet

## Version 4.0.0
- Set-AzureRmDefault
    - Use this cmdlet to set a default resource group.  This will make the -ResourceGroup parameter optional for some cmdlets, and will use the default when a resource group is not specified
    - ```Set-AzureRmDefault -ResourceGroupName "ExampleResourceGroup"```
    - If resource group specified exists in the subscription, this resource group will be set to default.  Otherwise, the resource group will be created and then set to default.
- Get-AzureRmDefault
    - Use this cmdlet to get the current default resource group (and other defaults in the future).
    - ```Get-AzureRmDefault -ResourceGroup```
- Clear-AzureRmDefault
    - Use this cmdlet to remove the current default resource group
    - ```Clear-AzureRmDefault -ResourceGroup```
- Add-AzureRmEnvironment and Set-AzureRmEnvironment
    - Add the BatchAudience parameter, which allows you to specify the Azure Batch Active Directory audience to use when acquiring authentication tokens for the Batch service.
* Add support for online help
    - Run Get-Help with the -Online parameter to open the online help in your default Internet browser

## Version 3.4.1
* LocationCompleterAttribute added and available for cmdlets which use the -Location parameter
    - Use this feature by adding LocationCompleter(string[] validResourceTypes) onto the Location parameter

## Version 3.4.0
* Start-Job Support for AzureRm cmdlets. 
    * All AzureRmCmdlets add -AzureRmContext parameter, which can accept a context (output of a Context cmdlet). 
      - Common pattern for jobs with context persistence DISABLED: ```Start-Job {param ($context) New-AzureRmVM -AzureRmContext $context [... other parameters]} -ArgumentList (Get-AzureRmContext)```
      - Common pattern for jobs with context persistence ENABLED:```Start-Job {New-AzureRmVM [... other parameters]}```
    * Persist login information across sessions, new cmdlets: 
      - Enable-AzureRmContextAutosave - Enable login persistence across sessions. 
      - Disable-AzureRmContextAutosave - Disable login persistence across sessions. 
    * Manage context information, new cmdets 
      - Select-AzureRmContext - Select the active named context. 
      - Rename-AzureRmContext - Rename an exsiting context for easy reference. 
      - Remove-AzureRmContext - Remove an existing context. 
      - Remove-AzureRmAccount - Remove all credentials, subscriptions, and tenants associated with an account. 
    * Manage context information, cmdlet changes: 
      - Added Scope = (Process | CurrentUser) to all cmdlets that change credentials 
      - Get-AzureRmContext - Added ListAvailable parameter to list all saved contexts
      
## Version 3.3.1

## Version 3.3.0
- Data collection has been enabled by default. Usage data is collected by Microsoft in order to improve the user experience. The data is anonymous and does not include command-line argument values.
    - Use the Disable-AzureRmDataCollection cmdlet to turn the feature off
    - Use the Enable-AzureRmDataCollection cmdlet to turn this feature on

## Version 3.2.1
- Fix issue with non-interactive user authentication in RDFE (link)[https://github.com/Azure/azure-powershell/issues/4299]

## Version 3.2.0
* Fixed error when using Import-AzureRmContext or Save-AzureRmContext
    - More information can be found in this issue: https://github.com/Azure/azure-powershell/issues/3954

## Version 3.1.0
* Resolve-AzureRmError
  * New cmdlet to show details of errors and exceptions thrown by cmdlets, including server request/response data
* Send-Feedback
  * Enabled sending feedback without logging in
* Get-AzureRmSubscription
  * Fix bug in retrieving CSP subscriptions

## Version 3.0.1
* Add-AzureRmAccount
  * Added `-EnvironmentName` parameter alis for backward compatibility with 2.x versions of AzureRM.profile

## Version 3.0.0
* Added `Send-Feedback` cmdlet: allows a user to initiate a set of prompts which sends feedback to the Azure PowerShell team.
* The following aliases have been removed as they conflicted with existing cmdlet names in the Azure module:
    - `Enable-AzureDataCollection` (supported by `Enable-AzureRmDataCollection`)
    - `Disable-AzureDataCollection` (supported by `Disable-AzureRmDataCollection`)

## Version 2.8.0
* *Obsolete*: Save-AzureRmProfile is renamed to Save-AzureRmContext, there is an alias to the old cmdlet name, the alias will be removed in the next release.
* *Obsolete*: Select-AzureRmProfile is renamed to Import-AzureRmContext, there is an alias to the old cmdlet name, the alias will be removed in the next release.
* The PSAzureContext and PSAzureProfile output types of profile cmdlets will be changed in the next release.
* The Save-AzureRmContext cmdlet will have no OutputType in the next release.
* Fix bug in cmdlet common code to use FIPS-compliant algorithm for data hashes: https://github.com/Azure/azure-powershell/issues/3651 

## Version 2.7.0

## Version 2.6.0

## Version 2.5.0

## Version 2.4.0

## Version 2.3.0
* Add-AzureRmAccount
    - Add position for Credential parameter so the following command is allowed: Add-AzureRmAccount (Get-Credential)
    - Updated parameter sets so the SubscriptionId and SubscriptionName are mutually exclusive<|MERGE_RESOLUTION|>--- conflicted
+++ resolved
@@ -18,9 +18,7 @@
         - Additional information about change #1
 -->
 ## Current Release
-<<<<<<< HEAD
 * Create a context for each subscription when running `Connect-AzureRmAccount` with no previous context
-=======
 * Fix issue where version 10.0.3 of Newtonsoft.Json wasn't being loaded on module import
 
 ## Version 5.1.0
@@ -28,7 +26,6 @@
 
 ## Version 5.0.1
 * Fix issue where default environments weren''t being retrieved without a default context set
->>>>>>> 9b78e8a8
 
 ## Version 5.0.0
 * Set minimum dependency of module to PowerShell 5.0
