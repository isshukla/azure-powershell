--- conflicted
+++ resolved
@@ -18,18 +18,13 @@
         - Additional information about change #1
 -->
 ## Current Release
-<<<<<<< HEAD
-    - `Add-AzureRmAccount` has been renamed as `Connect-AzureRmAccount`; an alias has been added for the old cmdlet name, and other aliases (`Login-AzAccount` and `Login-AzureRmAccount`) have been redirected to the new cmdlet name.
-    - A recommendation will be made to remove the old Login-* aliases in a future release in favor of following best practices (using approved verbs in all cmdlets). Login is not an approved verb and its use should be discouraged. Under no circumstances should unapproved verbs be used in documentation or presentations that include the AzureRM PowerShell cmdlets.
-- Remove-AzureRmAccount
-    - `Remove-AzureRmAccount` has been renamed as `Disconnect-AzureRmAccount`; an alias has been added for the old cmdlet name, and other aliases (`Logout-AzAccount` and `Logout-AzureRmAccount`) have been redirected to the new cmdlet name.
-    - A recommendation will be made to remove the old Logout-* aliases in a future release in favor of following best practices (using approved verbs in all cmdlets). Logout is not an approved verb and its use should be discouraged. Under no circumstances should unapproved verbs be used in documentation or presentations that include the AzureRM PowerShell cmdlets.
-=======
+* `Add-AzureRmAccount` has been renamed as `Connect-AzureRmAccount`; an alias has been added for the old cmdlet name, and other aliases (`Login-AzAccount` and `Login-AzureRmAccount`) have been redirected to the new cmdlet name.
+* `Remove-AzureRmAccount` has been renamed as `Disconnect-AzureRmAccount`; an alias has been added for the old cmdlet name, and other aliases (`Logout-AzAccount` and `Logout-AzureRmAccount`) have been redirected to the new cmdlet name.
 * Added ResourceGroup Completer to -ResourceGroup parameters allowing tab completion through resource groups in current subscription
 * Add-AzureRmAccount
   * Added -MSI login for authenticationg using the credentials of the Managed Service Identity of the current VM / Service
   * Fixed KeyVault Authentication when logging in with user-provided access tokens
->>>>>>> c3e6e945
+
 
 ## Version 4.1.1
 - Updated USGovernmentActiveDirectoryEndpoint to https://login.microsoftonline.us/
