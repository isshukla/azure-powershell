--- conflicted
+++ resolved
@@ -19,11 +19,8 @@
 -->
 ## Current Release
 
-<<<<<<< HEAD
-=======
 ## Version 2.6.0
 
->>>>>>> 5e02aa5c
 ## Version 2.5.0
 * Get-AzureRmOperationalInsightsSearchResults no longer requires the Top parameter to retrieve results
 
