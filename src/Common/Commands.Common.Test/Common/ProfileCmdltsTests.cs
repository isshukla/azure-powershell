﻿// ----------------------------------------------------------------------------------
//
// Copyright Microsoft Corporation
// Licensed under the Apache License, Version 2.0 (the "License");
// you may not use this file except in compliance with the License.
// You may obtain a copy of the License at
// http://www.apache.org/licenses/LICENSE-2.0
// Unless required by applicable law or agreed to in writing, software
// distributed under the License is distributed on an "AS IS" BASIS,
// WITHOUT WARRANTIES OR CONDITIONS OF ANY KIND, either express or implied.
// See the License for the specific language governing permissions and
// limitations under the License.
// ----------------------------------------------------------------------------------

using System;
using System.Collections.Generic;
using System.IO;
using System.Linq;
using System.Management.Automation;
using System.Management.Automation.Language;
using System.Reflection;
using System.Security.Cryptography.X509Certificates;
using System.Text;
using Microsoft.IdentityModel.Clients.ActiveDirectory;
using Microsoft.WindowsAzure.Commands.Common.Models;
using Microsoft.WindowsAzure.Commands.Common.Test.Mocks;
using Microsoft.WindowsAzure.Commands.Profile;
using Microsoft.WindowsAzure.Commands.Utilities.Common;
using Microsoft.WindowsAzure.Commands.Utilities.Common.Authentication;
using Moq;
using Xunit;

namespace Microsoft.WindowsAzure.Commands.Common.Test.Common
{
    public class ProfileCmdltsTests
    {
        private AzureSubscription azureSubscription1;
        private AzureSubscription azureSubscription2;
        private AzureEnvironment azureEnvironment;
        private AzureAccount azureAccount;
        private MockCommandRuntime commandRuntimeMock;
        private X509Certificate2 SampleCertificate = new X509Certificate2(Convert.FromBase64String(@"MIIKJAIBAzCCCeQGCSqGSIb3DQEHAaCCCdUEggnRMIIJzTCCBe4GCSqGSIb3DQEHAaCCBd8EggXbMIIF1zCCBdMGCyqGSIb3DQEMCgECoIIE7jCCBOowHAYKKoZIhvcNAQwBAzAOBAjilB4DFutYJwICB9AEggTItMCor/6dq+ynHyoo82U2N8bT9fBn57xuvF4zTtZdl503n+q48ZE5SLcUFoeAZkrYoCiyPn4ayVA4pfAHou5I2XEG1B4YF46hD0Bz0igWRSrsVigdoYP98BGGaMgl43d9AQGeV8iJ3d3In/TxMGjHUYzZwoIg1jE7xhQ8dMr2Xenw8pLrxl8FybI1isyxzAUjFE7E/Znv9DYi83VNwjC1uPg8q16PzXUQ/smFVzoZMtvmp8MxPrnI/gHqcS5g7SnnisTLmJcjqdLVywBZqiMo1ALs90EEgc7qgbim9lxGczUh+SI9cj2m5w9XMmXro4XJNJTLFG26DDOVMPfMSr9ij9P4rmxckVK7nHrGhQpshrLr37dF5KGFo6mh79VUadbwn/a4rXjfX9gXm5N/ZS8wq3U4/4Pl7t5N+bwB5izt8JG4aMhX6M6jshNrpe/gZHI9u6jNAo1yRxNfBdoxA7P2sZdlHO4CYTc9zZcZqTgH2QjRLTelIDn17PEQL9L4rEzqhT322WMzNnSMH9TCu3D5l2RuO6hsHl0JK4saiq3s04kkYoLXF9i+ovS0xSmu0zxemnFAGB1q1mlwoWoD06zlXEjHM2Q3T2b8ip1tK6/GFpU8Qs5BOUDanBOCqVLWlyvM/ilXUyN9cyLRMKM1sgEmn5ue0wsZlflU6egqChF8qjSJzq/34FgTjPazvkXkXv0e2vBz5+qzeC/1R8xySdFoehglny42VTkCRH4BzhoXf+MrfrC6tW85WCTKOj8SiTSzYXRragIwfG8RyLViOzdIW9pEAJF3UOloKOGGL1NREAnRPgxm9UVxD1oUj+pqYkPRRXcHuEnbiYEqE8Dgwk6GaSVOZ4CKjKAcapOwwW8bTxHgFOCrwgZhxIFXQhIZVoH8NphqN2WWwIUPa1gsc3uPwVXecgt8y8S01QEYCCFo9dT5sBS0rAOXMTOnSudWSHvz7c36IJSG2KyJwW3YO2UopIQ1V14MBZQhwUyddUILeuOy50u1j2eVOV3XESHO99oNP9FfalmgZw19LQDqX8S861x1w+GuU/NG//LZ0aXXaw1IhddIMZlpZVTADMunXIJbd0OiunfblXFwGZ33M1y/wGvFAZ6ofOuZv6vM0kmtufg3AHl/Vg+jzLOp1bYbKx4f7FHoYAerV88EA/ELXr2NTOLwwRYdk0cLWk4VY2lCLs8lcyoIUrcOS/+af8oX8dgJo9qkx2AiKp6AgYAWwrdpolOH7sMLmtu1rrthoMesExLz6xpUq/rYrWQJuyXWUmwbdxpDYFP8spqcW3KdbroNWhPEvM0tdocSK6lPWNnFMgqbb2qJJqjyV87LBZPEpHI8TPraofE7h4NWjXx/OqA6/dF1t3RvrvYqyC7kvrnaJ2LWfQI/88K9s7LAVvfDIbxWtIadrGXlo4gbtbQDSFzjve123DngBJkXqpzqRoL7mdpFvsgpg0upIKQ1fIbtaksC115g8BGBOzwGlo0Y3f4+ob6++OkePHoLkGhLahCMyDmGV1mxFz3ZUkXyxmfPSeynwXe/N8TxeZ2ixLZMF3sa61CpFsuHfEmVEetFxP5t3rrO5ZIbE87KVtvl6jCr8JQ3h81TZJBaeu8iiNC0MVspJpNQ/irYFElTMYHRMBMGCSqGSIb3DQEJFTEGBAQBAAAAMFsGCSqGSIb3DQEJFDFOHkwAewA0ADgANQBFADQAOQBCADYALQBFAEUARQA4AC0ANAA3ADUAQgAtADgAOQAwAEQALQA5ADcAQQA3ADYARgAyADQANgBEADkAMwB9MF0GCSsGAQQBgjcRATFQHk4ATQBpAGMAcgBvAHMAbwBmAHQAIABTAG8AZgB0AHcAYQByAGUAIABLAGUAeQAgAFMAdABvAHIAYQBnAGUAIABQAHIAbwB2AGkAZABlAHIwggPXBgkqhkiG9w0BBwagggPIMIIDxAIBADCCA70GCSqGSIb3DQEHATAcBgoqhkiG9w0BDAEGMA4ECG9kWMFPd2j2AgIH0ICCA5AUBLyrnhFVIYZKNWVLOWn0nfwmhADWS2FA3LGyGirb/lgpPcolLiQwGnXih0xxESn1CsZcWDpXiUvAfjQF1kxKHyCIUQBkrKQliYIT+RErliVuAY/vv1YW2Zj+bPUtTZKXUDzIPjNgb43+uxvf/wu+gGhAV/dV5oIWLjFhC1u4+Gp/LA5C6j60NtBXG7barSflAWTSOjGt2IIb5mBrUw+GkrhoYOqA+HYG40j2fkmkWpMCkImzcxxEM65ZElGUt7H1QY+GSRAxt7icA5ka9L+A0UM8a1SCFhbBK6Voo0IAkBZctJ6I7h4znhoHtqMDYYzraaYDVAK4SPdwOUMUyYdai0QwOYSL3frwVzC/ZHvCJkRmOsQXj9U44OGoXXrJ4rWIQIkcxFO3rEC3alI9lV5h5w73DWQRjex8Nz214B1yBRdlkoC/HQpgJ6IwFfEyJOn/lGgqkRPbgntTKSjNQZr5Ot60Z1SUYmmcMTpB8jRg+hy0LbWmx+79q9ERUnLO4yrtcXjQza12/FwAdpJOwbFrXMZb3QcuhQfn9aDF9/iNRkhTdxDmumS/C5gjZSYBzTugGDWsyS1hqws7LaYfcs6aWWRafqxt68cpNy4FaNXZ3XwXRVzuH+brnGvnWXRqhzwCbeGxEKDCEPxO9hO8NVrndsGlGfTZmxfTkKnPyRPD6vk4BG0Rc5BniyrmhnaZgSq0M04MeoAjp1s6S8CcIG73H5KkmoqQwSiKUbY3aA15nxqYhQj6L83WK5dPnVlmaV/xOeqkggzsdkaa+eQfA1e5RR27Gkyr5Rl20PQUR6J/sIGWIVCSSaqD2kxmDTODEORsF7jhL4YXZr96hqvNWtyNncxrqvjPsaFi/P2JFxjfZ8wmnF1HDsVW4W/i8cdRTyEz7Go4kzoRvSvC2sCPRAMa3D+o341r7L0hBlCnFfMU5Le8jatMKsw+Nk1TeOc4Cvc+w3gczSKrlhJnPtJjVZ67kKe8Ror8mKOP6afSr27avEizUYvJcCpKztUM59ukEbM2chEb2rrFPWxnB67KaLF825pRm+6Nl3mx0jaPDgK2ToydGfuVBA+9TSpnuV26imsd+K2yL2nwrdvBJPE/t2lPzVIR0hnf4AJ8/9BR0vTGmxiWwy8VMxrS3PyouLPZMXAgdT6ddRVwmewNjTe5g/tciGazIW+nROgg6fsgyObMp7keONMvtFMrJQLa2oKarGkwNzAfMAcGBSsOAwIaBBQXFDnqplMX7OuyknHK7B+HA/N8tAQUsL21+IY37DPL968vhVzqz09W/so="), string.Empty);
        private MockDataStore dataStore;

        public ProfileCmdltsTests() : base()
        {
            dataStore = new MockDataStore();
            ProfileClient.DataStore = dataStore;
            commandRuntimeMock = new MockCommandRuntime();
            SetMockData();
            AzureSession.SetCurrentContext(null, null, null);
        }

        [Fact]
        public void ClearAzureProfileClearsDefaultProfile()
        {
            ClearAzureProfileCommand cmdlt = new ClearAzureProfileCommand();
            // Setup
            ProfileClient client = new ProfileClient();
            client.AddOrSetAccount(azureAccount);
            client.AddOrSetEnvironment(azureEnvironment);
            client.AddOrSetSubscription(azureSubscription1);
            client.Profile.Save();

            cmdlt.CommandRuntime = commandRuntimeMock;
            cmdlt.Force = new SwitchParameter(true);

            // Act
            cmdlt.InvokeBeginProcessing();
            cmdlt.ExecuteCmdlet();
            cmdlt.InvokeEndProcessing();

            // Verify
            client = new ProfileClient();
            Assert.Equal(0, client.Profile.Subscriptions.Count);
            Assert.Equal(0, client.Profile.Accounts.Count);
            Assert.Equal(2, client.Profile.Environments.Count); //only default environments
        }

        [Fact]
        public void ClearAzureProfileClearsCustomProfile()
        {
            string subscriptionDataFile = "C:\\foo.json";

            ClearAzureProfileCommand cmdlt = new ClearAzureProfileCommand();
            // Setup
            ProfileClient client = new ProfileClient(subscriptionDataFile);
            client.AddOrSetAccount(azureAccount);
            client.AddOrSetEnvironment(azureEnvironment);
            client.AddOrSetSubscription(azureSubscription1);
            client.Profile.Save();

            cmdlt.CommandRuntime = commandRuntimeMock;
            cmdlt.Force = new SwitchParameter(true);
            cmdlt.SubscriptionDataFile = subscriptionDataFile;

            // Act
            cmdlt.InvokeBeginProcessing();
            cmdlt.ExecuteCmdlet();
            cmdlt.InvokeEndProcessing();

            // Verify
            client = new ProfileClient(subscriptionDataFile);
            Assert.Equal(0, client.Profile.Subscriptions.Count);
            Assert.Equal(0, client.Profile.Accounts.Count);
            Assert.Equal(2, client.Profile.Environments.Count); //only default environments
        }

        [Fact]
        public void ClearAzureProfileClearsTokenCache()
        {
            string cacheFileName = Path.Combine(AzurePowerShell.ProfileDirectory, "TokenCache.dat");
            ProtectedFileTokenCache tokenCache = ProtectedFileTokenCache.Instance;
            tokenCache.HasStateChanged = true;

            // HACK: Do not look at this code
            TokenCacheNotificationArgs args = new TokenCacheNotificationArgs();
            typeof(TokenCacheNotificationArgs).GetProperty("ClientId").SetValue(args, "123");
            typeof(TokenCacheNotificationArgs).GetProperty("Resource").SetValue(args, "123");
            typeof(TokenCacheNotificationArgs).GetProperty("TokenCache").SetValue(args, tokenCache);
            typeof(TokenCacheNotificationArgs).GetProperty("UniqueId").SetValue(args, "test@live.com");
            typeof(TokenCacheNotificationArgs).GetProperty("DisplayableId").SetValue(args, "test@live.com");
            AuthenticationResult authenticationResult =
                typeof(AuthenticationResult).GetConstructor(BindingFlags.NonPublic | BindingFlags.Instance,
                    null, new Type[] { typeof(string), typeof(string), typeof(string), typeof(DateTimeOffset) }, null).Invoke(new object[]
                    {
                        "foo", "123", "123",
                        new DateTimeOffset(DateTime.Now.AddDays(1))
                    }) as AuthenticationResult;
            var storeToCache = typeof(TokenCache).GetMethod("StoreToCache", BindingFlags.Instance | BindingFlags.NonPublic);
            storeToCache.Invoke(tokenCache,
                new object[] { authenticationResult, "Common", "123", "123", 0 });

            tokenCache.AfterAccess.Invoke(args);
            
            Assert.Equal(1, tokenCache.ReadItems().Count());

            ClearAzureProfileCommand cmdlt = new ClearAzureProfileCommand();

            cmdlt.CommandRuntime = commandRuntimeMock;
            cmdlt.Force = new SwitchParameter(true);

            // Act
            cmdlt.InvokeBeginProcessing();
            cmdlt.ExecuteCmdlet();
            cmdlt.InvokeEndProcessing();

            // Verify
            Assert.Equal(0, tokenCache.ReadItems().Count());
        }

        [Fact]
        public void DeleteCorruptedTokenCache()
        {
            //setup
            string testFileName = @"c:\foobar\TokenCache.dat";
            ProfileClient.DataStore.WriteFile(testFileName, new byte[] { 0, 1 });
            
            //Act
            ProtectedFileTokenCache tokenCache = new ProtectedFileTokenCache(testFileName);

            //Assert
            Assert.False(ProfileClient.DataStore.FileExists(testFileName));
        }

        [Fact]
        public void SetAzureSubscriptionAddsSubscriptionWithCertificate()
        {
            SetAzureSubscriptionCommand cmdlt = new SetAzureSubscriptionCommand();
            // Setup
            cmdlt.CommandRuntime = commandRuntimeMock;
            cmdlt.SubscriptionId = Guid.NewGuid().ToString();
            cmdlt.SubscriptionName = "NewSubscriptionName";
            cmdlt.CurrentStorageAccountName = "NewCloudStorage";
            cmdlt.Certificate = SampleCertificate;

            // Act
            cmdlt.InvokeBeginProcessing();
            cmdlt.ExecuteCmdlet();
            cmdlt.InvokeEndProcessing();

            // Verify
            ProfileClient client = new ProfileClient();
            var newSubscription = client.Profile.Subscriptions[new Guid(cmdlt.SubscriptionId)];
            var newAccount = client.Profile.Accounts[SampleCertificate.Thumbprint];
            Assert.Equal(cmdlt.SubscriptionName, newSubscription.Name);
            Assert.Equal(EnvironmentName.AzureCloud, newSubscription.Environment);
            Assert.Equal(cmdlt.CurrentStorageAccountName, newSubscription.GetProperty(AzureSubscription.Property.StorageAccount));
            
            Assert.Equal(newAccount.Id, newSubscription.Account);
            Assert.Equal(AzureAccount.AccountType.Certificate, newAccount.Type);
            Assert.Equal(SampleCertificate.Thumbprint, newAccount.Id);
            Assert.Equal(cmdlt.SubscriptionId, newAccount.GetProperty(AzureAccount.Property.Subscriptions));
        }

        [Fact]
        public void SetAzureSubscriptionDerivesEnvironmentFromEnvironmentParameterOnAdd()
        {
            SetAzureSubscriptionCommand cmdlt = new SetAzureSubscriptionCommand();
            // Setup
            ProfileClient client = new ProfileClient();
            client.AddOrSetEnvironment(azureEnvironment);
            client.Profile.Save();

            cmdlt.CommandRuntime = commandRuntimeMock;
            cmdlt.SubscriptionId = Guid.NewGuid().ToString();
            cmdlt.SubscriptionName = "NewSubscriptionName";
            cmdlt.CurrentStorageAccountName = "NewCloudStorage";
            cmdlt.Environment = azureEnvironment.Name;
            cmdlt.Certificate = SampleCertificate;

            // Act
            cmdlt.InvokeBeginProcessing();
            cmdlt.ExecuteCmdlet();
            cmdlt.InvokeEndProcessing();

            // Verify
            client = new ProfileClient();
            var newSubscription = client.Profile.Subscriptions[new Guid(cmdlt.SubscriptionId)];
            Assert.Equal(cmdlt.SubscriptionName, newSubscription.Name);
            Assert.Equal(cmdlt.Environment, newSubscription.Environment);
            Assert.Equal(cmdlt.CurrentStorageAccountName, newSubscription.GetProperty(AzureSubscription.Property.StorageAccount));
        }

        [Fact]
        public void SetAzureSubscriptionThrowsExceptionWithoutCertificateOnAdd()
        {
            SetAzureSubscriptionCommand cmdlt = new SetAzureSubscriptionCommand();
            // Setup
            ProfileClient client = new ProfileClient();
            client.AddOrSetEnvironment(azureEnvironment);
            client.Profile.Save();

            cmdlt.CommandRuntime = commandRuntimeMock;
            cmdlt.SubscriptionId = Guid.NewGuid().ToString();
            cmdlt.SubscriptionName = "NewSubscriptionName";
            cmdlt.CurrentStorageAccountName = "NewCloudStorage";
            cmdlt.Environment = azureEnvironment.Name;

            // Verify
            cmdlt.InvokeBeginProcessing();
            Assert.Throws<ArgumentException>(()=> cmdlt.ExecuteCmdlet());
        }

        [Fact]
        public void SetAzureSubscriptionDerivesEnvironmentFromEnvironmentParameterOnSet()
        {
            SetAzureSubscriptionCommand cmdlt = new SetAzureSubscriptionCommand();
            // Setup
            ProfileClient client = new ProfileClient();
            client.AddOrSetAccount(azureAccount);
            client.AddOrSetEnvironment(azureEnvironment);
            client.AddOrSetSubscription(azureSubscription1);
            client.Profile.Save();

            cmdlt.CommandRuntime = commandRuntimeMock;
            cmdlt.SubscriptionId = azureSubscription1.Id.ToString();
            cmdlt.CurrentStorageAccountName = "NewCloudStorage";
            cmdlt.Environment = azureEnvironment.Name;

            // Act
            cmdlt.InvokeBeginProcessing();
            cmdlt.ExecuteCmdlet();
            cmdlt.InvokeEndProcessing();

            // Verify
            client = new ProfileClient();
            var newSubscription = client.Profile.Subscriptions[new Guid(cmdlt.SubscriptionId)];
            Assert.Equal(cmdlt.Environment, newSubscription.Environment);
            Assert.Equal(cmdlt.CurrentStorageAccountName, newSubscription.GetProperty(AzureSubscription.Property.StorageAccount));
        }

        [Fact]
        public void SetAzureSubscriptionDerivesEnvironmentFromServiceEndpointParameterOnSet()
        {
            SetAzureSubscriptionCommand cmdlt = new SetAzureSubscriptionCommand();
            // Setup
            ProfileClient client = new ProfileClient();
            client.AddOrSetAccount(azureAccount);
            client.AddOrSetEnvironment(azureEnvironment);
            client.AddOrSetSubscription(azureSubscription1);
            client.Profile.Save();

            cmdlt.CommandRuntime = commandRuntimeMock;
            cmdlt.SubscriptionId = azureSubscription1.Id.ToString();
            cmdlt.CurrentStorageAccountName = "NewCloudStorage";
            cmdlt.ServiceEndpoint = azureEnvironment.GetEndpoint(AzureEnvironment.Endpoint.ServiceManagement);

            // Act
            cmdlt.InvokeBeginProcessing();
            cmdlt.ExecuteCmdlet();
            cmdlt.InvokeEndProcessing();

            // Verify
            client = new ProfileClient();
            var newSubscription = client.Profile.Subscriptions[new Guid(cmdlt.SubscriptionId)];
            Assert.Equal(cmdlt.Environment, newSubscription.Environment);
            Assert.Equal(cmdlt.CurrentStorageAccountName,
                newSubscription.GetProperty(AzureSubscription.Property.StorageAccount));
        }

        [Fact]
        public void SetAzureSubscriptionDerivesEnvironmentFromResourcesEndpointParameterOnSet()
        {
            SetAzureSubscriptionCommand cmdlt = new SetAzureSubscriptionCommand();
            // Setup
            ProfileClient client = new ProfileClient();
            client.AddOrSetAccount(azureAccount);
            client.AddOrSetEnvironment(azureEnvironment);
            client.AddOrSetSubscription(azureSubscription1);
            client.Profile.Save();

            cmdlt.CommandRuntime = commandRuntimeMock;
            cmdlt.SubscriptionId = azureSubscription1.Id.ToString();
            cmdlt.CurrentStorageAccountName = "NewCloudStorage";
            cmdlt.ResourceManagerEndpoint = azureEnvironment.GetEndpoint(AzureEnvironment.Endpoint.ResourceManager);

            // Act
            cmdlt.InvokeBeginProcessing();
            cmdlt.ExecuteCmdlet();
            cmdlt.InvokeEndProcessing();

            // Verify
            client = new ProfileClient();
            var newSubscription = client.Profile.Subscriptions[new Guid(cmdlt.SubscriptionId)];
            Assert.Equal(cmdlt.Environment, newSubscription.Environment);
            Assert.Equal(cmdlt.CurrentStorageAccountName, newSubscription.GetProperty(AzureSubscription.Property.StorageAccount));
        }

        [Fact]
        public void SetAzureSubscriptionDerivesEnvironmentFromBothEndpointParameters()
        {
            SetAzureSubscriptionCommand cmdlt = new SetAzureSubscriptionCommand();
            // Setup
            ProfileClient client = new ProfileClient();
            client.AddOrSetAccount(azureAccount);
            client.AddOrSetEnvironment(azureEnvironment);
            client.AddOrSetSubscription(azureSubscription1);
            client.Profile.Save();

            cmdlt.CommandRuntime = commandRuntimeMock;
            cmdlt.SubscriptionId = azureSubscription1.Id.ToString();
            cmdlt.CurrentStorageAccountName = "NewCloudStorage";
            cmdlt.ServiceEndpoint = azureEnvironment.GetEndpoint(AzureEnvironment.Endpoint.ServiceManagement);
            cmdlt.ResourceManagerEndpoint = azureEnvironment.GetEndpoint(AzureEnvironment.Endpoint.ResourceManager);

            // Act
            cmdlt.InvokeBeginProcessing();
            cmdlt.ExecuteCmdlet();
            cmdlt.InvokeEndProcessing();

            // Verify
            client = new ProfileClient();
            var newSubscription = client.Profile.Subscriptions[new Guid(cmdlt.SubscriptionId)];
            Assert.Equal(cmdlt.Environment, newSubscription.Environment);
            Assert.Equal(cmdlt.CurrentStorageAccountName, newSubscription.GetProperty(AzureSubscription.Property.StorageAccount));
        }

        [Fact]
        public void SetAzureSubscriptionUpdatesSubscriptionWithCertificate()
        {
            SetAzureSubscriptionCommand cmdlt = new SetAzureSubscriptionCommand();
            
            // Setup
            ProfileClient client = new ProfileClient();
            client.AddOrSetAccount(azureAccount);
            client.AddOrSetEnvironment(azureEnvironment);
            client.AddOrSetSubscription(azureSubscription1);
            client.Profile.Save();

            cmdlt.CommandRuntime = commandRuntimeMock;
            cmdlt.SubscriptionId = azureSubscription1.Id.ToString();
            cmdlt.CurrentStorageAccountName = "NewCloudStorage";
            cmdlt.Certificate = SampleCertificate;

            // Act
            cmdlt.InvokeBeginProcessing();
            cmdlt.ExecuteCmdlet();
            cmdlt.InvokeEndProcessing();

            // Verify
            client = new ProfileClient();
            var newSubscription = client.Profile.Subscriptions[new Guid(cmdlt.SubscriptionId)];
            var newAccount = client.Profile.Accounts[SampleCertificate.Thumbprint];
            var existingAccount = client.Profile.Accounts[azureAccount.Id];
            Assert.Equal(azureEnvironment.Name, newSubscription.Environment);
            Assert.Equal(cmdlt.CurrentStorageAccountName, newSubscription.GetProperty(AzureSubscription.Property.StorageAccount));

            Assert.Equal(newAccount.Id, newSubscription.Account);
            Assert.Equal(AzureAccount.AccountType.Certificate, newAccount.Type);
            Assert.Equal(SampleCertificate.Thumbprint, newAccount.Id);
            Assert.Equal(cmdlt.SubscriptionId, newAccount.GetProperty(AzureAccount.Property.Subscriptions));

            Assert.Equal(azureAccount.Id, existingAccount.Id);
            Assert.Equal(AzureAccount.AccountType.User, existingAccount.Type);
            Assert.True(existingAccount.GetPropertyAsArray(AzureAccount.Property.Subscriptions).Contains(cmdlt.SubscriptionId));
        }

        [Fact]
        public void ImportPublishSettingsFileSelectsCorrectEnvironment()
        {
            ImportAzurePublishSettingsCommand cmdlt = new ImportAzurePublishSettingsCommand();

            // Setup
            ProfileClient.DataStore.WriteFile("ImportPublishSettingsFileSelectsCorrectEnvironment.publishsettings",
                Properties.Resources.ValidProfileChina);
            ProfileClient client = new ProfileClient();
            var oldDataStore = FileUtilities.DataStore;
            FileUtilities.DataStore = ProfileClient.DataStore;
            var expectedEnv = "AzureChinaCloud";
            var expected = client.ImportPublishSettings("ImportPublishSettingsFileSelectsCorrectEnvironment.publishsettings", null);

            cmdlt.CommandRuntime = commandRuntimeMock;
            cmdlt.ProfileClient = new ProfileClient();
            cmdlt.PublishSettingsFile = "ImportPublishSettingsFileSelectsCorrectEnvironment.publishsettings";

            try
            {
                // Act
                cmdlt.InvokeBeginProcessing();
                cmdlt.ExecuteCmdlet();
                cmdlt.InvokeEndProcessing();

                // Verify
                foreach (var subscription in expected)
                {
                    Assert.Equal(cmdlt.ProfileClient.GetSubscription(subscription.Id).Environment, expectedEnv);
                }
                Assert.Equal(1, commandRuntimeMock.OutputPipeline.Count);
            }
            finally
            {
                // Cleanup
                FileUtilities.DataStore = oldDataStore;
            }
        }

        [Fact]
        public void ImportPublishSettingsFileOverwritesEnvironment()
        {
            ImportAzurePublishSettingsCommand cmdlt = new ImportAzurePublishSettingsCommand();

            // Setup
            ProfileClient.DataStore.WriteFile("ImportPublishSettingsFileSelectsCorrectEnvironment.publishsettings",
                Properties.Resources.ValidProfileChina);
            ProfileClient client = new ProfileClient();
            var oldDataStore = FileUtilities.DataStore;
            FileUtilities.DataStore = ProfileClient.DataStore;
            var expectedEnv = "AzureCloud";
            var expected = client.ImportPublishSettings("ImportPublishSettingsFileSelectsCorrectEnvironment.publishsettings", expectedEnv);

            cmdlt.CommandRuntime = commandRuntimeMock;
            cmdlt.ProfileClient = new ProfileClient();
            cmdlt.PublishSettingsFile = "ImportPublishSettingsFileSelectsCorrectEnvironment.publishsettings";
            cmdlt.Environment = expectedEnv;

            try
            {
                // Act
                cmdlt.InvokeBeginProcessing();
                cmdlt.ExecuteCmdlet();
                cmdlt.InvokeEndProcessing();

                // Verify
                foreach (var subscription in expected)
                {
                    Assert.Equal(cmdlt.ProfileClient.GetSubscription(subscription.Id).Environment, expectedEnv);
                }
                Assert.Equal(1, commandRuntimeMock.OutputPipeline.Count);
            }
            finally
            {
                // Cleanup
                FileUtilities.DataStore = oldDataStore;
            }
        }

        [Fact]
        public void SelectDefaultAzureSubscriptionByNameUpdatesProfile()
        {
            SelectAzureSubscriptionCommand cmdlt = new SelectAzureSubscriptionCommand();
            var client = SetupDefaultProfile();

            // Setup
<<<<<<< HEAD
            cmdlt.CommandRuntime = commandRuntimeMock.Object;
=======
            cmdlt.CommandRuntime = commandRuntimeMock;
>>>>>>> db292ec7
            cmdlt.SetParameterSet("SelectDefaultSubscriptionByNameParameterSet");
            cmdlt.SubscriptionName = azureSubscription2.Name;
            cmdlt.Default = new SwitchParameter(true);
            Assert.NotEqual(azureSubscription2.Id, client.Profile.DefaultSubscription.Id);

            // Act
            cmdlt.InvokeBeginProcessing();
            cmdlt.ExecuteCmdlet();
            cmdlt.InvokeEndProcessing();

            // Verify
            client = new ProfileClient();
            Assert.NotNull(client.Profile.DefaultSubscription);
            Assert.Equal(azureSubscription2.Id, client.Profile.DefaultSubscription.Id);
        }

        [Fact]
        public void SelectAzureSubscriptionByNameUpdatesProfile()
        {
            SelectAzureSubscriptionCommand cmdlt = new SelectAzureSubscriptionCommand();
            SetupDefaultProfile();

            // Setup
<<<<<<< HEAD
            cmdlt.CommandRuntime = commandRuntimeMock.Object;
=======
            cmdlt.CommandRuntime = commandRuntimeMock;
>>>>>>> db292ec7
            cmdlt.SetParameterSet("SelectSubscriptionByNameParameterSet");
            cmdlt.SubscriptionName = azureSubscription2.Name;
            Assert.Null(AzureSession.CurrentContext.Subscription);

            // Act
            cmdlt.InvokeBeginProcessing();
            cmdlt.ExecuteCmdlet();
            cmdlt.InvokeEndProcessing();

            // Verify
            Assert.NotNull(AzureSession.CurrentContext.Subscription);
            Assert.Equal(azureSubscription2.Id, AzureSession.CurrentContext.Subscription.Id);
        }
<<<<<<< HEAD
=======

        [Fact]
        public void SelectAzureSubscriptionWithoutPassthroughDoesNotPrint()
        {
            SelectAzureSubscriptionCommand cmdlt = new SelectAzureSubscriptionCommand();
            SetupDefaultProfile();

            // Setup
            cmdlt.CommandRuntime = commandRuntimeMock;
            cmdlt.SetParameterSet("SelectSubscriptionByNameParameterSet");
            cmdlt.SubscriptionName = azureSubscription2.Name;
            Assert.Null(AzureSession.CurrentContext.Subscription);

            // Act
            cmdlt.InvokeBeginProcessing();
            cmdlt.ExecuteCmdlet();
            cmdlt.InvokeEndProcessing();

            // Verify
            Assert.Equal(0, commandRuntimeMock.OutputPipeline.Count);
        }

        [Fact]
        public void SelectAzureSubscriptionWithPassthroughPrintsSubscription()
        {
            SelectAzureSubscriptionCommand cmdlt = new SelectAzureSubscriptionCommand();
            SetupDefaultProfile();

            // Setup
            cmdlt.CommandRuntime = commandRuntimeMock;
            cmdlt.SetParameterSet("SelectSubscriptionByNameParameterSet");
            cmdlt.SubscriptionName = azureSubscription2.Name;
            cmdlt.PassThru = new SwitchParameter(true);
            Assert.Null(AzureSession.CurrentContext.Subscription);

            // Act
            cmdlt.InvokeBeginProcessing();
            cmdlt.ExecuteCmdlet();
            cmdlt.InvokeEndProcessing();

            // Verify
            Assert.Equal(1, commandRuntimeMock.OutputPipeline.Count);
            Assert.True(commandRuntimeMock.OutputPipeline[0] is AzureSubscription);
        }

>>>>>>> db292ec7
        [Fact]
        public void SelectDefaultAzureSubscriptionByIdAndNoDefaultUpdatesProfile()
        {
            SelectAzureSubscriptionCommand cmdlt = new SelectAzureSubscriptionCommand();
            var client = SetupDefaultProfile();

            // Setup
<<<<<<< HEAD
            cmdlt.CommandRuntime = commandRuntimeMock.Object;
=======
            cmdlt.CommandRuntime = commandRuntimeMock;
>>>>>>> db292ec7
            cmdlt.SetParameterSet("SelectDefaultSubscriptionByIdParameterSet");
            cmdlt.SubscriptionId = azureSubscription2.Id.ToString();
            cmdlt.Default = new SwitchParameter(true);
            Assert.NotEqual(azureSubscription2.Id, client.Profile.DefaultSubscription.Id);

            // Act
            cmdlt.InvokeBeginProcessing();
            cmdlt.ExecuteCmdlet();
            cmdlt.InvokeEndProcessing();

            // Verify
            client = new ProfileClient();
            Assert.NotNull(client.Profile.DefaultSubscription);
            Assert.Equal(azureSubscription2.Id, client.Profile.DefaultSubscription.Id);

            cmdlt = new SelectAzureSubscriptionCommand();

            // Setup
<<<<<<< HEAD
            cmdlt.CommandRuntime = commandRuntimeMock.Object;
=======
            cmdlt.CommandRuntime = commandRuntimeMock;
>>>>>>> db292ec7
            cmdlt.SetParameterSet("NoDefaultSubscriptionParameterSet");
            cmdlt.NoDefault = new SwitchParameter(true);

            // Act
            cmdlt.InvokeBeginProcessing();
            cmdlt.ExecuteCmdlet();
            cmdlt.InvokeEndProcessing();

            // Verify
            client = new ProfileClient();
            Assert.Null(client.Profile.DefaultSubscription);
        }

        [Fact]
        public void SelectAzureSubscriptionByIdAndNoCurrentUpdatesProfile()
        {
            SelectAzureSubscriptionCommand cmdlt = new SelectAzureSubscriptionCommand();
            SetupDefaultProfile();

            // Setup
<<<<<<< HEAD
            cmdlt.CommandRuntime = commandRuntimeMock.Object;
=======
            cmdlt.CommandRuntime = commandRuntimeMock;
>>>>>>> db292ec7
            cmdlt.SetParameterSet("SelectSubscriptionByIdParameterSet");
            cmdlt.SubscriptionId = azureSubscription2.Id.ToString();
            Assert.Null(AzureSession.CurrentContext.Subscription);

            // Act
            cmdlt.InvokeBeginProcessing();
            cmdlt.ExecuteCmdlet();
            cmdlt.InvokeEndProcessing();

            // Verify
            Assert.NotNull(AzureSession.CurrentContext.Subscription);
            Assert.Equal(azureSubscription2.Id, AzureSession.CurrentContext.Subscription.Id);

            cmdlt = new SelectAzureSubscriptionCommand();

            // Setup
<<<<<<< HEAD
            cmdlt.CommandRuntime = commandRuntimeMock.Object;
=======
            cmdlt.CommandRuntime = commandRuntimeMock;
>>>>>>> db292ec7
            cmdlt.SetParameterSet("NoCurrentSubscriptionParameterSet");
            cmdlt.NoCurrent = new SwitchParameter(true);

            // Act
            cmdlt.InvokeBeginProcessing();
            cmdlt.ExecuteCmdlet();
            cmdlt.InvokeEndProcessing();

            // Verify
            Assert.Null(AzureSession.CurrentContext.Subscription);
        }

        [Fact]
        public void SelectAzureSubscriptionByInvalidIdThrowsException()
        {
            SelectAzureSubscriptionCommand cmdlt = new SelectAzureSubscriptionCommand();
            SetupDefaultProfile();

            // Setup
<<<<<<< HEAD
            cmdlt.CommandRuntime = commandRuntimeMock.Object;
=======
            cmdlt.CommandRuntime = commandRuntimeMock;
>>>>>>> db292ec7
            cmdlt.SetParameterSet("SelectSubscriptionByIdParameterSet");
            string invalidGuid = Guid.NewGuid().ToString();
            cmdlt.SubscriptionId = invalidGuid;
            Assert.Null(AzureSession.CurrentContext.Subscription);

            // Act
            cmdlt.InvokeBeginProcessing();
            try
            {
                cmdlt.ExecuteCmdlet();
                Assert.True(false);
            }
            catch (ArgumentException ex)
            {
                Assert.Contains(string.Format(Microsoft.WindowsAzure.Commands.Common.Properties.Resources.InvalidSubscriptionId, invalidGuid), ex.Message);
            }
        }

        [Fact]
        public void SelectAzureSubscriptionByInvalidGuidThrowsException()
        {
            SelectAzureSubscriptionCommand cmdlt = new SelectAzureSubscriptionCommand();
            SetupDefaultProfile();

            // Setup
<<<<<<< HEAD
            cmdlt.CommandRuntime = commandRuntimeMock.Object;
=======
            cmdlt.CommandRuntime = commandRuntimeMock;
>>>>>>> db292ec7
            cmdlt.SetParameterSet("SelectSubscriptionByIdParameterSet");
            string invalidGuid = "foo";
            cmdlt.SubscriptionId = invalidGuid;
            Assert.Null(AzureSession.CurrentContext.Subscription);

            // Act
            cmdlt.InvokeBeginProcessing();
            try
            {
                cmdlt.ExecuteCmdlet();
                Assert.True(false);
            }
            catch (ArgumentException ex)
            {
                Assert.Contains(string.Format(Microsoft.WindowsAzure.Commands.Common.Properties.Resources.InvalidGuid, invalidGuid), ex.Message);
            }
        }

        private ProfileClient SetupDefaultProfile()
        {
            ProfileClient client = new ProfileClient();
            client.AddOrSetEnvironment(azureEnvironment);
            client.AddOrSetAccount(azureAccount);
            client.AddOrSetSubscription(azureSubscription1);
            client.AddOrSetSubscription(azureSubscription2);
            client.Profile.Save();
            return client;
        }

        private void SetMockData()
        {
            azureSubscription1 = new AzureSubscription
            {
                Id = new Guid("56E3F6FD-A3AA-439A-8FC4-1F5C41D2AD1E"),
                Name = "LocalSub1",
                Environment = "Test",
                Account = "test",
                Properties = new Dictionary<AzureSubscription.Property, string>
                {
                    { AzureSubscription.Property.Default, "True" } 
                }
            };
            azureSubscription2 = new AzureSubscription
            {
                Id = new Guid("66E3F6FD-A3AA-439A-8FC4-1F5C41D2AD1E"),
                Name = "LocalSub2",
                Environment = "Test",
                Account = "test"
            };
            azureEnvironment = new AzureEnvironment
            {
                Name = "Test",
                Endpoints = new Dictionary<AzureEnvironment.Endpoint, string>
                {
                    { AzureEnvironment.Endpoint.ServiceManagement, "https://umapi.rdfetest.dnsdemo4.com:8443/" },
                    { AzureEnvironment.Endpoint.ManagementPortalUrl, "https://windows.azure-test.net" },
                    { AzureEnvironment.Endpoint.AdTenant, "https://login.windows-ppe.net/" },
                    { AzureEnvironment.Endpoint.ActiveDirectory, "https://login.windows-ppe.net/" },
                    { AzureEnvironment.Endpoint.Gallery, "https://current.gallery.azure-test.net" },
                    { AzureEnvironment.Endpoint.ResourceManager, "https://api-current.resources.windows-int.net/" },
                }
            };
            azureAccount = new AzureAccount
            {
                Id = "test",
                Type = AzureAccount.AccountType.User,
                Properties = new Dictionary<AzureAccount.Property, string>
                {
                    { AzureAccount.Property.Subscriptions, azureSubscription1.Id + "," + azureSubscription2.Id } 
                }
            };
        }
    }
}<|MERGE_RESOLUTION|>--- conflicted
+++ resolved
@@ -482,11 +482,7 @@
             var client = SetupDefaultProfile();
 
             // Setup
-<<<<<<< HEAD
-            cmdlt.CommandRuntime = commandRuntimeMock.Object;
-=======
-            cmdlt.CommandRuntime = commandRuntimeMock;
->>>>>>> db292ec7
+            cmdlt.CommandRuntime = commandRuntimeMock;
             cmdlt.SetParameterSet("SelectDefaultSubscriptionByNameParameterSet");
             cmdlt.SubscriptionName = azureSubscription2.Name;
             cmdlt.Default = new SwitchParameter(true);
@@ -510,11 +506,7 @@
             SetupDefaultProfile();
 
             // Setup
-<<<<<<< HEAD
-            cmdlt.CommandRuntime = commandRuntimeMock.Object;
-=======
-            cmdlt.CommandRuntime = commandRuntimeMock;
->>>>>>> db292ec7
+            cmdlt.CommandRuntime = commandRuntimeMock;
             cmdlt.SetParameterSet("SelectSubscriptionByNameParameterSet");
             cmdlt.SubscriptionName = azureSubscription2.Name;
             Assert.Null(AzureSession.CurrentContext.Subscription);
@@ -528,8 +520,6 @@
             Assert.NotNull(AzureSession.CurrentContext.Subscription);
             Assert.Equal(azureSubscription2.Id, AzureSession.CurrentContext.Subscription.Id);
         }
-<<<<<<< HEAD
-=======
 
         [Fact]
         public void SelectAzureSubscriptionWithoutPassthroughDoesNotPrint()
@@ -575,7 +565,6 @@
             Assert.True(commandRuntimeMock.OutputPipeline[0] is AzureSubscription);
         }
 
->>>>>>> db292ec7
         [Fact]
         public void SelectDefaultAzureSubscriptionByIdAndNoDefaultUpdatesProfile()
         {
@@ -583,11 +572,7 @@
             var client = SetupDefaultProfile();
 
             // Setup
-<<<<<<< HEAD
-            cmdlt.CommandRuntime = commandRuntimeMock.Object;
-=======
-            cmdlt.CommandRuntime = commandRuntimeMock;
->>>>>>> db292ec7
+            cmdlt.CommandRuntime = commandRuntimeMock;
             cmdlt.SetParameterSet("SelectDefaultSubscriptionByIdParameterSet");
             cmdlt.SubscriptionId = azureSubscription2.Id.ToString();
             cmdlt.Default = new SwitchParameter(true);
@@ -606,11 +591,7 @@
             cmdlt = new SelectAzureSubscriptionCommand();
 
             // Setup
-<<<<<<< HEAD
-            cmdlt.CommandRuntime = commandRuntimeMock.Object;
-=======
-            cmdlt.CommandRuntime = commandRuntimeMock;
->>>>>>> db292ec7
+            cmdlt.CommandRuntime = commandRuntimeMock;
             cmdlt.SetParameterSet("NoDefaultSubscriptionParameterSet");
             cmdlt.NoDefault = new SwitchParameter(true);
 
@@ -631,11 +612,7 @@
             SetupDefaultProfile();
 
             // Setup
-<<<<<<< HEAD
-            cmdlt.CommandRuntime = commandRuntimeMock.Object;
-=======
-            cmdlt.CommandRuntime = commandRuntimeMock;
->>>>>>> db292ec7
+            cmdlt.CommandRuntime = commandRuntimeMock;
             cmdlt.SetParameterSet("SelectSubscriptionByIdParameterSet");
             cmdlt.SubscriptionId = azureSubscription2.Id.ToString();
             Assert.Null(AzureSession.CurrentContext.Subscription);
@@ -652,11 +629,7 @@
             cmdlt = new SelectAzureSubscriptionCommand();
 
             // Setup
-<<<<<<< HEAD
-            cmdlt.CommandRuntime = commandRuntimeMock.Object;
-=======
-            cmdlt.CommandRuntime = commandRuntimeMock;
->>>>>>> db292ec7
+            cmdlt.CommandRuntime = commandRuntimeMock;
             cmdlt.SetParameterSet("NoCurrentSubscriptionParameterSet");
             cmdlt.NoCurrent = new SwitchParameter(true);
 
@@ -676,11 +649,7 @@
             SetupDefaultProfile();
 
             // Setup
-<<<<<<< HEAD
-            cmdlt.CommandRuntime = commandRuntimeMock.Object;
-=======
-            cmdlt.CommandRuntime = commandRuntimeMock;
->>>>>>> db292ec7
+            cmdlt.CommandRuntime = commandRuntimeMock;
             cmdlt.SetParameterSet("SelectSubscriptionByIdParameterSet");
             string invalidGuid = Guid.NewGuid().ToString();
             cmdlt.SubscriptionId = invalidGuid;
@@ -706,11 +675,7 @@
             SetupDefaultProfile();
 
             // Setup
-<<<<<<< HEAD
-            cmdlt.CommandRuntime = commandRuntimeMock.Object;
-=======
-            cmdlt.CommandRuntime = commandRuntimeMock;
->>>>>>> db292ec7
+            cmdlt.CommandRuntime = commandRuntimeMock;
             cmdlt.SetParameterSet("SelectSubscriptionByIdParameterSet");
             string invalidGuid = "foo";
             cmdlt.SubscriptionId = invalidGuid;
