--- conflicted
+++ resolved
@@ -36,10 +36,6 @@
             ServiceBusController.NewInstance.RunPsTest(_logger, "ServiceBusTopicTests");
         }
 
-<<<<<<< HEAD
-
-=======
->>>>>>> 07004b39
         [Fact]
         [Trait(Category.AcceptanceType, Category.CheckIn)]
         public void ServiceBusTopicAuth_CURD()
