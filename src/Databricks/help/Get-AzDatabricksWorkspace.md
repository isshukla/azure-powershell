---
external help file:
Module Name: Az.Databricks
online version: https://docs.microsoft.com/en-us/powershell/module/az.databricks/get-azdatabricksworkspace
schema: 2.0.0
---

# Get-AzDatabricksWorkspace

## SYNOPSIS
Gets the workspace.

## SYNTAX

### List1 (Default)
```
Get-AzDatabricksWorkspace [-SubscriptionId <String[]>] [-DefaultProfile <PSObject>] [<CommonParameters>]
```

### Get
```
Get-AzDatabricksWorkspace -Name <String> -ResourceGroupName <String> [-SubscriptionId <String[]>]
 [-DefaultProfile <PSObject>] [<CommonParameters>]
```

### GetViaIdentity
```
Get-AzDatabricksWorkspace -InputObject <IDatabricksIdentity> [-DefaultProfile <PSObject>] [<CommonParameters>]
```

### List
```
Get-AzDatabricksWorkspace -ResourceGroupName <String> [-SubscriptionId <String[]>]
 [-DefaultProfile <PSObject>] [<CommonParameters>]
```

## DESCRIPTION
Gets the workspace.

## EXAMPLES

### Example 1: Get a Databricks workspace with name
```powershell
PS C:\> Get-AzDatabricksWorkspace -Name databricks-test -ResourceGroupName testgroup

Location Name            Type
-------- ----            ----
eastus   databricks-test Microsoft.Databricks/workspaces
```

This command gets a Databricks workspace in a resource group.

### Example 2: List all Databricks workspaces in a subscription
```powershell
PS C:\> Get-AzDatabricksWorkspace

Location Name                           Type
-------- ----                           ----
eastus   databricks-test                Microsoft.Databricks/workspaces
eastus   databricks-test-with-custom-vn Microsoft.Databricks/workspaces
```

This command lists all Databricks workspaces in a subscription.

### Example 3: List all Databricks workspaces in a resource group
```powershell
PS C:\> Get-AzDatabricksWorkspace -ResourceGroupName testgroup

Location Name                           Type
-------- ----                           ----
eastus   databricks-test                Microsoft.Databricks/workspaces
eastus   databricks-test-with-custom-vn Microsoft.Databricks/workspaces
```

This command lists all Databricks workspaces in a resource group.

## PARAMETERS

### -DefaultProfile
The credentials, account, tenant, and subscription used for communication with Azure.

```yaml
Type: System.Management.Automation.PSObject
Parameter Sets: (All)
Aliases: AzureRMContext, AzureCredential

Required: False
Position: Named
Default value: None
Accept pipeline input: False
Accept wildcard characters: False
```

### -InputObject
Identity Parameter
To construct, see NOTES section for INPUTOBJECT properties and create a hash table.

```yaml
Type: Microsoft.Azure.PowerShell.Cmdlets.Databricks.Models.IDatabricksIdentity
Parameter Sets: GetViaIdentity
Aliases:

Required: True
Position: Named
Default value: None
Accept pipeline input: True (ByValue)
Accept wildcard characters: False
```

### -Name
The name of the workspace.

```yaml
Type: System.String
Parameter Sets: Get
Aliases: WorkspaceName

Required: True
Position: Named
Default value: None
Accept pipeline input: False
Accept wildcard characters: False
<<<<<<< HEAD
```

### -PassThru
Returns true when the command succeeds

```yaml
Type: System.Management.Automation.SwitchParameter
Parameter Sets: Get, GetViaIdentity
Aliases:

Required: False
Position: Named
Default value: None
Accept pipeline input: False
Accept wildcard characters: False
=======
>>>>>>> 9453fe41
```

### -ResourceGroupName
The name of the resource group.
The name is case insensitive.

```yaml
Type: System.String
Parameter Sets: Get, List
Aliases:

Required: True
Position: Named
Default value: None
Accept pipeline input: False
Accept wildcard characters: False
```

### -SubscriptionId
The ID of the target subscription.

```yaml
Type: System.String[]
Parameter Sets: Get, List, List1
Aliases:

Required: False
Position: Named
Default value: (Get-AzContext).Subscription.Id
Accept pipeline input: False
Accept wildcard characters: False
```

### CommonParameters
This cmdlet supports the common parameters: -Debug, -ErrorAction, -ErrorVariable, -InformationAction, -InformationVariable, -OutVariable, -OutBuffer, -PipelineVariable, -Verbose, -WarningAction, and -WarningVariable. For more information, see [about_CommonParameters](http://go.microsoft.com/fwlink/?LinkID=113216).

## INPUTS

### Microsoft.Azure.PowerShell.Cmdlets.Databricks.Models.IDatabricksIdentity

## OUTPUTS

### Microsoft.Azure.PowerShell.Cmdlets.Databricks.Models.Api20180401.IWorkspace

## NOTES

ALIASES

COMPLEX PARAMETER PROPERTIES
To create the parameters described below, construct a hash table containing the appropriate properties. For information on hash tables, run Get-Help about_Hash_Tables.


INPUTOBJECT <IDatabricksIdentity>: Identity Parameter
  - `[Id <String>]`: Resource identity path
  - `[ResourceGroupName <String>]`: The name of the resource group. The name is case insensitive.
  - `[SubscriptionId <String>]`: The ID of the target subscription.
  - `[WorkspaceName <String>]`: The name of the workspace.

## RELATED LINKS
<|MERGE_RESOLUTION|>--- conflicted
+++ resolved
@@ -120,7 +120,6 @@
 Default value: None
 Accept pipeline input: False
 Accept wildcard characters: False
-<<<<<<< HEAD
 ```
 
 ### -PassThru
@@ -136,8 +135,6 @@
 Default value: None
 Accept pipeline input: False
 Accept wildcard characters: False
-=======
->>>>>>> 9453fe41
 ```
 
 ### -ResourceGroupName
