// ----------------------------------------------------------------------------------
//
// Copyright Microsoft Corporation
// Licensed under the Apache License, Version 2.0 (the "License");
// you may not use this file except in compliance with the License.
// You may obtain a copy of the License at
// http://www.apache.org/licenses/LICENSE-2.0
// Unless required by applicable law or agreed to in writing, software
// distributed under the License is distributed on an "AS IS" BASIS,
// WITHOUT WARRANTIES OR CONDITIONS OF ANY KIND, either express or implied.
// See the License for the specific language governing permissions and
// limitations under the License.
// ----------------------------------------------------------------------------------

using Microsoft.Azure.Commands.ScenarioTest.SqlTests;
using Microsoft.Azure.Management.Sql;
using Microsoft.Azure.ServiceManagement.Common.Models;
using Microsoft.WindowsAzure.Commands.ScenarioTest;
using Xunit;
using Xunit.Abstractions;
using RestTestFramework = Microsoft.Rest.ClientRuntime.Azure.TestFramework;

namespace Microsoft.Azure.Commands.Sql.Test.ScenarioTests
{
    public class ManagedDatabaseCrudScenarioTests : SqlTestsBase
    {
        protected override void SetupManagementClients(RestTestFramework.MockContext context)
        {
            var sqlClient = GetSqlClient(context);
            var newResourcesClient = GetResourcesClient(context);
            var networkClient = GetNetworkClient(context);
            Helper.SetupSomeOfManagementClients(sqlClient, newResourcesClient, networkClient);
        }

        public ManagedDatabaseCrudScenarioTests(ITestOutputHelper output) : base(output)
        {
            base.resourceTypesToIgnoreApiVersion = new string[] {
                "Microsoft.Sql/managedInstances",
                "Microsoft.Sql/managedInstances/databases",
<<<<<<< HEAD
                "Microsoft.Network/virtualNetworks"
=======
                "Microsoft.Sql/managedInstances/managedDatabases"
>>>>>>> 65f45a58
            };
        }

        [Fact]
        [Trait(Category.AcceptanceType, Category.CheckIn)]
        public void TestCreateManagedDatabase()
        {
            RunPowerShellTest("Test-CreateManagedDatabase");
        }

        [Fact(Skip = "Skip due to bug in ignore api version plus long setup time for managed instance")]
        [Trait(Category.AcceptanceType, Category.CheckIn)]
        public void TestGetManagedDatabase()
        {
            RunPowerShellTest("Test-GetManagedDatabase");
        }

<<<<<<< HEAD
        [Fact(Skip = "Skip due to bug in ignore api version plus long setup time for managed instance")]
=======
        [Fact(Skip = "Skip due to long setup time for managed instance")]
>>>>>>> 65f45a58
        [Trait(Category.AcceptanceType, Category.CheckIn)]
        public void TestRemoveManagedDatabase()
        {
            RunPowerShellTest("Test-RemoveManagedDatabase");
        }

        [Fact(Skip = "Skip due to long setup time for managed instance")]
        [Trait(Category.AcceptanceType, Category.CheckIn)]
        public void TestRestoreManagedDatabase()
        {
            RunPowerShellTest("Test-RestoreManagedDatabase");
        }

        [Fact]
        [Trait(Category.AcceptanceType, Category.CheckIn)]
        public void TestRestoreDeletedManagedDatabase()
        {
            RunPowerShellTest("Test-RestoreDeletedManagedDatabase");
        }

        [Fact]
        [Trait(Category.AcceptanceType, Category.CheckIn)]
        public void TestGetManagedDatabaseGeoBackup()
        {
            RunPowerShellTest("Test-GetManagedDatabaseGeoBackup");
        }

        [Fact]
        [Trait(Category.AcceptanceType, Category.CheckIn)]
        public void TestGeoRestoreManagedDatabase()
        {
            RunPowerShellTest("Test-GeoRestoreManagedDatabase");
        }
    }
}<|MERGE_RESOLUTION|>--- conflicted
+++ resolved
@@ -37,11 +37,7 @@
             base.resourceTypesToIgnoreApiVersion = new string[] {
                 "Microsoft.Sql/managedInstances",
                 "Microsoft.Sql/managedInstances/databases",
-<<<<<<< HEAD
-                "Microsoft.Network/virtualNetworks"
-=======
                 "Microsoft.Sql/managedInstances/managedDatabases"
->>>>>>> 65f45a58
             };
         }
 
@@ -59,11 +55,7 @@
             RunPowerShellTest("Test-GetManagedDatabase");
         }
 
-<<<<<<< HEAD
-        [Fact(Skip = "Skip due to bug in ignore api version plus long setup time for managed instance")]
-=======
         [Fact(Skip = "Skip due to long setup time for managed instance")]
->>>>>>> 65f45a58
         [Trait(Category.AcceptanceType, Category.CheckIn)]
         public void TestRemoveManagedDatabase()
         {
