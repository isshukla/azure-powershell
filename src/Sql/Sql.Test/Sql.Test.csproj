<Project Sdk="Microsoft.NET.Sdk">

  <PropertyGroup>
    <PsModuleName>Sql</PsModuleName>
  </PropertyGroup>

  <Import Project="$(MSBuildThisFileDirectory)..\..\Az.Test.props" />

  <PropertyGroup>
    <RootNamespace>$(LegacyAssemblyPrefix)$(PsModuleName)$(AzTestAssemblySuffix)</RootNamespace>
  </PropertyGroup>

  <ItemGroup>
<<<<<<< HEAD
    <PackageReference Include="Microsoft.Azure.Management.Sql" Version="1.22.0-preview" />
    <PackageReference Include="Microsoft.Azure.Management.Network" Version="19.8.0-preview" />
=======
    <PackageReference Include="Microsoft.Azure.Management.Sql" Version="1.24.0-preview" />
    <PackageReference Include="Microsoft.Azure.Management.Network" Version="19.7.0-preview" />
>>>>>>> ed953c2b
    <PackageReference Include="Microsoft.Azure.Graph.RBAC" Version="3.2.0-preview" />
  </ItemGroup>

  <ItemGroup>
    <ProjectReference Include="..\Sql\Sql.csproj" />
  </ItemGroup>

</Project><|MERGE_RESOLUTION|>--- conflicted
+++ resolved
@@ -11,13 +11,8 @@
   </PropertyGroup>
 
   <ItemGroup>
-<<<<<<< HEAD
-    <PackageReference Include="Microsoft.Azure.Management.Sql" Version="1.22.0-preview" />
     <PackageReference Include="Microsoft.Azure.Management.Network" Version="19.8.0-preview" />
-=======
     <PackageReference Include="Microsoft.Azure.Management.Sql" Version="1.24.0-preview" />
-    <PackageReference Include="Microsoft.Azure.Management.Network" Version="19.7.0-preview" />
->>>>>>> ed953c2b
     <PackageReference Include="Microsoft.Azure.Graph.RBAC" Version="3.2.0-preview" />
   </ItemGroup>
 
