--- conflicted
+++ resolved
@@ -74,14 +74,12 @@
         public string ResourceId { get; set; }
 
         /// <summary>
-<<<<<<< HEAD
         /// Gets or sets the managed instance minimal tls version
         /// </summary>
         public string MinimalTlsVersion { get; set; }
-=======
+
         /// Gets or sets the flag to control enable/disable public network access
         /// </summary>
         public string PublicNetworkAccess { get; set; }
->>>>>>> c88f2152
     }
 }