<!--
    Please leave this section at the top of the change log.

    Changes for the upcoming release should go under the section titled "Upcoming Release", and should adhere to the following format:

    ## Upcoming Release
    * Overview of change #1
        - Additional information about change #1
    * Overview of change #2
        - Additional information about change #4
        - Additional information about change #2
    * Overview of change #3
    * Overview of change #4
        - Additional information about change #4

    ## YYYY.MM.DD - Version X.Y.Z (Previous Release)
    * Overview of change #1
        - Additional information about change #1
-->
## Upcoming Release
* Added UsePrivateLinkConnection to `New-AzSqlSyncGroup`, `Update-AzSqlSyncGroup`, `New-AzSqlSyncMember` and `Update-AzSqlSyncMember`
* Added SyncMemberAzureDatabaseResourceId to `New-AzSqlSyncMember` and `Update-AzSqlSyncMember`
<<<<<<< HEAD
* Remove IsAzureADOnlyAuthentication parameter from Set-AzSqlServerActiveDirectoryAdministrator as it is not usable. 
=======
* Added Guest user lookup support to Set SQL Server Azure Active Directory Admin cmdlet
>>>>>>> 3dbfbe82

## Version 2.6.1
* Enhance performance of:
    - `Set-AzSqlDatabaseSensitivityClassification`
    - `Set-AzSqlInstanceDatabaseSensitivityClassification`
    - `Remove-AzSqlDatabaseSensitivityClassification`
    - `Remove-AzSqlInstanceDatabaseSensitivityClassification`
    - `Enable-AzSqlDatabaseSensitivityRecommendation`
    - `Enable-AzSqlInstanceDatabaseSensitivityRecommendation`
    - `Disable-AzSqlDatabaseSensitivityRecommendation`
    - `Disable-AzSqlInstanceDatabaseSensitivityRecommendation`
* Removed client-side validation of 'RetentionDays' parameter from cmdlet `Set-AzSqlDatabaseBackupShortTermRetentionPolicy`
* Auditing to a storage account in Vnet, fixing a bug when creating a Storage Blob Data Contributor role.
* Allow Azure Active Directory applications to be set as SQL Server Azure Active Directory admin.

## Version 2.6.0
* Added cmdlets `Get-AzSqlInstanceOperation` and `Stop-AzSqlInstanceOperation`
* Supported auditing to a storage account in VNet.
* Assign 'None' value as StorageKeyKind when a storage account under VNet is a target for the audit records. 

## Version 2.5.0
* Added readable secondary parameter to `Invoke-AzSqlDatabaseFailover`
* Added cmdlet `Disable-AzSqlServerActiveDirectoryOnlyAuthentication`
* Saved sensitivity rank when classifying columns in the database.

## Version 2.4.0
* Added PublicNetworkAccess to `New-AzSqlServer` and `Set-AzSqlServer`
* Added support for Long Term Retention backup configuration for Managed Databases
    - Get/Set LTR policy on a managed database 
    - Get LTR backup(s) by managed database, managed instance, or by location 
    - Remove an LTR backup 
    - Restore an LTR backup to create a new managed database
* Added MinimalTlsVersion to `New-AzSqlServer` and `Set-AzSqlServer`
* Added MinimalTlsVersion to `New-AzSqlInstance` and `Set-AzSqlInstance`
* Bumped SQL SDK version for Az.Network

## Version 2.3.0
* Added support for cross subscription point in time restore on Managed Instances.
* Added support for changing existing Sql Managed Instance hardware generation
* Fixed `Update-AzSqlServerVulnerabilityAssessmentSetting` help examples: parameter/property output - EmailAdmins
* Updating Azure SQL Server Active Azure administrator API to use 2019-06-01-preview api version.

## Version 2.2.0
Fix New-AzSqlDatabaseSecondary cmdlet to check for PartnerDatabaseName existence instead of DatabaseName existence.

## Version 2.1.2
* Fix vulnerability assessment set baseline cmdlets functionality to work on master db for azure database and limit it on managed instance system databases.
* Fix an error when creating SQL instance failover group
* Added PartnerDatabaseName parameter to New-AzSqlDatabaseSecondary cmdlet.

## Version 2.1.1
* Update references in .psd1 to use relative path
* Upgraded storage creation in Vulnerability Assessment auto enablement to StorageV2

## Version 2.1.0
* Added support for database ReadReplicaCount.
* Fixed Set-AzSqlDatabase when zone redundancy not set

## Version 2.0.0
* Added support for restore of dropped databases on Managed Instances.
* Deprecated from code old auditing cmdlets.
* Removed deprecated aliases:
* Get-AzSqlDatabaseIndexRecommendations (use Get-AzSqlDatabaseIndexRecommendation instead)
* Get-AzSqlDatabaseRestorePoints (use Get-AzSqlDatabaseRestorePoint instead)
* Remove Get-AzSqlDatabaseSecureConnectionPolicy cmdlet
* Remove aliases for deprecated Vulnerability Assessment Settings cmdlets
* Deprecate Advanced Threat Detection Settings cmdlets
* Adding cmdlets to Disable and enable sensitivity recommendations on columns in a database.
* Fix a small bug when reading auditing settings of a server or a database.

## Version 1.15.0
* Add support for setting Active Directory Administrator on Managed Instance

## Version 1.14.2
* Update example in reference documentation for `Get-AzSqlElasticPool`
* Added vCore example to creating an elastic pool (New-AzSqlElasticPool).
* Remove the validation of EmailAddresses and the check that EmailAdmins is not false in case EmailAddresses is empty in Set-AzSqlServerAdvancedThreatProtectionPolicy and Set-AzSqlDatabaseAdvancedThreatProtectionPolicy
* Enabled removal of server/database auditing settings when multiple diagnostic settings that enable audit category exist.
* Fix email addresses validation in multiple Sql Vulnerability Assessment cmdlets (Update-AzSqlDatabaseVulnerabilityAssessmentSetting, Update-AzSqlServerVulnerabilityAssessmentSetting, Update-AzSqlInstanceDatabaseVulnerabilityAssessmentSetting and Update-AzSqlInstanceVulnerabilityAssessmentSetting).

## Version 1.14.1
* Update documentation of old Auditing cmdlets.

## Version 1.14.0
* Add Azure Sql Instance pools cmdlets
* Add Azure Sql Instance pool usages cmdlets
* Update Azure Sql Managed instance cmdlets to support instance pools
* Fixed miscellaneous typos across module
* Add failover database and elastic pool new cmdlets.
* Add optional resource group parameter to Get-DatabaseLongTermRetentionBackup and Remove-DatabaseLongTermRetentionBackup cmdlets
* Add Azure Sql Elastic Jobs cmdlets

## Version 1.13.1
* Fix missing examples for Set-AzSqlDatabaseSecondary cmdlet
* Fix set Vulnerability Assessment recurring scans without providing any email addresses
* Fix a small typo in a warining message.

## Version 1.13.0
* Add Instance Failover Group cmdlets from preview release to public release
* Support Azure SQL Server\Database Auditing with new cmdlets.
    - Set-AzSqlServerAudit
    - Get-AzSqlServerAudit
    - Remove-AzSqlServerAudit
    - Set-AzSqlDatabaseAudit
    - Get-AzSqlDatabaseAudit
    - Remove-AzSqlDatabaseAudit
* Remove email constraints from Vulnerability Assessment settings

## Version 1.12.0
* Fix Advanced Threat Protection storage endpoint suffix
* Fix Advanced Data Security enable overrides Advanced Threat Protection policy
* New Cmdlets for Management.Sql to allow customers to add TDE keys and set TDE protector for managed instances
   - Add-AzSqlInstanceKeyVaultKey
   - Get-AzSqlInstanceKeyVaultKey
   - Remove-AzSqlInstanceKeyVaultKey
   - Get-AzSqlInstanceTransparentDataEncryptionProtector
   - Set-AzSqlInstanceTransparentDataEncryptionProtector

## Version 1.11.0
* Add DnsZonePartner Parameter for New-AzureSqlInstance cmdlet to support AutoDr for Managed Instance.
* Deprecating Get-AzSqlDatabaseSecureConnectionPolicy cmdlet
* Rename Threat Detection cmdlets to Advanced Threat Protection
* New-AzSqlInstance -StorageSizeInGB and -LicenseType parameters are now optional.
* Fix issue in reference documentation for `Enable-AzSqlServerAdvancedDataSecurity`

## Version 1.10.0
* Rename Advanced Threat Protection cmdlets to Advanced Data Security and enable Vulnerability Assessment by default

## Version 1.9.0
* Replace dependency on Monitor SDK with common code
* Updated cmdlets with plural nouns to singular, and deprecated plural names.
* Enhanced process of multiple columns classification.
* Include sku properties (sku name, family, capacity) in response from Get-AzSqlServerServiceObjective and format as table by default.
* Ability to Get-AzSqlServerServiceObjective by location without needing a preexisting server in the region.
* Support for time zone parameter in Managed Instance create.
* Fix documentation for wildcards
* Support of Serverless specific parameters in New-AzSqlDatabase and Set-AzSqlDatabase

## Version 1.8.0
* Support Database Data Classification.
* Add Get/Remove AzSqlVirtualCluster cmdlets.

## Version 1.7.0
* Add Vulnerability Assessment cmdlets on Server and Managed Instance

## Version 1.6.0
* changed Threat Detection's cmdlets param (ExcludeDetectionType) from DetectionType to string[] to make it future proof when new DetectionTypes are added and to support autocomplete as well.

## Version 1.5.0
* Updating AuditingEndpointsCommunicator.
    - Fixing the behavior of an edge case while creating new diagnostic settings.

## Version 1.4.0
* Add support for restore an instance database from geo-redundant backups
* Add support for backup short term retention on Managed Instance

## Version 1.3.0
* Add support for SQL DB Hyperscale tier
* Fixed bug where restore could fail due to setting unnecessary properties in restore request


## Version 1.2.0
* Add Get/Set AzSqlDatabaseBackupShortTermRetentionPolicy
* Fix issue where not being logged into Azure account would result in nullref exception when executing SQL cmdlets
* Fixed null ref exception in Get-AzSqlCapability
* Support Database/Server auditing to event hub and log analytics.

## Version 1.1.0
* Update incorrect online help URLs
* Updated parameter description for LicenseType parameter with possible values
* Fix for updating managed instance identity not working when it is the only updated property
* Support for custom collation on managed instance

## Version 1.0.1
* Converted the Storage management client dependency to the common SDK implementation.

## Version 1.0.0
* General availability of `Az.Sql` module
* Added new Data_Exfiltration and Unsafe_Action detection types to Threat Detection's cmdlets
* Removed -State and -ResourceId parameters from Set-AzSqlDatabaseBackupLongTermRetentionPolicy
* Removed deprecated cmdlets: Get/Set-AzSqlServerBackupLongTermRetentionVault, Get/Start/Stop-AzSqlServerUpgrade, Get/Set-AzSqlDatabaseAuditingPolicy, Get/Set-AzSqlServerAuditingPolicy, Remove-AzSqlDatabaseAuditing, Remove-AzSqlServerAuditing
* Removed deprecated parameter "Current" from Get-AzSqlDatabaseBackupLongTermRetentionPolicy
* Removed deprecated parameter "DatabaseName" from Get-AzSqlServerServiceObjective
* Removed deprecated parameter "PrivilegedLogin" from Set-AzSqlDatabaseDataMaskingPolicy
* Modified documentation of examples related to SQL Auditing cmdlets.<|MERGE_RESOLUTION|>--- conflicted
+++ resolved
@@ -20,11 +20,8 @@
 ## Upcoming Release
 * Added UsePrivateLinkConnection to `New-AzSqlSyncGroup`, `Update-AzSqlSyncGroup`, `New-AzSqlSyncMember` and `Update-AzSqlSyncMember`
 * Added SyncMemberAzureDatabaseResourceId to `New-AzSqlSyncMember` and `Update-AzSqlSyncMember`
-<<<<<<< HEAD
+* Added Guest user lookup support to Set SQL Server Azure Active Directory Admin cmdlet
 * Remove IsAzureADOnlyAuthentication parameter from Set-AzSqlServerActiveDirectoryAdministrator as it is not usable. 
-=======
-* Added Guest user lookup support to Set SQL Server Azure Active Directory Admin cmdlet
->>>>>>> 3dbfbe82
 
 ## Version 2.6.1
 * Enhance performance of:
