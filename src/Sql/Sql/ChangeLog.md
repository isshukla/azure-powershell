--- conflicted
+++ resolved
@@ -18,12 +18,7 @@
         - Additional information about change #1
 -->
 ## Upcoming Release
-<<<<<<< HEAD
-
-## Version 2.4.0
 * Added PublicNetworkAccess to `New-AzSqlServer` and `Set-AzSqlServer`
-=======
-* Added PublicNetworkAccess to New-AzSqlServer and Set-AzSqlServer
 * Added support for Long Term Retention backup configuration for Managed Databases
     - Get/Set LTR policy on a managed database 
     - Get LTR backup(s) by managed database, managed instance, or by location 
@@ -32,7 +27,6 @@
 * Added MinimalTlsVersion to New-AzSqlServer and Set-AzSqlServer
 * Added MinimalTlsVersion to New-AzSqlInstance and Set-AzSqlInstance
 * Bumped SQL SDK version for Az.Network
->>>>>>> f5bbda23
 
 ## Version 2.3.0
 * Added support for cross subscription point in time restore on Managed Instances.
