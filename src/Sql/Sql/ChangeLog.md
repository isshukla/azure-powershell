<!--
    Please leave this section at the top of the change log.

    Changes for the upcoming release should go under the section titled "Upcoming Release", and should adhere to the following format:

    ## Upcoming Release
    * Overview of change #1
        - Additional information about change #1
    * Overview of change #2
        - Additional information about change #4
        - Additional information about change #2
    * Overview of change #3
    * Overview of change #4
        - Additional information about change #4

    ## YYYY.MM.DD - Version X.Y.Z (Previous Release)
    * Overview of change #1
        - Additional information about change #1
-->
## Upcoming Release
<<<<<<< HEAD
* Updated cmdlets with plural nouns to singular, and deprecated plural names.
=======
* Support Database Data Classification.

## Version 1.7.0
* Add Vulnerability Assessment cmdlets on Server and Managed Instance

## Version 1.6.0
* changed Threat Detection's cmdlets param (ExcludeDetectionType) from DetectionType to string[] to make it future proof when new DetectionTypes are added and to support autocomplete as well.
>>>>>>> 91a2855c

## Version 1.5.0
* Updating AuditingEndpointsCommunicator.
    - Fixing the behavior of an edge case while creating new diagnostic settings.
    
## Version 1.4.0
* Add support for restore an instance database from geo-redundant backups
* Add support for backup short term retention on Managed Instance

## Version 1.3.0
* Add support for SQL DB Hyperscale tier
* Fixed bug where restore could fail due to setting unnecessary properties in restore request


## Version 1.2.0
* Add Get/Set AzSqlDatabaseBackupShortTermRetentionPolicy
* Fix issue where not being logged into Azure account would result in nullref exception when executing SQL cmdlets
* Fixed null ref exception in Get-AzSqlCapability
* Support Database/Server auditing to event hub and log analytics.

## Version 1.1.0
* Update incorrect online help URLs
* Updated parameter description for LicenseType parameter with possible values
* Fix for updating managed instance identity not working when it is the only updated property
* Support for custom collation on managed instance

## Version 1.0.1
* Converted the Storage management client dependency to the common SDK implementation.

## Version 1.0.0
* General availability of `Az.Sql` module
* Added new Data_Exfiltration and Unsafe_Action detection types to Threat Detection's cmdlets
* Removed -State and -ResourceId parameters from Set-AzSqlDatabaseBackupLongTermRetentionPolicy
* Removed deprecated cmdlets: Get/Set-AzSqlServerBackupLongTermRetentionVault, Get/Start/Stop-AzSqlServerUpgrade, Get/Set-AzSqlDatabaseAuditingPolicy, Get/Set-AzSqlServerAuditingPolicy, Remove-AzSqlDatabaseAuditing, Remove-AzSqlServerAuditing
* Removed deprecated parameter "Current" from Get-AzSqlDatabaseBackupLongTermRetentionPolicy
* Removed deprecated parameter "DatabaseName" from Get-AzSqlServerServiceObjective
* Removed deprecated parameter "PrivilegedLogin" from Set-AzSqlDatabaseDataMaskingPolicy
* Modified documentation of examples related to SQL Auditing cmdlets.<|MERGE_RESOLUTION|>--- conflicted
+++ resolved
@@ -18,9 +18,7 @@
         - Additional information about change #1
 -->
 ## Upcoming Release
-<<<<<<< HEAD
 * Updated cmdlets with plural nouns to singular, and deprecated plural names.
-=======
 * Support Database Data Classification.
 
 ## Version 1.7.0
@@ -28,7 +26,6 @@
 
 ## Version 1.6.0
 * changed Threat Detection's cmdlets param (ExcludeDetectionType) from DetectionType to string[] to make it future proof when new DetectionTypes are added and to support autocomplete as well.
->>>>>>> 91a2855c
 
 ## Version 1.5.0
 * Updating AuditingEndpointsCommunicator.
