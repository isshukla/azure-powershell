<!--
    Please leave this section at the top of the change log.

    Changes for the upcoming release should go under the section titled "Upcoming Release", and should adhere to the following format:

    ## Upcoming Release
    * Overview of change #1
        - Additional information about change #1
    * Overview of change #2
        - Additional information about change #4
        - Additional information about change #2
    * Overview of change #3
    * Overview of change #4
        - Additional information about change #4

    ## YYYY.MM.DD - Version X.Y.Z (Previous Release)
    * Overview of change #1
        - Additional information about change #1
-->
## Upcoming Release

## Version 1.9.0
* Replace dependency on Monitor SDK with common code
* Updated cmdlets with plural nouns to singular, and deprecated plural names.
* Enhanced process of multiple columns classification.
* Include sku properties (sku name, family, capacity) in response from Get-AzSqlServerServiceObjective and format as table by default.
* Ability to Get-AzSqlServerServiceObjective by location without needing a preexisting server in the region.
* Support for time zone parameter in Managed Instance create.
* Fix documentation for wildcards
<<<<<<< HEAD
* Rename Advanced Threat Protection cmdlets to Advanced Data Security and enable Vulnerability Assessment by default
=======
* Support of Serverless specific parameters in New-AzSqlDatabase and Set-AzSqlDatabase
>>>>>>> 44d02ec5

## Version 1.8.0
* Support Database Data Classification.
* Add Get/Remove AzSqlVirtualCluster cmdlets.

## Version 1.7.0
* Add Vulnerability Assessment cmdlets on Server and Managed Instance

## Version 1.6.0
* changed Threat Detection's cmdlets param (ExcludeDetectionType) from DetectionType to string[] to make it future proof when new DetectionTypes are added and to support autocomplete as well.

## Version 1.5.0
* Updating AuditingEndpointsCommunicator.
    - Fixing the behavior of an edge case while creating new diagnostic settings.

## Version 1.4.0
* Add support for restore an instance database from geo-redundant backups
* Add support for backup short term retention on Managed Instance

## Version 1.3.0
* Add support for SQL DB Hyperscale tier
* Fixed bug where restore could fail due to setting unnecessary properties in restore request


## Version 1.2.0
* Add Get/Set AzSqlDatabaseBackupShortTermRetentionPolicy
* Fix issue where not being logged into Azure account would result in nullref exception when executing SQL cmdlets
* Fixed null ref exception in Get-AzSqlCapability
* Support Database/Server auditing to event hub and log analytics.

## Version 1.1.0
* Update incorrect online help URLs
* Updated parameter description for LicenseType parameter with possible values
* Fix for updating managed instance identity not working when it is the only updated property
* Support for custom collation on managed instance

## Version 1.0.1
* Converted the Storage management client dependency to the common SDK implementation.

## Version 1.0.0
* General availability of `Az.Sql` module
* Added new Data_Exfiltration and Unsafe_Action detection types to Threat Detection's cmdlets
* Removed -State and -ResourceId parameters from Set-AzSqlDatabaseBackupLongTermRetentionPolicy
* Removed deprecated cmdlets: Get/Set-AzSqlServerBackupLongTermRetentionVault, Get/Start/Stop-AzSqlServerUpgrade, Get/Set-AzSqlDatabaseAuditingPolicy, Get/Set-AzSqlServerAuditingPolicy, Remove-AzSqlDatabaseAuditing, Remove-AzSqlServerAuditing
* Removed deprecated parameter "Current" from Get-AzSqlDatabaseBackupLongTermRetentionPolicy
* Removed deprecated parameter "DatabaseName" from Get-AzSqlServerServiceObjective
* Removed deprecated parameter "PrivilegedLogin" from Set-AzSqlDatabaseDataMaskingPolicy
* Modified documentation of examples related to SQL Auditing cmdlets.<|MERGE_RESOLUTION|>--- conflicted
+++ resolved
@@ -18,6 +18,7 @@
         - Additional information about change #1
 -->
 ## Upcoming Release
+* Rename Advanced Threat Protection cmdlets to Advanced Data Security and enable Vulnerability Assessment by default
 
 ## Version 1.9.0
 * Replace dependency on Monitor SDK with common code
@@ -27,11 +28,7 @@
 * Ability to Get-AzSqlServerServiceObjective by location without needing a preexisting server in the region.
 * Support for time zone parameter in Managed Instance create.
 * Fix documentation for wildcards
-<<<<<<< HEAD
-* Rename Advanced Threat Protection cmdlets to Advanced Data Security and enable Vulnerability Assessment by default
-=======
 * Support of Serverless specific parameters in New-AzSqlDatabase and Set-AzSqlDatabase
->>>>>>> 44d02ec5
 
 ## Version 1.8.0
 * Support Database Data Classification.
