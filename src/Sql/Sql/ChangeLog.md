<!--
    Please leave this section at the top of the change log.

    Changes for the upcoming release should go under the section titled "Upcoming Release", and should adhere to the following format:

    ## Upcoming Release
    * Overview of change #1
        - Additional information about change #1
    * Overview of change #2
        - Additional information about change #4
        - Additional information about change #2
    * Overview of change #3
    * Overview of change #4
        - Additional information about change #4

    ## YYYY.MM.DD - Version X.Y.Z (Previous Release)
    * Overview of change #1
        - Additional information about change #1
-->
## Upcoming Release
* Add Azure Sql Instance pools cmdlets
* Add Azure Sql Instance pool usages cmdlets
* Update Azure Sql Managed instance cmdlets to support instance pools
* Fixed miscellaneous typos across module
<<<<<<< HEAD
* Add failover database and elastic pool new cmdlets.
=======
* Add optional resource group parameter to Get-DatabaseLongTermRetentionBackup and Remove-DatabaseLongTermRetentionBackup cmdlets
>>>>>>> 9343403e

## Version 1.13.1
* Fix missing examples for Set-AzSqlDatabaseSecondary cmdlet
* Fix set Vulnerability Assessment recurring scans without providing any email addresses
* Fix a small typo in a warining message.

## Version 1.13.0
* Add Instance Failover Group cmdlets from preview release to public release
* Support Azure SQL Server\Database Auditing with new cmdlets.
    - Set-AzSqlServerAudit
    - Get-AzSqlServerAudit
    - Remove-AzSqlServerAudit
    - Set-AzSqlDatabaseAudit
    - Get-AzSqlDatabaseAudit
    - Remove-AzSqlDatabaseAudit
* Remove email constraints from Vulnerability Assessment settings

## Version 1.12.0
* Fix Advanced Threat Protection storage endpoint suffix
* Fix Advanced Data Security enable overrides Advanced Threat Protection policy
* New Cmdlets for Management.Sql to allow customers to add TDE keys and set TDE protector for managed instances
   - Add-AzSqlInstanceKeyVaultKey
   - Get-AzSqlInstanceKeyVaultKey
   - Remove-AzSqlInstanceKeyVaultKey
   - Get-AzSqlInstanceTransparentDataEncryptionProtector
   - Set-AzSqlInstanceTransparentDataEncryptionProtector

## Version 1.11.0
* Add DnsZonePartner Parameter for New-AzureSqlInstance cmdlet to support AutoDr for Managed Instance.
* Deprecating Get-AzSqlDatabaseSecureConnectionPolicy cmdlet
* Rename Threat Detection cmdlets to Advanced Threat Protection
* New-AzSqlInstance -StorageSizeInGB and -LicenseType parameters are now optional.
* Fix issue in reference documentation for `Enable-AzSqlServerAdvancedDataSecurity`

## Version 1.10.0
* Rename Advanced Threat Protection cmdlets to Advanced Data Security and enable Vulnerability Assessment by default

## Version 1.9.0
* Replace dependency on Monitor SDK with common code
* Updated cmdlets with plural nouns to singular, and deprecated plural names.
* Enhanced process of multiple columns classification.
* Include sku properties (sku name, family, capacity) in response from Get-AzSqlServerServiceObjective and format as table by default.
* Ability to Get-AzSqlServerServiceObjective by location without needing a preexisting server in the region.
* Support for time zone parameter in Managed Instance create.
* Fix documentation for wildcards
* Support of Serverless specific parameters in New-AzSqlDatabase and Set-AzSqlDatabase

## Version 1.8.0
* Support Database Data Classification.
* Add Get/Remove AzSqlVirtualCluster cmdlets.

## Version 1.7.0
* Add Vulnerability Assessment cmdlets on Server and Managed Instance

## Version 1.6.0
* changed Threat Detection's cmdlets param (ExcludeDetectionType) from DetectionType to string[] to make it future proof when new DetectionTypes are added and to support autocomplete as well.

## Version 1.5.0
* Updating AuditingEndpointsCommunicator.
    - Fixing the behavior of an edge case while creating new diagnostic settings.

## Version 1.4.0
* Add support for restore an instance database from geo-redundant backups
* Add support for backup short term retention on Managed Instance

## Version 1.3.0
* Add support for SQL DB Hyperscale tier
* Fixed bug where restore could fail due to setting unnecessary properties in restore request


## Version 1.2.0
* Add Get/Set AzSqlDatabaseBackupShortTermRetentionPolicy
* Fix issue where not being logged into Azure account would result in nullref exception when executing SQL cmdlets
* Fixed null ref exception in Get-AzSqlCapability
* Support Database/Server auditing to event hub and log analytics.

## Version 1.1.0
* Update incorrect online help URLs
* Updated parameter description for LicenseType parameter with possible values
* Fix for updating managed instance identity not working when it is the only updated property
* Support for custom collation on managed instance

## Version 1.0.1
* Converted the Storage management client dependency to the common SDK implementation.

## Version 1.0.0
* General availability of `Az.Sql` module
* Added new Data_Exfiltration and Unsafe_Action detection types to Threat Detection's cmdlets
* Removed -State and -ResourceId parameters from Set-AzSqlDatabaseBackupLongTermRetentionPolicy
* Removed deprecated cmdlets: Get/Set-AzSqlServerBackupLongTermRetentionVault, Get/Start/Stop-AzSqlServerUpgrade, Get/Set-AzSqlDatabaseAuditingPolicy, Get/Set-AzSqlServerAuditingPolicy, Remove-AzSqlDatabaseAuditing, Remove-AzSqlServerAuditing
* Removed deprecated parameter "Current" from Get-AzSqlDatabaseBackupLongTermRetentionPolicy
* Removed deprecated parameter "DatabaseName" from Get-AzSqlServerServiceObjective
* Removed deprecated parameter "PrivilegedLogin" from Set-AzSqlDatabaseDataMaskingPolicy
* Modified documentation of examples related to SQL Auditing cmdlets.<|MERGE_RESOLUTION|>--- conflicted
+++ resolved
@@ -22,11 +22,8 @@
 * Add Azure Sql Instance pool usages cmdlets
 * Update Azure Sql Managed instance cmdlets to support instance pools
 * Fixed miscellaneous typos across module
-<<<<<<< HEAD
 * Add failover database and elastic pool new cmdlets.
-=======
 * Add optional resource group parameter to Get-DatabaseLongTermRetentionBackup and Remove-DatabaseLongTermRetentionBackup cmdlets
->>>>>>> 9343403e
 
 ## Version 1.13.1
 * Fix missing examples for Set-AzSqlDatabaseSecondary cmdlet
