--- conflicted
+++ resolved
@@ -19,12 +19,9 @@
 -->
 ## Upcoming Release
 * Update incorrect online help URLs
-<<<<<<< HEAD
 * Updated parameter description for LicenseType parameter with possible values
 * Fix for updating managed instance identity not working when it is the only updated property
-=======
 * Support for custom collation on managed instance
->>>>>>> b797ef67
 
 ## Version 1.0.1
 * Converted the Storage management client dependency to the common SDK implementation.
