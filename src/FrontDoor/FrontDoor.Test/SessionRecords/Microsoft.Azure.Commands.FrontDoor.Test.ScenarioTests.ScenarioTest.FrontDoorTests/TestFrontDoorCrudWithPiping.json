{
  "Entries": [
    {
      "RequestUri": "/subscriptions/47f4bc68-6fe4-43a2-be8b-dfd0e290efa2/providers/Microsoft.Resources?api-version=2016-09-01",
      "EncodedRequestUri": "L3N1YnNjcmlwdGlvbnMvNDdmNGJjNjgtNmZlNC00M2EyLWJlOGItZGZkMGUyOTBlZmEyL3Byb3ZpZGVycy9NaWNyb3NvZnQuUmVzb3VyY2VzP2FwaS12ZXJzaW9uPTIwMTYtMDktMDE=",
      "RequestMethod": "GET",
      "RequestBody": "",
      "RequestHeaders": {
        "x-ms-client-request-id": [
<<<<<<< HEAD
          "83ad3cdc-9bc9-4bb6-a7e1-479bf8bdc67b"
=======
          "2a8076ee-aae3-42fd-876d-bb7d17624382"
>>>>>>> 0bb724b3
        ],
        "Accept-Language": [
          "en-US"
        ],
        "User-Agent": [
<<<<<<< HEAD
          "FxVersion/4.6.28008.01",
          "OSName/Windows",
          "OSVersion/Microsoft.Windows.10.0.14393.",
=======
          "FxVersion/4.6.27817.01",
          "OSName/Windows",
          "OSVersion/Microsoft.Windows.10.0.18960.",
>>>>>>> 0bb724b3
          "Microsoft.Azure.Management.Internal.Resources.ResourceManagementClient/1.3.2"
        ]
      },
      "ResponseHeaders": {
        "Cache-Control": [
          "no-cache"
        ],
        "Pragma": [
          "no-cache"
        ],
        "x-ms-ratelimit-remaining-subscription-reads": [
          "11999"
        ],
        "x-ms-request-id": [
<<<<<<< HEAD
          "e47c2fe7-db57-43e4-a79d-daf937ee1954"
        ],
        "x-ms-correlation-request-id": [
          "e47c2fe7-db57-43e4-a79d-daf937ee1954"
        ],
        "x-ms-routing-request-id": [
          "WESTUS:20191109T022257Z:e47c2fe7-db57-43e4-a79d-daf937ee1954"
=======
          "0b7f0015-3a20-45b6-9fa7-bb8de180e479"
        ],
        "x-ms-correlation-request-id": [
          "0b7f0015-3a20-45b6-9fa7-bb8de180e479"
        ],
        "x-ms-routing-request-id": [
          "WESTUS:20191021T183957Z:0b7f0015-3a20-45b6-9fa7-bb8de180e479"
>>>>>>> 0bb724b3
        ],
        "Strict-Transport-Security": [
          "max-age=31536000; includeSubDomains"
        ],
        "X-Content-Type-Options": [
          "nosniff"
        ],
        "Date": [
<<<<<<< HEAD
          "Sat, 09 Nov 2019 02:22:56 GMT"
=======
          "Mon, 21 Oct 2019 18:39:57 GMT"
>>>>>>> 0bb724b3
        ],
        "Content-Type": [
          "application/json; charset=utf-8"
        ],
        "Expires": [
          "-1"
        ],
        "Content-Length": [
          "8844"
        ]
      },
      "ResponseBody": "{\r\n  \"id\": \"/subscriptions/47f4bc68-6fe4-43a2-be8b-dfd0e290efa2/providers/Microsoft.Resources\",\r\n  \"namespace\": \"Microsoft.Resources\",\r\n  \"resourceTypes\": [\r\n    {\r\n      \"resourceType\": \"tenants\",\r\n      \"locations\": [],\r\n      \"apiVersions\": [\r\n        \"2019-05-01\",\r\n        \"2019-04-01\",\r\n        \"2019-03-01\",\r\n        \"2018-11-01\",\r\n        \"2018-09-01\",\r\n        \"2018-08-01\",\r\n        \"2018-07-01\",\r\n        \"2018-05-01\",\r\n        \"2018-02-01\",\r\n        \"2018-01-01\",\r\n        \"2017-08-01\",\r\n        \"2017-06-01\",\r\n        \"2017-05-10\",\r\n        \"2017-05-01\",\r\n        \"2017-03-01\",\r\n        \"2016-09-01\",\r\n        \"2016-07-01\",\r\n        \"2016-06-01\",\r\n        \"2016-02-01\",\r\n        \"2015-11-01\",\r\n        \"2015-01-01\",\r\n        \"2014-04-01-preview\"\r\n      ]\r\n    },\r\n    {\r\n      \"resourceType\": \"locations\",\r\n      \"locations\": [],\r\n      \"apiVersions\": [\r\n        \"2019-05-01\",\r\n        \"2019-04-01\",\r\n        \"2019-03-01\",\r\n        \"2018-11-01\",\r\n        \"2018-09-01\",\r\n        \"2018-08-01\",\r\n        \"2018-07-01\",\r\n        \"2018-05-01\",\r\n        \"2018-02-01\",\r\n        \"2018-01-01\",\r\n        \"2017-08-01\",\r\n        \"2017-06-01\",\r\n        \"2017-05-10\",\r\n        \"2017-05-01\",\r\n        \"2017-03-01\",\r\n        \"2016-09-01\",\r\n        \"2016-07-01\",\r\n        \"2016-06-01\",\r\n        \"2016-02-01\",\r\n        \"2015-11-01\",\r\n        \"2015-01-01\",\r\n        \"2014-04-01-preview\"\r\n      ]\r\n    },\r\n    {\r\n      \"resourceType\": \"operationresults\",\r\n      \"locations\": [],\r\n      \"apiVersions\": [\r\n        \"2019-05-01\",\r\n        \"2019-04-01\",\r\n        \"2019-03-01\",\r\n        \"2018-11-01\",\r\n        \"2018-09-01\",\r\n        \"2018-08-01\",\r\n        \"2018-07-01\",\r\n        \"2018-05-01\",\r\n        \"2018-02-01\",\r\n        \"2018-01-01\",\r\n        \"2017-08-01\",\r\n        \"2017-06-01\",\r\n        \"2017-05-10\",\r\n        \"2017-05-01\",\r\n        \"2017-03-01\",\r\n        \"2016-09-01\",\r\n        \"2016-07-01\",\r\n        \"2016-06-01\",\r\n        \"2016-02-01\",\r\n        \"2015-11-01\",\r\n        \"2015-01-01\",\r\n        \"2014-04-01-preview\"\r\n      ]\r\n    },\r\n    {\r\n      \"resourceType\": \"notifyResourceJobs\",\r\n      \"locations\": [],\r\n      \"apiVersions\": [\r\n        \"2019-05-01\",\r\n        \"2019-04-01\",\r\n        \"2019-03-01\",\r\n        \"2018-11-01\",\r\n        \"2018-09-01\",\r\n        \"2018-08-01\",\r\n        \"2018-07-01\",\r\n        \"2018-05-01\",\r\n        \"2018-02-01\"\r\n      ]\r\n    },\r\n    {\r\n      \"resourceType\": \"tags\",\r\n      \"locations\": [],\r\n      \"apiVersions\": [\r\n        \"2019-05-01\",\r\n        \"2019-04-01\",\r\n        \"2019-03-01\",\r\n        \"2018-11-01\"\r\n      ],\r\n      \"capabilities\": \"SupportsExtension\"\r\n    },\r\n    {\r\n      \"resourceType\": \"checkPolicyCompliance\",\r\n      \"locations\": [],\r\n      \"apiVersions\": [\r\n        \"2019-05-01\",\r\n        \"2019-04-01\",\r\n        \"2019-03-01\",\r\n        \"2018-11-01\",\r\n        \"2018-09-01\",\r\n        \"2018-08-01\",\r\n        \"2018-07-01\",\r\n        \"2018-05-01\",\r\n        \"2018-02-01\",\r\n        \"2018-01-01\",\r\n        \"2017-08-01\",\r\n        \"2017-06-01\",\r\n        \"2017-05-10\",\r\n        \"2017-05-01\",\r\n        \"2017-03-01\",\r\n        \"2016-09-01\",\r\n        \"2016-07-01\",\r\n        \"2016-06-01\",\r\n        \"2016-02-01\",\r\n        \"2015-11-01\",\r\n        \"2015-01-01\",\r\n        \"2014-04-01-preview\"\r\n      ]\r\n    },\r\n    {\r\n      \"resourceType\": \"providers\",\r\n      \"locations\": [],\r\n      \"apiVersions\": [\r\n        \"2019-05-01\",\r\n        \"2019-04-01\",\r\n        \"2019-03-01\",\r\n        \"2018-11-01\",\r\n        \"2018-09-01\",\r\n        \"2018-08-01\",\r\n        \"2018-07-01\",\r\n        \"2018-05-01\",\r\n        \"2018-02-01\",\r\n        \"2018-01-01\",\r\n        \"2017-08-01\",\r\n        \"2017-06-01\",\r\n        \"2017-05-10\",\r\n        \"2017-05-01\",\r\n        \"2017-03-01\",\r\n        \"2016-09-01\",\r\n        \"2016-07-01\",\r\n        \"2016-06-01\",\r\n        \"2016-02-01\",\r\n        \"2015-11-01\",\r\n        \"2015-01-01\",\r\n        \"2014-04-01-preview\"\r\n      ]\r\n    },\r\n    {\r\n      \"resourceType\": \"checkresourcename\",\r\n      \"locations\": [],\r\n      \"apiVersions\": [\r\n        \"2019-05-01\",\r\n        \"2019-04-01\",\r\n        \"2019-03-01\",\r\n        \"2018-11-01\",\r\n        \"2018-09-01\",\r\n        \"2018-08-01\",\r\n        \"2018-07-01\",\r\n        \"2018-05-01\",\r\n        \"2018-02-01\",\r\n        \"2018-01-01\",\r\n        \"2017-08-01\",\r\n        \"2017-06-01\",\r\n        \"2017-05-10\",\r\n        \"2017-05-01\",\r\n        \"2017-03-01\",\r\n        \"2016-09-01\",\r\n        \"2016-07-01\",\r\n        \"2016-06-01\",\r\n        \"2016-02-01\",\r\n        \"2015-11-01\",\r\n        \"2015-01-01\",\r\n        \"2014-04-01-preview\"\r\n      ]\r\n    },\r\n    {\r\n      \"resourceType\": \"resources\",\r\n      \"locations\": [],\r\n      \"apiVersions\": [\r\n        \"2019-05-01\",\r\n        \"2019-04-01\",\r\n        \"2019-03-01\",\r\n        \"2018-11-01\",\r\n        \"2018-09-01\",\r\n        \"2018-08-01\",\r\n        \"2018-07-01\",\r\n        \"2018-05-01\",\r\n        \"2018-02-01\",\r\n        \"2018-01-01\",\r\n        \"2017-08-01\",\r\n        \"2017-06-01\",\r\n        \"2017-05-10\",\r\n        \"2017-05-01\",\r\n        \"2017-03-01\",\r\n        \"2016-09-01\",\r\n        \"2016-07-01\",\r\n        \"2016-06-01\",\r\n        \"2016-02-01\",\r\n        \"2015-11-01\",\r\n        \"2015-01-01\",\r\n        \"2014-04-01-preview\"\r\n      ]\r\n    },\r\n    {\r\n      \"resourceType\": \"subscriptions\",\r\n      \"locations\": [],\r\n      \"apiVersions\": [\r\n        \"2019-05-01\",\r\n        \"2019-04-01\",\r\n        \"2019-03-01\",\r\n        \"2018-11-01\",\r\n        \"2018-09-01\",\r\n        \"2018-08-01\",\r\n        \"2018-07-01\",\r\n        \"2018-05-01\",\r\n        \"2018-02-01\",\r\n        \"2018-01-01\",\r\n        \"2017-08-01\",\r\n        \"2017-06-01\",\r\n        \"2017-05-10\",\r\n        \"2017-05-01\",\r\n        \"2017-03-01\",\r\n        \"2016-09-01\",\r\n        \"2016-07-01\",\r\n        \"2016-06-01\",\r\n        \"2016-02-01\",\r\n        \"2015-11-01\",\r\n        \"2015-01-01\",\r\n        \"2014-04-01-preview\"\r\n      ]\r\n    },\r\n    {\r\n      \"resourceType\": \"subscriptions/resources\",\r\n      \"locations\": [],\r\n      \"apiVersions\": [\r\n        \"2019-05-01\",\r\n        \"2019-04-01\",\r\n        \"2019-03-01\",\r\n        \"2018-11-01\",\r\n        \"2018-09-01\",\r\n        \"2018-08-01\",\r\n        \"2018-07-01\",\r\n        \"2018-05-01\",\r\n        \"2018-02-01\",\r\n        \"2018-01-01\",\r\n        \"2017-08-01\",\r\n        \"2017-06-01\",\r\n        \"2017-05-10\",\r\n        \"2017-05-01\",\r\n        \"2017-03-01\",\r\n        \"2016-09-01\",\r\n        \"2016-07-01\",\r\n        \"2016-06-01\",\r\n        \"2016-02-01\",\r\n        \"2015-11-01\",\r\n        \"2015-01-01\",\r\n        \"2014-04-01-preview\"\r\n      ]\r\n    },\r\n    {\r\n      \"resourceType\": \"subscriptions/providers\",\r\n      \"locations\": [],\r\n      \"apiVersions\": [\r\n        \"2019-05-01\",\r\n        \"2019-04-01\",\r\n        \"2019-03-01\",\r\n        \"2018-11-01\",\r\n        \"2018-09-01\",\r\n        \"2018-08-01\",\r\n        \"2018-07-01\",\r\n        \"2018-05-01\",\r\n        \"2018-02-01\",\r\n        \"2018-01-01\",\r\n        \"2017-08-01\",\r\n        \"2017-06-01\",\r\n        \"2017-05-10\",\r\n        \"2017-05-01\",\r\n        \"2017-03-01\",\r\n        \"2016-09-01\",\r\n        \"2016-07-01\",\r\n        \"2016-06-01\",\r\n        \"2016-02-01\",\r\n        \"2015-11-01\",\r\n        \"2015-01-01\",\r\n        \"2014-04-01-preview\"\r\n      ]\r\n    },\r\n    {\r\n      \"resourceType\": \"subscriptions/operationresults\",\r\n      \"locations\": [],\r\n      \"apiVersions\": [\r\n        \"2019-05-01\",\r\n        \"2019-04-01\",\r\n        \"2019-03-01\",\r\n        \"2018-11-01\",\r\n        \"2018-09-01\",\r\n        \"2018-08-01\",\r\n        \"2018-07-01\",\r\n        \"2018-05-01\",\r\n        \"2018-02-01\",\r\n        \"2018-01-01\",\r\n        \"2017-08-01\",\r\n        \"2017-06-01\",\r\n        \"2017-05-10\",\r\n        \"2017-05-01\",\r\n        \"2017-03-01\",\r\n        \"2016-09-01\",\r\n        \"2016-07-01\",\r\n        \"2016-06-01\",\r\n        \"2016-02-01\",\r\n        \"2015-11-01\",\r\n        \"2015-01-01\",\r\n        \"2014-04-01-preview\"\r\n      ]\r\n    },\r\n    {\r\n      \"resourceType\": \"resourceGroups\",\r\n      \"locations\": [\r\n        \"Central US\",\r\n        \"East Asia\",\r\n        \"Southeast Asia\",\r\n        \"East US\",\r\n        \"East US 2\",\r\n        \"West US\",\r\n        \"West US 2\",\r\n        \"North Central US\",\r\n        \"South Central US\",\r\n        \"West Central US\",\r\n        \"North Europe\",\r\n        \"West Europe\",\r\n        \"Japan East\",\r\n        \"Japan West\",\r\n        \"Brazil South\",\r\n        \"Australia Southeast\",\r\n        \"Australia East\",\r\n        \"West India\",\r\n        \"South India\",\r\n        \"Central India\",\r\n        \"Canada Central\",\r\n        \"Canada East\",\r\n        \"UK South\",\r\n        \"UK West\",\r\n        \"Korea Central\",\r\n        \"Korea South\",\r\n        \"France Central\",\r\n        \"South Africa North\",\r\n        \"UAE North\",\r\n        \"Australia Central\",\r\n        \"East US 2 EUAP\",\r\n        \"Central US EUAP\"\r\n      ],\r\n      \"apiVersions\": [\r\n        \"2019-05-01\",\r\n        \"2019-04-01\",\r\n        \"2019-03-01\",\r\n        \"2018-11-01\",\r\n        \"2018-09-01\",\r\n        \"2018-08-01\",\r\n        \"2018-07-01\",\r\n        \"2018-05-01\",\r\n        \"2018-02-01\",\r\n        \"2018-01-01\",\r\n        \"2017-08-01\",\r\n        \"2017-06-01\",\r\n        \"2017-05-10\",\r\n        \"2017-05-01\",\r\n        \"2017-03-01\",\r\n        \"2016-09-01\",\r\n        \"2016-07-01\",\r\n        \"2016-06-01\",\r\n        \"2016-02-01\",\r\n        \"2015-11-01\",\r\n        \"2015-01-01\",\r\n        \"2014-04-01-preview\"\r\n      ]\r\n    },\r\n    {\r\n      \"resourceType\": \"subscriptions/resourceGroups\",\r\n      \"locations\": [\r\n        \"Central US\",\r\n        \"East Asia\",\r\n        \"Southeast Asia\",\r\n        \"East US\",\r\n        \"East US 2\",\r\n        \"West US\",\r\n        \"West US 2\",\r\n        \"North Central US\",\r\n        \"South Central US\",\r\n        \"West Central US\",\r\n        \"North Europe\",\r\n        \"West Europe\",\r\n        \"Japan East\",\r\n        \"Japan West\",\r\n        \"Brazil South\",\r\n        \"Australia Southeast\",\r\n        \"Australia East\",\r\n        \"West India\",\r\n        \"South India\",\r\n        \"Central India\",\r\n        \"Canada Central\",\r\n        \"Canada East\",\r\n        \"UK South\",\r\n        \"UK West\",\r\n        \"Korea Central\",\r\n        \"Korea South\",\r\n        \"France Central\",\r\n        \"South Africa North\",\r\n        \"UAE North\",\r\n        \"Australia Central\",\r\n        \"East US 2 EUAP\",\r\n        \"Central US EUAP\"\r\n      ],\r\n      \"apiVersions\": [\r\n        \"2019-05-01\",\r\n        \"2019-04-01\",\r\n        \"2019-03-01\",\r\n        \"2018-11-01\",\r\n        \"2018-09-01\",\r\n        \"2018-08-01\",\r\n        \"2018-07-01\",\r\n        \"2018-05-01\",\r\n        \"2018-02-01\",\r\n        \"2018-01-01\",\r\n        \"2017-08-01\",\r\n        \"2017-06-01\",\r\n        \"2017-05-10\",\r\n        \"2017-05-01\",\r\n        \"2017-03-01\",\r\n        \"2016-09-01\",\r\n        \"2016-07-01\",\r\n        \"2016-06-01\",\r\n        \"2016-02-01\",\r\n        \"2015-11-01\",\r\n        \"2015-01-01\",\r\n        \"2014-04-01-preview\"\r\n      ]\r\n    },\r\n    {\r\n      \"resourceType\": \"subscriptions/resourcegroups/resources\",\r\n      \"locations\": [],\r\n      \"apiVersions\": [\r\n        \"2019-05-01\",\r\n        \"2019-04-01\",\r\n        \"2019-03-01\",\r\n        \"2018-11-01\",\r\n        \"2018-09-01\",\r\n        \"2018-08-01\",\r\n        \"2018-07-01\",\r\n        \"2018-05-01\",\r\n        \"2018-02-01\",\r\n        \"2018-01-01\",\r\n        \"2017-08-01\",\r\n        \"2017-06-01\",\r\n        \"2017-05-10\",\r\n        \"2017-05-01\",\r\n        \"2017-03-01\",\r\n        \"2016-09-01\",\r\n        \"2016-07-01\",\r\n        \"2016-06-01\",\r\n        \"2016-02-01\",\r\n        \"2015-11-01\",\r\n        \"2015-01-01\",\r\n        \"2014-04-01-preview\"\r\n      ]\r\n    },\r\n    {\r\n      \"resourceType\": \"subscriptions/locations\",\r\n      \"locations\": [],\r\n      \"apiVersions\": [\r\n        \"2019-05-01\",\r\n        \"2019-04-01\",\r\n        \"2019-03-01\",\r\n        \"2018-11-01\",\r\n        \"2018-09-01\",\r\n        \"2018-08-01\",\r\n        \"2018-07-01\",\r\n        \"2018-05-01\",\r\n        \"2018-02-01\",\r\n        \"2018-01-01\",\r\n        \"2017-08-01\",\r\n        \"2017-06-01\",\r\n        \"2017-05-10\",\r\n        \"2017-05-01\",\r\n        \"2017-03-01\",\r\n        \"2016-09-01\",\r\n        \"2016-07-01\",\r\n        \"2016-06-01\",\r\n        \"2016-02-01\",\r\n        \"2015-11-01\",\r\n        \"2015-01-01\",\r\n        \"2014-04-01-preview\"\r\n      ]\r\n    },\r\n    {\r\n      \"resourceType\": \"subscriptions/tagnames\",\r\n      \"locations\": [],\r\n      \"apiVersions\": [\r\n        \"2019-05-01\",\r\n        \"2019-04-01\",\r\n        \"2019-03-01\",\r\n        \"2018-11-01\",\r\n        \"2018-09-01\",\r\n        \"2018-08-01\",\r\n        \"2018-07-01\",\r\n        \"2018-05-01\",\r\n        \"2018-02-01\",\r\n        \"2018-01-01\",\r\n        \"2017-08-01\",\r\n        \"2017-06-01\",\r\n        \"2017-05-10\",\r\n        \"2017-05-01\",\r\n        \"2017-03-01\",\r\n        \"2016-09-01\",\r\n        \"2016-07-01\",\r\n        \"2016-06-01\",\r\n        \"2016-02-01\",\r\n        \"2015-11-01\",\r\n        \"2015-01-01\",\r\n        \"2014-04-01-preview\"\r\n      ]\r\n    },\r\n    {\r\n      \"resourceType\": \"subscriptions/tagNames/tagValues\",\r\n      \"locations\": [],\r\n      \"apiVersions\": [\r\n        \"2019-05-01\",\r\n        \"2019-04-01\",\r\n        \"2019-03-01\",\r\n        \"2018-11-01\",\r\n        \"2018-09-01\",\r\n        \"2018-08-01\",\r\n        \"2018-07-01\",\r\n        \"2018-05-01\",\r\n        \"2018-02-01\",\r\n        \"2018-01-01\",\r\n        \"2017-08-01\",\r\n        \"2017-06-01\",\r\n        \"2017-05-10\",\r\n        \"2017-05-01\",\r\n        \"2017-03-01\",\r\n        \"2016-09-01\",\r\n        \"2016-07-01\",\r\n        \"2016-06-01\",\r\n        \"2016-02-01\",\r\n        \"2015-11-01\",\r\n        \"2015-01-01\",\r\n        \"2014-04-01-preview\"\r\n      ]\r\n    },\r\n    {\r\n      \"resourceType\": \"deployments\",\r\n      \"locations\": [],\r\n      \"apiVersions\": [\r\n        \"2019-05-01\",\r\n        \"2019-04-01\",\r\n        \"2019-03-01\",\r\n        \"2018-11-01\",\r\n        \"2018-09-01\",\r\n        \"2018-08-01\",\r\n        \"2018-07-01\",\r\n        \"2018-05-01\",\r\n        \"2018-02-01\",\r\n        \"2018-01-01\",\r\n        \"2017-08-01\",\r\n        \"2017-06-01\",\r\n        \"2017-05-10\",\r\n        \"2017-05-01\",\r\n        \"2017-03-01\",\r\n        \"2016-09-01\",\r\n        \"2016-07-01\",\r\n        \"2016-06-01\",\r\n        \"2016-02-01\",\r\n        \"2015-11-01\",\r\n        \"2015-01-01\",\r\n        \"2014-04-01-preview\"\r\n      ]\r\n    },\r\n    {\r\n      \"resourceType\": \"deployments/operations\",\r\n      \"locations\": [],\r\n      \"apiVersions\": [\r\n        \"2019-05-01\",\r\n        \"2019-04-01\",\r\n        \"2019-03-01\",\r\n        \"2018-11-01\",\r\n        \"2018-09-01\",\r\n        \"2018-08-01\",\r\n        \"2018-07-01\",\r\n        \"2018-05-01\",\r\n        \"2018-02-01\",\r\n        \"2018-01-01\",\r\n        \"2017-08-01\",\r\n        \"2017-06-01\",\r\n        \"2017-05-10\",\r\n        \"2017-05-01\",\r\n        \"2017-03-01\",\r\n        \"2016-09-01\",\r\n        \"2016-07-01\",\r\n        \"2016-06-01\",\r\n        \"2016-02-01\",\r\n        \"2015-11-01\",\r\n        \"2015-01-01\",\r\n        \"2014-04-01-preview\"\r\n      ]\r\n    },\r\n    {\r\n      \"resourceType\": \"links\",\r\n      \"locations\": [],\r\n      \"apiVersions\": [\r\n        \"2019-05-01\",\r\n        \"2019-04-01\",\r\n        \"2019-03-01\",\r\n        \"2018-11-01\",\r\n        \"2018-09-01\",\r\n        \"2018-08-01\",\r\n        \"2018-07-01\",\r\n        \"2018-05-01\",\r\n        \"2018-02-01\",\r\n        \"2018-01-01\",\r\n        \"2017-08-01\",\r\n        \"2017-06-01\",\r\n        \"2017-05-10\",\r\n        \"2017-05-01\",\r\n        \"2017-03-01\",\r\n        \"2016-09-01\",\r\n        \"2016-07-01\",\r\n        \"2016-06-01\",\r\n        \"2016-02-01\",\r\n        \"2015-11-01\",\r\n        \"2015-01-01\",\r\n        \"2014-04-01-preview\"\r\n      ],\r\n      \"capabilities\": \"SupportsExtension\"\r\n    },\r\n    {\r\n      \"resourceType\": \"operations\",\r\n      \"locations\": [],\r\n      \"apiVersions\": [\r\n        \"2015-01-01\"\r\n      ]\r\n    }\r\n  ],\r\n  \"registrationState\": \"Registered\"\r\n}",
      "StatusCode": 200
    },
    {
<<<<<<< HEAD
      "RequestUri": "/subscriptions/47f4bc68-6fe4-43a2-be8b-dfd0e290efa2/resourcegroups/ps7708?api-version=2016-09-01",
      "EncodedRequestUri": "L3N1YnNjcmlwdGlvbnMvNDdmNGJjNjgtNmZlNC00M2EyLWJlOGItZGZkMGUyOTBlZmEyL3Jlc291cmNlZ3JvdXBzL3BzNzcwOD9hcGktdmVyc2lvbj0yMDE2LTA5LTAx",
=======
      "RequestUri": "/subscriptions/47f4bc68-6fe4-43a2-be8b-dfd0e290efa2/resourcegroups/ps9760?api-version=2016-09-01",
      "EncodedRequestUri": "L3N1YnNjcmlwdGlvbnMvNDdmNGJjNjgtNmZlNC00M2EyLWJlOGItZGZkMGUyOTBlZmEyL3Jlc291cmNlZ3JvdXBzL3BzOTc2MD9hcGktdmVyc2lvbj0yMDE2LTA5LTAx",
>>>>>>> 0bb724b3
      "RequestMethod": "PUT",
      "RequestBody": "{\r\n  \"location\": \"West US\"\r\n}",
      "RequestHeaders": {
        "x-ms-client-request-id": [
<<<<<<< HEAD
          "779dd1ff-7839-488c-b6b7-36fdd9781cc9"
=======
          "7ba7d30a-d412-432f-8e7c-34af3301e5b2"
>>>>>>> 0bb724b3
        ],
        "Accept-Language": [
          "en-US"
        ],
        "User-Agent": [
<<<<<<< HEAD
          "FxVersion/4.6.28008.01",
          "OSName/Windows",
          "OSVersion/Microsoft.Windows.10.0.14393.",
=======
          "FxVersion/4.6.27817.01",
          "OSName/Windows",
          "OSVersion/Microsoft.Windows.10.0.18960.",
>>>>>>> 0bb724b3
          "Microsoft.Azure.Management.Internal.Resources.ResourceManagementClient/1.3.2"
        ],
        "Content-Type": [
          "application/json; charset=utf-8"
        ],
        "Content-Length": [
          "29"
        ]
      },
      "ResponseHeaders": {
        "Cache-Control": [
          "no-cache"
        ],
        "Pragma": [
          "no-cache"
        ],
        "x-ms-ratelimit-remaining-subscription-writes": [
          "1199"
        ],
        "x-ms-request-id": [
<<<<<<< HEAD
          "5aa2de50-93c4-4daf-84e6-0b90cf89a23c"
        ],
        "x-ms-correlation-request-id": [
          "5aa2de50-93c4-4daf-84e6-0b90cf89a23c"
        ],
        "x-ms-routing-request-id": [
          "WESTUS:20191109T022257Z:5aa2de50-93c4-4daf-84e6-0b90cf89a23c"
=======
          "21f46ddb-44fe-4aa2-b842-c43c86e9b1b7"
        ],
        "x-ms-correlation-request-id": [
          "21f46ddb-44fe-4aa2-b842-c43c86e9b1b7"
        ],
        "x-ms-routing-request-id": [
          "WESTUS:20191021T183958Z:21f46ddb-44fe-4aa2-b842-c43c86e9b1b7"
>>>>>>> 0bb724b3
        ],
        "Strict-Transport-Security": [
          "max-age=31536000; includeSubDomains"
        ],
        "X-Content-Type-Options": [
          "nosniff"
        ],
        "Date": [
<<<<<<< HEAD
          "Sat, 09 Nov 2019 02:22:57 GMT"
=======
          "Mon, 21 Oct 2019 18:39:58 GMT"
>>>>>>> 0bb724b3
        ],
        "Content-Length": [
          "165"
        ],
        "Content-Type": [
          "application/json; charset=utf-8"
        ],
        "Expires": [
          "-1"
        ]
      },
<<<<<<< HEAD
      "ResponseBody": "{\r\n  \"id\": \"/subscriptions/47f4bc68-6fe4-43a2-be8b-dfd0e290efa2/resourceGroups/ps7708\",\r\n  \"name\": \"ps7708\",\r\n  \"location\": \"westus\",\r\n  \"properties\": {\r\n    \"provisioningState\": \"Succeeded\"\r\n  }\r\n}",
      "StatusCode": 201
    },
    {
      "RequestUri": "/subscriptions/47f4bc68-6fe4-43a2-be8b-dfd0e290efa2/resourceGroups/ps7708/providers/Microsoft.Network/frontDoors?api-version=2019-05-01",
      "EncodedRequestUri": "L3N1YnNjcmlwdGlvbnMvNDdmNGJjNjgtNmZlNC00M2EyLWJlOGItZGZkMGUyOTBlZmEyL3Jlc291cmNlR3JvdXBzL3BzNzcwOC9wcm92aWRlcnMvTWljcm9zb2Z0Lk5ldHdvcmsvZnJvbnREb29ycz9hcGktdmVyc2lvbj0yMDE5LTA1LTAx",
=======
      "ResponseBody": "{\r\n  \"id\": \"/subscriptions/47f4bc68-6fe4-43a2-be8b-dfd0e290efa2/resourceGroups/ps9760\",\r\n  \"name\": \"ps9760\",\r\n  \"location\": \"westus\",\r\n  \"properties\": {\r\n    \"provisioningState\": \"Succeeded\"\r\n  }\r\n}",
      "StatusCode": 201
    },
    {
      "RequestUri": "/subscriptions/47f4bc68-6fe4-43a2-be8b-dfd0e290efa2/resourceGroups/ps9760/providers/Microsoft.Network/frontDoors?api-version=2019-05-01",
      "EncodedRequestUri": "L3N1YnNjcmlwdGlvbnMvNDdmNGJjNjgtNmZlNC00M2EyLWJlOGItZGZkMGUyOTBlZmEyL3Jlc291cmNlR3JvdXBzL3BzOTc2MC9wcm92aWRlcnMvTWljcm9zb2Z0Lk5ldHdvcmsvZnJvbnREb29ycz9hcGktdmVyc2lvbj0yMDE5LTA1LTAx",
>>>>>>> 0bb724b3
      "RequestMethod": "GET",
      "RequestBody": "",
      "RequestHeaders": {
        "x-ms-client-request-id": [
<<<<<<< HEAD
          "86b89149-516c-416c-a584-93d740499059"
=======
          "ddebe0f1-33a3-4981-ab10-19e7862a9b48"
>>>>>>> 0bb724b3
        ],
        "Accept-Language": [
          "en-US"
        ],
        "User-Agent": [
<<<<<<< HEAD
          "FxVersion/4.6.28008.01",
          "OSName/Windows",
          "OSVersion/Microsoft.Windows.10.0.14393.",
          "Microsoft.Azure.Management.FrontDoor.FrontDoorManagementClient/2.0.0.0"
=======
          "FxVersion/4.6.27817.01",
          "OSName/Windows",
          "OSVersion/Microsoft.Windows.10.0.18960.",
          "Microsoft.Azure.Management.FrontDoor.FrontDoorManagementClient/1.0.0.0"
>>>>>>> 0bb724b3
        ]
      },
      "ResponseHeaders": {
        "Cache-Control": [
          "no-cache"
        ],
        "Pragma": [
          "no-cache"
        ],
        "x-ms-request-id": [
<<<<<<< HEAD
          "99a2507f-e343-4e58-b7d4-0c72a3c98cd9"
        ],
        "x-ms-client-request-id": [
          "86b89149-516c-416c-a584-93d740499059"
=======
          "720df101-f4db-4d85-801c-7a61fb635bb1"
        ],
        "x-ms-client-request-id": [
          "ddebe0f1-33a3-4981-ab10-19e7862a9b48"
>>>>>>> 0bb724b3
        ],
        "OData-Version": [
          "4.0"
        ],
        "Strict-Transport-Security": [
          "max-age=31536000; includeSubDomains"
        ],
        "Server": [
          "Microsoft-IIS/8.5"
        ],
        "X-AspNet-Version": [
          "4.0.30319"
        ],
        "X-Powered-By": [
          "ASP.NET"
        ],
        "x-ms-ratelimit-remaining-subscription-reads": [
          "11982"
        ],
        "x-ms-correlation-request-id": [
<<<<<<< HEAD
          "101109cd-712a-4d8a-9639-4e6eb0961ded"
        ],
        "x-ms-routing-request-id": [
          "WESTUS:20191109T022258Z:101109cd-712a-4d8a-9639-4e6eb0961ded"
=======
          "2c922ba1-7017-40bb-bdb0-5161df2bed37"
        ],
        "x-ms-routing-request-id": [
          "WESTUS:20191021T184000Z:2c922ba1-7017-40bb-bdb0-5161df2bed37"
>>>>>>> 0bb724b3
        ],
        "X-Content-Type-Options": [
          "nosniff"
        ],
        "Date": [
<<<<<<< HEAD
          "Sat, 09 Nov 2019 02:22:58 GMT"
=======
          "Mon, 21 Oct 2019 18:39:59 GMT"
>>>>>>> 0bb724b3
        ],
        "Content-Length": [
          "28"
        ],
        "Content-Type": [
          "application/json; odata.metadata=minimal; odata.streaming=true"
        ],
        "Expires": [
          "-1"
        ]
      },
      "ResponseBody": "{\r\n  \"value\": []\r\n}",
      "StatusCode": 200
    },
    {
<<<<<<< HEAD
      "RequestUri": "/subscriptions/47f4bc68-6fe4-43a2-be8b-dfd0e290efa2/resourceGroups/ps7708/providers/Microsoft.Network/frontDoors?api-version=2019-05-01",
      "EncodedRequestUri": "L3N1YnNjcmlwdGlvbnMvNDdmNGJjNjgtNmZlNC00M2EyLWJlOGItZGZkMGUyOTBlZmEyL3Jlc291cmNlR3JvdXBzL3BzNzcwOC9wcm92aWRlcnMvTWljcm9zb2Z0Lk5ldHdvcmsvZnJvbnREb29ycz9hcGktdmVyc2lvbj0yMDE5LTA1LTAx",
=======
      "RequestUri": "/subscriptions/47f4bc68-6fe4-43a2-be8b-dfd0e290efa2/resourceGroups/ps9760/providers/Microsoft.Network/frontDoors?api-version=2019-05-01",
      "EncodedRequestUri": "L3N1YnNjcmlwdGlvbnMvNDdmNGJjNjgtNmZlNC00M2EyLWJlOGItZGZkMGUyOTBlZmEyL3Jlc291cmNlR3JvdXBzL3BzOTc2MC9wcm92aWRlcnMvTWljcm9zb2Z0Lk5ldHdvcmsvZnJvbnREb29ycz9hcGktdmVyc2lvbj0yMDE5LTA1LTAx",
>>>>>>> 0bb724b3
      "RequestMethod": "GET",
      "RequestBody": "",
      "RequestHeaders": {
        "x-ms-client-request-id": [
<<<<<<< HEAD
          "043c48fa-1d03-441a-8827-03d534e96384"
=======
          "44077b91-de63-4be7-a17b-6fc3f1639d9d"
>>>>>>> 0bb724b3
        ],
        "Accept-Language": [
          "en-US"
        ],
        "User-Agent": [
<<<<<<< HEAD
          "FxVersion/4.6.28008.01",
          "OSName/Windows",
          "OSVersion/Microsoft.Windows.10.0.14393.",
          "Microsoft.Azure.Management.FrontDoor.FrontDoorManagementClient/2.0.0.0"
=======
          "FxVersion/4.6.27817.01",
          "OSName/Windows",
          "OSVersion/Microsoft.Windows.10.0.18960.",
          "Microsoft.Azure.Management.FrontDoor.FrontDoorManagementClient/1.0.0.0"
>>>>>>> 0bb724b3
        ]
      },
      "ResponseHeaders": {
        "Cache-Control": [
          "no-cache"
        ],
        "Pragma": [
          "no-cache"
        ],
        "x-ms-request-id": [
<<<<<<< HEAD
          "046b5bed-21b2-451c-ab98-e0a314b0bd8c"
        ],
        "x-ms-client-request-id": [
          "043c48fa-1d03-441a-8827-03d534e96384"
=======
          "9a76d383-4bca-4f20-89ef-bffa9ff5f307"
        ],
        "x-ms-client-request-id": [
          "44077b91-de63-4be7-a17b-6fc3f1639d9d"
>>>>>>> 0bb724b3
        ],
        "OData-Version": [
          "4.0"
        ],
        "Strict-Transport-Security": [
          "max-age=31536000; includeSubDomains"
        ],
        "Server": [
          "Microsoft-IIS/8.5"
        ],
        "X-AspNet-Version": [
          "4.0.30319"
        ],
        "X-Powered-By": [
          "ASP.NET"
        ],
        "x-ms-ratelimit-remaining-subscription-reads": [
          "11977"
        ],
        "x-ms-correlation-request-id": [
<<<<<<< HEAD
          "3e3b401c-fa30-4dbf-b635-affc99f855f7"
        ],
        "x-ms-routing-request-id": [
          "WESTUS:20191109T022323Z:3e3b401c-fa30-4dbf-b635-affc99f855f7"
=======
          "11ac9531-b78a-419c-908b-9ee366515adb"
        ],
        "x-ms-routing-request-id": [
          "WESTUS:20191021T184026Z:11ac9531-b78a-419c-908b-9ee366515adb"
>>>>>>> 0bb724b3
        ],
        "X-Content-Type-Options": [
          "nosniff"
        ],
        "Date": [
<<<<<<< HEAD
          "Sat, 09 Nov 2019 02:23:23 GMT"
        ],
        "Content-Length": [
          "4506"
=======
          "Mon, 21 Oct 2019 18:40:25 GMT"
        ],
        "Content-Length": [
          "4508"
>>>>>>> 0bb724b3
        ],
        "Content-Type": [
          "application/json; odata.metadata=minimal; odata.streaming=true"
        ],
        "Expires": [
          "-1"
        ]
      },
<<<<<<< HEAD
      "ResponseBody": "{\r\n  \"value\": [\r\n    {\r\n      \"name\": \"ps4784\",\r\n      \"id\": \"/subscriptions/47f4bc68-6fe4-43a2-be8b-dfd0e290efa2/resourcegroups/ps7708/providers/Microsoft.Network/frontdoors/ps4784\",\r\n      \"type\": \"Microsoft.Network/frontdoors\",\r\n      \"tags\": {\r\n        \"tag2\": \"value2\",\r\n        \"tag1\": \"value1\"\r\n      },\r\n      \"location\": \"Global\",\r\n      \"properties\": {\r\n        \"provisioningState\": \"Succeeded\",\r\n        \"resourceState\": \"Enabled\",\r\n        \"backendPools\": [\r\n          {\r\n            \"id\": \"/subscriptions/47f4bc68-6fe4-43a2-be8b-dfd0e290efa2/resourcegroups/ps7708/providers/Microsoft.Network/Frontdoors/ps4784/BackendPools/backendpool1\",\r\n            \"name\": \"backendpool1\",\r\n            \"type\": \"Microsoft.Network/Frontdoors/BackendPools\",\r\n            \"properties\": {\r\n              \"backends\": [\r\n                {\r\n                  \"address\": \"contoso1.azurewebsites.net\",\r\n                  \"httpPort\": 80,\r\n                  \"httpsPort\": 443,\r\n                  \"priority\": 1,\r\n                  \"weight\": 50,\r\n                  \"backendHostHeader\": \"contoso1.azurewebsites.net\",\r\n                  \"enabledState\": \"Enabled\"\r\n                }\r\n              ],\r\n              \"healthProbeSettings\": {\r\n                \"id\": \"/subscriptions/47f4bc68-6fe4-43a2-be8b-dfd0e290efa2/resourceGroups/ps7708/providers/Microsoft.Network/frontDoors/ps4784/HealthProbeSettings/healthProbeSetting1\"\r\n              },\r\n              \"loadBalancingSettings\": {\r\n                \"id\": \"/subscriptions/47f4bc68-6fe4-43a2-be8b-dfd0e290efa2/resourceGroups/ps7708/providers/Microsoft.Network/frontDoors/ps4784/LoadBalancingSettings/loadBalancingSetting1\"\r\n              },\r\n              \"resourceState\": \"Enabled\"\r\n            }\r\n          }\r\n        ],\r\n        \"healthProbeSettings\": [\r\n          {\r\n            \"id\": \"/subscriptions/47f4bc68-6fe4-43a2-be8b-dfd0e290efa2/resourcegroups/ps7708/providers/Microsoft.Network/Frontdoors/ps4784/HealthProbeSettings/healthProbeSetting1\",\r\n            \"name\": \"healthProbeSetting1\",\r\n            \"type\": \"Microsoft.Network/Frontdoors/HealthProbeSettings\",\r\n            \"properties\": {\r\n              \"intervalInSeconds\": 30,\r\n              \"path\": \"/\",\r\n              \"protocol\": \"Http\",\r\n              \"resourceState\": \"Enabled\",\r\n              \"enabledState\": \"Enabled\",\r\n              \"healthProbeMethod\": \"Get\"\r\n            }\r\n          }\r\n        ],\r\n        \"frontendEndpoints\": [\r\n          {\r\n            \"id\": \"/subscriptions/47f4bc68-6fe4-43a2-be8b-dfd0e290efa2/resourcegroups/ps7708/providers/Microsoft.Network/Frontdoors/ps4784/FrontendEndpoints/frontendendpoint1\",\r\n            \"name\": \"frontendendpoint1\",\r\n            \"type\": \"Microsoft.Network/Frontdoors/FrontendEndpoints\",\r\n            \"properties\": {\r\n              \"hostName\": \"ps4784.azurefd.net\",\r\n              \"sessionAffinityEnabledState\": \"Disabled\",\r\n              \"sessionAffinityTtlSeconds\": 0,\r\n              \"webApplicationFirewallPolicyLink\": null,\r\n              \"customHttpsProvisioningState\": null,\r\n              \"customHttpsProvisioningSubstate\": null,\r\n              \"customHttpsConfiguration\": null,\r\n              \"resourceState\": \"Enabled\"\r\n            }\r\n          }\r\n        ],\r\n        \"loadBalancingSettings\": [\r\n          {\r\n            \"id\": \"/subscriptions/47f4bc68-6fe4-43a2-be8b-dfd0e290efa2/resourcegroups/ps7708/providers/Microsoft.Network/Frontdoors/ps4784/LoadBalancingSettings/loadbalancingsetting1\",\r\n            \"name\": \"loadbalancingsetting1\",\r\n            \"type\": \"Microsoft.Network/Frontdoors/LoadBalancingSettings\",\r\n            \"properties\": {\r\n              \"additionalLatencyMilliseconds\": 0,\r\n              \"sampleSize\": 4,\r\n              \"successfulSamplesRequired\": 2,\r\n              \"resourceState\": \"Enabled\"\r\n            }\r\n          }\r\n        ],\r\n        \"routingRules\": [\r\n          {\r\n            \"id\": \"/subscriptions/47f4bc68-6fe4-43a2-be8b-dfd0e290efa2/resourcegroups/ps7708/providers/Microsoft.Network/Frontdoors/ps4784/RoutingRules/routingrule1\",\r\n            \"name\": \"routingrule1\",\r\n            \"type\": \"Microsoft.Network/Frontdoors/RoutingRules\",\r\n            \"properties\": {\r\n              \"frontendEndpoints\": [\r\n                {\r\n                  \"id\": \"/subscriptions/47f4bc68-6fe4-43a2-be8b-dfd0e290efa2/resourceGroups/ps7708/providers/Microsoft.Network/frontDoors/ps4784/FrontendEndpoints/frontendEndpoint1\"\r\n                }\r\n              ],\r\n              \"acceptedProtocols\": [\r\n                \"Http\",\r\n                \"Https\"\r\n              ],\r\n              \"patternsToMatch\": [\r\n                \"/*\"\r\n              ],\r\n              \"enabledState\": \"Enabled\",\r\n              \"resourceState\": \"Enabled\",\r\n              \"routeConfiguration\": {\r\n                \"@odata.type\": \"#Microsoft.Azure.FrontDoor.Models.FrontdoorForwardingConfiguration\",\r\n                \"customForwardingPath\": null,\r\n                \"forwardingProtocol\": \"MatchRequest\",\r\n                \"cacheConfiguration\": null,\r\n                \"backendPool\": {\r\n                  \"id\": \"/subscriptions/47f4bc68-6fe4-43a2-be8b-dfd0e290efa2/resourceGroups/ps7708/providers/Microsoft.Network/frontDoors/ps4784/BackendPools/backendPool1\"\r\n                }\r\n              }\r\n            }\r\n          }\r\n        ],\r\n        \"backendPoolsSettings\": {\r\n          \"enforceCertificateNameCheck\": \"Enabled\",\r\n          \"sendRecvTimeoutSeconds\": 30\r\n        },\r\n        \"enabledState\": \"Enabled\",\r\n        \"cName\": \"ps4784.azurefd.net\",\r\n        \"friendlyName\": \"ps4784\"\r\n      }\r\n    }\r\n  ]\r\n}",
      "StatusCode": 200
    },
    {
      "RequestUri": "/subscriptions/47f4bc68-6fe4-43a2-be8b-dfd0e290efa2/resourceGroups/ps7708/providers/Microsoft.Network/frontDoors?api-version=2019-05-01",
      "EncodedRequestUri": "L3N1YnNjcmlwdGlvbnMvNDdmNGJjNjgtNmZlNC00M2EyLWJlOGItZGZkMGUyOTBlZmEyL3Jlc291cmNlR3JvdXBzL3BzNzcwOC9wcm92aWRlcnMvTWljcm9zb2Z0Lk5ldHdvcmsvZnJvbnREb29ycz9hcGktdmVyc2lvbj0yMDE5LTA1LTAx",
=======
      "ResponseBody": "{\r\n  \"value\": [\r\n    {\r\n      \"name\": \"ps3438\",\r\n      \"id\": \"/subscriptions/47f4bc68-6fe4-43a2-be8b-dfd0e290efa2/resourcegroups/ps9760/providers/Microsoft.Network/frontdoors/ps3438\",\r\n      \"type\": \"Microsoft.Network/frontdoors\",\r\n      \"tags\": {\r\n        \"tag1\": \"value1\",\r\n        \"tag2\": \"value2\"\r\n      },\r\n      \"location\": \"Global\",\r\n      \"properties\": {\r\n        \"provisioningState\": \"Succeeded\",\r\n        \"resourceState\": \"Enabled\",\r\n        \"backendPools\": [\r\n          {\r\n            \"id\": \"/subscriptions/47f4bc68-6fe4-43a2-be8b-dfd0e290efa2/resourcegroups/ps9760/providers/Microsoft.Network/Frontdoors/ps3438/BackendPools/backendpool1\",\r\n            \"name\": \"backendpool1\",\r\n            \"type\": \"Microsoft.Network/Frontdoors/BackendPools\",\r\n            \"properties\": {\r\n              \"backends\": [\r\n                {\r\n                  \"address\": \"contoso1.azurewebsites.net\",\r\n                  \"httpPort\": 80,\r\n                  \"httpsPort\": 443,\r\n                  \"priority\": 1,\r\n                  \"weight\": 50,\r\n                  \"backendHostHeader\": \"contoso1.azurewebsites.net\",\r\n                  \"enabledState\": \"Enabled\"\r\n                }\r\n              ],\r\n              \"healthProbeSettings\": {\r\n                \"id\": \"/subscriptions/47f4bc68-6fe4-43a2-be8b-dfd0e290efa2/resourceGroups/ps9760/providers/Microsoft.Network/frontDoors/ps3438/HealthProbeSettings/healthProbeSetting1\"\r\n              },\r\n              \"loadBalancingSettings\": {\r\n                \"id\": \"/subscriptions/47f4bc68-6fe4-43a2-be8b-dfd0e290efa2/resourceGroups/ps9760/providers/Microsoft.Network/frontDoors/ps3438/LoadBalancingSettings/loadBalancingSetting1\"\r\n              },\r\n              \"resourceState\": \"Enabled\"\r\n            }\r\n          }\r\n        ],\r\n        \"healthProbeSettings\": [\r\n          {\r\n            \"id\": \"/subscriptions/47f4bc68-6fe4-43a2-be8b-dfd0e290efa2/resourcegroups/ps9760/providers/Microsoft.Network/Frontdoors/ps3438/HealthProbeSettings/healthProbeSetting1\",\r\n            \"name\": \"healthProbeSetting1\",\r\n            \"type\": \"Microsoft.Network/Frontdoors/HealthProbeSettings\",\r\n            \"properties\": {\r\n              \"intervalInSeconds\": 30,\r\n              \"path\": \"/\",\r\n              \"protocol\": \"Http\",\r\n              \"resourceState\": \"Enabled\",\r\n              \"enabledState\": \"Disabled\",\r\n              \"healthProbeMethod\": \"Head\"\r\n            }\r\n          }\r\n        ],\r\n        \"frontendEndpoints\": [\r\n          {\r\n            \"id\": \"/subscriptions/47f4bc68-6fe4-43a2-be8b-dfd0e290efa2/resourcegroups/ps9760/providers/Microsoft.Network/Frontdoors/ps3438/FrontendEndpoints/frontendendpoint1\",\r\n            \"name\": \"frontendendpoint1\",\r\n            \"type\": \"Microsoft.Network/Frontdoors/FrontendEndpoints\",\r\n            \"properties\": {\r\n              \"hostName\": \"ps3438.azurefd.net\",\r\n              \"sessionAffinityEnabledState\": \"Disabled\",\r\n              \"sessionAffinityTtlSeconds\": 0,\r\n              \"webApplicationFirewallPolicyLink\": null,\r\n              \"customHttpsProvisioningState\": null,\r\n              \"customHttpsProvisioningSubstate\": null,\r\n              \"customHttpsConfiguration\": null,\r\n              \"resourceState\": \"Enabled\"\r\n            }\r\n          }\r\n        ],\r\n        \"loadBalancingSettings\": [\r\n          {\r\n            \"id\": \"/subscriptions/47f4bc68-6fe4-43a2-be8b-dfd0e290efa2/resourcegroups/ps9760/providers/Microsoft.Network/Frontdoors/ps3438/LoadBalancingSettings/loadbalancingsetting1\",\r\n            \"name\": \"loadbalancingsetting1\",\r\n            \"type\": \"Microsoft.Network/Frontdoors/LoadBalancingSettings\",\r\n            \"properties\": {\r\n              \"additionalLatencyMilliseconds\": 0,\r\n              \"sampleSize\": 4,\r\n              \"successfulSamplesRequired\": 2,\r\n              \"resourceState\": \"Enabled\"\r\n            }\r\n          }\r\n        ],\r\n        \"routingRules\": [\r\n          {\r\n            \"id\": \"/subscriptions/47f4bc68-6fe4-43a2-be8b-dfd0e290efa2/resourcegroups/ps9760/providers/Microsoft.Network/Frontdoors/ps3438/RoutingRules/routingrule1\",\r\n            \"name\": \"routingrule1\",\r\n            \"type\": \"Microsoft.Network/Frontdoors/RoutingRules\",\r\n            \"properties\": {\r\n              \"frontendEndpoints\": [\r\n                {\r\n                  \"id\": \"/subscriptions/47f4bc68-6fe4-43a2-be8b-dfd0e290efa2/resourceGroups/ps9760/providers/Microsoft.Network/frontDoors/ps3438/FrontendEndpoints/frontendEndpoint1\"\r\n                }\r\n              ],\r\n              \"acceptedProtocols\": [\r\n                \"Http\",\r\n                \"Https\"\r\n              ],\r\n              \"patternsToMatch\": [\r\n                \"/*\"\r\n              ],\r\n              \"enabledState\": \"Enabled\",\r\n              \"resourceState\": \"Enabled\",\r\n              \"routeConfiguration\": {\r\n                \"@odata.type\": \"#Microsoft.Azure.FrontDoor.Models.FrontdoorForwardingConfiguration\",\r\n                \"customForwardingPath\": null,\r\n                \"forwardingProtocol\": \"MatchRequest\",\r\n                \"cacheConfiguration\": null,\r\n                \"backendPool\": {\r\n                  \"id\": \"/subscriptions/47f4bc68-6fe4-43a2-be8b-dfd0e290efa2/resourceGroups/ps9760/providers/Microsoft.Network/frontDoors/ps3438/BackendPools/backendPool1\"\r\n                }\r\n              }\r\n            }\r\n          }\r\n        ],\r\n        \"backendPoolsSettings\": {\r\n          \"enforceCertificateNameCheck\": \"Enabled\",\r\n          \"sendRecvTimeoutSeconds\": 33\r\n        },\r\n        \"enabledState\": \"Enabled\",\r\n        \"cName\": \"ps3438.azurefd.net\",\r\n        \"friendlyName\": \"ps3438\"\r\n      }\r\n    }\r\n  ]\r\n}",
      "StatusCode": 200
    },
    {
      "RequestUri": "/subscriptions/47f4bc68-6fe4-43a2-be8b-dfd0e290efa2/resourceGroups/ps9760/providers/Microsoft.Network/frontDoors?api-version=2019-05-01",
      "EncodedRequestUri": "L3N1YnNjcmlwdGlvbnMvNDdmNGJjNjgtNmZlNC00M2EyLWJlOGItZGZkMGUyOTBlZmEyL3Jlc291cmNlR3JvdXBzL3BzOTc2MC9wcm92aWRlcnMvTWljcm9zb2Z0Lk5ldHdvcmsvZnJvbnREb29ycz9hcGktdmVyc2lvbj0yMDE5LTA1LTAx",
>>>>>>> 0bb724b3
      "RequestMethod": "GET",
      "RequestBody": "",
      "RequestHeaders": {
        "x-ms-client-request-id": [
<<<<<<< HEAD
          "41d08649-27fb-4f9f-bf04-1fd73234b21e"
=======
          "ce1f5ff4-fa2a-4bfe-beeb-1e143e81d47b"
>>>>>>> 0bb724b3
        ],
        "Accept-Language": [
          "en-US"
        ],
        "User-Agent": [
<<<<<<< HEAD
          "FxVersion/4.6.28008.01",
          "OSName/Windows",
          "OSVersion/Microsoft.Windows.10.0.14393.",
          "Microsoft.Azure.Management.FrontDoor.FrontDoorManagementClient/2.0.0.0"
=======
          "FxVersion/4.6.27817.01",
          "OSName/Windows",
          "OSVersion/Microsoft.Windows.10.0.18960.",
          "Microsoft.Azure.Management.FrontDoor.FrontDoorManagementClient/1.0.0.0"
>>>>>>> 0bb724b3
        ]
      },
      "ResponseHeaders": {
        "Cache-Control": [
          "no-cache"
        ],
        "Pragma": [
          "no-cache"
        ],
        "x-ms-request-id": [
<<<<<<< HEAD
          "c3c79c00-b513-48b2-99a6-9ee645220c92"
        ],
        "x-ms-client-request-id": [
          "41d08649-27fb-4f9f-bf04-1fd73234b21e"
=======
          "d691d468-8d37-427a-a5b0-4abf734983f0"
        ],
        "x-ms-client-request-id": [
          "ce1f5ff4-fa2a-4bfe-beeb-1e143e81d47b"
>>>>>>> 0bb724b3
        ],
        "OData-Version": [
          "4.0"
        ],
        "Strict-Transport-Security": [
          "max-age=31536000; includeSubDomains"
        ],
        "Server": [
          "Microsoft-IIS/8.5"
        ],
        "X-AspNet-Version": [
          "4.0.30319"
        ],
        "X-Powered-By": [
          "ASP.NET"
        ],
        "x-ms-ratelimit-remaining-subscription-reads": [
          "11973"
        ],
        "x-ms-correlation-request-id": [
<<<<<<< HEAD
          "3b4b45c5-e0c8-431c-85e5-f4374a3d74b3"
        ],
        "x-ms-routing-request-id": [
          "WESTUS:20191109T022336Z:3b4b45c5-e0c8-431c-85e5-f4374a3d74b3"
=======
          "b519d3ff-268f-4f5d-b1ae-7f7a8ac5d402"
        ],
        "x-ms-routing-request-id": [
          "WESTUS:20191021T184040Z:b519d3ff-268f-4f5d-b1ae-7f7a8ac5d402"
>>>>>>> 0bb724b3
        ],
        "X-Content-Type-Options": [
          "nosniff"
        ],
        "Date": [
<<<<<<< HEAD
          "Sat, 09 Nov 2019 02:23:36 GMT"
        ],
        "Content-Length": [
          "4506"
=======
          "Mon, 21 Oct 2019 18:40:40 GMT"
        ],
        "Content-Length": [
          "4508"
>>>>>>> 0bb724b3
        ],
        "Content-Type": [
          "application/json; odata.metadata=minimal; odata.streaming=true"
        ],
        "Expires": [
          "-1"
        ]
      },
<<<<<<< HEAD
      "ResponseBody": "{\r\n  \"value\": [\r\n    {\r\n      \"name\": \"ps4784\",\r\n      \"id\": \"/subscriptions/47f4bc68-6fe4-43a2-be8b-dfd0e290efa2/resourcegroups/ps7708/providers/Microsoft.Network/frontdoors/ps4784\",\r\n      \"type\": \"Microsoft.Network/frontdoors\",\r\n      \"tags\": {\r\n        \"tag2\": \"value4\",\r\n        \"tag1\": \"value3\"\r\n      },\r\n      \"location\": \"Global\",\r\n      \"properties\": {\r\n        \"provisioningState\": \"Succeeded\",\r\n        \"resourceState\": \"Enabled\",\r\n        \"backendPools\": [\r\n          {\r\n            \"id\": \"/subscriptions/47f4bc68-6fe4-43a2-be8b-dfd0e290efa2/resourcegroups/ps7708/providers/Microsoft.Network/Frontdoors/ps4784/BackendPools/backendpool1\",\r\n            \"name\": \"backendpool1\",\r\n            \"type\": \"Microsoft.Network/Frontdoors/BackendPools\",\r\n            \"properties\": {\r\n              \"backends\": [\r\n                {\r\n                  \"address\": \"contoso1.azurewebsites.net\",\r\n                  \"httpPort\": 80,\r\n                  \"httpsPort\": 443,\r\n                  \"priority\": 1,\r\n                  \"weight\": 50,\r\n                  \"backendHostHeader\": \"contoso1.azurewebsites.net\",\r\n                  \"enabledState\": \"Enabled\"\r\n                }\r\n              ],\r\n              \"healthProbeSettings\": {\r\n                \"id\": \"/subscriptions/47f4bc68-6fe4-43a2-be8b-dfd0e290efa2/resourceGroups/ps7708/providers/Microsoft.Network/frontDoors/ps4784/HealthProbeSettings/healthProbeSetting1\"\r\n              },\r\n              \"loadBalancingSettings\": {\r\n                \"id\": \"/subscriptions/47f4bc68-6fe4-43a2-be8b-dfd0e290efa2/resourceGroups/ps7708/providers/Microsoft.Network/frontDoors/ps4784/LoadBalancingSettings/loadBalancingSetting1\"\r\n              },\r\n              \"resourceState\": \"Enabled\"\r\n            }\r\n          }\r\n        ],\r\n        \"healthProbeSettings\": [\r\n          {\r\n            \"id\": \"/subscriptions/47f4bc68-6fe4-43a2-be8b-dfd0e290efa2/resourcegroups/ps7708/providers/Microsoft.Network/Frontdoors/ps4784/HealthProbeSettings/healthProbeSetting1\",\r\n            \"name\": \"healthProbeSetting1\",\r\n            \"type\": \"Microsoft.Network/Frontdoors/HealthProbeSettings\",\r\n            \"properties\": {\r\n              \"intervalInSeconds\": 30,\r\n              \"path\": \"/\",\r\n              \"protocol\": \"Http\",\r\n              \"resourceState\": \"Enabled\",\r\n              \"enabledState\": \"Enabled\",\r\n              \"healthProbeMethod\": \"Get\"\r\n            }\r\n          }\r\n        ],\r\n        \"frontendEndpoints\": [\r\n          {\r\n            \"id\": \"/subscriptions/47f4bc68-6fe4-43a2-be8b-dfd0e290efa2/resourcegroups/ps7708/providers/Microsoft.Network/Frontdoors/ps4784/FrontendEndpoints/frontendendpoint1\",\r\n            \"name\": \"frontendendpoint1\",\r\n            \"type\": \"Microsoft.Network/Frontdoors/FrontendEndpoints\",\r\n            \"properties\": {\r\n              \"hostName\": \"ps4784.azurefd.net\",\r\n              \"sessionAffinityEnabledState\": \"Disabled\",\r\n              \"sessionAffinityTtlSeconds\": 0,\r\n              \"webApplicationFirewallPolicyLink\": null,\r\n              \"customHttpsProvisioningState\": null,\r\n              \"customHttpsProvisioningSubstate\": null,\r\n              \"customHttpsConfiguration\": null,\r\n              \"resourceState\": \"Enabled\"\r\n            }\r\n          }\r\n        ],\r\n        \"loadBalancingSettings\": [\r\n          {\r\n            \"id\": \"/subscriptions/47f4bc68-6fe4-43a2-be8b-dfd0e290efa2/resourcegroups/ps7708/providers/Microsoft.Network/Frontdoors/ps4784/LoadBalancingSettings/loadbalancingsetting1\",\r\n            \"name\": \"loadbalancingsetting1\",\r\n            \"type\": \"Microsoft.Network/Frontdoors/LoadBalancingSettings\",\r\n            \"properties\": {\r\n              \"additionalLatencyMilliseconds\": 0,\r\n              \"sampleSize\": 4,\r\n              \"successfulSamplesRequired\": 2,\r\n              \"resourceState\": \"Enabled\"\r\n            }\r\n          }\r\n        ],\r\n        \"routingRules\": [\r\n          {\r\n            \"id\": \"/subscriptions/47f4bc68-6fe4-43a2-be8b-dfd0e290efa2/resourcegroups/ps7708/providers/Microsoft.Network/Frontdoors/ps4784/RoutingRules/routingrule1\",\r\n            \"name\": \"routingrule1\",\r\n            \"type\": \"Microsoft.Network/Frontdoors/RoutingRules\",\r\n            \"properties\": {\r\n              \"frontendEndpoints\": [\r\n                {\r\n                  \"id\": \"/subscriptions/47f4bc68-6fe4-43a2-be8b-dfd0e290efa2/resourceGroups/ps7708/providers/Microsoft.Network/frontDoors/ps4784/FrontendEndpoints/frontendEndpoint1\"\r\n                }\r\n              ],\r\n              \"acceptedProtocols\": [\r\n                \"Http\",\r\n                \"Https\"\r\n              ],\r\n              \"patternsToMatch\": [\r\n                \"/*\"\r\n              ],\r\n              \"enabledState\": \"Enabled\",\r\n              \"resourceState\": \"Enabled\",\r\n              \"routeConfiguration\": {\r\n                \"@odata.type\": \"#Microsoft.Azure.FrontDoor.Models.FrontdoorForwardingConfiguration\",\r\n                \"customForwardingPath\": null,\r\n                \"forwardingProtocol\": \"MatchRequest\",\r\n                \"cacheConfiguration\": null,\r\n                \"backendPool\": {\r\n                  \"id\": \"/subscriptions/47f4bc68-6fe4-43a2-be8b-dfd0e290efa2/resourceGroups/ps7708/providers/Microsoft.Network/frontDoors/ps4784/BackendPools/backendPool1\"\r\n                }\r\n              }\r\n            }\r\n          }\r\n        ],\r\n        \"backendPoolsSettings\": {\r\n          \"enforceCertificateNameCheck\": \"Enabled\",\r\n          \"sendRecvTimeoutSeconds\": 30\r\n        },\r\n        \"enabledState\": \"Enabled\",\r\n        \"cName\": \"ps4784.azurefd.net\",\r\n        \"friendlyName\": \"ps4784\"\r\n      }\r\n    }\r\n  ]\r\n}",
      "StatusCode": 200
    },
    {
      "RequestUri": "/subscriptions/47f4bc68-6fe4-43a2-be8b-dfd0e290efa2/resourceGroups/ps7708/providers/Microsoft.Network/frontDoors/ps4784?api-version=2019-05-01",
      "EncodedRequestUri": "L3N1YnNjcmlwdGlvbnMvNDdmNGJjNjgtNmZlNC00M2EyLWJlOGItZGZkMGUyOTBlZmEyL3Jlc291cmNlR3JvdXBzL3BzNzcwOC9wcm92aWRlcnMvTWljcm9zb2Z0Lk5ldHdvcmsvZnJvbnREb29ycy9wczQ3ODQ/YXBpLXZlcnNpb249MjAxOS0wNS0wMQ==",
      "RequestMethod": "PUT",
      "RequestBody": "{\r\n  \"properties\": {\r\n    \"friendlyName\": \"ps4784\",\r\n    \"routingRules\": [\r\n      {\r\n        \"properties\": {\r\n          \"frontendEndpoints\": [\r\n            {\r\n              \"id\": \"/subscriptions/47f4bc68-6fe4-43a2-be8b-dfd0e290efa2/resourceGroups/ps7708/providers/Microsoft.Network/frontDoors/ps4784/FrontendEndpoints/frontendEndpoint1\"\r\n            }\r\n          ],\r\n          \"acceptedProtocols\": [\r\n            \"Http\",\r\n            \"Https\"\r\n          ],\r\n          \"patternsToMatch\": [\r\n            \"/*\"\r\n          ],\r\n          \"enabledState\": \"Enabled\",\r\n          \"routeConfiguration\": {\r\n            \"@odata.type\": \"#Microsoft.Azure.FrontDoor.Models.FrontdoorForwardingConfiguration\",\r\n            \"forwardingProtocol\": \"MatchRequest\",\r\n            \"backendPool\": {\r\n              \"id\": \"/subscriptions/47f4bc68-6fe4-43a2-be8b-dfd0e290efa2/resourceGroups/ps7708/providers/Microsoft.Network/frontDoors/ps4784/BackendPools/backendPool1\"\r\n            }\r\n          }\r\n        },\r\n        \"name\": \"routingrule1\"\r\n      }\r\n    ],\r\n    \"loadBalancingSettings\": [\r\n      {\r\n        \"properties\": {\r\n          \"sampleSize\": 4,\r\n          \"successfulSamplesRequired\": 2,\r\n          \"additionalLatencyMilliseconds\": 0\r\n        },\r\n        \"name\": \"loadbalancingsetting1\"\r\n      }\r\n    ],\r\n    \"healthProbeSettings\": [\r\n      {\r\n        \"properties\": {\r\n          \"path\": \"/\",\r\n          \"protocol\": \"Http\",\r\n          \"intervalInSeconds\": 30\r\n        },\r\n        \"name\": \"healthProbeSetting1\"\r\n      }\r\n    ],\r\n    \"backendPools\": [\r\n      {\r\n        \"properties\": {\r\n          \"backends\": [\r\n            {\r\n              \"address\": \"contoso1.azurewebsites.net\",\r\n              \"httpPort\": 80,\r\n              \"httpsPort\": 443,\r\n              \"enabledState\": \"Enabled\",\r\n              \"priority\": 1,\r\n              \"weight\": 50,\r\n              \"backendHostHeader\": \"contoso1.azurewebsites.net\"\r\n            }\r\n          ],\r\n          \"loadBalancingSettings\": {\r\n            \"id\": \"/subscriptions/47f4bc68-6fe4-43a2-be8b-dfd0e290efa2/resourceGroups/ps7708/providers/Microsoft.Network/frontDoors/ps4784/LoadBalancingSettings/loadBalancingSetting1\"\r\n          },\r\n          \"healthProbeSettings\": {\r\n            \"id\": \"/subscriptions/47f4bc68-6fe4-43a2-be8b-dfd0e290efa2/resourceGroups/ps7708/providers/Microsoft.Network/frontDoors/ps4784/HealthProbeSettings/healthProbeSetting1\"\r\n          }\r\n        },\r\n        \"name\": \"backendpool1\"\r\n      }\r\n    ],\r\n    \"frontendEndpoints\": [\r\n      {\r\n        \"properties\": {\r\n          \"hostName\": \"ps4784.azurefd.net\",\r\n          \"sessionAffinityEnabledState\": \"Disabled\",\r\n          \"sessionAffinityTtlSeconds\": 0\r\n        },\r\n        \"name\": \"frontendendpoint1\"\r\n      }\r\n    ],\r\n    \"backendPoolsSettings\": {\r\n      \"enforceCertificateNameCheck\": \"Enabled\"\r\n    },\r\n    \"enabledState\": \"Enabled\"\r\n  },\r\n  \"location\": \"global\",\r\n  \"tags\": {\r\n    \"tag2\": \"value2\",\r\n    \"tag1\": \"value1\"\r\n  }\r\n}",
      "RequestHeaders": {
        "x-ms-client-request-id": [
          "3c59b082-9834-4df8-83e1-38a1569271cf"
=======
      "ResponseBody": "{\r\n  \"value\": [\r\n    {\r\n      \"name\": \"ps3438\",\r\n      \"id\": \"/subscriptions/47f4bc68-6fe4-43a2-be8b-dfd0e290efa2/resourcegroups/ps9760/providers/Microsoft.Network/frontdoors/ps3438\",\r\n      \"type\": \"Microsoft.Network/frontdoors\",\r\n      \"tags\": {\r\n        \"tag1\": \"value3\",\r\n        \"tag2\": \"value4\"\r\n      },\r\n      \"location\": \"Global\",\r\n      \"properties\": {\r\n        \"provisioningState\": \"Succeeded\",\r\n        \"resourceState\": \"Enabled\",\r\n        \"backendPools\": [\r\n          {\r\n            \"id\": \"/subscriptions/47f4bc68-6fe4-43a2-be8b-dfd0e290efa2/resourcegroups/ps9760/providers/Microsoft.Network/Frontdoors/ps3438/BackendPools/backendpool1\",\r\n            \"name\": \"backendpool1\",\r\n            \"type\": \"Microsoft.Network/Frontdoors/BackendPools\",\r\n            \"properties\": {\r\n              \"backends\": [\r\n                {\r\n                  \"address\": \"contoso1.azurewebsites.net\",\r\n                  \"httpPort\": 80,\r\n                  \"httpsPort\": 443,\r\n                  \"priority\": 1,\r\n                  \"weight\": 50,\r\n                  \"backendHostHeader\": \"contoso1.azurewebsites.net\",\r\n                  \"enabledState\": \"Enabled\"\r\n                }\r\n              ],\r\n              \"healthProbeSettings\": {\r\n                \"id\": \"/subscriptions/47f4bc68-6fe4-43a2-be8b-dfd0e290efa2/resourceGroups/ps9760/providers/Microsoft.Network/frontDoors/ps3438/HealthProbeSettings/healthProbeSetting1\"\r\n              },\r\n              \"loadBalancingSettings\": {\r\n                \"id\": \"/subscriptions/47f4bc68-6fe4-43a2-be8b-dfd0e290efa2/resourceGroups/ps9760/providers/Microsoft.Network/frontDoors/ps3438/LoadBalancingSettings/loadBalancingSetting1\"\r\n              },\r\n              \"resourceState\": \"Enabled\"\r\n            }\r\n          }\r\n        ],\r\n        \"healthProbeSettings\": [\r\n          {\r\n            \"id\": \"/subscriptions/47f4bc68-6fe4-43a2-be8b-dfd0e290efa2/resourcegroups/ps9760/providers/Microsoft.Network/Frontdoors/ps3438/HealthProbeSettings/healthProbeSetting1\",\r\n            \"name\": \"healthProbeSetting1\",\r\n            \"type\": \"Microsoft.Network/Frontdoors/HealthProbeSettings\",\r\n            \"properties\": {\r\n              \"intervalInSeconds\": 30,\r\n              \"path\": \"/\",\r\n              \"protocol\": \"Http\",\r\n              \"resourceState\": \"Enabled\",\r\n              \"enabledState\": \"Disabled\",\r\n              \"healthProbeMethod\": \"Head\"\r\n            }\r\n          }\r\n        ],\r\n        \"frontendEndpoints\": [\r\n          {\r\n            \"id\": \"/subscriptions/47f4bc68-6fe4-43a2-be8b-dfd0e290efa2/resourcegroups/ps9760/providers/Microsoft.Network/Frontdoors/ps3438/FrontendEndpoints/frontendendpoint1\",\r\n            \"name\": \"frontendendpoint1\",\r\n            \"type\": \"Microsoft.Network/Frontdoors/FrontendEndpoints\",\r\n            \"properties\": {\r\n              \"hostName\": \"ps3438.azurefd.net\",\r\n              \"sessionAffinityEnabledState\": \"Disabled\",\r\n              \"sessionAffinityTtlSeconds\": 0,\r\n              \"webApplicationFirewallPolicyLink\": null,\r\n              \"customHttpsProvisioningState\": null,\r\n              \"customHttpsProvisioningSubstate\": null,\r\n              \"customHttpsConfiguration\": null,\r\n              \"resourceState\": \"Enabled\"\r\n            }\r\n          }\r\n        ],\r\n        \"loadBalancingSettings\": [\r\n          {\r\n            \"id\": \"/subscriptions/47f4bc68-6fe4-43a2-be8b-dfd0e290efa2/resourcegroups/ps9760/providers/Microsoft.Network/Frontdoors/ps3438/LoadBalancingSettings/loadbalancingsetting1\",\r\n            \"name\": \"loadbalancingsetting1\",\r\n            \"type\": \"Microsoft.Network/Frontdoors/LoadBalancingSettings\",\r\n            \"properties\": {\r\n              \"additionalLatencyMilliseconds\": 0,\r\n              \"sampleSize\": 4,\r\n              \"successfulSamplesRequired\": 2,\r\n              \"resourceState\": \"Enabled\"\r\n            }\r\n          }\r\n        ],\r\n        \"routingRules\": [\r\n          {\r\n            \"id\": \"/subscriptions/47f4bc68-6fe4-43a2-be8b-dfd0e290efa2/resourcegroups/ps9760/providers/Microsoft.Network/Frontdoors/ps3438/RoutingRules/routingrule1\",\r\n            \"name\": \"routingrule1\",\r\n            \"type\": \"Microsoft.Network/Frontdoors/RoutingRules\",\r\n            \"properties\": {\r\n              \"frontendEndpoints\": [\r\n                {\r\n                  \"id\": \"/subscriptions/47f4bc68-6fe4-43a2-be8b-dfd0e290efa2/resourceGroups/ps9760/providers/Microsoft.Network/frontDoors/ps3438/FrontendEndpoints/frontendEndpoint1\"\r\n                }\r\n              ],\r\n              \"acceptedProtocols\": [\r\n                \"Http\",\r\n                \"Https\"\r\n              ],\r\n              \"patternsToMatch\": [\r\n                \"/*\"\r\n              ],\r\n              \"enabledState\": \"Enabled\",\r\n              \"resourceState\": \"Enabled\",\r\n              \"routeConfiguration\": {\r\n                \"@odata.type\": \"#Microsoft.Azure.FrontDoor.Models.FrontdoorForwardingConfiguration\",\r\n                \"customForwardingPath\": null,\r\n                \"forwardingProtocol\": \"MatchRequest\",\r\n                \"cacheConfiguration\": null,\r\n                \"backendPool\": {\r\n                  \"id\": \"/subscriptions/47f4bc68-6fe4-43a2-be8b-dfd0e290efa2/resourceGroups/ps9760/providers/Microsoft.Network/frontDoors/ps3438/BackendPools/backendPool1\"\r\n                }\r\n              }\r\n            }\r\n          }\r\n        ],\r\n        \"backendPoolsSettings\": {\r\n          \"enforceCertificateNameCheck\": \"Enabled\",\r\n          \"sendRecvTimeoutSeconds\": 33\r\n        },\r\n        \"enabledState\": \"Enabled\",\r\n        \"cName\": \"ps3438.azurefd.net\",\r\n        \"friendlyName\": \"ps3438\"\r\n      }\r\n    }\r\n  ]\r\n}",
      "StatusCode": 200
    },
    {
      "RequestUri": "/subscriptions/47f4bc68-6fe4-43a2-be8b-dfd0e290efa2/resourceGroups/ps9760/providers/Microsoft.Network/frontDoors/ps3438?api-version=2019-05-01",
      "EncodedRequestUri": "L3N1YnNjcmlwdGlvbnMvNDdmNGJjNjgtNmZlNC00M2EyLWJlOGItZGZkMGUyOTBlZmEyL3Jlc291cmNlR3JvdXBzL3BzOTc2MC9wcm92aWRlcnMvTWljcm9zb2Z0Lk5ldHdvcmsvZnJvbnREb29ycy9wczM0Mzg/YXBpLXZlcnNpb249MjAxOS0wNS0wMQ==",
      "RequestMethod": "PUT",
      "RequestBody": "{\r\n  \"properties\": {\r\n    \"friendlyName\": \"ps3438\",\r\n    \"routingRules\": [\r\n      {\r\n        \"properties\": {\r\n          \"frontendEndpoints\": [\r\n            {\r\n              \"id\": \"/subscriptions/47f4bc68-6fe4-43a2-be8b-dfd0e290efa2/resourceGroups/ps9760/providers/Microsoft.Network/frontDoors/ps3438/FrontendEndpoints/frontendEndpoint1\"\r\n            }\r\n          ],\r\n          \"acceptedProtocols\": [\r\n            \"Http\",\r\n            \"Https\"\r\n          ],\r\n          \"patternsToMatch\": [\r\n            \"/*\"\r\n          ],\r\n          \"enabledState\": \"Enabled\",\r\n          \"routeConfiguration\": {\r\n            \"@odata.type\": \"#Microsoft.Azure.FrontDoor.Models.FrontdoorForwardingConfiguration\",\r\n            \"forwardingProtocol\": \"MatchRequest\",\r\n            \"backendPool\": {\r\n              \"id\": \"/subscriptions/47f4bc68-6fe4-43a2-be8b-dfd0e290efa2/resourceGroups/ps9760/providers/Microsoft.Network/frontDoors/ps3438/BackendPools/backendPool1\"\r\n            }\r\n          }\r\n        },\r\n        \"name\": \"routingrule1\"\r\n      }\r\n    ],\r\n    \"loadBalancingSettings\": [\r\n      {\r\n        \"properties\": {\r\n          \"sampleSize\": 4,\r\n          \"successfulSamplesRequired\": 2,\r\n          \"additionalLatencyMilliseconds\": 0\r\n        },\r\n        \"name\": \"loadbalancingsetting1\"\r\n      }\r\n    ],\r\n    \"healthProbeSettings\": [\r\n      {\r\n        \"properties\": {\r\n          \"path\": \"/\",\r\n          \"protocol\": \"Http\",\r\n          \"intervalInSeconds\": 30,\r\n          \"healthProbeMethod\": \"Head\",\r\n          \"enabledState\": \"Disabled\"\r\n        },\r\n        \"name\": \"healthProbeSetting1\"\r\n      }\r\n    ],\r\n    \"backendPools\": [\r\n      {\r\n        \"properties\": {\r\n          \"backends\": [\r\n            {\r\n              \"address\": \"contoso1.azurewebsites.net\",\r\n              \"httpPort\": 80,\r\n              \"httpsPort\": 443,\r\n              \"enabledState\": \"Enabled\",\r\n              \"priority\": 1,\r\n              \"weight\": 50,\r\n              \"backendHostHeader\": \"contoso1.azurewebsites.net\"\r\n            }\r\n          ],\r\n          \"loadBalancingSettings\": {\r\n            \"id\": \"/subscriptions/47f4bc68-6fe4-43a2-be8b-dfd0e290efa2/resourceGroups/ps9760/providers/Microsoft.Network/frontDoors/ps3438/LoadBalancingSettings/loadBalancingSetting1\"\r\n          },\r\n          \"healthProbeSettings\": {\r\n            \"id\": \"/subscriptions/47f4bc68-6fe4-43a2-be8b-dfd0e290efa2/resourceGroups/ps9760/providers/Microsoft.Network/frontDoors/ps3438/HealthProbeSettings/healthProbeSetting1\"\r\n          }\r\n        },\r\n        \"name\": \"backendpool1\"\r\n      }\r\n    ],\r\n    \"frontendEndpoints\": [\r\n      {\r\n        \"properties\": {\r\n          \"hostName\": \"ps3438.azurefd.net\",\r\n          \"sessionAffinityEnabledState\": \"Disabled\",\r\n          \"sessionAffinityTtlSeconds\": 0\r\n        },\r\n        \"name\": \"frontendendpoint1\"\r\n      }\r\n    ],\r\n    \"backendPoolsSettings\": {\r\n      \"enforceCertificateNameCheck\": \"Enabled\",\r\n      \"sendRecvTimeoutSeconds\": 33\r\n    },\r\n    \"enabledState\": \"Enabled\"\r\n  },\r\n  \"location\": \"global\",\r\n  \"tags\": {\r\n    \"tag1\": \"value1\",\r\n    \"tag2\": \"value2\"\r\n  }\r\n}",
      "RequestHeaders": {
        "x-ms-client-request-id": [
          "43dca9f9-74d4-4aef-b676-42ffc25a0343"
>>>>>>> 0bb724b3
        ],
        "Accept-Language": [
          "en-US"
        ],
        "User-Agent": [
<<<<<<< HEAD
          "FxVersion/4.6.28008.01",
          "OSName/Windows",
          "OSVersion/Microsoft.Windows.10.0.14393.",
          "Microsoft.Azure.Management.FrontDoor.FrontDoorManagementClient/2.0.0.0"
=======
          "FxVersion/4.6.27817.01",
          "OSName/Windows",
          "OSVersion/Microsoft.Windows.10.0.18960.",
          "Microsoft.Azure.Management.FrontDoor.FrontDoorManagementClient/1.0.0.0"
>>>>>>> 0bb724b3
        ],
        "Content-Type": [
          "application/json; charset=utf-8"
        ],
        "Content-Length": [
          "3044"
        ]
      },
      "ResponseHeaders": {
        "Cache-Control": [
          "no-cache"
        ],
        "Pragma": [
          "no-cache"
        ],
        "Retry-After": [
          "10"
        ],
        "x-ms-request-id": [
<<<<<<< HEAD
          "35f4c0e7-edba-46bb-b59d-4e36c1de56be"
        ],
        "x-ms-client-request-id": [
          "3c59b082-9834-4df8-83e1-38a1569271cf"
        ],
        "Azure-AsyncOperation": [
          "https://management.azure.com/subscriptions/47f4bc68-6fe4-43a2-be8b-dfd0e290efa2/resourcegroups/ps7708/providers/Microsoft.Network/frontdooroperationresults/2a1a968b-dfba-4036-8941-978eeff21b8b?api-version=2019-05-01"
=======
          "7d267d2f-b434-47e9-a589-846ae9b3ac91"
        ],
        "x-ms-client-request-id": [
          "43dca9f9-74d4-4aef-b676-42ffc25a0343"
        ],
        "Azure-AsyncOperation": [
          "https://management.azure.com/subscriptions/47f4bc68-6fe4-43a2-be8b-dfd0e290efa2/resourcegroups/ps9760/providers/Microsoft.Network/frontdooroperationresults/604d94c0-0ffe-4e46-90cd-049e4ac7b539?api-version=2019-05-01"
>>>>>>> 0bb724b3
        ],
        "OData-Version": [
          "4.0"
        ],
        "Strict-Transport-Security": [
          "max-age=31536000; includeSubDomains"
        ],
        "Server": [
          "Microsoft-IIS/8.5"
        ],
        "X-AspNet-Version": [
          "4.0.30319"
        ],
        "X-Powered-By": [
          "ASP.NET"
        ],
        "x-ms-ratelimit-remaining-subscription-writes": [
          "1196"
        ],
        "x-ms-correlation-request-id": [
<<<<<<< HEAD
          "bb26ecf6-d6fc-4f21-91b3-f85c6cdbddef"
        ],
        "x-ms-routing-request-id": [
          "WESTUS:20191109T022301Z:bb26ecf6-d6fc-4f21-91b3-f85c6cdbddef"
=======
          "8948ab0d-1670-46db-ba8c-cb2ee67b7432"
        ],
        "x-ms-routing-request-id": [
          "WESTUS:20191021T184003Z:8948ab0d-1670-46db-ba8c-cb2ee67b7432"
>>>>>>> 0bb724b3
        ],
        "X-Content-Type-Options": [
          "nosniff"
        ],
        "Date": [
<<<<<<< HEAD
          "Sat, 09 Nov 2019 02:23:01 GMT"
        ],
        "Content-Length": [
          "4251"
=======
          "Mon, 21 Oct 2019 18:40:03 GMT"
        ],
        "Content-Length": [
          "4253"
>>>>>>> 0bb724b3
        ],
        "Content-Type": [
          "application/json; odata.metadata=minimal"
        ],
        "Expires": [
          "-1"
        ]
      },
<<<<<<< HEAD
      "ResponseBody": "{\r\n  \"name\": \"ps4784\",\r\n  \"id\": \"/subscriptions/47f4bc68-6fe4-43a2-be8b-dfd0e290efa2/resourcegroups/ps7708/providers/Microsoft.Network/frontdoors/ps4784\",\r\n  \"type\": \"Microsoft.Network/frontdoors\",\r\n  \"tags\": {\r\n    \"tag2\": \"value2\",\r\n    \"tag1\": \"value1\"\r\n  },\r\n  \"location\": \"Global\",\r\n  \"properties\": {\r\n    \"provisioningState\": \"Creating\",\r\n    \"resourceState\": \"Creating\",\r\n    \"backendPools\": [\r\n      {\r\n        \"id\": \"/subscriptions/47f4bc68-6fe4-43a2-be8b-dfd0e290efa2/resourcegroups/ps7708/providers/Microsoft.Network/Frontdoors/ps4784/BackendPools/backendpool1\",\r\n        \"name\": \"backendpool1\",\r\n        \"type\": \"Microsoft.Network/Frontdoors/BackendPools\",\r\n        \"properties\": {\r\n          \"backends\": [\r\n            {\r\n              \"address\": \"contoso1.azurewebsites.net\",\r\n              \"httpPort\": 80,\r\n              \"httpsPort\": 443,\r\n              \"priority\": 1,\r\n              \"weight\": 50,\r\n              \"backendHostHeader\": \"contoso1.azurewebsites.net\",\r\n              \"enabledState\": \"Enabled\"\r\n            }\r\n          ],\r\n          \"healthProbeSettings\": {\r\n            \"id\": \"/subscriptions/47f4bc68-6fe4-43a2-be8b-dfd0e290efa2/resourceGroups/ps7708/providers/Microsoft.Network/frontDoors/ps4784/HealthProbeSettings/healthProbeSetting1\"\r\n          },\r\n          \"loadBalancingSettings\": {\r\n            \"id\": \"/subscriptions/47f4bc68-6fe4-43a2-be8b-dfd0e290efa2/resourceGroups/ps7708/providers/Microsoft.Network/frontDoors/ps4784/LoadBalancingSettings/loadBalancingSetting1\"\r\n          },\r\n          \"resourceState\": \"Creating\"\r\n        }\r\n      }\r\n    ],\r\n    \"healthProbeSettings\": [\r\n      {\r\n        \"id\": \"/subscriptions/47f4bc68-6fe4-43a2-be8b-dfd0e290efa2/resourcegroups/ps7708/providers/Microsoft.Network/Frontdoors/ps4784/HealthProbeSettings/healthProbeSetting1\",\r\n        \"name\": \"healthProbeSetting1\",\r\n        \"type\": \"Microsoft.Network/Frontdoors/HealthProbeSettings\",\r\n        \"properties\": {\r\n          \"intervalInSeconds\": 30,\r\n          \"path\": \"/\",\r\n          \"protocol\": \"Http\",\r\n          \"resourceState\": \"Creating\",\r\n          \"enabledState\": \"Enabled\",\r\n          \"healthProbeMethod\": \"Get\"\r\n        }\r\n      }\r\n    ],\r\n    \"frontendEndpoints\": [\r\n      {\r\n        \"id\": \"/subscriptions/47f4bc68-6fe4-43a2-be8b-dfd0e290efa2/resourcegroups/ps7708/providers/Microsoft.Network/Frontdoors/ps4784/FrontendEndpoints/frontendendpoint1\",\r\n        \"name\": \"frontendendpoint1\",\r\n        \"type\": \"Microsoft.Network/Frontdoors/FrontendEndpoints\",\r\n        \"properties\": {\r\n          \"hostName\": \"ps4784.azurefd.net\",\r\n          \"sessionAffinityEnabledState\": \"Disabled\",\r\n          \"sessionAffinityTtlSeconds\": 0,\r\n          \"webApplicationFirewallPolicyLink\": null,\r\n          \"customHttpsProvisioningState\": null,\r\n          \"customHttpsProvisioningSubstate\": null,\r\n          \"customHttpsConfiguration\": null,\r\n          \"resourceState\": \"Creating\"\r\n        }\r\n      }\r\n    ],\r\n    \"loadBalancingSettings\": [\r\n      {\r\n        \"id\": \"/subscriptions/47f4bc68-6fe4-43a2-be8b-dfd0e290efa2/resourcegroups/ps7708/providers/Microsoft.Network/Frontdoors/ps4784/LoadBalancingSettings/loadbalancingsetting1\",\r\n        \"name\": \"loadbalancingsetting1\",\r\n        \"type\": \"Microsoft.Network/Frontdoors/LoadBalancingSettings\",\r\n        \"properties\": {\r\n          \"additionalLatencyMilliseconds\": 0,\r\n          \"sampleSize\": 4,\r\n          \"successfulSamplesRequired\": 2,\r\n          \"resourceState\": \"Creating\"\r\n        }\r\n      }\r\n    ],\r\n    \"routingRules\": [\r\n      {\r\n        \"id\": \"/subscriptions/47f4bc68-6fe4-43a2-be8b-dfd0e290efa2/resourcegroups/ps7708/providers/Microsoft.Network/Frontdoors/ps4784/RoutingRules/routingrule1\",\r\n        \"name\": \"routingrule1\",\r\n        \"type\": \"Microsoft.Network/Frontdoors/RoutingRules\",\r\n        \"properties\": {\r\n          \"frontendEndpoints\": [\r\n            {\r\n              \"id\": \"/subscriptions/47f4bc68-6fe4-43a2-be8b-dfd0e290efa2/resourceGroups/ps7708/providers/Microsoft.Network/frontDoors/ps4784/FrontendEndpoints/frontendEndpoint1\"\r\n            }\r\n          ],\r\n          \"acceptedProtocols\": [\r\n            \"Http\",\r\n            \"Https\"\r\n          ],\r\n          \"patternsToMatch\": [\r\n            \"/*\"\r\n          ],\r\n          \"enabledState\": \"Enabled\",\r\n          \"resourceState\": \"Creating\",\r\n          \"routeConfiguration\": {\r\n            \"@odata.type\": \"#Microsoft.Azure.FrontDoor.Models.FrontdoorForwardingConfiguration\",\r\n            \"customForwardingPath\": null,\r\n            \"forwardingProtocol\": \"MatchRequest\",\r\n            \"cacheConfiguration\": null,\r\n            \"backendPool\": {\r\n              \"id\": \"/subscriptions/47f4bc68-6fe4-43a2-be8b-dfd0e290efa2/resourceGroups/ps7708/providers/Microsoft.Network/frontDoors/ps4784/BackendPools/backendPool1\"\r\n            }\r\n          }\r\n        }\r\n      }\r\n    ],\r\n    \"backendPoolsSettings\": {\r\n      \"enforceCertificateNameCheck\": \"Enabled\",\r\n      \"sendRecvTimeoutSeconds\": 30\r\n    },\r\n    \"enabledState\": \"Enabled\",\r\n    \"cName\": \"ps4784.azurefd.net\",\r\n    \"friendlyName\": \"ps4784\"\r\n  }\r\n}",
      "StatusCode": 201
    },
    {
      "RequestUri": "/subscriptions/47f4bc68-6fe4-43a2-be8b-dfd0e290efa2/resourceGroups/ps7708/providers/Microsoft.Network/frontDoors/ps4784?api-version=2019-05-01",
      "EncodedRequestUri": "L3N1YnNjcmlwdGlvbnMvNDdmNGJjNjgtNmZlNC00M2EyLWJlOGItZGZkMGUyOTBlZmEyL3Jlc291cmNlR3JvdXBzL3BzNzcwOC9wcm92aWRlcnMvTWljcm9zb2Z0Lk5ldHdvcmsvZnJvbnREb29ycy9wczQ3ODQ/YXBpLXZlcnNpb249MjAxOS0wNS0wMQ==",
      "RequestMethod": "PUT",
      "RequestBody": "{\r\n  \"properties\": {\r\n    \"friendlyName\": \"ps4784\",\r\n    \"routingRules\": [\r\n      {\r\n        \"properties\": {\r\n          \"frontendEndpoints\": [\r\n            {\r\n              \"id\": \"/subscriptions/47f4bc68-6fe4-43a2-be8b-dfd0e290efa2/resourceGroups/ps7708/providers/Microsoft.Network/frontDoors/ps4784/FrontendEndpoints/frontendEndpoint1\"\r\n            }\r\n          ],\r\n          \"acceptedProtocols\": [\r\n            \"Http\",\r\n            \"Https\"\r\n          ],\r\n          \"patternsToMatch\": [\r\n            \"/*\"\r\n          ],\r\n          \"enabledState\": \"Enabled\",\r\n          \"routeConfiguration\": {\r\n            \"@odata.type\": \"#Microsoft.Azure.FrontDoor.Models.FrontdoorForwardingConfiguration\",\r\n            \"forwardingProtocol\": \"MatchRequest\",\r\n            \"backendPool\": {\r\n              \"id\": \"/subscriptions/47f4bc68-6fe4-43a2-be8b-dfd0e290efa2/resourceGroups/ps7708/providers/Microsoft.Network/frontDoors/ps4784/BackendPools/backendPool1\"\r\n            }\r\n          }\r\n        },\r\n        \"name\": \"routingrule1\"\r\n      }\r\n    ],\r\n    \"loadBalancingSettings\": [\r\n      {\r\n        \"properties\": {\r\n          \"sampleSize\": 4,\r\n          \"successfulSamplesRequired\": 2,\r\n          \"additionalLatencyMilliseconds\": 0\r\n        },\r\n        \"name\": \"loadbalancingsetting1\"\r\n      }\r\n    ],\r\n    \"healthProbeSettings\": [\r\n      {\r\n        \"properties\": {\r\n          \"path\": \"/\",\r\n          \"protocol\": \"Http\",\r\n          \"intervalInSeconds\": 30\r\n        },\r\n        \"name\": \"healthProbeSetting1\"\r\n      }\r\n    ],\r\n    \"backendPools\": [\r\n      {\r\n        \"properties\": {\r\n          \"backends\": [\r\n            {\r\n              \"address\": \"contoso1.azurewebsites.net\",\r\n              \"httpPort\": 80,\r\n              \"httpsPort\": 443,\r\n              \"enabledState\": \"Enabled\",\r\n              \"priority\": 1,\r\n              \"weight\": 50,\r\n              \"backendHostHeader\": \"contoso1.azurewebsites.net\"\r\n            }\r\n          ],\r\n          \"loadBalancingSettings\": {\r\n            \"id\": \"/subscriptions/47f4bc68-6fe4-43a2-be8b-dfd0e290efa2/resourceGroups/ps7708/providers/Microsoft.Network/frontDoors/ps4784/LoadBalancingSettings/loadBalancingSetting1\"\r\n          },\r\n          \"healthProbeSettings\": {\r\n            \"id\": \"/subscriptions/47f4bc68-6fe4-43a2-be8b-dfd0e290efa2/resourceGroups/ps7708/providers/Microsoft.Network/frontDoors/ps4784/HealthProbeSettings/healthProbeSetting1\"\r\n          }\r\n        },\r\n        \"name\": \"backendpool1\"\r\n      }\r\n    ],\r\n    \"frontendEndpoints\": [\r\n      {\r\n        \"properties\": {\r\n          \"hostName\": \"ps4784.azurefd.net\",\r\n          \"sessionAffinityEnabledState\": \"Disabled\",\r\n          \"sessionAffinityTtlSeconds\": 0\r\n        },\r\n        \"name\": \"frontendendpoint1\"\r\n      }\r\n    ],\r\n    \"backendPoolsSettings\": {\r\n      \"enforceCertificateNameCheck\": \"Enabled\"\r\n    },\r\n    \"enabledState\": \"Enabled\"\r\n  },\r\n  \"location\": \"global\",\r\n  \"tags\": {\r\n    \"tag2\": \"value4\",\r\n    \"tag1\": \"value3\"\r\n  }\r\n}",
      "RequestHeaders": {
        "x-ms-client-request-id": [
          "b693f234-1ade-4bea-9a9d-d20d74868d1e"
=======
      "ResponseBody": "{\r\n  \"name\": \"ps3438\",\r\n  \"id\": \"/subscriptions/47f4bc68-6fe4-43a2-be8b-dfd0e290efa2/resourcegroups/ps9760/providers/Microsoft.Network/frontdoors/ps3438\",\r\n  \"type\": \"Microsoft.Network/frontdoors\",\r\n  \"tags\": {\r\n    \"tag1\": \"value1\",\r\n    \"tag2\": \"value2\"\r\n  },\r\n  \"location\": \"Global\",\r\n  \"properties\": {\r\n    \"provisioningState\": \"Creating\",\r\n    \"resourceState\": \"Creating\",\r\n    \"backendPools\": [\r\n      {\r\n        \"id\": \"/subscriptions/47f4bc68-6fe4-43a2-be8b-dfd0e290efa2/resourcegroups/ps9760/providers/Microsoft.Network/Frontdoors/ps3438/BackendPools/backendpool1\",\r\n        \"name\": \"backendpool1\",\r\n        \"type\": \"Microsoft.Network/Frontdoors/BackendPools\",\r\n        \"properties\": {\r\n          \"backends\": [\r\n            {\r\n              \"address\": \"contoso1.azurewebsites.net\",\r\n              \"httpPort\": 80,\r\n              \"httpsPort\": 443,\r\n              \"priority\": 1,\r\n              \"weight\": 50,\r\n              \"backendHostHeader\": \"contoso1.azurewebsites.net\",\r\n              \"enabledState\": \"Enabled\"\r\n            }\r\n          ],\r\n          \"healthProbeSettings\": {\r\n            \"id\": \"/subscriptions/47f4bc68-6fe4-43a2-be8b-dfd0e290efa2/resourceGroups/ps9760/providers/Microsoft.Network/frontDoors/ps3438/HealthProbeSettings/healthProbeSetting1\"\r\n          },\r\n          \"loadBalancingSettings\": {\r\n            \"id\": \"/subscriptions/47f4bc68-6fe4-43a2-be8b-dfd0e290efa2/resourceGroups/ps9760/providers/Microsoft.Network/frontDoors/ps3438/LoadBalancingSettings/loadBalancingSetting1\"\r\n          },\r\n          \"resourceState\": \"Creating\"\r\n        }\r\n      }\r\n    ],\r\n    \"healthProbeSettings\": [\r\n      {\r\n        \"id\": \"/subscriptions/47f4bc68-6fe4-43a2-be8b-dfd0e290efa2/resourcegroups/ps9760/providers/Microsoft.Network/Frontdoors/ps3438/HealthProbeSettings/healthProbeSetting1\",\r\n        \"name\": \"healthProbeSetting1\",\r\n        \"type\": \"Microsoft.Network/Frontdoors/HealthProbeSettings\",\r\n        \"properties\": {\r\n          \"intervalInSeconds\": 30,\r\n          \"path\": \"/\",\r\n          \"protocol\": \"Http\",\r\n          \"resourceState\": \"Creating\",\r\n          \"enabledState\": \"Disabled\",\r\n          \"healthProbeMethod\": \"Head\"\r\n        }\r\n      }\r\n    ],\r\n    \"frontendEndpoints\": [\r\n      {\r\n        \"id\": \"/subscriptions/47f4bc68-6fe4-43a2-be8b-dfd0e290efa2/resourcegroups/ps9760/providers/Microsoft.Network/Frontdoors/ps3438/FrontendEndpoints/frontendendpoint1\",\r\n        \"name\": \"frontendendpoint1\",\r\n        \"type\": \"Microsoft.Network/Frontdoors/FrontendEndpoints\",\r\n        \"properties\": {\r\n          \"hostName\": \"ps3438.azurefd.net\",\r\n          \"sessionAffinityEnabledState\": \"Disabled\",\r\n          \"sessionAffinityTtlSeconds\": 0,\r\n          \"webApplicationFirewallPolicyLink\": null,\r\n          \"customHttpsProvisioningState\": null,\r\n          \"customHttpsProvisioningSubstate\": null,\r\n          \"customHttpsConfiguration\": null,\r\n          \"resourceState\": \"Creating\"\r\n        }\r\n      }\r\n    ],\r\n    \"loadBalancingSettings\": [\r\n      {\r\n        \"id\": \"/subscriptions/47f4bc68-6fe4-43a2-be8b-dfd0e290efa2/resourcegroups/ps9760/providers/Microsoft.Network/Frontdoors/ps3438/LoadBalancingSettings/loadbalancingsetting1\",\r\n        \"name\": \"loadbalancingsetting1\",\r\n        \"type\": \"Microsoft.Network/Frontdoors/LoadBalancingSettings\",\r\n        \"properties\": {\r\n          \"additionalLatencyMilliseconds\": 0,\r\n          \"sampleSize\": 4,\r\n          \"successfulSamplesRequired\": 2,\r\n          \"resourceState\": \"Creating\"\r\n        }\r\n      }\r\n    ],\r\n    \"routingRules\": [\r\n      {\r\n        \"id\": \"/subscriptions/47f4bc68-6fe4-43a2-be8b-dfd0e290efa2/resourcegroups/ps9760/providers/Microsoft.Network/Frontdoors/ps3438/RoutingRules/routingrule1\",\r\n        \"name\": \"routingrule1\",\r\n        \"type\": \"Microsoft.Network/Frontdoors/RoutingRules\",\r\n        \"properties\": {\r\n          \"frontendEndpoints\": [\r\n            {\r\n              \"id\": \"/subscriptions/47f4bc68-6fe4-43a2-be8b-dfd0e290efa2/resourceGroups/ps9760/providers/Microsoft.Network/frontDoors/ps3438/FrontendEndpoints/frontendEndpoint1\"\r\n            }\r\n          ],\r\n          \"acceptedProtocols\": [\r\n            \"Http\",\r\n            \"Https\"\r\n          ],\r\n          \"patternsToMatch\": [\r\n            \"/*\"\r\n          ],\r\n          \"enabledState\": \"Enabled\",\r\n          \"resourceState\": \"Creating\",\r\n          \"routeConfiguration\": {\r\n            \"@odata.type\": \"#Microsoft.Azure.FrontDoor.Models.FrontdoorForwardingConfiguration\",\r\n            \"customForwardingPath\": null,\r\n            \"forwardingProtocol\": \"MatchRequest\",\r\n            \"cacheConfiguration\": null,\r\n            \"backendPool\": {\r\n              \"id\": \"/subscriptions/47f4bc68-6fe4-43a2-be8b-dfd0e290efa2/resourceGroups/ps9760/providers/Microsoft.Network/frontDoors/ps3438/BackendPools/backendPool1\"\r\n            }\r\n          }\r\n        }\r\n      }\r\n    ],\r\n    \"backendPoolsSettings\": {\r\n      \"enforceCertificateNameCheck\": \"Enabled\",\r\n      \"sendRecvTimeoutSeconds\": 33\r\n    },\r\n    \"enabledState\": \"Enabled\",\r\n    \"cName\": \"ps3438.azurefd.net\",\r\n    \"friendlyName\": \"ps3438\"\r\n  }\r\n}",
      "StatusCode": 201
    },
    {
      "RequestUri": "/subscriptions/47f4bc68-6fe4-43a2-be8b-dfd0e290efa2/resourceGroups/ps9760/providers/Microsoft.Network/frontDoors/ps3438?api-version=2019-05-01",
      "EncodedRequestUri": "L3N1YnNjcmlwdGlvbnMvNDdmNGJjNjgtNmZlNC00M2EyLWJlOGItZGZkMGUyOTBlZmEyL3Jlc291cmNlR3JvdXBzL3BzOTc2MC9wcm92aWRlcnMvTWljcm9zb2Z0Lk5ldHdvcmsvZnJvbnREb29ycy9wczM0Mzg/YXBpLXZlcnNpb249MjAxOS0wNS0wMQ==",
      "RequestMethod": "PUT",
      "RequestBody": "{\r\n  \"properties\": {\r\n    \"friendlyName\": \"ps3438\",\r\n    \"routingRules\": [\r\n      {\r\n        \"properties\": {\r\n          \"frontendEndpoints\": [\r\n            {\r\n              \"id\": \"/subscriptions/47f4bc68-6fe4-43a2-be8b-dfd0e290efa2/resourceGroups/ps9760/providers/Microsoft.Network/frontDoors/ps3438/FrontendEndpoints/frontendEndpoint1\"\r\n            }\r\n          ],\r\n          \"acceptedProtocols\": [\r\n            \"Http\",\r\n            \"Https\"\r\n          ],\r\n          \"patternsToMatch\": [\r\n            \"/*\"\r\n          ],\r\n          \"enabledState\": \"Enabled\",\r\n          \"routeConfiguration\": {\r\n            \"@odata.type\": \"#Microsoft.Azure.FrontDoor.Models.FrontdoorForwardingConfiguration\",\r\n            \"forwardingProtocol\": \"MatchRequest\",\r\n            \"backendPool\": {\r\n              \"id\": \"/subscriptions/47f4bc68-6fe4-43a2-be8b-dfd0e290efa2/resourceGroups/ps9760/providers/Microsoft.Network/frontDoors/ps3438/BackendPools/backendPool1\"\r\n            }\r\n          }\r\n        },\r\n        \"name\": \"routingrule1\"\r\n      }\r\n    ],\r\n    \"loadBalancingSettings\": [\r\n      {\r\n        \"properties\": {\r\n          \"sampleSize\": 4,\r\n          \"successfulSamplesRequired\": 2,\r\n          \"additionalLatencyMilliseconds\": 0\r\n        },\r\n        \"name\": \"loadbalancingsetting1\"\r\n      }\r\n    ],\r\n    \"healthProbeSettings\": [\r\n      {\r\n        \"properties\": {\r\n          \"path\": \"/\",\r\n          \"protocol\": \"Http\",\r\n          \"intervalInSeconds\": 30,\r\n          \"healthProbeMethod\": \"Head\",\r\n          \"enabledState\": \"Disabled\"\r\n        },\r\n        \"name\": \"healthProbeSetting1\"\r\n      }\r\n    ],\r\n    \"backendPools\": [\r\n      {\r\n        \"properties\": {\r\n          \"backends\": [\r\n            {\r\n              \"address\": \"contoso1.azurewebsites.net\",\r\n              \"httpPort\": 80,\r\n              \"httpsPort\": 443,\r\n              \"enabledState\": \"Enabled\",\r\n              \"priority\": 1,\r\n              \"weight\": 50,\r\n              \"backendHostHeader\": \"contoso1.azurewebsites.net\"\r\n            }\r\n          ],\r\n          \"loadBalancingSettings\": {\r\n            \"id\": \"/subscriptions/47f4bc68-6fe4-43a2-be8b-dfd0e290efa2/resourceGroups/ps9760/providers/Microsoft.Network/frontDoors/ps3438/LoadBalancingSettings/loadBalancingSetting1\"\r\n          },\r\n          \"healthProbeSettings\": {\r\n            \"id\": \"/subscriptions/47f4bc68-6fe4-43a2-be8b-dfd0e290efa2/resourceGroups/ps9760/providers/Microsoft.Network/frontDoors/ps3438/HealthProbeSettings/healthProbeSetting1\"\r\n          }\r\n        },\r\n        \"name\": \"backendpool1\"\r\n      }\r\n    ],\r\n    \"frontendEndpoints\": [\r\n      {\r\n        \"properties\": {\r\n          \"hostName\": \"ps3438.azurefd.net\",\r\n          \"sessionAffinityEnabledState\": \"Disabled\",\r\n          \"sessionAffinityTtlSeconds\": 0\r\n        },\r\n        \"name\": \"frontendendpoint1\"\r\n      }\r\n    ],\r\n    \"backendPoolsSettings\": {\r\n      \"enforceCertificateNameCheck\": \"Enabled\",\r\n      \"sendRecvTimeoutSeconds\": 33\r\n    },\r\n    \"enabledState\": \"Enabled\"\r\n  },\r\n  \"location\": \"global\",\r\n  \"tags\": {\r\n    \"tag1\": \"value3\",\r\n    \"tag2\": \"value4\"\r\n  }\r\n}",
      "RequestHeaders": {
        "x-ms-client-request-id": [
          "2a542f4e-43fe-4aeb-8292-106538359adc"
>>>>>>> 0bb724b3
        ],
        "Accept-Language": [
          "en-US"
        ],
        "User-Agent": [
<<<<<<< HEAD
          "FxVersion/4.6.28008.01",
          "OSName/Windows",
          "OSVersion/Microsoft.Windows.10.0.14393.",
          "Microsoft.Azure.Management.FrontDoor.FrontDoorManagementClient/2.0.0.0"
=======
          "FxVersion/4.6.27817.01",
          "OSName/Windows",
          "OSVersion/Microsoft.Windows.10.0.18960.",
          "Microsoft.Azure.Management.FrontDoor.FrontDoorManagementClient/1.0.0.0"
>>>>>>> 0bb724b3
        ],
        "Content-Type": [
          "application/json; charset=utf-8"
        ],
        "Content-Length": [
          "3044"
        ]
      },
      "ResponseHeaders": {
        "Cache-Control": [
          "no-cache"
        ],
        "Pragma": [
          "no-cache"
        ],
        "Location": [
<<<<<<< HEAD
          "https://management.azure.com/subscriptions/47f4bc68-6fe4-43a2-be8b-dfd0e290efa2/resourcegroups/ps7708/providers/Microsoft.Network/frontdooroperationresults/7364e9d6-a3de-4012-aed8-a1dc1e54f18e/frontdoorresults/ps4784?api-version=2019-05-01"
=======
          "https://management.azure.com/subscriptions/47f4bc68-6fe4-43a2-be8b-dfd0e290efa2/resourcegroups/ps9760/providers/Microsoft.Network/frontdooroperationresults/ee090430-a1b7-4396-a66d-8403a2273ba8/frontdoorresults/ps3438?api-version=2019-05-01"
>>>>>>> 0bb724b3
        ],
        "Retry-After": [
          "10"
        ],
        "x-ms-request-id": [
<<<<<<< HEAD
          "8f04598b-6783-4486-b5ff-b25c1e09cf28"
        ],
        "x-ms-client-request-id": [
          "b693f234-1ade-4bea-9a9d-d20d74868d1e"
        ],
        "Azure-AsyncOperation": [
          "https://management.azure.com/subscriptions/47f4bc68-6fe4-43a2-be8b-dfd0e290efa2/resourcegroups/ps7708/providers/Microsoft.Network/frontdooroperationresults/7364e9d6-a3de-4012-aed8-a1dc1e54f18e?api-version=2019-05-01"
=======
          "3cb054fb-668f-413e-81e0-894b56351fb7"
        ],
        "x-ms-client-request-id": [
          "2a542f4e-43fe-4aeb-8292-106538359adc"
        ],
        "Azure-AsyncOperation": [
          "https://management.azure.com/subscriptions/47f4bc68-6fe4-43a2-be8b-dfd0e290efa2/resourcegroups/ps9760/providers/Microsoft.Network/frontdooroperationresults/ee090430-a1b7-4396-a66d-8403a2273ba8?api-version=2019-05-01"
>>>>>>> 0bb724b3
        ],
        "OData-Version": [
          "4.0"
        ],
        "Strict-Transport-Security": [
          "max-age=31536000; includeSubDomains"
        ],
        "Server": [
          "Microsoft-IIS/8.5"
        ],
        "X-AspNet-Version": [
          "4.0.30319"
        ],
        "X-Powered-By": [
          "ASP.NET"
        ],
        "x-ms-ratelimit-remaining-subscription-writes": [
          "1195"
        ],
        "x-ms-correlation-request-id": [
<<<<<<< HEAD
          "10ce0fb5-be20-4d13-9336-cfa5d23def5b"
        ],
        "x-ms-routing-request-id": [
          "WESTUS:20191109T022324Z:10ce0fb5-be20-4d13-9336-cfa5d23def5b"
=======
          "02b29922-2008-4d32-b3c0-a131980050ff"
        ],
        "x-ms-routing-request-id": [
          "WESTUS:20191021T184028Z:02b29922-2008-4d32-b3c0-a131980050ff"
>>>>>>> 0bb724b3
        ],
        "X-Content-Type-Options": [
          "nosniff"
        ],
        "Date": [
<<<<<<< HEAD
          "Sat, 09 Nov 2019 02:23:24 GMT"
        ],
        "Content-Length": [
          "4246"
=======
          "Mon, 21 Oct 2019 18:40:28 GMT"
        ],
        "Content-Length": [
          "4248"
>>>>>>> 0bb724b3
        ],
        "Content-Type": [
          "application/json; odata.metadata=minimal"
        ],
        "Expires": [
          "-1"
        ]
      },
<<<<<<< HEAD
      "ResponseBody": "{\r\n  \"name\": \"ps4784\",\r\n  \"id\": \"/subscriptions/47f4bc68-6fe4-43a2-be8b-dfd0e290efa2/resourcegroups/ps7708/providers/Microsoft.Network/frontdoors/ps4784\",\r\n  \"type\": \"Microsoft.Network/frontdoors\",\r\n  \"tags\": {\r\n    \"tag2\": \"value4\",\r\n    \"tag1\": \"value3\"\r\n  },\r\n  \"location\": \"Global\",\r\n  \"properties\": {\r\n    \"provisioningState\": \"Succeeded\",\r\n    \"resourceState\": \"Enabled\",\r\n    \"backendPools\": [\r\n      {\r\n        \"id\": \"/subscriptions/47f4bc68-6fe4-43a2-be8b-dfd0e290efa2/resourcegroups/ps7708/providers/Microsoft.Network/Frontdoors/ps4784/BackendPools/backendpool1\",\r\n        \"name\": \"backendpool1\",\r\n        \"type\": \"Microsoft.Network/Frontdoors/BackendPools\",\r\n        \"properties\": {\r\n          \"backends\": [\r\n            {\r\n              \"address\": \"contoso1.azurewebsites.net\",\r\n              \"httpPort\": 80,\r\n              \"httpsPort\": 443,\r\n              \"priority\": 1,\r\n              \"weight\": 50,\r\n              \"backendHostHeader\": \"contoso1.azurewebsites.net\",\r\n              \"enabledState\": \"Enabled\"\r\n            }\r\n          ],\r\n          \"healthProbeSettings\": {\r\n            \"id\": \"/subscriptions/47f4bc68-6fe4-43a2-be8b-dfd0e290efa2/resourceGroups/ps7708/providers/Microsoft.Network/frontDoors/ps4784/HealthProbeSettings/healthProbeSetting1\"\r\n          },\r\n          \"loadBalancingSettings\": {\r\n            \"id\": \"/subscriptions/47f4bc68-6fe4-43a2-be8b-dfd0e290efa2/resourceGroups/ps7708/providers/Microsoft.Network/frontDoors/ps4784/LoadBalancingSettings/loadBalancingSetting1\"\r\n          },\r\n          \"resourceState\": \"Enabled\"\r\n        }\r\n      }\r\n    ],\r\n    \"healthProbeSettings\": [\r\n      {\r\n        \"id\": \"/subscriptions/47f4bc68-6fe4-43a2-be8b-dfd0e290efa2/resourcegroups/ps7708/providers/Microsoft.Network/Frontdoors/ps4784/HealthProbeSettings/healthProbeSetting1\",\r\n        \"name\": \"healthProbeSetting1\",\r\n        \"type\": \"Microsoft.Network/Frontdoors/HealthProbeSettings\",\r\n        \"properties\": {\r\n          \"intervalInSeconds\": 30,\r\n          \"path\": \"/\",\r\n          \"protocol\": \"Http\",\r\n          \"resourceState\": \"Enabled\",\r\n          \"enabledState\": \"Enabled\",\r\n          \"healthProbeMethod\": \"Get\"\r\n        }\r\n      }\r\n    ],\r\n    \"frontendEndpoints\": [\r\n      {\r\n        \"id\": \"/subscriptions/47f4bc68-6fe4-43a2-be8b-dfd0e290efa2/resourcegroups/ps7708/providers/Microsoft.Network/Frontdoors/ps4784/FrontendEndpoints/frontendendpoint1\",\r\n        \"name\": \"frontendendpoint1\",\r\n        \"type\": \"Microsoft.Network/Frontdoors/FrontendEndpoints\",\r\n        \"properties\": {\r\n          \"hostName\": \"ps4784.azurefd.net\",\r\n          \"sessionAffinityEnabledState\": \"Disabled\",\r\n          \"sessionAffinityTtlSeconds\": 0,\r\n          \"webApplicationFirewallPolicyLink\": null,\r\n          \"customHttpsProvisioningState\": null,\r\n          \"customHttpsProvisioningSubstate\": null,\r\n          \"customHttpsConfiguration\": null,\r\n          \"resourceState\": \"Enabled\"\r\n        }\r\n      }\r\n    ],\r\n    \"loadBalancingSettings\": [\r\n      {\r\n        \"id\": \"/subscriptions/47f4bc68-6fe4-43a2-be8b-dfd0e290efa2/resourcegroups/ps7708/providers/Microsoft.Network/Frontdoors/ps4784/LoadBalancingSettings/loadbalancingsetting1\",\r\n        \"name\": \"loadbalancingsetting1\",\r\n        \"type\": \"Microsoft.Network/Frontdoors/LoadBalancingSettings\",\r\n        \"properties\": {\r\n          \"additionalLatencyMilliseconds\": 0,\r\n          \"sampleSize\": 4,\r\n          \"successfulSamplesRequired\": 2,\r\n          \"resourceState\": \"Enabled\"\r\n        }\r\n      }\r\n    ],\r\n    \"routingRules\": [\r\n      {\r\n        \"id\": \"/subscriptions/47f4bc68-6fe4-43a2-be8b-dfd0e290efa2/resourcegroups/ps7708/providers/Microsoft.Network/Frontdoors/ps4784/RoutingRules/routingrule1\",\r\n        \"name\": \"routingrule1\",\r\n        \"type\": \"Microsoft.Network/Frontdoors/RoutingRules\",\r\n        \"properties\": {\r\n          \"frontendEndpoints\": [\r\n            {\r\n              \"id\": \"/subscriptions/47f4bc68-6fe4-43a2-be8b-dfd0e290efa2/resourceGroups/ps7708/providers/Microsoft.Network/frontDoors/ps4784/FrontendEndpoints/frontendEndpoint1\"\r\n            }\r\n          ],\r\n          \"acceptedProtocols\": [\r\n            \"Http\",\r\n            \"Https\"\r\n          ],\r\n          \"patternsToMatch\": [\r\n            \"/*\"\r\n          ],\r\n          \"enabledState\": \"Enabled\",\r\n          \"resourceState\": \"Enabled\",\r\n          \"routeConfiguration\": {\r\n            \"@odata.type\": \"#Microsoft.Azure.FrontDoor.Models.FrontdoorForwardingConfiguration\",\r\n            \"customForwardingPath\": null,\r\n            \"forwardingProtocol\": \"MatchRequest\",\r\n            \"cacheConfiguration\": null,\r\n            \"backendPool\": {\r\n              \"id\": \"/subscriptions/47f4bc68-6fe4-43a2-be8b-dfd0e290efa2/resourceGroups/ps7708/providers/Microsoft.Network/frontDoors/ps4784/BackendPools/backendPool1\"\r\n            }\r\n          }\r\n        }\r\n      }\r\n    ],\r\n    \"backendPoolsSettings\": {\r\n      \"enforceCertificateNameCheck\": \"Enabled\",\r\n      \"sendRecvTimeoutSeconds\": 30\r\n    },\r\n    \"enabledState\": \"Enabled\",\r\n    \"cName\": \"ps4784.azurefd.net\",\r\n    \"friendlyName\": \"ps4784\"\r\n  }\r\n}",
      "StatusCode": 202
    },
    {
      "RequestUri": "/subscriptions/47f4bc68-6fe4-43a2-be8b-dfd0e290efa2/resourcegroups/ps7708/providers/Microsoft.Network/frontdooroperationresults/2a1a968b-dfba-4036-8941-978eeff21b8b?api-version=2019-05-01",
      "EncodedRequestUri": "L3N1YnNjcmlwdGlvbnMvNDdmNGJjNjgtNmZlNC00M2EyLWJlOGItZGZkMGUyOTBlZmEyL3Jlc291cmNlZ3JvdXBzL3BzNzcwOC9wcm92aWRlcnMvTWljcm9zb2Z0Lk5ldHdvcmsvZnJvbnRkb29yb3BlcmF0aW9ucmVzdWx0cy8yYTFhOTY4Yi1kZmJhLTQwMzYtODk0MS05NzhlZWZmMjFiOGI/YXBpLXZlcnNpb249MjAxOS0wNS0wMQ==",
=======
      "ResponseBody": "{\r\n  \"name\": \"ps3438\",\r\n  \"id\": \"/subscriptions/47f4bc68-6fe4-43a2-be8b-dfd0e290efa2/resourcegroups/ps9760/providers/Microsoft.Network/frontdoors/ps3438\",\r\n  \"type\": \"Microsoft.Network/frontdoors\",\r\n  \"tags\": {\r\n    \"tag1\": \"value3\",\r\n    \"tag2\": \"value4\"\r\n  },\r\n  \"location\": \"Global\",\r\n  \"properties\": {\r\n    \"provisioningState\": \"Succeeded\",\r\n    \"resourceState\": \"Enabled\",\r\n    \"backendPools\": [\r\n      {\r\n        \"id\": \"/subscriptions/47f4bc68-6fe4-43a2-be8b-dfd0e290efa2/resourcegroups/ps9760/providers/Microsoft.Network/Frontdoors/ps3438/BackendPools/backendpool1\",\r\n        \"name\": \"backendpool1\",\r\n        \"type\": \"Microsoft.Network/Frontdoors/BackendPools\",\r\n        \"properties\": {\r\n          \"backends\": [\r\n            {\r\n              \"address\": \"contoso1.azurewebsites.net\",\r\n              \"httpPort\": 80,\r\n              \"httpsPort\": 443,\r\n              \"priority\": 1,\r\n              \"weight\": 50,\r\n              \"backendHostHeader\": \"contoso1.azurewebsites.net\",\r\n              \"enabledState\": \"Enabled\"\r\n            }\r\n          ],\r\n          \"healthProbeSettings\": {\r\n            \"id\": \"/subscriptions/47f4bc68-6fe4-43a2-be8b-dfd0e290efa2/resourceGroups/ps9760/providers/Microsoft.Network/frontDoors/ps3438/HealthProbeSettings/healthProbeSetting1\"\r\n          },\r\n          \"loadBalancingSettings\": {\r\n            \"id\": \"/subscriptions/47f4bc68-6fe4-43a2-be8b-dfd0e290efa2/resourceGroups/ps9760/providers/Microsoft.Network/frontDoors/ps3438/LoadBalancingSettings/loadBalancingSetting1\"\r\n          },\r\n          \"resourceState\": \"Enabled\"\r\n        }\r\n      }\r\n    ],\r\n    \"healthProbeSettings\": [\r\n      {\r\n        \"id\": \"/subscriptions/47f4bc68-6fe4-43a2-be8b-dfd0e290efa2/resourcegroups/ps9760/providers/Microsoft.Network/Frontdoors/ps3438/HealthProbeSettings/healthProbeSetting1\",\r\n        \"name\": \"healthProbeSetting1\",\r\n        \"type\": \"Microsoft.Network/Frontdoors/HealthProbeSettings\",\r\n        \"properties\": {\r\n          \"intervalInSeconds\": 30,\r\n          \"path\": \"/\",\r\n          \"protocol\": \"Http\",\r\n          \"resourceState\": \"Enabled\",\r\n          \"enabledState\": \"Disabled\",\r\n          \"healthProbeMethod\": \"Head\"\r\n        }\r\n      }\r\n    ],\r\n    \"frontendEndpoints\": [\r\n      {\r\n        \"id\": \"/subscriptions/47f4bc68-6fe4-43a2-be8b-dfd0e290efa2/resourcegroups/ps9760/providers/Microsoft.Network/Frontdoors/ps3438/FrontendEndpoints/frontendendpoint1\",\r\n        \"name\": \"frontendendpoint1\",\r\n        \"type\": \"Microsoft.Network/Frontdoors/FrontendEndpoints\",\r\n        \"properties\": {\r\n          \"hostName\": \"ps3438.azurefd.net\",\r\n          \"sessionAffinityEnabledState\": \"Disabled\",\r\n          \"sessionAffinityTtlSeconds\": 0,\r\n          \"webApplicationFirewallPolicyLink\": null,\r\n          \"customHttpsProvisioningState\": null,\r\n          \"customHttpsProvisioningSubstate\": null,\r\n          \"customHttpsConfiguration\": null,\r\n          \"resourceState\": \"Enabled\"\r\n        }\r\n      }\r\n    ],\r\n    \"loadBalancingSettings\": [\r\n      {\r\n        \"id\": \"/subscriptions/47f4bc68-6fe4-43a2-be8b-dfd0e290efa2/resourcegroups/ps9760/providers/Microsoft.Network/Frontdoors/ps3438/LoadBalancingSettings/loadbalancingsetting1\",\r\n        \"name\": \"loadbalancingsetting1\",\r\n        \"type\": \"Microsoft.Network/Frontdoors/LoadBalancingSettings\",\r\n        \"properties\": {\r\n          \"additionalLatencyMilliseconds\": 0,\r\n          \"sampleSize\": 4,\r\n          \"successfulSamplesRequired\": 2,\r\n          \"resourceState\": \"Enabled\"\r\n        }\r\n      }\r\n    ],\r\n    \"routingRules\": [\r\n      {\r\n        \"id\": \"/subscriptions/47f4bc68-6fe4-43a2-be8b-dfd0e290efa2/resourcegroups/ps9760/providers/Microsoft.Network/Frontdoors/ps3438/RoutingRules/routingrule1\",\r\n        \"name\": \"routingrule1\",\r\n        \"type\": \"Microsoft.Network/Frontdoors/RoutingRules\",\r\n        \"properties\": {\r\n          \"frontendEndpoints\": [\r\n            {\r\n              \"id\": \"/subscriptions/47f4bc68-6fe4-43a2-be8b-dfd0e290efa2/resourceGroups/ps9760/providers/Microsoft.Network/frontDoors/ps3438/FrontendEndpoints/frontendEndpoint1\"\r\n            }\r\n          ],\r\n          \"acceptedProtocols\": [\r\n            \"Http\",\r\n            \"Https\"\r\n          ],\r\n          \"patternsToMatch\": [\r\n            \"/*\"\r\n          ],\r\n          \"enabledState\": \"Enabled\",\r\n          \"resourceState\": \"Enabled\",\r\n          \"routeConfiguration\": {\r\n            \"@odata.type\": \"#Microsoft.Azure.FrontDoor.Models.FrontdoorForwardingConfiguration\",\r\n            \"customForwardingPath\": null,\r\n            \"forwardingProtocol\": \"MatchRequest\",\r\n            \"cacheConfiguration\": null,\r\n            \"backendPool\": {\r\n              \"id\": \"/subscriptions/47f4bc68-6fe4-43a2-be8b-dfd0e290efa2/resourceGroups/ps9760/providers/Microsoft.Network/frontDoors/ps3438/BackendPools/backendPool1\"\r\n            }\r\n          }\r\n        }\r\n      }\r\n    ],\r\n    \"backendPoolsSettings\": {\r\n      \"enforceCertificateNameCheck\": \"Enabled\",\r\n      \"sendRecvTimeoutSeconds\": 33\r\n    },\r\n    \"enabledState\": \"Enabled\",\r\n    \"cName\": \"ps3438.azurefd.net\",\r\n    \"friendlyName\": \"ps3438\"\r\n  }\r\n}",
      "StatusCode": 202
    },
    {
      "RequestUri": "/subscriptions/47f4bc68-6fe4-43a2-be8b-dfd0e290efa2/resourcegroups/ps9760/providers/Microsoft.Network/frontdooroperationresults/604d94c0-0ffe-4e46-90cd-049e4ac7b539?api-version=2019-05-01",
      "EncodedRequestUri": "L3N1YnNjcmlwdGlvbnMvNDdmNGJjNjgtNmZlNC00M2EyLWJlOGItZGZkMGUyOTBlZmEyL3Jlc291cmNlZ3JvdXBzL3BzOTc2MC9wcm92aWRlcnMvTWljcm9zb2Z0Lk5ldHdvcmsvZnJvbnRkb29yb3BlcmF0aW9ucmVzdWx0cy82MDRkOTRjMC0wZmZlLTRlNDYtOTBjZC0wNDllNGFjN2I1Mzk/YXBpLXZlcnNpb249MjAxOS0wNS0wMQ==",
>>>>>>> 0bb724b3
      "RequestMethod": "GET",
      "RequestBody": "",
      "RequestHeaders": {
        "User-Agent": [
<<<<<<< HEAD
          "FxVersion/4.6.28008.01",
          "OSName/Windows",
          "OSVersion/Microsoft.Windows.10.0.14393.",
          "Microsoft.Azure.Management.FrontDoor.FrontDoorManagementClient/2.0.0.0"
=======
          "FxVersion/4.6.27817.01",
          "OSName/Windows",
          "OSVersion/Microsoft.Windows.10.0.18960.",
          "Microsoft.Azure.Management.FrontDoor.FrontDoorManagementClient/1.0.0.0"
>>>>>>> 0bb724b3
        ]
      },
      "ResponseHeaders": {
        "Cache-Control": [
          "no-cache"
        ],
        "Pragma": [
          "no-cache"
        ],
        "x-ms-request-id": [
<<<<<<< HEAD
          "4090e4d9-3683-4b84-baf4-235900ea8c63"
        ],
        "x-ms-client-request-id": [
          "c2ce9ae9-a9b8-4486-bef4-6e517b5250ec"
=======
          "b13f32ab-a59a-4ad5-9dbd-7f43c208e1ea"
        ],
        "x-ms-client-request-id": [
          "ba53912a-4105-4985-a91b-c68bb8ab888d"
>>>>>>> 0bb724b3
        ],
        "OData-Version": [
          "4.0"
        ],
        "Strict-Transport-Security": [
          "max-age=31536000; includeSubDomains"
        ],
        "Server": [
          "Microsoft-IIS/8.5"
        ],
        "X-AspNet-Version": [
          "4.0.30319"
        ],
        "X-Powered-By": [
          "ASP.NET"
        ],
        "x-ms-ratelimit-remaining-subscription-reads": [
          "11981"
        ],
        "x-ms-correlation-request-id": [
<<<<<<< HEAD
          "0b94c66f-eb4b-4d7a-8e51-5d9fc537d9e7"
        ],
        "x-ms-routing-request-id": [
          "WESTUS:20191109T022312Z:0b94c66f-eb4b-4d7a-8e51-5d9fc537d9e7"
=======
          "3e2cd72c-81c6-4a9a-9311-8bb3fddb9786"
        ],
        "x-ms-routing-request-id": [
          "WESTUS:20191021T184014Z:3e2cd72c-81c6-4a9a-9311-8bb3fddb9786"
>>>>>>> 0bb724b3
        ],
        "X-Content-Type-Options": [
          "nosniff"
        ],
        "Date": [
<<<<<<< HEAD
          "Sat, 09 Nov 2019 02:23:11 GMT"
=======
          "Mon, 21 Oct 2019 18:40:13 GMT"
>>>>>>> 0bb724b3
        ],
        "Content-Length": [
          "78"
        ],
        "Content-Type": [
          "application/json; odata.metadata=minimal; odata.streaming=true"
        ],
        "Expires": [
          "-1"
        ]
      },
      "ResponseBody": "{\r\n  \"status\": \"InProgress\",\r\n  \"error\": {\r\n    \"code\": \"None\",\r\n    \"message\": null\r\n  }\r\n}",
      "StatusCode": 200
    },
    {
<<<<<<< HEAD
      "RequestUri": "/subscriptions/47f4bc68-6fe4-43a2-be8b-dfd0e290efa2/resourcegroups/ps7708/providers/Microsoft.Network/frontdooroperationresults/2a1a968b-dfba-4036-8941-978eeff21b8b?api-version=2019-05-01",
      "EncodedRequestUri": "L3N1YnNjcmlwdGlvbnMvNDdmNGJjNjgtNmZlNC00M2EyLWJlOGItZGZkMGUyOTBlZmEyL3Jlc291cmNlZ3JvdXBzL3BzNzcwOC9wcm92aWRlcnMvTWljcm9zb2Z0Lk5ldHdvcmsvZnJvbnRkb29yb3BlcmF0aW9ucmVzdWx0cy8yYTFhOTY4Yi1kZmJhLTQwMzYtODk0MS05NzhlZWZmMjFiOGI/YXBpLXZlcnNpb249MjAxOS0wNS0wMQ==",
=======
      "RequestUri": "/subscriptions/47f4bc68-6fe4-43a2-be8b-dfd0e290efa2/resourcegroups/ps9760/providers/Microsoft.Network/frontdooroperationresults/604d94c0-0ffe-4e46-90cd-049e4ac7b539?api-version=2019-05-01",
      "EncodedRequestUri": "L3N1YnNjcmlwdGlvbnMvNDdmNGJjNjgtNmZlNC00M2EyLWJlOGItZGZkMGUyOTBlZmEyL3Jlc291cmNlZ3JvdXBzL3BzOTc2MC9wcm92aWRlcnMvTWljcm9zb2Z0Lk5ldHdvcmsvZnJvbnRkb29yb3BlcmF0aW9ucmVzdWx0cy82MDRkOTRjMC0wZmZlLTRlNDYtOTBjZC0wNDllNGFjN2I1Mzk/YXBpLXZlcnNpb249MjAxOS0wNS0wMQ==",
>>>>>>> 0bb724b3
      "RequestMethod": "GET",
      "RequestBody": "",
      "RequestHeaders": {
        "User-Agent": [
<<<<<<< HEAD
          "FxVersion/4.6.28008.01",
          "OSName/Windows",
          "OSVersion/Microsoft.Windows.10.0.14393.",
          "Microsoft.Azure.Management.FrontDoor.FrontDoorManagementClient/2.0.0.0"
=======
          "FxVersion/4.6.27817.01",
          "OSName/Windows",
          "OSVersion/Microsoft.Windows.10.0.18960.",
          "Microsoft.Azure.Management.FrontDoor.FrontDoorManagementClient/1.0.0.0"
>>>>>>> 0bb724b3
        ]
      },
      "ResponseHeaders": {
        "Cache-Control": [
          "no-cache"
        ],
        "Pragma": [
          "no-cache"
        ],
        "x-ms-request-id": [
<<<<<<< HEAD
          "78d79324-f7de-4749-ad9f-2f18d6dbac2a"
        ],
        "x-ms-client-request-id": [
          "04bf492a-16f7-4a91-ad9d-481e3ea6388c"
=======
          "3bbc4583-eec8-4ce5-a4a5-0feafda78bad"
        ],
        "x-ms-client-request-id": [
          "9696328f-94fa-4253-b57d-3e9ece5c139e"
>>>>>>> 0bb724b3
        ],
        "OData-Version": [
          "4.0"
        ],
        "Strict-Transport-Security": [
          "max-age=31536000; includeSubDomains"
        ],
        "Server": [
          "Microsoft-IIS/8.5"
        ],
        "X-AspNet-Version": [
          "4.0.30319"
        ],
        "X-Powered-By": [
          "ASP.NET"
        ],
        "x-ms-ratelimit-remaining-subscription-reads": [
          "11980"
        ],
        "x-ms-correlation-request-id": [
<<<<<<< HEAD
          "cdc80f96-b08f-47bc-a8e7-365f1aa83fdd"
        ],
        "x-ms-routing-request-id": [
          "WESTUS:20191109T022322Z:cdc80f96-b08f-47bc-a8e7-365f1aa83fdd"
=======
          "bb14f7cb-827d-4126-afce-eab96773aba9"
        ],
        "x-ms-routing-request-id": [
          "WESTUS:20191021T184024Z:bb14f7cb-827d-4126-afce-eab96773aba9"
>>>>>>> 0bb724b3
        ],
        "X-Content-Type-Options": [
          "nosniff"
        ],
        "Date": [
<<<<<<< HEAD
          "Sat, 09 Nov 2019 02:23:22 GMT"
=======
          "Mon, 21 Oct 2019 18:40:23 GMT"
>>>>>>> 0bb724b3
        ],
        "Content-Length": [
          "77"
        ],
        "Content-Type": [
          "application/json; odata.metadata=minimal; odata.streaming=true"
        ],
        "Expires": [
          "-1"
        ]
      },
      "ResponseBody": "{\r\n  \"status\": \"Succeeded\",\r\n  \"error\": {\r\n    \"code\": \"None\",\r\n    \"message\": null\r\n  }\r\n}",
      "StatusCode": 200
    },
    {
<<<<<<< HEAD
      "RequestUri": "/subscriptions/47f4bc68-6fe4-43a2-be8b-dfd0e290efa2/resourceGroups/ps7708/providers/Microsoft.Network/frontDoors/ps4784?api-version=2019-05-01",
      "EncodedRequestUri": "L3N1YnNjcmlwdGlvbnMvNDdmNGJjNjgtNmZlNC00M2EyLWJlOGItZGZkMGUyOTBlZmEyL3Jlc291cmNlR3JvdXBzL3BzNzcwOC9wcm92aWRlcnMvTWljcm9zb2Z0Lk5ldHdvcmsvZnJvbnREb29ycy9wczQ3ODQ/YXBpLXZlcnNpb249MjAxOS0wNS0wMQ==",
=======
      "RequestUri": "/subscriptions/47f4bc68-6fe4-43a2-be8b-dfd0e290efa2/resourceGroups/ps9760/providers/Microsoft.Network/frontDoors/ps3438?api-version=2019-05-01",
      "EncodedRequestUri": "L3N1YnNjcmlwdGlvbnMvNDdmNGJjNjgtNmZlNC00M2EyLWJlOGItZGZkMGUyOTBlZmEyL3Jlc291cmNlR3JvdXBzL3BzOTc2MC9wcm92aWRlcnMvTWljcm9zb2Z0Lk5ldHdvcmsvZnJvbnREb29ycy9wczM0Mzg/YXBpLXZlcnNpb249MjAxOS0wNS0wMQ==",
>>>>>>> 0bb724b3
      "RequestMethod": "GET",
      "RequestBody": "",
      "RequestHeaders": {
        "User-Agent": [
<<<<<<< HEAD
          "FxVersion/4.6.28008.01",
          "OSName/Windows",
          "OSVersion/Microsoft.Windows.10.0.14393.",
          "Microsoft.Azure.Management.FrontDoor.FrontDoorManagementClient/2.0.0.0"
=======
          "FxVersion/4.6.27817.01",
          "OSName/Windows",
          "OSVersion/Microsoft.Windows.10.0.18960.",
          "Microsoft.Azure.Management.FrontDoor.FrontDoorManagementClient/1.0.0.0"
>>>>>>> 0bb724b3
        ]
      },
      "ResponseHeaders": {
        "Cache-Control": [
          "no-cache"
        ],
        "Pragma": [
          "no-cache"
        ],
        "x-ms-request-id": [
<<<<<<< HEAD
          "c7b889ff-5d75-4fbb-a3f3-c68b44e8704c"
        ],
        "x-ms-client-request-id": [
          "ecc0eed3-51e3-4b74-a4d1-4c6431269c3d"
=======
          "3d9bd773-a339-4749-84c3-85c29590c481"
        ],
        "x-ms-client-request-id": [
          "fba9d718-22a9-4ba3-acb6-fde2fcfa8db5"
>>>>>>> 0bb724b3
        ],
        "OData-Version": [
          "4.0"
        ],
        "Strict-Transport-Security": [
          "max-age=31536000; includeSubDomains"
        ],
        "Server": [
          "Microsoft-IIS/8.5"
        ],
        "X-AspNet-Version": [
          "4.0.30319"
        ],
        "X-Powered-By": [
          "ASP.NET"
        ],
        "x-ms-ratelimit-remaining-subscription-reads": [
          "11979"
        ],
        "x-ms-correlation-request-id": [
<<<<<<< HEAD
          "a4559711-ba7e-4bb2-99b4-b18bb90f677c"
        ],
        "x-ms-routing-request-id": [
          "WESTUS:20191109T022322Z:a4559711-ba7e-4bb2-99b4-b18bb90f677c"
=======
          "29c827d3-0016-41e7-a586-38165fee0d3f"
        ],
        "x-ms-routing-request-id": [
          "WESTUS:20191021T184024Z:29c827d3-0016-41e7-a586-38165fee0d3f"
>>>>>>> 0bb724b3
        ],
        "X-Content-Type-Options": [
          "nosniff"
        ],
        "Date": [
<<<<<<< HEAD
          "Sat, 09 Nov 2019 02:23:22 GMT"
        ],
        "Content-Length": [
          "4246"
=======
          "Mon, 21 Oct 2019 18:40:24 GMT"
        ],
        "Content-Length": [
          "4248"
>>>>>>> 0bb724b3
        ],
        "Content-Type": [
          "application/json; odata.metadata=minimal; odata.streaming=true"
        ],
        "Expires": [
          "-1"
        ]
      },
<<<<<<< HEAD
      "ResponseBody": "{\r\n  \"name\": \"ps4784\",\r\n  \"id\": \"/subscriptions/47f4bc68-6fe4-43a2-be8b-dfd0e290efa2/resourcegroups/ps7708/providers/Microsoft.Network/frontdoors/ps4784\",\r\n  \"type\": \"Microsoft.Network/frontdoors\",\r\n  \"tags\": {\r\n    \"tag2\": \"value2\",\r\n    \"tag1\": \"value1\"\r\n  },\r\n  \"location\": \"Global\",\r\n  \"properties\": {\r\n    \"provisioningState\": \"Succeeded\",\r\n    \"resourceState\": \"Enabled\",\r\n    \"backendPools\": [\r\n      {\r\n        \"id\": \"/subscriptions/47f4bc68-6fe4-43a2-be8b-dfd0e290efa2/resourcegroups/ps7708/providers/Microsoft.Network/Frontdoors/ps4784/BackendPools/backendpool1\",\r\n        \"name\": \"backendpool1\",\r\n        \"type\": \"Microsoft.Network/Frontdoors/BackendPools\",\r\n        \"properties\": {\r\n          \"backends\": [\r\n            {\r\n              \"address\": \"contoso1.azurewebsites.net\",\r\n              \"httpPort\": 80,\r\n              \"httpsPort\": 443,\r\n              \"priority\": 1,\r\n              \"weight\": 50,\r\n              \"backendHostHeader\": \"contoso1.azurewebsites.net\",\r\n              \"enabledState\": \"Enabled\"\r\n            }\r\n          ],\r\n          \"healthProbeSettings\": {\r\n            \"id\": \"/subscriptions/47f4bc68-6fe4-43a2-be8b-dfd0e290efa2/resourceGroups/ps7708/providers/Microsoft.Network/frontDoors/ps4784/HealthProbeSettings/healthProbeSetting1\"\r\n          },\r\n          \"loadBalancingSettings\": {\r\n            \"id\": \"/subscriptions/47f4bc68-6fe4-43a2-be8b-dfd0e290efa2/resourceGroups/ps7708/providers/Microsoft.Network/frontDoors/ps4784/LoadBalancingSettings/loadBalancingSetting1\"\r\n          },\r\n          \"resourceState\": \"Enabled\"\r\n        }\r\n      }\r\n    ],\r\n    \"healthProbeSettings\": [\r\n      {\r\n        \"id\": \"/subscriptions/47f4bc68-6fe4-43a2-be8b-dfd0e290efa2/resourcegroups/ps7708/providers/Microsoft.Network/Frontdoors/ps4784/HealthProbeSettings/healthProbeSetting1\",\r\n        \"name\": \"healthProbeSetting1\",\r\n        \"type\": \"Microsoft.Network/Frontdoors/HealthProbeSettings\",\r\n        \"properties\": {\r\n          \"intervalInSeconds\": 30,\r\n          \"path\": \"/\",\r\n          \"protocol\": \"Http\",\r\n          \"resourceState\": \"Enabled\",\r\n          \"enabledState\": \"Enabled\",\r\n          \"healthProbeMethod\": \"Get\"\r\n        }\r\n      }\r\n    ],\r\n    \"frontendEndpoints\": [\r\n      {\r\n        \"id\": \"/subscriptions/47f4bc68-6fe4-43a2-be8b-dfd0e290efa2/resourcegroups/ps7708/providers/Microsoft.Network/Frontdoors/ps4784/FrontendEndpoints/frontendendpoint1\",\r\n        \"name\": \"frontendendpoint1\",\r\n        \"type\": \"Microsoft.Network/Frontdoors/FrontendEndpoints\",\r\n        \"properties\": {\r\n          \"hostName\": \"ps4784.azurefd.net\",\r\n          \"sessionAffinityEnabledState\": \"Disabled\",\r\n          \"sessionAffinityTtlSeconds\": 0,\r\n          \"webApplicationFirewallPolicyLink\": null,\r\n          \"customHttpsProvisioningState\": null,\r\n          \"customHttpsProvisioningSubstate\": null,\r\n          \"customHttpsConfiguration\": null,\r\n          \"resourceState\": \"Enabled\"\r\n        }\r\n      }\r\n    ],\r\n    \"loadBalancingSettings\": [\r\n      {\r\n        \"id\": \"/subscriptions/47f4bc68-6fe4-43a2-be8b-dfd0e290efa2/resourcegroups/ps7708/providers/Microsoft.Network/Frontdoors/ps4784/LoadBalancingSettings/loadbalancingsetting1\",\r\n        \"name\": \"loadbalancingsetting1\",\r\n        \"type\": \"Microsoft.Network/Frontdoors/LoadBalancingSettings\",\r\n        \"properties\": {\r\n          \"additionalLatencyMilliseconds\": 0,\r\n          \"sampleSize\": 4,\r\n          \"successfulSamplesRequired\": 2,\r\n          \"resourceState\": \"Enabled\"\r\n        }\r\n      }\r\n    ],\r\n    \"routingRules\": [\r\n      {\r\n        \"id\": \"/subscriptions/47f4bc68-6fe4-43a2-be8b-dfd0e290efa2/resourcegroups/ps7708/providers/Microsoft.Network/Frontdoors/ps4784/RoutingRules/routingrule1\",\r\n        \"name\": \"routingrule1\",\r\n        \"type\": \"Microsoft.Network/Frontdoors/RoutingRules\",\r\n        \"properties\": {\r\n          \"frontendEndpoints\": [\r\n            {\r\n              \"id\": \"/subscriptions/47f4bc68-6fe4-43a2-be8b-dfd0e290efa2/resourceGroups/ps7708/providers/Microsoft.Network/frontDoors/ps4784/FrontendEndpoints/frontendEndpoint1\"\r\n            }\r\n          ],\r\n          \"acceptedProtocols\": [\r\n            \"Http\",\r\n            \"Https\"\r\n          ],\r\n          \"patternsToMatch\": [\r\n            \"/*\"\r\n          ],\r\n          \"enabledState\": \"Enabled\",\r\n          \"resourceState\": \"Enabled\",\r\n          \"routeConfiguration\": {\r\n            \"@odata.type\": \"#Microsoft.Azure.FrontDoor.Models.FrontdoorForwardingConfiguration\",\r\n            \"customForwardingPath\": null,\r\n            \"forwardingProtocol\": \"MatchRequest\",\r\n            \"cacheConfiguration\": null,\r\n            \"backendPool\": {\r\n              \"id\": \"/subscriptions/47f4bc68-6fe4-43a2-be8b-dfd0e290efa2/resourceGroups/ps7708/providers/Microsoft.Network/frontDoors/ps4784/BackendPools/backendPool1\"\r\n            }\r\n          }\r\n        }\r\n      }\r\n    ],\r\n    \"backendPoolsSettings\": {\r\n      \"enforceCertificateNameCheck\": \"Enabled\",\r\n      \"sendRecvTimeoutSeconds\": 30\r\n    },\r\n    \"enabledState\": \"Enabled\",\r\n    \"cName\": \"ps4784.azurefd.net\",\r\n    \"friendlyName\": \"ps4784\"\r\n  }\r\n}",
      "StatusCode": 200
    },
    {
      "RequestUri": "/subscriptions/47f4bc68-6fe4-43a2-be8b-dfd0e290efa2/resourceGroups/ps7708/providers/Microsoft.Network/frontDoors/ps4784?api-version=2019-05-01",
      "EncodedRequestUri": "L3N1YnNjcmlwdGlvbnMvNDdmNGJjNjgtNmZlNC00M2EyLWJlOGItZGZkMGUyOTBlZmEyL3Jlc291cmNlR3JvdXBzL3BzNzcwOC9wcm92aWRlcnMvTWljcm9zb2Z0Lk5ldHdvcmsvZnJvbnREb29ycy9wczQ3ODQ/YXBpLXZlcnNpb249MjAxOS0wNS0wMQ==",
=======
      "ResponseBody": "{\r\n  \"name\": \"ps3438\",\r\n  \"id\": \"/subscriptions/47f4bc68-6fe4-43a2-be8b-dfd0e290efa2/resourcegroups/ps9760/providers/Microsoft.Network/frontdoors/ps3438\",\r\n  \"type\": \"Microsoft.Network/frontdoors\",\r\n  \"tags\": {\r\n    \"tag1\": \"value1\",\r\n    \"tag2\": \"value2\"\r\n  },\r\n  \"location\": \"Global\",\r\n  \"properties\": {\r\n    \"provisioningState\": \"Succeeded\",\r\n    \"resourceState\": \"Enabled\",\r\n    \"backendPools\": [\r\n      {\r\n        \"id\": \"/subscriptions/47f4bc68-6fe4-43a2-be8b-dfd0e290efa2/resourcegroups/ps9760/providers/Microsoft.Network/Frontdoors/ps3438/BackendPools/backendpool1\",\r\n        \"name\": \"backendpool1\",\r\n        \"type\": \"Microsoft.Network/Frontdoors/BackendPools\",\r\n        \"properties\": {\r\n          \"backends\": [\r\n            {\r\n              \"address\": \"contoso1.azurewebsites.net\",\r\n              \"httpPort\": 80,\r\n              \"httpsPort\": 443,\r\n              \"priority\": 1,\r\n              \"weight\": 50,\r\n              \"backendHostHeader\": \"contoso1.azurewebsites.net\",\r\n              \"enabledState\": \"Enabled\"\r\n            }\r\n          ],\r\n          \"healthProbeSettings\": {\r\n            \"id\": \"/subscriptions/47f4bc68-6fe4-43a2-be8b-dfd0e290efa2/resourceGroups/ps9760/providers/Microsoft.Network/frontDoors/ps3438/HealthProbeSettings/healthProbeSetting1\"\r\n          },\r\n          \"loadBalancingSettings\": {\r\n            \"id\": \"/subscriptions/47f4bc68-6fe4-43a2-be8b-dfd0e290efa2/resourceGroups/ps9760/providers/Microsoft.Network/frontDoors/ps3438/LoadBalancingSettings/loadBalancingSetting1\"\r\n          },\r\n          \"resourceState\": \"Enabled\"\r\n        }\r\n      }\r\n    ],\r\n    \"healthProbeSettings\": [\r\n      {\r\n        \"id\": \"/subscriptions/47f4bc68-6fe4-43a2-be8b-dfd0e290efa2/resourcegroups/ps9760/providers/Microsoft.Network/Frontdoors/ps3438/HealthProbeSettings/healthProbeSetting1\",\r\n        \"name\": \"healthProbeSetting1\",\r\n        \"type\": \"Microsoft.Network/Frontdoors/HealthProbeSettings\",\r\n        \"properties\": {\r\n          \"intervalInSeconds\": 30,\r\n          \"path\": \"/\",\r\n          \"protocol\": \"Http\",\r\n          \"resourceState\": \"Enabled\",\r\n          \"enabledState\": \"Disabled\",\r\n          \"healthProbeMethod\": \"Head\"\r\n        }\r\n      }\r\n    ],\r\n    \"frontendEndpoints\": [\r\n      {\r\n        \"id\": \"/subscriptions/47f4bc68-6fe4-43a2-be8b-dfd0e290efa2/resourcegroups/ps9760/providers/Microsoft.Network/Frontdoors/ps3438/FrontendEndpoints/frontendendpoint1\",\r\n        \"name\": \"frontendendpoint1\",\r\n        \"type\": \"Microsoft.Network/Frontdoors/FrontendEndpoints\",\r\n        \"properties\": {\r\n          \"hostName\": \"ps3438.azurefd.net\",\r\n          \"sessionAffinityEnabledState\": \"Disabled\",\r\n          \"sessionAffinityTtlSeconds\": 0,\r\n          \"webApplicationFirewallPolicyLink\": null,\r\n          \"customHttpsProvisioningState\": null,\r\n          \"customHttpsProvisioningSubstate\": null,\r\n          \"customHttpsConfiguration\": null,\r\n          \"resourceState\": \"Enabled\"\r\n        }\r\n      }\r\n    ],\r\n    \"loadBalancingSettings\": [\r\n      {\r\n        \"id\": \"/subscriptions/47f4bc68-6fe4-43a2-be8b-dfd0e290efa2/resourcegroups/ps9760/providers/Microsoft.Network/Frontdoors/ps3438/LoadBalancingSettings/loadbalancingsetting1\",\r\n        \"name\": \"loadbalancingsetting1\",\r\n        \"type\": \"Microsoft.Network/Frontdoors/LoadBalancingSettings\",\r\n        \"properties\": {\r\n          \"additionalLatencyMilliseconds\": 0,\r\n          \"sampleSize\": 4,\r\n          \"successfulSamplesRequired\": 2,\r\n          \"resourceState\": \"Enabled\"\r\n        }\r\n      }\r\n    ],\r\n    \"routingRules\": [\r\n      {\r\n        \"id\": \"/subscriptions/47f4bc68-6fe4-43a2-be8b-dfd0e290efa2/resourcegroups/ps9760/providers/Microsoft.Network/Frontdoors/ps3438/RoutingRules/routingrule1\",\r\n        \"name\": \"routingrule1\",\r\n        \"type\": \"Microsoft.Network/Frontdoors/RoutingRules\",\r\n        \"properties\": {\r\n          \"frontendEndpoints\": [\r\n            {\r\n              \"id\": \"/subscriptions/47f4bc68-6fe4-43a2-be8b-dfd0e290efa2/resourceGroups/ps9760/providers/Microsoft.Network/frontDoors/ps3438/FrontendEndpoints/frontendEndpoint1\"\r\n            }\r\n          ],\r\n          \"acceptedProtocols\": [\r\n            \"Http\",\r\n            \"Https\"\r\n          ],\r\n          \"patternsToMatch\": [\r\n            \"/*\"\r\n          ],\r\n          \"enabledState\": \"Enabled\",\r\n          \"resourceState\": \"Enabled\",\r\n          \"routeConfiguration\": {\r\n            \"@odata.type\": \"#Microsoft.Azure.FrontDoor.Models.FrontdoorForwardingConfiguration\",\r\n            \"customForwardingPath\": null,\r\n            \"forwardingProtocol\": \"MatchRequest\",\r\n            \"cacheConfiguration\": null,\r\n            \"backendPool\": {\r\n              \"id\": \"/subscriptions/47f4bc68-6fe4-43a2-be8b-dfd0e290efa2/resourceGroups/ps9760/providers/Microsoft.Network/frontDoors/ps3438/BackendPools/backendPool1\"\r\n            }\r\n          }\r\n        }\r\n      }\r\n    ],\r\n    \"backendPoolsSettings\": {\r\n      \"enforceCertificateNameCheck\": \"Enabled\",\r\n      \"sendRecvTimeoutSeconds\": 33\r\n    },\r\n    \"enabledState\": \"Enabled\",\r\n    \"cName\": \"ps3438.azurefd.net\",\r\n    \"friendlyName\": \"ps3438\"\r\n  }\r\n}",
      "StatusCode": 200
    },
    {
      "RequestUri": "/subscriptions/47f4bc68-6fe4-43a2-be8b-dfd0e290efa2/resourceGroups/ps9760/providers/Microsoft.Network/frontDoors/ps3438?api-version=2019-05-01",
      "EncodedRequestUri": "L3N1YnNjcmlwdGlvbnMvNDdmNGJjNjgtNmZlNC00M2EyLWJlOGItZGZkMGUyOTBlZmEyL3Jlc291cmNlR3JvdXBzL3BzOTc2MC9wcm92aWRlcnMvTWljcm9zb2Z0Lk5ldHdvcmsvZnJvbnREb29ycy9wczM0Mzg/YXBpLXZlcnNpb249MjAxOS0wNS0wMQ==",
>>>>>>> 0bb724b3
      "RequestMethod": "GET",
      "RequestBody": "",
      "RequestHeaders": {
        "x-ms-client-request-id": [
<<<<<<< HEAD
          "74b0f59c-1560-4c92-8859-4bf04265bdc8"
=======
          "d8df63cf-8d81-4bc5-9031-62df648156f1"
>>>>>>> 0bb724b3
        ],
        "Accept-Language": [
          "en-US"
        ],
        "User-Agent": [
<<<<<<< HEAD
          "FxVersion/4.6.28008.01",
          "OSName/Windows",
          "OSVersion/Microsoft.Windows.10.0.14393.",
          "Microsoft.Azure.Management.FrontDoor.FrontDoorManagementClient/2.0.0.0"
=======
          "FxVersion/4.6.27817.01",
          "OSName/Windows",
          "OSVersion/Microsoft.Windows.10.0.18960.",
          "Microsoft.Azure.Management.FrontDoor.FrontDoorManagementClient/1.0.0.0"
>>>>>>> 0bb724b3
        ]
      },
      "ResponseHeaders": {
        "Cache-Control": [
          "no-cache"
        ],
        "Pragma": [
          "no-cache"
        ],
        "x-ms-request-id": [
<<<<<<< HEAD
          "e8ea5540-fdfb-4675-ad77-6dc46394218e"
        ],
        "x-ms-client-request-id": [
          "74b0f59c-1560-4c92-8859-4bf04265bdc8"
=======
          "56710637-f16b-46ce-85d2-72e80b26f54c"
        ],
        "x-ms-client-request-id": [
          "d8df63cf-8d81-4bc5-9031-62df648156f1"
>>>>>>> 0bb724b3
        ],
        "OData-Version": [
          "4.0"
        ],
        "Strict-Transport-Security": [
          "max-age=31536000; includeSubDomains"
        ],
        "Server": [
          "Microsoft-IIS/8.5"
        ],
        "X-AspNet-Version": [
          "4.0.30319"
        ],
        "X-Powered-By": [
          "ASP.NET"
        ],
        "x-ms-ratelimit-remaining-subscription-reads": [
          "11978"
        ],
        "x-ms-correlation-request-id": [
<<<<<<< HEAD
          "f94f7bea-b752-4a71-9aa5-aaf499060ed5"
        ],
        "x-ms-routing-request-id": [
          "WESTUS:20191109T022323Z:f94f7bea-b752-4a71-9aa5-aaf499060ed5"
=======
          "f78490a4-02dc-477c-82bb-b6f536d8619b"
        ],
        "x-ms-routing-request-id": [
          "WESTUS:20191021T184025Z:f78490a4-02dc-477c-82bb-b6f536d8619b"
>>>>>>> 0bb724b3
        ],
        "X-Content-Type-Options": [
          "nosniff"
        ],
        "Date": [
<<<<<<< HEAD
          "Sat, 09 Nov 2019 02:23:22 GMT"
        ],
        "Content-Length": [
          "4246"
=======
          "Mon, 21 Oct 2019 18:40:24 GMT"
        ],
        "Content-Length": [
          "4248"
>>>>>>> 0bb724b3
        ],
        "Content-Type": [
          "application/json; odata.metadata=minimal; odata.streaming=true"
        ],
        "Expires": [
          "-1"
        ]
      },
<<<<<<< HEAD
      "ResponseBody": "{\r\n  \"name\": \"ps4784\",\r\n  \"id\": \"/subscriptions/47f4bc68-6fe4-43a2-be8b-dfd0e290efa2/resourcegroups/ps7708/providers/Microsoft.Network/frontdoors/ps4784\",\r\n  \"type\": \"Microsoft.Network/frontdoors\",\r\n  \"tags\": {\r\n    \"tag2\": \"value2\",\r\n    \"tag1\": \"value1\"\r\n  },\r\n  \"location\": \"Global\",\r\n  \"properties\": {\r\n    \"provisioningState\": \"Succeeded\",\r\n    \"resourceState\": \"Enabled\",\r\n    \"backendPools\": [\r\n      {\r\n        \"id\": \"/subscriptions/47f4bc68-6fe4-43a2-be8b-dfd0e290efa2/resourcegroups/ps7708/providers/Microsoft.Network/Frontdoors/ps4784/BackendPools/backendpool1\",\r\n        \"name\": \"backendpool1\",\r\n        \"type\": \"Microsoft.Network/Frontdoors/BackendPools\",\r\n        \"properties\": {\r\n          \"backends\": [\r\n            {\r\n              \"address\": \"contoso1.azurewebsites.net\",\r\n              \"httpPort\": 80,\r\n              \"httpsPort\": 443,\r\n              \"priority\": 1,\r\n              \"weight\": 50,\r\n              \"backendHostHeader\": \"contoso1.azurewebsites.net\",\r\n              \"enabledState\": \"Enabled\"\r\n            }\r\n          ],\r\n          \"healthProbeSettings\": {\r\n            \"id\": \"/subscriptions/47f4bc68-6fe4-43a2-be8b-dfd0e290efa2/resourceGroups/ps7708/providers/Microsoft.Network/frontDoors/ps4784/HealthProbeSettings/healthProbeSetting1\"\r\n          },\r\n          \"loadBalancingSettings\": {\r\n            \"id\": \"/subscriptions/47f4bc68-6fe4-43a2-be8b-dfd0e290efa2/resourceGroups/ps7708/providers/Microsoft.Network/frontDoors/ps4784/LoadBalancingSettings/loadBalancingSetting1\"\r\n          },\r\n          \"resourceState\": \"Enabled\"\r\n        }\r\n      }\r\n    ],\r\n    \"healthProbeSettings\": [\r\n      {\r\n        \"id\": \"/subscriptions/47f4bc68-6fe4-43a2-be8b-dfd0e290efa2/resourcegroups/ps7708/providers/Microsoft.Network/Frontdoors/ps4784/HealthProbeSettings/healthProbeSetting1\",\r\n        \"name\": \"healthProbeSetting1\",\r\n        \"type\": \"Microsoft.Network/Frontdoors/HealthProbeSettings\",\r\n        \"properties\": {\r\n          \"intervalInSeconds\": 30,\r\n          \"path\": \"/\",\r\n          \"protocol\": \"Http\",\r\n          \"resourceState\": \"Enabled\",\r\n          \"enabledState\": \"Enabled\",\r\n          \"healthProbeMethod\": \"Get\"\r\n        }\r\n      }\r\n    ],\r\n    \"frontendEndpoints\": [\r\n      {\r\n        \"id\": \"/subscriptions/47f4bc68-6fe4-43a2-be8b-dfd0e290efa2/resourcegroups/ps7708/providers/Microsoft.Network/Frontdoors/ps4784/FrontendEndpoints/frontendendpoint1\",\r\n        \"name\": \"frontendendpoint1\",\r\n        \"type\": \"Microsoft.Network/Frontdoors/FrontendEndpoints\",\r\n        \"properties\": {\r\n          \"hostName\": \"ps4784.azurefd.net\",\r\n          \"sessionAffinityEnabledState\": \"Disabled\",\r\n          \"sessionAffinityTtlSeconds\": 0,\r\n          \"webApplicationFirewallPolicyLink\": null,\r\n          \"customHttpsProvisioningState\": null,\r\n          \"customHttpsProvisioningSubstate\": null,\r\n          \"customHttpsConfiguration\": null,\r\n          \"resourceState\": \"Enabled\"\r\n        }\r\n      }\r\n    ],\r\n    \"loadBalancingSettings\": [\r\n      {\r\n        \"id\": \"/subscriptions/47f4bc68-6fe4-43a2-be8b-dfd0e290efa2/resourcegroups/ps7708/providers/Microsoft.Network/Frontdoors/ps4784/LoadBalancingSettings/loadbalancingsetting1\",\r\n        \"name\": \"loadbalancingsetting1\",\r\n        \"type\": \"Microsoft.Network/Frontdoors/LoadBalancingSettings\",\r\n        \"properties\": {\r\n          \"additionalLatencyMilliseconds\": 0,\r\n          \"sampleSize\": 4,\r\n          \"successfulSamplesRequired\": 2,\r\n          \"resourceState\": \"Enabled\"\r\n        }\r\n      }\r\n    ],\r\n    \"routingRules\": [\r\n      {\r\n        \"id\": \"/subscriptions/47f4bc68-6fe4-43a2-be8b-dfd0e290efa2/resourcegroups/ps7708/providers/Microsoft.Network/Frontdoors/ps4784/RoutingRules/routingrule1\",\r\n        \"name\": \"routingrule1\",\r\n        \"type\": \"Microsoft.Network/Frontdoors/RoutingRules\",\r\n        \"properties\": {\r\n          \"frontendEndpoints\": [\r\n            {\r\n              \"id\": \"/subscriptions/47f4bc68-6fe4-43a2-be8b-dfd0e290efa2/resourceGroups/ps7708/providers/Microsoft.Network/frontDoors/ps4784/FrontendEndpoints/frontendEndpoint1\"\r\n            }\r\n          ],\r\n          \"acceptedProtocols\": [\r\n            \"Http\",\r\n            \"Https\"\r\n          ],\r\n          \"patternsToMatch\": [\r\n            \"/*\"\r\n          ],\r\n          \"enabledState\": \"Enabled\",\r\n          \"resourceState\": \"Enabled\",\r\n          \"routeConfiguration\": {\r\n            \"@odata.type\": \"#Microsoft.Azure.FrontDoor.Models.FrontdoorForwardingConfiguration\",\r\n            \"customForwardingPath\": null,\r\n            \"forwardingProtocol\": \"MatchRequest\",\r\n            \"cacheConfiguration\": null,\r\n            \"backendPool\": {\r\n              \"id\": \"/subscriptions/47f4bc68-6fe4-43a2-be8b-dfd0e290efa2/resourceGroups/ps7708/providers/Microsoft.Network/frontDoors/ps4784/BackendPools/backendPool1\"\r\n            }\r\n          }\r\n        }\r\n      }\r\n    ],\r\n    \"backendPoolsSettings\": {\r\n      \"enforceCertificateNameCheck\": \"Enabled\",\r\n      \"sendRecvTimeoutSeconds\": 30\r\n    },\r\n    \"enabledState\": \"Enabled\",\r\n    \"cName\": \"ps4784.azurefd.net\",\r\n    \"friendlyName\": \"ps4784\"\r\n  }\r\n}",
      "StatusCode": 200
    },
    {
      "RequestUri": "/subscriptions/47f4bc68-6fe4-43a2-be8b-dfd0e290efa2/resourceGroups/ps7708/providers/Microsoft.Network/frontDoors/ps4784?api-version=2019-05-01",
      "EncodedRequestUri": "L3N1YnNjcmlwdGlvbnMvNDdmNGJjNjgtNmZlNC00M2EyLWJlOGItZGZkMGUyOTBlZmEyL3Jlc291cmNlR3JvdXBzL3BzNzcwOC9wcm92aWRlcnMvTWljcm9zb2Z0Lk5ldHdvcmsvZnJvbnREb29ycy9wczQ3ODQ/YXBpLXZlcnNpb249MjAxOS0wNS0wMQ==",
=======
      "ResponseBody": "{\r\n  \"name\": \"ps3438\",\r\n  \"id\": \"/subscriptions/47f4bc68-6fe4-43a2-be8b-dfd0e290efa2/resourcegroups/ps9760/providers/Microsoft.Network/frontdoors/ps3438\",\r\n  \"type\": \"Microsoft.Network/frontdoors\",\r\n  \"tags\": {\r\n    \"tag1\": \"value1\",\r\n    \"tag2\": \"value2\"\r\n  },\r\n  \"location\": \"Global\",\r\n  \"properties\": {\r\n    \"provisioningState\": \"Succeeded\",\r\n    \"resourceState\": \"Enabled\",\r\n    \"backendPools\": [\r\n      {\r\n        \"id\": \"/subscriptions/47f4bc68-6fe4-43a2-be8b-dfd0e290efa2/resourcegroups/ps9760/providers/Microsoft.Network/Frontdoors/ps3438/BackendPools/backendpool1\",\r\n        \"name\": \"backendpool1\",\r\n        \"type\": \"Microsoft.Network/Frontdoors/BackendPools\",\r\n        \"properties\": {\r\n          \"backends\": [\r\n            {\r\n              \"address\": \"contoso1.azurewebsites.net\",\r\n              \"httpPort\": 80,\r\n              \"httpsPort\": 443,\r\n              \"priority\": 1,\r\n              \"weight\": 50,\r\n              \"backendHostHeader\": \"contoso1.azurewebsites.net\",\r\n              \"enabledState\": \"Enabled\"\r\n            }\r\n          ],\r\n          \"healthProbeSettings\": {\r\n            \"id\": \"/subscriptions/47f4bc68-6fe4-43a2-be8b-dfd0e290efa2/resourceGroups/ps9760/providers/Microsoft.Network/frontDoors/ps3438/HealthProbeSettings/healthProbeSetting1\"\r\n          },\r\n          \"loadBalancingSettings\": {\r\n            \"id\": \"/subscriptions/47f4bc68-6fe4-43a2-be8b-dfd0e290efa2/resourceGroups/ps9760/providers/Microsoft.Network/frontDoors/ps3438/LoadBalancingSettings/loadBalancingSetting1\"\r\n          },\r\n          \"resourceState\": \"Enabled\"\r\n        }\r\n      }\r\n    ],\r\n    \"healthProbeSettings\": [\r\n      {\r\n        \"id\": \"/subscriptions/47f4bc68-6fe4-43a2-be8b-dfd0e290efa2/resourcegroups/ps9760/providers/Microsoft.Network/Frontdoors/ps3438/HealthProbeSettings/healthProbeSetting1\",\r\n        \"name\": \"healthProbeSetting1\",\r\n        \"type\": \"Microsoft.Network/Frontdoors/HealthProbeSettings\",\r\n        \"properties\": {\r\n          \"intervalInSeconds\": 30,\r\n          \"path\": \"/\",\r\n          \"protocol\": \"Http\",\r\n          \"resourceState\": \"Enabled\",\r\n          \"enabledState\": \"Disabled\",\r\n          \"healthProbeMethod\": \"Head\"\r\n        }\r\n      }\r\n    ],\r\n    \"frontendEndpoints\": [\r\n      {\r\n        \"id\": \"/subscriptions/47f4bc68-6fe4-43a2-be8b-dfd0e290efa2/resourcegroups/ps9760/providers/Microsoft.Network/Frontdoors/ps3438/FrontendEndpoints/frontendendpoint1\",\r\n        \"name\": \"frontendendpoint1\",\r\n        \"type\": \"Microsoft.Network/Frontdoors/FrontendEndpoints\",\r\n        \"properties\": {\r\n          \"hostName\": \"ps3438.azurefd.net\",\r\n          \"sessionAffinityEnabledState\": \"Disabled\",\r\n          \"sessionAffinityTtlSeconds\": 0,\r\n          \"webApplicationFirewallPolicyLink\": null,\r\n          \"customHttpsProvisioningState\": null,\r\n          \"customHttpsProvisioningSubstate\": null,\r\n          \"customHttpsConfiguration\": null,\r\n          \"resourceState\": \"Enabled\"\r\n        }\r\n      }\r\n    ],\r\n    \"loadBalancingSettings\": [\r\n      {\r\n        \"id\": \"/subscriptions/47f4bc68-6fe4-43a2-be8b-dfd0e290efa2/resourcegroups/ps9760/providers/Microsoft.Network/Frontdoors/ps3438/LoadBalancingSettings/loadbalancingsetting1\",\r\n        \"name\": \"loadbalancingsetting1\",\r\n        \"type\": \"Microsoft.Network/Frontdoors/LoadBalancingSettings\",\r\n        \"properties\": {\r\n          \"additionalLatencyMilliseconds\": 0,\r\n          \"sampleSize\": 4,\r\n          \"successfulSamplesRequired\": 2,\r\n          \"resourceState\": \"Enabled\"\r\n        }\r\n      }\r\n    ],\r\n    \"routingRules\": [\r\n      {\r\n        \"id\": \"/subscriptions/47f4bc68-6fe4-43a2-be8b-dfd0e290efa2/resourcegroups/ps9760/providers/Microsoft.Network/Frontdoors/ps3438/RoutingRules/routingrule1\",\r\n        \"name\": \"routingrule1\",\r\n        \"type\": \"Microsoft.Network/Frontdoors/RoutingRules\",\r\n        \"properties\": {\r\n          \"frontendEndpoints\": [\r\n            {\r\n              \"id\": \"/subscriptions/47f4bc68-6fe4-43a2-be8b-dfd0e290efa2/resourceGroups/ps9760/providers/Microsoft.Network/frontDoors/ps3438/FrontendEndpoints/frontendEndpoint1\"\r\n            }\r\n          ],\r\n          \"acceptedProtocols\": [\r\n            \"Http\",\r\n            \"Https\"\r\n          ],\r\n          \"patternsToMatch\": [\r\n            \"/*\"\r\n          ],\r\n          \"enabledState\": \"Enabled\",\r\n          \"resourceState\": \"Enabled\",\r\n          \"routeConfiguration\": {\r\n            \"@odata.type\": \"#Microsoft.Azure.FrontDoor.Models.FrontdoorForwardingConfiguration\",\r\n            \"customForwardingPath\": null,\r\n            \"forwardingProtocol\": \"MatchRequest\",\r\n            \"cacheConfiguration\": null,\r\n            \"backendPool\": {\r\n              \"id\": \"/subscriptions/47f4bc68-6fe4-43a2-be8b-dfd0e290efa2/resourceGroups/ps9760/providers/Microsoft.Network/frontDoors/ps3438/BackendPools/backendPool1\"\r\n            }\r\n          }\r\n        }\r\n      }\r\n    ],\r\n    \"backendPoolsSettings\": {\r\n      \"enforceCertificateNameCheck\": \"Enabled\",\r\n      \"sendRecvTimeoutSeconds\": 33\r\n    },\r\n    \"enabledState\": \"Enabled\",\r\n    \"cName\": \"ps3438.azurefd.net\",\r\n    \"friendlyName\": \"ps3438\"\r\n  }\r\n}",
      "StatusCode": 200
    },
    {
      "RequestUri": "/subscriptions/47f4bc68-6fe4-43a2-be8b-dfd0e290efa2/resourceGroups/ps9760/providers/Microsoft.Network/frontDoors/ps3438?api-version=2019-05-01",
      "EncodedRequestUri": "L3N1YnNjcmlwdGlvbnMvNDdmNGJjNjgtNmZlNC00M2EyLWJlOGItZGZkMGUyOTBlZmEyL3Jlc291cmNlR3JvdXBzL3BzOTc2MC9wcm92aWRlcnMvTWljcm9zb2Z0Lk5ldHdvcmsvZnJvbnREb29ycy9wczM0Mzg/YXBpLXZlcnNpb249MjAxOS0wNS0wMQ==",
>>>>>>> 0bb724b3
      "RequestMethod": "GET",
      "RequestBody": "",
      "RequestHeaders": {
        "User-Agent": [
<<<<<<< HEAD
          "FxVersion/4.6.28008.01",
          "OSName/Windows",
          "OSVersion/Microsoft.Windows.10.0.14393.",
          "Microsoft.Azure.Management.FrontDoor.FrontDoorManagementClient/2.0.0.0"
=======
          "FxVersion/4.6.27817.01",
          "OSName/Windows",
          "OSVersion/Microsoft.Windows.10.0.18960.",
          "Microsoft.Azure.Management.FrontDoor.FrontDoorManagementClient/1.0.0.0"
>>>>>>> 0bb724b3
        ]
      },
      "ResponseHeaders": {
        "Cache-Control": [
          "no-cache"
        ],
        "Pragma": [
          "no-cache"
        ],
        "x-ms-request-id": [
<<<<<<< HEAD
          "15f58f92-8620-4749-9598-141861664672"
        ],
        "x-ms-client-request-id": [
          "830562a8-35ca-4e90-8195-aaaa32e9c227"
=======
          "f6bad879-c8f6-474e-8ff3-42ddd01ff278"
        ],
        "x-ms-client-request-id": [
          "e77ebb12-bed6-49f5-b1e4-42f5927d3263"
>>>>>>> 0bb724b3
        ],
        "OData-Version": [
          "4.0"
        ],
        "Strict-Transport-Security": [
          "max-age=31536000; includeSubDomains"
        ],
        "Server": [
          "Microsoft-IIS/8.5"
        ],
        "X-AspNet-Version": [
          "4.0.30319"
        ],
        "X-Powered-By": [
          "ASP.NET"
        ],
        "x-ms-ratelimit-remaining-subscription-reads": [
          "11975"
        ],
        "x-ms-correlation-request-id": [
<<<<<<< HEAD
          "f00d2a34-a6b7-4e31-b0bf-606151016b00"
        ],
        "x-ms-routing-request-id": [
          "WESTUS:20191109T022335Z:f00d2a34-a6b7-4e31-b0bf-606151016b00"
=======
          "b7b526bb-2631-4141-92e7-073b2353701a"
        ],
        "x-ms-routing-request-id": [
          "WESTUS:20191021T184039Z:b7b526bb-2631-4141-92e7-073b2353701a"
>>>>>>> 0bb724b3
        ],
        "X-Content-Type-Options": [
          "nosniff"
        ],
        "Date": [
<<<<<<< HEAD
          "Sat, 09 Nov 2019 02:23:35 GMT"
        ],
        "Content-Length": [
          "4246"
=======
          "Mon, 21 Oct 2019 18:40:39 GMT"
        ],
        "Content-Length": [
          "4248"
>>>>>>> 0bb724b3
        ],
        "Content-Type": [
          "application/json; odata.metadata=minimal; odata.streaming=true"
        ],
        "Expires": [
          "-1"
        ]
      },
<<<<<<< HEAD
      "ResponseBody": "{\r\n  \"name\": \"ps4784\",\r\n  \"id\": \"/subscriptions/47f4bc68-6fe4-43a2-be8b-dfd0e290efa2/resourcegroups/ps7708/providers/Microsoft.Network/frontdoors/ps4784\",\r\n  \"type\": \"Microsoft.Network/frontdoors\",\r\n  \"tags\": {\r\n    \"tag2\": \"value4\",\r\n    \"tag1\": \"value3\"\r\n  },\r\n  \"location\": \"Global\",\r\n  \"properties\": {\r\n    \"provisioningState\": \"Succeeded\",\r\n    \"resourceState\": \"Enabled\",\r\n    \"backendPools\": [\r\n      {\r\n        \"id\": \"/subscriptions/47f4bc68-6fe4-43a2-be8b-dfd0e290efa2/resourcegroups/ps7708/providers/Microsoft.Network/Frontdoors/ps4784/BackendPools/backendpool1\",\r\n        \"name\": \"backendpool1\",\r\n        \"type\": \"Microsoft.Network/Frontdoors/BackendPools\",\r\n        \"properties\": {\r\n          \"backends\": [\r\n            {\r\n              \"address\": \"contoso1.azurewebsites.net\",\r\n              \"httpPort\": 80,\r\n              \"httpsPort\": 443,\r\n              \"priority\": 1,\r\n              \"weight\": 50,\r\n              \"backendHostHeader\": \"contoso1.azurewebsites.net\",\r\n              \"enabledState\": \"Enabled\"\r\n            }\r\n          ],\r\n          \"healthProbeSettings\": {\r\n            \"id\": \"/subscriptions/47f4bc68-6fe4-43a2-be8b-dfd0e290efa2/resourceGroups/ps7708/providers/Microsoft.Network/frontDoors/ps4784/HealthProbeSettings/healthProbeSetting1\"\r\n          },\r\n          \"loadBalancingSettings\": {\r\n            \"id\": \"/subscriptions/47f4bc68-6fe4-43a2-be8b-dfd0e290efa2/resourceGroups/ps7708/providers/Microsoft.Network/frontDoors/ps4784/LoadBalancingSettings/loadBalancingSetting1\"\r\n          },\r\n          \"resourceState\": \"Enabled\"\r\n        }\r\n      }\r\n    ],\r\n    \"healthProbeSettings\": [\r\n      {\r\n        \"id\": \"/subscriptions/47f4bc68-6fe4-43a2-be8b-dfd0e290efa2/resourcegroups/ps7708/providers/Microsoft.Network/Frontdoors/ps4784/HealthProbeSettings/healthProbeSetting1\",\r\n        \"name\": \"healthProbeSetting1\",\r\n        \"type\": \"Microsoft.Network/Frontdoors/HealthProbeSettings\",\r\n        \"properties\": {\r\n          \"intervalInSeconds\": 30,\r\n          \"path\": \"/\",\r\n          \"protocol\": \"Http\",\r\n          \"resourceState\": \"Enabled\",\r\n          \"enabledState\": \"Enabled\",\r\n          \"healthProbeMethod\": \"Get\"\r\n        }\r\n      }\r\n    ],\r\n    \"frontendEndpoints\": [\r\n      {\r\n        \"id\": \"/subscriptions/47f4bc68-6fe4-43a2-be8b-dfd0e290efa2/resourcegroups/ps7708/providers/Microsoft.Network/Frontdoors/ps4784/FrontendEndpoints/frontendendpoint1\",\r\n        \"name\": \"frontendendpoint1\",\r\n        \"type\": \"Microsoft.Network/Frontdoors/FrontendEndpoints\",\r\n        \"properties\": {\r\n          \"hostName\": \"ps4784.azurefd.net\",\r\n          \"sessionAffinityEnabledState\": \"Disabled\",\r\n          \"sessionAffinityTtlSeconds\": 0,\r\n          \"webApplicationFirewallPolicyLink\": null,\r\n          \"customHttpsProvisioningState\": null,\r\n          \"customHttpsProvisioningSubstate\": null,\r\n          \"customHttpsConfiguration\": null,\r\n          \"resourceState\": \"Enabled\"\r\n        }\r\n      }\r\n    ],\r\n    \"loadBalancingSettings\": [\r\n      {\r\n        \"id\": \"/subscriptions/47f4bc68-6fe4-43a2-be8b-dfd0e290efa2/resourcegroups/ps7708/providers/Microsoft.Network/Frontdoors/ps4784/LoadBalancingSettings/loadbalancingsetting1\",\r\n        \"name\": \"loadbalancingsetting1\",\r\n        \"type\": \"Microsoft.Network/Frontdoors/LoadBalancingSettings\",\r\n        \"properties\": {\r\n          \"additionalLatencyMilliseconds\": 0,\r\n          \"sampleSize\": 4,\r\n          \"successfulSamplesRequired\": 2,\r\n          \"resourceState\": \"Enabled\"\r\n        }\r\n      }\r\n    ],\r\n    \"routingRules\": [\r\n      {\r\n        \"id\": \"/subscriptions/47f4bc68-6fe4-43a2-be8b-dfd0e290efa2/resourcegroups/ps7708/providers/Microsoft.Network/Frontdoors/ps4784/RoutingRules/routingrule1\",\r\n        \"name\": \"routingrule1\",\r\n        \"type\": \"Microsoft.Network/Frontdoors/RoutingRules\",\r\n        \"properties\": {\r\n          \"frontendEndpoints\": [\r\n            {\r\n              \"id\": \"/subscriptions/47f4bc68-6fe4-43a2-be8b-dfd0e290efa2/resourceGroups/ps7708/providers/Microsoft.Network/frontDoors/ps4784/FrontendEndpoints/frontendEndpoint1\"\r\n            }\r\n          ],\r\n          \"acceptedProtocols\": [\r\n            \"Http\",\r\n            \"Https\"\r\n          ],\r\n          \"patternsToMatch\": [\r\n            \"/*\"\r\n          ],\r\n          \"enabledState\": \"Enabled\",\r\n          \"resourceState\": \"Enabled\",\r\n          \"routeConfiguration\": {\r\n            \"@odata.type\": \"#Microsoft.Azure.FrontDoor.Models.FrontdoorForwardingConfiguration\",\r\n            \"customForwardingPath\": null,\r\n            \"forwardingProtocol\": \"MatchRequest\",\r\n            \"cacheConfiguration\": null,\r\n            \"backendPool\": {\r\n              \"id\": \"/subscriptions/47f4bc68-6fe4-43a2-be8b-dfd0e290efa2/resourceGroups/ps7708/providers/Microsoft.Network/frontDoors/ps4784/BackendPools/backendPool1\"\r\n            }\r\n          }\r\n        }\r\n      }\r\n    ],\r\n    \"backendPoolsSettings\": {\r\n      \"enforceCertificateNameCheck\": \"Enabled\",\r\n      \"sendRecvTimeoutSeconds\": 30\r\n    },\r\n    \"enabledState\": \"Enabled\",\r\n    \"cName\": \"ps4784.azurefd.net\",\r\n    \"friendlyName\": \"ps4784\"\r\n  }\r\n}",
      "StatusCode": 200
    },
    {
      "RequestUri": "/subscriptions/47f4bc68-6fe4-43a2-be8b-dfd0e290efa2/resourceGroups/ps7708/providers/Microsoft.Network/frontDoors/ps4784?api-version=2019-05-01",
      "EncodedRequestUri": "L3N1YnNjcmlwdGlvbnMvNDdmNGJjNjgtNmZlNC00M2EyLWJlOGItZGZkMGUyOTBlZmEyL3Jlc291cmNlR3JvdXBzL3BzNzcwOC9wcm92aWRlcnMvTWljcm9zb2Z0Lk5ldHdvcmsvZnJvbnREb29ycy9wczQ3ODQ/YXBpLXZlcnNpb249MjAxOS0wNS0wMQ==",
=======
      "ResponseBody": "{\r\n  \"name\": \"ps3438\",\r\n  \"id\": \"/subscriptions/47f4bc68-6fe4-43a2-be8b-dfd0e290efa2/resourcegroups/ps9760/providers/Microsoft.Network/frontdoors/ps3438\",\r\n  \"type\": \"Microsoft.Network/frontdoors\",\r\n  \"tags\": {\r\n    \"tag1\": \"value3\",\r\n    \"tag2\": \"value4\"\r\n  },\r\n  \"location\": \"Global\",\r\n  \"properties\": {\r\n    \"provisioningState\": \"Succeeded\",\r\n    \"resourceState\": \"Enabled\",\r\n    \"backendPools\": [\r\n      {\r\n        \"id\": \"/subscriptions/47f4bc68-6fe4-43a2-be8b-dfd0e290efa2/resourcegroups/ps9760/providers/Microsoft.Network/Frontdoors/ps3438/BackendPools/backendpool1\",\r\n        \"name\": \"backendpool1\",\r\n        \"type\": \"Microsoft.Network/Frontdoors/BackendPools\",\r\n        \"properties\": {\r\n          \"backends\": [\r\n            {\r\n              \"address\": \"contoso1.azurewebsites.net\",\r\n              \"httpPort\": 80,\r\n              \"httpsPort\": 443,\r\n              \"priority\": 1,\r\n              \"weight\": 50,\r\n              \"backendHostHeader\": \"contoso1.azurewebsites.net\",\r\n              \"enabledState\": \"Enabled\"\r\n            }\r\n          ],\r\n          \"healthProbeSettings\": {\r\n            \"id\": \"/subscriptions/47f4bc68-6fe4-43a2-be8b-dfd0e290efa2/resourceGroups/ps9760/providers/Microsoft.Network/frontDoors/ps3438/HealthProbeSettings/healthProbeSetting1\"\r\n          },\r\n          \"loadBalancingSettings\": {\r\n            \"id\": \"/subscriptions/47f4bc68-6fe4-43a2-be8b-dfd0e290efa2/resourceGroups/ps9760/providers/Microsoft.Network/frontDoors/ps3438/LoadBalancingSettings/loadBalancingSetting1\"\r\n          },\r\n          \"resourceState\": \"Enabled\"\r\n        }\r\n      }\r\n    ],\r\n    \"healthProbeSettings\": [\r\n      {\r\n        \"id\": \"/subscriptions/47f4bc68-6fe4-43a2-be8b-dfd0e290efa2/resourcegroups/ps9760/providers/Microsoft.Network/Frontdoors/ps3438/HealthProbeSettings/healthProbeSetting1\",\r\n        \"name\": \"healthProbeSetting1\",\r\n        \"type\": \"Microsoft.Network/Frontdoors/HealthProbeSettings\",\r\n        \"properties\": {\r\n          \"intervalInSeconds\": 30,\r\n          \"path\": \"/\",\r\n          \"protocol\": \"Http\",\r\n          \"resourceState\": \"Enabled\",\r\n          \"enabledState\": \"Disabled\",\r\n          \"healthProbeMethod\": \"Head\"\r\n        }\r\n      }\r\n    ],\r\n    \"frontendEndpoints\": [\r\n      {\r\n        \"id\": \"/subscriptions/47f4bc68-6fe4-43a2-be8b-dfd0e290efa2/resourcegroups/ps9760/providers/Microsoft.Network/Frontdoors/ps3438/FrontendEndpoints/frontendendpoint1\",\r\n        \"name\": \"frontendendpoint1\",\r\n        \"type\": \"Microsoft.Network/Frontdoors/FrontendEndpoints\",\r\n        \"properties\": {\r\n          \"hostName\": \"ps3438.azurefd.net\",\r\n          \"sessionAffinityEnabledState\": \"Disabled\",\r\n          \"sessionAffinityTtlSeconds\": 0,\r\n          \"webApplicationFirewallPolicyLink\": null,\r\n          \"customHttpsProvisioningState\": null,\r\n          \"customHttpsProvisioningSubstate\": null,\r\n          \"customHttpsConfiguration\": null,\r\n          \"resourceState\": \"Enabled\"\r\n        }\r\n      }\r\n    ],\r\n    \"loadBalancingSettings\": [\r\n      {\r\n        \"id\": \"/subscriptions/47f4bc68-6fe4-43a2-be8b-dfd0e290efa2/resourcegroups/ps9760/providers/Microsoft.Network/Frontdoors/ps3438/LoadBalancingSettings/loadbalancingsetting1\",\r\n        \"name\": \"loadbalancingsetting1\",\r\n        \"type\": \"Microsoft.Network/Frontdoors/LoadBalancingSettings\",\r\n        \"properties\": {\r\n          \"additionalLatencyMilliseconds\": 0,\r\n          \"sampleSize\": 4,\r\n          \"successfulSamplesRequired\": 2,\r\n          \"resourceState\": \"Enabled\"\r\n        }\r\n      }\r\n    ],\r\n    \"routingRules\": [\r\n      {\r\n        \"id\": \"/subscriptions/47f4bc68-6fe4-43a2-be8b-dfd0e290efa2/resourcegroups/ps9760/providers/Microsoft.Network/Frontdoors/ps3438/RoutingRules/routingrule1\",\r\n        \"name\": \"routingrule1\",\r\n        \"type\": \"Microsoft.Network/Frontdoors/RoutingRules\",\r\n        \"properties\": {\r\n          \"frontendEndpoints\": [\r\n            {\r\n              \"id\": \"/subscriptions/47f4bc68-6fe4-43a2-be8b-dfd0e290efa2/resourceGroups/ps9760/providers/Microsoft.Network/frontDoors/ps3438/FrontendEndpoints/frontendEndpoint1\"\r\n            }\r\n          ],\r\n          \"acceptedProtocols\": [\r\n            \"Http\",\r\n            \"Https\"\r\n          ],\r\n          \"patternsToMatch\": [\r\n            \"/*\"\r\n          ],\r\n          \"enabledState\": \"Enabled\",\r\n          \"resourceState\": \"Enabled\",\r\n          \"routeConfiguration\": {\r\n            \"@odata.type\": \"#Microsoft.Azure.FrontDoor.Models.FrontdoorForwardingConfiguration\",\r\n            \"customForwardingPath\": null,\r\n            \"forwardingProtocol\": \"MatchRequest\",\r\n            \"cacheConfiguration\": null,\r\n            \"backendPool\": {\r\n              \"id\": \"/subscriptions/47f4bc68-6fe4-43a2-be8b-dfd0e290efa2/resourceGroups/ps9760/providers/Microsoft.Network/frontDoors/ps3438/BackendPools/backendPool1\"\r\n            }\r\n          }\r\n        }\r\n      }\r\n    ],\r\n    \"backendPoolsSettings\": {\r\n      \"enforceCertificateNameCheck\": \"Enabled\",\r\n      \"sendRecvTimeoutSeconds\": 33\r\n    },\r\n    \"enabledState\": \"Enabled\",\r\n    \"cName\": \"ps3438.azurefd.net\",\r\n    \"friendlyName\": \"ps3438\"\r\n  }\r\n}",
      "StatusCode": 200
    },
    {
      "RequestUri": "/subscriptions/47f4bc68-6fe4-43a2-be8b-dfd0e290efa2/resourceGroups/ps9760/providers/Microsoft.Network/frontDoors/ps3438?api-version=2019-05-01",
      "EncodedRequestUri": "L3N1YnNjcmlwdGlvbnMvNDdmNGJjNjgtNmZlNC00M2EyLWJlOGItZGZkMGUyOTBlZmEyL3Jlc291cmNlR3JvdXBzL3BzOTc2MC9wcm92aWRlcnMvTWljcm9zb2Z0Lk5ldHdvcmsvZnJvbnREb29ycy9wczM0Mzg/YXBpLXZlcnNpb249MjAxOS0wNS0wMQ==",
>>>>>>> 0bb724b3
      "RequestMethod": "GET",
      "RequestBody": "",
      "RequestHeaders": {
        "x-ms-client-request-id": [
<<<<<<< HEAD
          "69718c0f-c071-4e25-8597-0975e9a4364b"
=======
          "b527ae54-20c6-485e-b001-e2e083dce0a4"
>>>>>>> 0bb724b3
        ],
        "Accept-Language": [
          "en-US"
        ],
        "User-Agent": [
<<<<<<< HEAD
          "FxVersion/4.6.28008.01",
          "OSName/Windows",
          "OSVersion/Microsoft.Windows.10.0.14393.",
          "Microsoft.Azure.Management.FrontDoor.FrontDoorManagementClient/2.0.0.0"
=======
          "FxVersion/4.6.27817.01",
          "OSName/Windows",
          "OSVersion/Microsoft.Windows.10.0.18960.",
          "Microsoft.Azure.Management.FrontDoor.FrontDoorManagementClient/1.0.0.0"
>>>>>>> 0bb724b3
        ]
      },
      "ResponseHeaders": {
        "Cache-Control": [
          "no-cache"
        ],
        "Pragma": [
          "no-cache"
        ],
        "x-ms-request-id": [
<<<<<<< HEAD
          "9b22f428-4993-4ff4-8f6a-ec40e1cdfd45"
        ],
        "x-ms-client-request-id": [
          "69718c0f-c071-4e25-8597-0975e9a4364b"
=======
          "81ee33f9-7606-4abf-9c59-3ca780ef0703"
        ],
        "x-ms-client-request-id": [
          "b527ae54-20c6-485e-b001-e2e083dce0a4"
>>>>>>> 0bb724b3
        ],
        "OData-Version": [
          "4.0"
        ],
        "Strict-Transport-Security": [
          "max-age=31536000; includeSubDomains"
        ],
        "Server": [
          "Microsoft-IIS/8.5"
        ],
        "X-AspNet-Version": [
          "4.0.30319"
        ],
        "X-Powered-By": [
          "ASP.NET"
        ],
        "x-ms-ratelimit-remaining-subscription-reads": [
          "11974"
        ],
        "x-ms-correlation-request-id": [
<<<<<<< HEAD
          "d84aef1b-c8db-4f11-a779-9afcb28d6961"
        ],
        "x-ms-routing-request-id": [
          "WESTUS:20191109T022336Z:d84aef1b-c8db-4f11-a779-9afcb28d6961"
=======
          "e9d9aba4-85ca-48b3-8eeb-360239fa46a8"
        ],
        "x-ms-routing-request-id": [
          "WESTUS:20191021T184040Z:e9d9aba4-85ca-48b3-8eeb-360239fa46a8"
>>>>>>> 0bb724b3
        ],
        "X-Content-Type-Options": [
          "nosniff"
        ],
        "Date": [
<<<<<<< HEAD
          "Sat, 09 Nov 2019 02:23:35 GMT"
        ],
        "Content-Length": [
          "4246"
=======
          "Mon, 21 Oct 2019 18:40:39 GMT"
        ],
        "Content-Length": [
          "4248"
>>>>>>> 0bb724b3
        ],
        "Content-Type": [
          "application/json; odata.metadata=minimal; odata.streaming=true"
        ],
        "Expires": [
          "-1"
        ]
      },
<<<<<<< HEAD
      "ResponseBody": "{\r\n  \"name\": \"ps4784\",\r\n  \"id\": \"/subscriptions/47f4bc68-6fe4-43a2-be8b-dfd0e290efa2/resourcegroups/ps7708/providers/Microsoft.Network/frontdoors/ps4784\",\r\n  \"type\": \"Microsoft.Network/frontdoors\",\r\n  \"tags\": {\r\n    \"tag2\": \"value4\",\r\n    \"tag1\": \"value3\"\r\n  },\r\n  \"location\": \"Global\",\r\n  \"properties\": {\r\n    \"provisioningState\": \"Succeeded\",\r\n    \"resourceState\": \"Enabled\",\r\n    \"backendPools\": [\r\n      {\r\n        \"id\": \"/subscriptions/47f4bc68-6fe4-43a2-be8b-dfd0e290efa2/resourcegroups/ps7708/providers/Microsoft.Network/Frontdoors/ps4784/BackendPools/backendpool1\",\r\n        \"name\": \"backendpool1\",\r\n        \"type\": \"Microsoft.Network/Frontdoors/BackendPools\",\r\n        \"properties\": {\r\n          \"backends\": [\r\n            {\r\n              \"address\": \"contoso1.azurewebsites.net\",\r\n              \"httpPort\": 80,\r\n              \"httpsPort\": 443,\r\n              \"priority\": 1,\r\n              \"weight\": 50,\r\n              \"backendHostHeader\": \"contoso1.azurewebsites.net\",\r\n              \"enabledState\": \"Enabled\"\r\n            }\r\n          ],\r\n          \"healthProbeSettings\": {\r\n            \"id\": \"/subscriptions/47f4bc68-6fe4-43a2-be8b-dfd0e290efa2/resourceGroups/ps7708/providers/Microsoft.Network/frontDoors/ps4784/HealthProbeSettings/healthProbeSetting1\"\r\n          },\r\n          \"loadBalancingSettings\": {\r\n            \"id\": \"/subscriptions/47f4bc68-6fe4-43a2-be8b-dfd0e290efa2/resourceGroups/ps7708/providers/Microsoft.Network/frontDoors/ps4784/LoadBalancingSettings/loadBalancingSetting1\"\r\n          },\r\n          \"resourceState\": \"Enabled\"\r\n        }\r\n      }\r\n    ],\r\n    \"healthProbeSettings\": [\r\n      {\r\n        \"id\": \"/subscriptions/47f4bc68-6fe4-43a2-be8b-dfd0e290efa2/resourcegroups/ps7708/providers/Microsoft.Network/Frontdoors/ps4784/HealthProbeSettings/healthProbeSetting1\",\r\n        \"name\": \"healthProbeSetting1\",\r\n        \"type\": \"Microsoft.Network/Frontdoors/HealthProbeSettings\",\r\n        \"properties\": {\r\n          \"intervalInSeconds\": 30,\r\n          \"path\": \"/\",\r\n          \"protocol\": \"Http\",\r\n          \"resourceState\": \"Enabled\",\r\n          \"enabledState\": \"Enabled\",\r\n          \"healthProbeMethod\": \"Get\"\r\n        }\r\n      }\r\n    ],\r\n    \"frontendEndpoints\": [\r\n      {\r\n        \"id\": \"/subscriptions/47f4bc68-6fe4-43a2-be8b-dfd0e290efa2/resourcegroups/ps7708/providers/Microsoft.Network/Frontdoors/ps4784/FrontendEndpoints/frontendendpoint1\",\r\n        \"name\": \"frontendendpoint1\",\r\n        \"type\": \"Microsoft.Network/Frontdoors/FrontendEndpoints\",\r\n        \"properties\": {\r\n          \"hostName\": \"ps4784.azurefd.net\",\r\n          \"sessionAffinityEnabledState\": \"Disabled\",\r\n          \"sessionAffinityTtlSeconds\": 0,\r\n          \"webApplicationFirewallPolicyLink\": null,\r\n          \"customHttpsProvisioningState\": null,\r\n          \"customHttpsProvisioningSubstate\": null,\r\n          \"customHttpsConfiguration\": null,\r\n          \"resourceState\": \"Enabled\"\r\n        }\r\n      }\r\n    ],\r\n    \"loadBalancingSettings\": [\r\n      {\r\n        \"id\": \"/subscriptions/47f4bc68-6fe4-43a2-be8b-dfd0e290efa2/resourcegroups/ps7708/providers/Microsoft.Network/Frontdoors/ps4784/LoadBalancingSettings/loadbalancingsetting1\",\r\n        \"name\": \"loadbalancingsetting1\",\r\n        \"type\": \"Microsoft.Network/Frontdoors/LoadBalancingSettings\",\r\n        \"properties\": {\r\n          \"additionalLatencyMilliseconds\": 0,\r\n          \"sampleSize\": 4,\r\n          \"successfulSamplesRequired\": 2,\r\n          \"resourceState\": \"Enabled\"\r\n        }\r\n      }\r\n    ],\r\n    \"routingRules\": [\r\n      {\r\n        \"id\": \"/subscriptions/47f4bc68-6fe4-43a2-be8b-dfd0e290efa2/resourcegroups/ps7708/providers/Microsoft.Network/Frontdoors/ps4784/RoutingRules/routingrule1\",\r\n        \"name\": \"routingrule1\",\r\n        \"type\": \"Microsoft.Network/Frontdoors/RoutingRules\",\r\n        \"properties\": {\r\n          \"frontendEndpoints\": [\r\n            {\r\n              \"id\": \"/subscriptions/47f4bc68-6fe4-43a2-be8b-dfd0e290efa2/resourceGroups/ps7708/providers/Microsoft.Network/frontDoors/ps4784/FrontendEndpoints/frontendEndpoint1\"\r\n            }\r\n          ],\r\n          \"acceptedProtocols\": [\r\n            \"Http\",\r\n            \"Https\"\r\n          ],\r\n          \"patternsToMatch\": [\r\n            \"/*\"\r\n          ],\r\n          \"enabledState\": \"Enabled\",\r\n          \"resourceState\": \"Enabled\",\r\n          \"routeConfiguration\": {\r\n            \"@odata.type\": \"#Microsoft.Azure.FrontDoor.Models.FrontdoorForwardingConfiguration\",\r\n            \"customForwardingPath\": null,\r\n            \"forwardingProtocol\": \"MatchRequest\",\r\n            \"cacheConfiguration\": null,\r\n            \"backendPool\": {\r\n              \"id\": \"/subscriptions/47f4bc68-6fe4-43a2-be8b-dfd0e290efa2/resourceGroups/ps7708/providers/Microsoft.Network/frontDoors/ps4784/BackendPools/backendPool1\"\r\n            }\r\n          }\r\n        }\r\n      }\r\n    ],\r\n    \"backendPoolsSettings\": {\r\n      \"enforceCertificateNameCheck\": \"Enabled\",\r\n      \"sendRecvTimeoutSeconds\": 30\r\n    },\r\n    \"enabledState\": \"Enabled\",\r\n    \"cName\": \"ps4784.azurefd.net\",\r\n    \"friendlyName\": \"ps4784\"\r\n  }\r\n}",
      "StatusCode": 200
    },
    {
      "RequestUri": "/subscriptions/47f4bc68-6fe4-43a2-be8b-dfd0e290efa2/resourceGroups/ps7708/providers/Microsoft.Network/frontDoors/ps4784?api-version=2019-05-01",
      "EncodedRequestUri": "L3N1YnNjcmlwdGlvbnMvNDdmNGJjNjgtNmZlNC00M2EyLWJlOGItZGZkMGUyOTBlZmEyL3Jlc291cmNlR3JvdXBzL3BzNzcwOC9wcm92aWRlcnMvTWljcm9zb2Z0Lk5ldHdvcmsvZnJvbnREb29ycy9wczQ3ODQ/YXBpLXZlcnNpb249MjAxOS0wNS0wMQ==",
=======
      "ResponseBody": "{\r\n  \"name\": \"ps3438\",\r\n  \"id\": \"/subscriptions/47f4bc68-6fe4-43a2-be8b-dfd0e290efa2/resourcegroups/ps9760/providers/Microsoft.Network/frontdoors/ps3438\",\r\n  \"type\": \"Microsoft.Network/frontdoors\",\r\n  \"tags\": {\r\n    \"tag1\": \"value3\",\r\n    \"tag2\": \"value4\"\r\n  },\r\n  \"location\": \"Global\",\r\n  \"properties\": {\r\n    \"provisioningState\": \"Succeeded\",\r\n    \"resourceState\": \"Enabled\",\r\n    \"backendPools\": [\r\n      {\r\n        \"id\": \"/subscriptions/47f4bc68-6fe4-43a2-be8b-dfd0e290efa2/resourcegroups/ps9760/providers/Microsoft.Network/Frontdoors/ps3438/BackendPools/backendpool1\",\r\n        \"name\": \"backendpool1\",\r\n        \"type\": \"Microsoft.Network/Frontdoors/BackendPools\",\r\n        \"properties\": {\r\n          \"backends\": [\r\n            {\r\n              \"address\": \"contoso1.azurewebsites.net\",\r\n              \"httpPort\": 80,\r\n              \"httpsPort\": 443,\r\n              \"priority\": 1,\r\n              \"weight\": 50,\r\n              \"backendHostHeader\": \"contoso1.azurewebsites.net\",\r\n              \"enabledState\": \"Enabled\"\r\n            }\r\n          ],\r\n          \"healthProbeSettings\": {\r\n            \"id\": \"/subscriptions/47f4bc68-6fe4-43a2-be8b-dfd0e290efa2/resourceGroups/ps9760/providers/Microsoft.Network/frontDoors/ps3438/HealthProbeSettings/healthProbeSetting1\"\r\n          },\r\n          \"loadBalancingSettings\": {\r\n            \"id\": \"/subscriptions/47f4bc68-6fe4-43a2-be8b-dfd0e290efa2/resourceGroups/ps9760/providers/Microsoft.Network/frontDoors/ps3438/LoadBalancingSettings/loadBalancingSetting1\"\r\n          },\r\n          \"resourceState\": \"Enabled\"\r\n        }\r\n      }\r\n    ],\r\n    \"healthProbeSettings\": [\r\n      {\r\n        \"id\": \"/subscriptions/47f4bc68-6fe4-43a2-be8b-dfd0e290efa2/resourcegroups/ps9760/providers/Microsoft.Network/Frontdoors/ps3438/HealthProbeSettings/healthProbeSetting1\",\r\n        \"name\": \"healthProbeSetting1\",\r\n        \"type\": \"Microsoft.Network/Frontdoors/HealthProbeSettings\",\r\n        \"properties\": {\r\n          \"intervalInSeconds\": 30,\r\n          \"path\": \"/\",\r\n          \"protocol\": \"Http\",\r\n          \"resourceState\": \"Enabled\",\r\n          \"enabledState\": \"Disabled\",\r\n          \"healthProbeMethod\": \"Head\"\r\n        }\r\n      }\r\n    ],\r\n    \"frontendEndpoints\": [\r\n      {\r\n        \"id\": \"/subscriptions/47f4bc68-6fe4-43a2-be8b-dfd0e290efa2/resourcegroups/ps9760/providers/Microsoft.Network/Frontdoors/ps3438/FrontendEndpoints/frontendendpoint1\",\r\n        \"name\": \"frontendendpoint1\",\r\n        \"type\": \"Microsoft.Network/Frontdoors/FrontendEndpoints\",\r\n        \"properties\": {\r\n          \"hostName\": \"ps3438.azurefd.net\",\r\n          \"sessionAffinityEnabledState\": \"Disabled\",\r\n          \"sessionAffinityTtlSeconds\": 0,\r\n          \"webApplicationFirewallPolicyLink\": null,\r\n          \"customHttpsProvisioningState\": null,\r\n          \"customHttpsProvisioningSubstate\": null,\r\n          \"customHttpsConfiguration\": null,\r\n          \"resourceState\": \"Enabled\"\r\n        }\r\n      }\r\n    ],\r\n    \"loadBalancingSettings\": [\r\n      {\r\n        \"id\": \"/subscriptions/47f4bc68-6fe4-43a2-be8b-dfd0e290efa2/resourcegroups/ps9760/providers/Microsoft.Network/Frontdoors/ps3438/LoadBalancingSettings/loadbalancingsetting1\",\r\n        \"name\": \"loadbalancingsetting1\",\r\n        \"type\": \"Microsoft.Network/Frontdoors/LoadBalancingSettings\",\r\n        \"properties\": {\r\n          \"additionalLatencyMilliseconds\": 0,\r\n          \"sampleSize\": 4,\r\n          \"successfulSamplesRequired\": 2,\r\n          \"resourceState\": \"Enabled\"\r\n        }\r\n      }\r\n    ],\r\n    \"routingRules\": [\r\n      {\r\n        \"id\": \"/subscriptions/47f4bc68-6fe4-43a2-be8b-dfd0e290efa2/resourcegroups/ps9760/providers/Microsoft.Network/Frontdoors/ps3438/RoutingRules/routingrule1\",\r\n        \"name\": \"routingrule1\",\r\n        \"type\": \"Microsoft.Network/Frontdoors/RoutingRules\",\r\n        \"properties\": {\r\n          \"frontendEndpoints\": [\r\n            {\r\n              \"id\": \"/subscriptions/47f4bc68-6fe4-43a2-be8b-dfd0e290efa2/resourceGroups/ps9760/providers/Microsoft.Network/frontDoors/ps3438/FrontendEndpoints/frontendEndpoint1\"\r\n            }\r\n          ],\r\n          \"acceptedProtocols\": [\r\n            \"Http\",\r\n            \"Https\"\r\n          ],\r\n          \"patternsToMatch\": [\r\n            \"/*\"\r\n          ],\r\n          \"enabledState\": \"Enabled\",\r\n          \"resourceState\": \"Enabled\",\r\n          \"routeConfiguration\": {\r\n            \"@odata.type\": \"#Microsoft.Azure.FrontDoor.Models.FrontdoorForwardingConfiguration\",\r\n            \"customForwardingPath\": null,\r\n            \"forwardingProtocol\": \"MatchRequest\",\r\n            \"cacheConfiguration\": null,\r\n            \"backendPool\": {\r\n              \"id\": \"/subscriptions/47f4bc68-6fe4-43a2-be8b-dfd0e290efa2/resourceGroups/ps9760/providers/Microsoft.Network/frontDoors/ps3438/BackendPools/backendPool1\"\r\n            }\r\n          }\r\n        }\r\n      }\r\n    ],\r\n    \"backendPoolsSettings\": {\r\n      \"enforceCertificateNameCheck\": \"Enabled\",\r\n      \"sendRecvTimeoutSeconds\": 33\r\n    },\r\n    \"enabledState\": \"Enabled\",\r\n    \"cName\": \"ps3438.azurefd.net\",\r\n    \"friendlyName\": \"ps3438\"\r\n  }\r\n}",
      "StatusCode": 200
    },
    {
      "RequestUri": "/subscriptions/47f4bc68-6fe4-43a2-be8b-dfd0e290efa2/resourceGroups/ps9760/providers/Microsoft.Network/frontDoors/ps3438?api-version=2019-05-01",
      "EncodedRequestUri": "L3N1YnNjcmlwdGlvbnMvNDdmNGJjNjgtNmZlNC00M2EyLWJlOGItZGZkMGUyOTBlZmEyL3Jlc291cmNlR3JvdXBzL3BzOTc2MC9wcm92aWRlcnMvTWljcm9zb2Z0Lk5ldHdvcmsvZnJvbnREb29ycy9wczM0Mzg/YXBpLXZlcnNpb249MjAxOS0wNS0wMQ==",
>>>>>>> 0bb724b3
      "RequestMethod": "GET",
      "RequestBody": "",
      "RequestHeaders": {
        "x-ms-client-request-id": [
<<<<<<< HEAD
          "1374f53e-e212-4e3f-9393-979a7bcc86c8"
=======
          "3b2125e2-9589-43af-a58f-04f371565a94"
>>>>>>> 0bb724b3
        ],
        "Accept-Language": [
          "en-US"
        ],
        "User-Agent": [
<<<<<<< HEAD
          "FxVersion/4.6.28008.01",
          "OSName/Windows",
          "OSVersion/Microsoft.Windows.10.0.14393.",
          "Microsoft.Azure.Management.FrontDoor.FrontDoorManagementClient/2.0.0.0"
=======
          "FxVersion/4.6.27817.01",
          "OSName/Windows",
          "OSVersion/Microsoft.Windows.10.0.18960.",
          "Microsoft.Azure.Management.FrontDoor.FrontDoorManagementClient/1.0.0.0"
>>>>>>> 0bb724b3
        ]
      },
      "ResponseHeaders": {
        "Cache-Control": [
          "no-cache"
        ],
        "Pragma": [
          "no-cache"
        ],
<<<<<<< HEAD
        "x-ms-failure-cause": [
          "gateway"
=======
        "x-ms-request-id": [
          "6d4f670c-6ca8-462e-9c07-8e81f03a0ce7"
        ],
        "x-ms-client-request-id": [
          "3b2125e2-9589-43af-a58f-04f371565a94"
        ],
        "Strict-Transport-Security": [
          "max-age=31536000; includeSubDomains"
        ],
        "Server": [
          "Microsoft-IIS/8.5"
        ],
        "X-AspNet-Version": [
          "4.0.30319"
>>>>>>> 0bb724b3
        ],
        "x-ms-request-id": [
          "d51b2ae5-d783-482b-a58b-79a76764689b"
        ],
        "x-ms-correlation-request-id": [
<<<<<<< HEAD
          "d51b2ae5-d783-482b-a58b-79a76764689b"
        ],
        "x-ms-routing-request-id": [
          "WESTUS:20191109T022358Z:d51b2ae5-d783-482b-a58b-79a76764689b"
        ],
        "Strict-Transport-Security": [
          "max-age=31536000; includeSubDomains"
=======
          "48113b83-bb58-4dc4-9407-a262da157fa6"
        ],
        "x-ms-routing-request-id": [
          "WESTUS:20191021T184052Z:48113b83-bb58-4dc4-9407-a262da157fa6"
>>>>>>> 0bb724b3
        ],
        "X-Content-Type-Options": [
          "nosniff"
        ],
        "Date": [
<<<<<<< HEAD
          "Sat, 09 Nov 2019 02:23:57 GMT"
=======
          "Mon, 21 Oct 2019 18:40:52 GMT"
        ],
        "Content-Length": [
          "104"
>>>>>>> 0bb724b3
        ],
        "Content-Type": [
          "application/json; charset=utf-8"
        ],
        "Expires": [
          "-1"
        ],
        "Content-Length": [
          "145"
        ]
      },
      "ResponseBody": "{\r\n  \"error\": {\r\n    \"code\": \"ResourceNotFound\",\r\n    \"message\": \"The Resource 'Microsoft.Network/frontdoors/ps4784' under resource group 'ps7708' was not found.\"\r\n  }\r\n}",
      "StatusCode": 404
    },
    {
<<<<<<< HEAD
      "RequestUri": "/subscriptions/47f4bc68-6fe4-43a2-be8b-dfd0e290efa2/resourcegroups/ps7708/providers/Microsoft.Network/frontdooroperationresults/7364e9d6-a3de-4012-aed8-a1dc1e54f18e?api-version=2019-05-01",
      "EncodedRequestUri": "L3N1YnNjcmlwdGlvbnMvNDdmNGJjNjgtNmZlNC00M2EyLWJlOGItZGZkMGUyOTBlZmEyL3Jlc291cmNlZ3JvdXBzL3BzNzcwOC9wcm92aWRlcnMvTWljcm9zb2Z0Lk5ldHdvcmsvZnJvbnRkb29yb3BlcmF0aW9ucmVzdWx0cy83MzY0ZTlkNi1hM2RlLTQwMTItYWVkOC1hMWRjMWU1NGYxOGU/YXBpLXZlcnNpb249MjAxOS0wNS0wMQ==",
=======
      "RequestUri": "/subscriptions/47f4bc68-6fe4-43a2-be8b-dfd0e290efa2/resourcegroups/ps9760/providers/Microsoft.Network/frontdooroperationresults/ee090430-a1b7-4396-a66d-8403a2273ba8?api-version=2019-05-01",
      "EncodedRequestUri": "L3N1YnNjcmlwdGlvbnMvNDdmNGJjNjgtNmZlNC00M2EyLWJlOGItZGZkMGUyOTBlZmEyL3Jlc291cmNlZ3JvdXBzL3BzOTc2MC9wcm92aWRlcnMvTWljcm9zb2Z0Lk5ldHdvcmsvZnJvbnRkb29yb3BlcmF0aW9ucmVzdWx0cy9lZTA5MDQzMC1hMWI3LTQzOTYtYTY2ZC04NDAzYTIyNzNiYTg/YXBpLXZlcnNpb249MjAxOS0wNS0wMQ==",
>>>>>>> 0bb724b3
      "RequestMethod": "GET",
      "RequestBody": "",
      "RequestHeaders": {
        "User-Agent": [
<<<<<<< HEAD
          "FxVersion/4.6.28008.01",
          "OSName/Windows",
          "OSVersion/Microsoft.Windows.10.0.14393.",
          "Microsoft.Azure.Management.FrontDoor.FrontDoorManagementClient/2.0.0.0"
=======
          "FxVersion/4.6.27817.01",
          "OSName/Windows",
          "OSVersion/Microsoft.Windows.10.0.18960.",
          "Microsoft.Azure.Management.FrontDoor.FrontDoorManagementClient/1.0.0.0"
>>>>>>> 0bb724b3
        ]
      },
      "ResponseHeaders": {
        "Cache-Control": [
          "no-cache"
        ],
        "Pragma": [
          "no-cache"
        ],
        "x-ms-request-id": [
<<<<<<< HEAD
          "0f4205be-c242-4235-b9d3-3f9cff1294e1"
        ],
        "x-ms-client-request-id": [
          "a5d8858e-b739-4b73-a527-f0b37438e94d"
=======
          "40a154f4-728d-4611-a6ee-266590bd50de"
        ],
        "x-ms-client-request-id": [
          "91959d07-42fd-4c80-a9f1-84bbae1b3470"
>>>>>>> 0bb724b3
        ],
        "OData-Version": [
          "4.0"
        ],
        "Strict-Transport-Security": [
          "max-age=31536000; includeSubDomains"
        ],
        "Server": [
          "Microsoft-IIS/8.5"
        ],
        "X-AspNet-Version": [
          "4.0.30319"
        ],
        "X-Powered-By": [
          "ASP.NET"
        ],
        "x-ms-ratelimit-remaining-subscription-reads": [
          "11976"
        ],
        "x-ms-correlation-request-id": [
<<<<<<< HEAD
          "2dd47a95-bc53-4097-97d0-79b527e65ac8"
        ],
        "x-ms-routing-request-id": [
          "WESTUS:20191109T022335Z:2dd47a95-bc53-4097-97d0-79b527e65ac8"
=======
          "f4107851-396d-412f-9620-c6e8977fb375"
        ],
        "x-ms-routing-request-id": [
          "WESTUS:20191021T184039Z:f4107851-396d-412f-9620-c6e8977fb375"
>>>>>>> 0bb724b3
        ],
        "X-Content-Type-Options": [
          "nosniff"
        ],
        "Date": [
<<<<<<< HEAD
          "Sat, 09 Nov 2019 02:23:34 GMT"
=======
          "Mon, 21 Oct 2019 18:40:38 GMT"
>>>>>>> 0bb724b3
        ],
        "Content-Length": [
          "77"
        ],
        "Content-Type": [
          "application/json; odata.metadata=minimal; odata.streaming=true"
        ],
        "Expires": [
          "-1"
        ]
      },
      "ResponseBody": "{\r\n  \"status\": \"Succeeded\",\r\n  \"error\": {\r\n    \"code\": \"None\",\r\n    \"message\": null\r\n  }\r\n}",
      "StatusCode": 200
    },
    {
<<<<<<< HEAD
      "RequestUri": "/subscriptions/47f4bc68-6fe4-43a2-be8b-dfd0e290efa2/resourceGroups/ps7708/providers/Microsoft.Network/frontDoors/ps4784?api-version=2019-05-01",
      "EncodedRequestUri": "L3N1YnNjcmlwdGlvbnMvNDdmNGJjNjgtNmZlNC00M2EyLWJlOGItZGZkMGUyOTBlZmEyL3Jlc291cmNlR3JvdXBzL3BzNzcwOC9wcm92aWRlcnMvTWljcm9zb2Z0Lk5ldHdvcmsvZnJvbnREb29ycy9wczQ3ODQ/YXBpLXZlcnNpb249MjAxOS0wNS0wMQ==",
=======
      "RequestUri": "/subscriptions/47f4bc68-6fe4-43a2-be8b-dfd0e290efa2/resourceGroups/ps9760/providers/Microsoft.Network/frontDoors/ps3438?api-version=2019-05-01",
      "EncodedRequestUri": "L3N1YnNjcmlwdGlvbnMvNDdmNGJjNjgtNmZlNC00M2EyLWJlOGItZGZkMGUyOTBlZmEyL3Jlc291cmNlR3JvdXBzL3BzOTc2MC9wcm92aWRlcnMvTWljcm9zb2Z0Lk5ldHdvcmsvZnJvbnREb29ycy9wczM0Mzg/YXBpLXZlcnNpb249MjAxOS0wNS0wMQ==",
>>>>>>> 0bb724b3
      "RequestMethod": "DELETE",
      "RequestBody": "",
      "RequestHeaders": {
        "x-ms-client-request-id": [
<<<<<<< HEAD
          "d0108c7e-c7f8-4fcf-bf51-fbc7f6dbbc62"
=======
          "ea937824-5dc5-413e-a65d-2e195a31e3ac"
>>>>>>> 0bb724b3
        ],
        "Accept-Language": [
          "en-US"
        ],
        "User-Agent": [
<<<<<<< HEAD
          "FxVersion/4.6.28008.01",
          "OSName/Windows",
          "OSVersion/Microsoft.Windows.10.0.14393.",
          "Microsoft.Azure.Management.FrontDoor.FrontDoorManagementClient/2.0.0.0"
=======
          "FxVersion/4.6.27817.01",
          "OSName/Windows",
          "OSVersion/Microsoft.Windows.10.0.18960.",
          "Microsoft.Azure.Management.FrontDoor.FrontDoorManagementClient/1.0.0.0"
>>>>>>> 0bb724b3
        ]
      },
      "ResponseHeaders": {
        "Cache-Control": [
          "no-cache"
        ],
        "Pragma": [
          "no-cache"
        ],
        "Location": [
<<<<<<< HEAD
          "https://management.azure.com/subscriptions/47f4bc68-6fe4-43a2-be8b-dfd0e290efa2/resourcegroups/ps7708/providers/Microsoft.Network/frontdooroperationresults/2d3e80cc-57e3-455a-a16d-3012e896daf9/frontdoorresults/ps4784?api-version=2019-05-01"
=======
          "https://management.azure.com/subscriptions/47f4bc68-6fe4-43a2-be8b-dfd0e290efa2/resourcegroups/ps9760/providers/Microsoft.Network/frontdooroperationresults/92f17890-8bb1-4864-aa59-bd940c03a5dd/frontdoorresults/ps3438?api-version=2019-05-01"
>>>>>>> 0bb724b3
        ],
        "Retry-After": [
          "10"
        ],
        "x-ms-request-id": [
<<<<<<< HEAD
          "90a754a4-282d-475d-a40e-2a781f271a41"
        ],
        "x-ms-client-request-id": [
          "d0108c7e-c7f8-4fcf-bf51-fbc7f6dbbc62"
        ],
        "Azure-AsyncOperation": [
          "https://management.azure.com/subscriptions/47f4bc68-6fe4-43a2-be8b-dfd0e290efa2/resourcegroups/ps7708/providers/Microsoft.Network/frontdooroperationresults/2d3e80cc-57e3-455a-a16d-3012e896daf9?api-version=2019-05-01"
=======
          "56df7414-f6b2-4859-b410-bccd4664630c"
        ],
        "x-ms-client-request-id": [
          "ea937824-5dc5-413e-a65d-2e195a31e3ac"
        ],
        "Azure-AsyncOperation": [
          "https://management.azure.com/subscriptions/47f4bc68-6fe4-43a2-be8b-dfd0e290efa2/resourcegroups/ps9760/providers/Microsoft.Network/frontdooroperationresults/92f17890-8bb1-4864-aa59-bd940c03a5dd?api-version=2019-05-01"
>>>>>>> 0bb724b3
        ],
        "Strict-Transport-Security": [
          "max-age=31536000; includeSubDomains"
        ],
        "Server": [
          "Microsoft-IIS/8.5"
        ],
        "X-AspNet-Version": [
          "4.0.30319"
        ],
        "X-Powered-By": [
          "ASP.NET"
        ],
        "x-ms-ratelimit-remaining-subscription-deletes": [
          "14998"
        ],
        "x-ms-correlation-request-id": [
<<<<<<< HEAD
          "82e749b2-a34c-4d3f-a7f7-44c1cd96e7fe"
        ],
        "x-ms-routing-request-id": [
          "WESTUS:20191109T022337Z:82e749b2-a34c-4d3f-a7f7-44c1cd96e7fe"
=======
          "5b3b7060-1147-4451-8b08-bfd00c9ac9b9"
        ],
        "x-ms-routing-request-id": [
          "WESTUS:20191021T184041Z:5b3b7060-1147-4451-8b08-bfd00c9ac9b9"
>>>>>>> 0bb724b3
        ],
        "X-Content-Type-Options": [
          "nosniff"
        ],
        "Date": [
<<<<<<< HEAD
          "Sat, 09 Nov 2019 02:23:36 GMT"
=======
          "Mon, 21 Oct 2019 18:40:41 GMT"
>>>>>>> 0bb724b3
        ],
        "Expires": [
          "-1"
        ],
        "Content-Length": [
          "0"
        ]
      },
      "ResponseBody": "",
      "StatusCode": 202
    },
    {
<<<<<<< HEAD
      "RequestUri": "/subscriptions/47f4bc68-6fe4-43a2-be8b-dfd0e290efa2/resourcegroups/ps7708/providers/Microsoft.Network/frontdooroperationresults/2d3e80cc-57e3-455a-a16d-3012e896daf9?api-version=2019-05-01",
      "EncodedRequestUri": "L3N1YnNjcmlwdGlvbnMvNDdmNGJjNjgtNmZlNC00M2EyLWJlOGItZGZkMGUyOTBlZmEyL3Jlc291cmNlZ3JvdXBzL3BzNzcwOC9wcm92aWRlcnMvTWljcm9zb2Z0Lk5ldHdvcmsvZnJvbnRkb29yb3BlcmF0aW9ucmVzdWx0cy8yZDNlODBjYy01N2UzLTQ1NWEtYTE2ZC0zMDEyZTg5NmRhZjk/YXBpLXZlcnNpb249MjAxOS0wNS0wMQ==",
      "RequestMethod": "GET",
      "RequestBody": "",
      "RequestHeaders": {
        "User-Agent": [
          "FxVersion/4.6.28008.01",
          "OSName/Windows",
          "OSVersion/Microsoft.Windows.10.0.14393.",
          "Microsoft.Azure.Management.FrontDoor.FrontDoorManagementClient/2.0.0.0"
        ]
      },
      "ResponseHeaders": {
        "Cache-Control": [
          "no-cache"
        ],
        "Pragma": [
          "no-cache"
        ],
        "x-ms-request-id": [
          "6d941362-0777-4ada-a797-de6fb1147977"
        ],
        "x-ms-client-request-id": [
          "cef702dd-15ee-4f32-905d-c54995c1733b"
        ],
        "OData-Version": [
          "4.0"
        ],
        "Strict-Transport-Security": [
          "max-age=31536000; includeSubDomains"
        ],
        "Server": [
          "Microsoft-IIS/8.5"
        ],
        "X-AspNet-Version": [
          "4.0.30319"
        ],
        "X-Powered-By": [
          "ASP.NET"
        ],
        "x-ms-ratelimit-remaining-subscription-reads": [
          "11972"
        ],
        "x-ms-correlation-request-id": [
          "e4643e7a-8664-4fa5-9e57-b0f479d442e8"
        ],
        "x-ms-routing-request-id": [
          "WESTUS:20191109T022347Z:e4643e7a-8664-4fa5-9e57-b0f479d442e8"
        ],
        "X-Content-Type-Options": [
          "nosniff"
        ],
        "Date": [
          "Sat, 09 Nov 2019 02:23:46 GMT"
        ],
        "Content-Length": [
          "78"
        ],
        "Content-Type": [
          "application/json; odata.metadata=minimal; odata.streaming=true"
        ],
        "Expires": [
          "-1"
        ]
      },
      "ResponseBody": "{\r\n  \"status\": \"InProgress\",\r\n  \"error\": {\r\n    \"code\": \"None\",\r\n    \"message\": null\r\n  }\r\n}",
      "StatusCode": 200
    },
    {
      "RequestUri": "/subscriptions/47f4bc68-6fe4-43a2-be8b-dfd0e290efa2/resourcegroups/ps7708/providers/Microsoft.Network/frontdooroperationresults/2d3e80cc-57e3-455a-a16d-3012e896daf9?api-version=2019-05-01",
      "EncodedRequestUri": "L3N1YnNjcmlwdGlvbnMvNDdmNGJjNjgtNmZlNC00M2EyLWJlOGItZGZkMGUyOTBlZmEyL3Jlc291cmNlZ3JvdXBzL3BzNzcwOC9wcm92aWRlcnMvTWljcm9zb2Z0Lk5ldHdvcmsvZnJvbnRkb29yb3BlcmF0aW9ucmVzdWx0cy8yZDNlODBjYy01N2UzLTQ1NWEtYTE2ZC0zMDEyZTg5NmRhZjk/YXBpLXZlcnNpb249MjAxOS0wNS0wMQ==",
=======
      "RequestUri": "/subscriptions/47f4bc68-6fe4-43a2-be8b-dfd0e290efa2/resourcegroups/ps9760/providers/Microsoft.Network/frontdooroperationresults/92f17890-8bb1-4864-aa59-bd940c03a5dd?api-version=2019-05-01",
      "EncodedRequestUri": "L3N1YnNjcmlwdGlvbnMvNDdmNGJjNjgtNmZlNC00M2EyLWJlOGItZGZkMGUyOTBlZmEyL3Jlc291cmNlZ3JvdXBzL3BzOTc2MC9wcm92aWRlcnMvTWljcm9zb2Z0Lk5ldHdvcmsvZnJvbnRkb29yb3BlcmF0aW9ucmVzdWx0cy85MmYxNzg5MC04YmIxLTQ4NjQtYWE1OS1iZDk0MGMwM2E1ZGQ/YXBpLXZlcnNpb249MjAxOS0wNS0wMQ==",
>>>>>>> 0bb724b3
      "RequestMethod": "GET",
      "RequestBody": "",
      "RequestHeaders": {
        "User-Agent": [
<<<<<<< HEAD
          "FxVersion/4.6.28008.01",
          "OSName/Windows",
          "OSVersion/Microsoft.Windows.10.0.14393.",
          "Microsoft.Azure.Management.FrontDoor.FrontDoorManagementClient/2.0.0.0"
=======
          "FxVersion/4.6.27817.01",
          "OSName/Windows",
          "OSVersion/Microsoft.Windows.10.0.18960.",
          "Microsoft.Azure.Management.FrontDoor.FrontDoorManagementClient/1.0.0.0"
>>>>>>> 0bb724b3
        ]
      },
      "ResponseHeaders": {
        "Cache-Control": [
          "no-cache"
        ],
        "Pragma": [
          "no-cache"
        ],
        "x-ms-request-id": [
<<<<<<< HEAD
          "8d3a2df1-e688-49c0-9679-5b83ffb91a43"
        ],
        "x-ms-client-request-id": [
          "954d59a8-816f-4346-aee2-8c0080521ca2"
=======
          "0d80fc88-dd99-401c-b11d-55a2a704e058"
        ],
        "x-ms-client-request-id": [
          "24f4a993-cd67-4f68-be7a-30de6853daed"
>>>>>>> 0bb724b3
        ],
        "OData-Version": [
          "4.0"
        ],
        "Strict-Transport-Security": [
          "max-age=31536000; includeSubDomains"
        ],
        "Server": [
          "Microsoft-IIS/8.5"
        ],
        "X-AspNet-Version": [
          "4.0.30319"
        ],
        "X-Powered-By": [
          "ASP.NET"
        ],
        "x-ms-ratelimit-remaining-subscription-reads": [
          "11971"
        ],
        "x-ms-correlation-request-id": [
<<<<<<< HEAD
          "94db4787-f695-4a36-a117-3c741575bb30"
        ],
        "x-ms-routing-request-id": [
          "WESTUS:20191109T022357Z:94db4787-f695-4a36-a117-3c741575bb30"
=======
          "80dadc7c-ce3a-4a1f-9542-428bdd12aa45"
        ],
        "x-ms-routing-request-id": [
          "WESTUS:20191021T184051Z:80dadc7c-ce3a-4a1f-9542-428bdd12aa45"
>>>>>>> 0bb724b3
        ],
        "X-Content-Type-Options": [
          "nosniff"
        ],
        "Date": [
<<<<<<< HEAD
          "Sat, 09 Nov 2019 02:23:57 GMT"
=======
          "Mon, 21 Oct 2019 18:40:51 GMT"
>>>>>>> 0bb724b3
        ],
        "Content-Length": [
          "77"
        ],
        "Content-Type": [
          "application/json; odata.metadata=minimal; odata.streaming=true"
        ],
        "Expires": [
          "-1"
        ]
      },
      "ResponseBody": "{\r\n  \"status\": \"Succeeded\",\r\n  \"error\": {\r\n    \"code\": \"None\",\r\n    \"message\": null\r\n  }\r\n}",
      "StatusCode": 200
    },
    {
<<<<<<< HEAD
      "RequestUri": "/subscriptions/47f4bc68-6fe4-43a2-be8b-dfd0e290efa2/resourcegroups/ps7708/providers/Microsoft.Network/frontdooroperationresults/2d3e80cc-57e3-455a-a16d-3012e896daf9/frontdoorresults/ps4784?api-version=2019-05-01",
      "EncodedRequestUri": "L3N1YnNjcmlwdGlvbnMvNDdmNGJjNjgtNmZlNC00M2EyLWJlOGItZGZkMGUyOTBlZmEyL3Jlc291cmNlZ3JvdXBzL3BzNzcwOC9wcm92aWRlcnMvTWljcm9zb2Z0Lk5ldHdvcmsvZnJvbnRkb29yb3BlcmF0aW9ucmVzdWx0cy8yZDNlODBjYy01N2UzLTQ1NWEtYTE2ZC0zMDEyZTg5NmRhZjkvZnJvbnRkb29ycmVzdWx0cy9wczQ3ODQ/YXBpLXZlcnNpb249MjAxOS0wNS0wMQ==",
=======
      "RequestUri": "/subscriptions/47f4bc68-6fe4-43a2-be8b-dfd0e290efa2/resourcegroups/ps9760/providers/Microsoft.Network/frontdooroperationresults/92f17890-8bb1-4864-aa59-bd940c03a5dd/frontdoorresults/ps3438?api-version=2019-05-01",
      "EncodedRequestUri": "L3N1YnNjcmlwdGlvbnMvNDdmNGJjNjgtNmZlNC00M2EyLWJlOGItZGZkMGUyOTBlZmEyL3Jlc291cmNlZ3JvdXBzL3BzOTc2MC9wcm92aWRlcnMvTWljcm9zb2Z0Lk5ldHdvcmsvZnJvbnRkb29yb3BlcmF0aW9ucmVzdWx0cy85MmYxNzg5MC04YmIxLTQ4NjQtYWE1OS1iZDk0MGMwM2E1ZGQvZnJvbnRkb29ycmVzdWx0cy9wczM0Mzg/YXBpLXZlcnNpb249MjAxOS0wNS0wMQ==",
>>>>>>> 0bb724b3
      "RequestMethod": "GET",
      "RequestBody": "",
      "RequestHeaders": {
        "User-Agent": [
<<<<<<< HEAD
          "FxVersion/4.6.28008.01",
          "OSName/Windows",
          "OSVersion/Microsoft.Windows.10.0.14393.",
          "Microsoft.Azure.Management.FrontDoor.FrontDoorManagementClient/2.0.0.0"
=======
          "FxVersion/4.6.27817.01",
          "OSName/Windows",
          "OSVersion/Microsoft.Windows.10.0.18960.",
          "Microsoft.Azure.Management.FrontDoor.FrontDoorManagementClient/1.0.0.0"
>>>>>>> 0bb724b3
        ]
      },
      "ResponseHeaders": {
        "Cache-Control": [
          "no-cache"
        ],
        "Pragma": [
          "no-cache"
        ],
        "x-ms-request-id": [
<<<<<<< HEAD
          "f5c95366-845b-4a61-b96d-a38cf591c4b4"
        ],
        "x-ms-client-request-id": [
          "3233d2b8-1797-4391-8abe-aa3129b44411"
=======
          "23ef4756-6909-44a0-a0f8-220c142a3160"
        ],
        "x-ms-client-request-id": [
          "f16ba401-62b6-4d07-9ec3-d8ed836b5273"
>>>>>>> 0bb724b3
        ],
        "Strict-Transport-Security": [
          "max-age=31536000; includeSubDomains"
        ],
        "Server": [
          "Microsoft-IIS/8.5"
        ],
        "X-AspNet-Version": [
          "4.0.30319"
        ],
        "X-Powered-By": [
          "ASP.NET"
        ],
        "x-ms-ratelimit-remaining-subscription-reads": [
          "11970"
        ],
        "x-ms-correlation-request-id": [
<<<<<<< HEAD
          "59f401e0-6201-4565-be34-2a006c8b787d"
        ],
        "x-ms-routing-request-id": [
          "WESTUS:20191109T022358Z:59f401e0-6201-4565-be34-2a006c8b787d"
=======
          "ddc80d5c-8989-48f6-a59a-0641cbfeda68"
        ],
        "x-ms-routing-request-id": [
          "WESTUS:20191021T184052Z:ddc80d5c-8989-48f6-a59a-0641cbfeda68"
>>>>>>> 0bb724b3
        ],
        "X-Content-Type-Options": [
          "nosniff"
        ],
        "Date": [
<<<<<<< HEAD
          "Sat, 09 Nov 2019 02:23:57 GMT"
=======
          "Mon, 21 Oct 2019 18:40:51 GMT"
>>>>>>> 0bb724b3
        ],
        "Expires": [
          "-1"
        ]
      },
      "ResponseBody": "",
      "StatusCode": 204
    }
  ],
  "Names": {
    "Test-FrontDoorCrudWithPiping": [
<<<<<<< HEAD
      "ps4784",
      "ps7708"
=======
      "ps3438",
      "ps9760"
>>>>>>> 0bb724b3
    ]
  },
  "Variables": {
    "SubscriptionId": "47f4bc68-6fe4-43a2-be8b-dfd0e290efa2"
  }
}<|MERGE_RESOLUTION|>--- conflicted
+++ resolved
@@ -7,25 +7,15 @@
       "RequestBody": "",
       "RequestHeaders": {
         "x-ms-client-request-id": [
-<<<<<<< HEAD
-          "83ad3cdc-9bc9-4bb6-a7e1-479bf8bdc67b"
-=======
           "2a8076ee-aae3-42fd-876d-bb7d17624382"
->>>>>>> 0bb724b3
         ],
         "Accept-Language": [
           "en-US"
         ],
         "User-Agent": [
-<<<<<<< HEAD
-          "FxVersion/4.6.28008.01",
-          "OSName/Windows",
-          "OSVersion/Microsoft.Windows.10.0.14393.",
-=======
-          "FxVersion/4.6.27817.01",
-          "OSName/Windows",
-          "OSVersion/Microsoft.Windows.10.0.18960.",
->>>>>>> 0bb724b3
+          "FxVersion/4.6.27817.01",
+          "OSName/Windows",
+          "OSVersion/Microsoft.Windows.10.0.18960.",
           "Microsoft.Azure.Management.Internal.Resources.ResourceManagementClient/1.3.2"
         ]
       },
@@ -40,15 +30,6 @@
           "11999"
         ],
         "x-ms-request-id": [
-<<<<<<< HEAD
-          "e47c2fe7-db57-43e4-a79d-daf937ee1954"
-        ],
-        "x-ms-correlation-request-id": [
-          "e47c2fe7-db57-43e4-a79d-daf937ee1954"
-        ],
-        "x-ms-routing-request-id": [
-          "WESTUS:20191109T022257Z:e47c2fe7-db57-43e4-a79d-daf937ee1954"
-=======
           "0b7f0015-3a20-45b6-9fa7-bb8de180e479"
         ],
         "x-ms-correlation-request-id": [
@@ -56,20 +37,15 @@
         ],
         "x-ms-routing-request-id": [
           "WESTUS:20191021T183957Z:0b7f0015-3a20-45b6-9fa7-bb8de180e479"
->>>>>>> 0bb724b3
-        ],
-        "Strict-Transport-Security": [
-          "max-age=31536000; includeSubDomains"
-        ],
-        "X-Content-Type-Options": [
-          "nosniff"
-        ],
-        "Date": [
-<<<<<<< HEAD
-          "Sat, 09 Nov 2019 02:22:56 GMT"
-=======
+        ],
+        "Strict-Transport-Security": [
+          "max-age=31536000; includeSubDomains"
+        ],
+        "X-Content-Type-Options": [
+          "nosniff"
+        ],
+        "Date": [
           "Mon, 21 Oct 2019 18:39:57 GMT"
->>>>>>> 0bb724b3
         ],
         "Content-Type": [
           "application/json; charset=utf-8"
@@ -85,36 +61,21 @@
       "StatusCode": 200
     },
     {
-<<<<<<< HEAD
-      "RequestUri": "/subscriptions/47f4bc68-6fe4-43a2-be8b-dfd0e290efa2/resourcegroups/ps7708?api-version=2016-09-01",
-      "EncodedRequestUri": "L3N1YnNjcmlwdGlvbnMvNDdmNGJjNjgtNmZlNC00M2EyLWJlOGItZGZkMGUyOTBlZmEyL3Jlc291cmNlZ3JvdXBzL3BzNzcwOD9hcGktdmVyc2lvbj0yMDE2LTA5LTAx",
-=======
       "RequestUri": "/subscriptions/47f4bc68-6fe4-43a2-be8b-dfd0e290efa2/resourcegroups/ps9760?api-version=2016-09-01",
       "EncodedRequestUri": "L3N1YnNjcmlwdGlvbnMvNDdmNGJjNjgtNmZlNC00M2EyLWJlOGItZGZkMGUyOTBlZmEyL3Jlc291cmNlZ3JvdXBzL3BzOTc2MD9hcGktdmVyc2lvbj0yMDE2LTA5LTAx",
->>>>>>> 0bb724b3
       "RequestMethod": "PUT",
       "RequestBody": "{\r\n  \"location\": \"West US\"\r\n}",
       "RequestHeaders": {
         "x-ms-client-request-id": [
-<<<<<<< HEAD
-          "779dd1ff-7839-488c-b6b7-36fdd9781cc9"
-=======
           "7ba7d30a-d412-432f-8e7c-34af3301e5b2"
->>>>>>> 0bb724b3
         ],
         "Accept-Language": [
           "en-US"
         ],
         "User-Agent": [
-<<<<<<< HEAD
-          "FxVersion/4.6.28008.01",
-          "OSName/Windows",
-          "OSVersion/Microsoft.Windows.10.0.14393.",
-=======
-          "FxVersion/4.6.27817.01",
-          "OSName/Windows",
-          "OSVersion/Microsoft.Windows.10.0.18960.",
->>>>>>> 0bb724b3
+          "FxVersion/4.6.27817.01",
+          "OSName/Windows",
+          "OSVersion/Microsoft.Windows.10.0.18960.",
           "Microsoft.Azure.Management.Internal.Resources.ResourceManagementClient/1.3.2"
         ],
         "Content-Type": [
@@ -135,15 +96,6 @@
           "1199"
         ],
         "x-ms-request-id": [
-<<<<<<< HEAD
-          "5aa2de50-93c4-4daf-84e6-0b90cf89a23c"
-        ],
-        "x-ms-correlation-request-id": [
-          "5aa2de50-93c4-4daf-84e6-0b90cf89a23c"
-        ],
-        "x-ms-routing-request-id": [
-          "WESTUS:20191109T022257Z:5aa2de50-93c4-4daf-84e6-0b90cf89a23c"
-=======
           "21f46ddb-44fe-4aa2-b842-c43c86e9b1b7"
         ],
         "x-ms-correlation-request-id": [
@@ -151,20 +103,15 @@
         ],
         "x-ms-routing-request-id": [
           "WESTUS:20191021T183958Z:21f46ddb-44fe-4aa2-b842-c43c86e9b1b7"
->>>>>>> 0bb724b3
-        ],
-        "Strict-Transport-Security": [
-          "max-age=31536000; includeSubDomains"
-        ],
-        "X-Content-Type-Options": [
-          "nosniff"
-        ],
-        "Date": [
-<<<<<<< HEAD
-          "Sat, 09 Nov 2019 02:22:57 GMT"
-=======
+        ],
+        "Strict-Transport-Security": [
+          "max-age=31536000; includeSubDomains"
+        ],
+        "X-Content-Type-Options": [
+          "nosniff"
+        ],
+        "Date": [
           "Mon, 21 Oct 2019 18:39:58 GMT"
->>>>>>> 0bb724b3
         ],
         "Content-Length": [
           "165"
@@ -176,67 +123,40 @@
           "-1"
         ]
       },
-<<<<<<< HEAD
-      "ResponseBody": "{\r\n  \"id\": \"/subscriptions/47f4bc68-6fe4-43a2-be8b-dfd0e290efa2/resourceGroups/ps7708\",\r\n  \"name\": \"ps7708\",\r\n  \"location\": \"westus\",\r\n  \"properties\": {\r\n    \"provisioningState\": \"Succeeded\"\r\n  }\r\n}",
-      "StatusCode": 201
-    },
-    {
-      "RequestUri": "/subscriptions/47f4bc68-6fe4-43a2-be8b-dfd0e290efa2/resourceGroups/ps7708/providers/Microsoft.Network/frontDoors?api-version=2019-05-01",
-      "EncodedRequestUri": "L3N1YnNjcmlwdGlvbnMvNDdmNGJjNjgtNmZlNC00M2EyLWJlOGItZGZkMGUyOTBlZmEyL3Jlc291cmNlR3JvdXBzL3BzNzcwOC9wcm92aWRlcnMvTWljcm9zb2Z0Lk5ldHdvcmsvZnJvbnREb29ycz9hcGktdmVyc2lvbj0yMDE5LTA1LTAx",
-=======
       "ResponseBody": "{\r\n  \"id\": \"/subscriptions/47f4bc68-6fe4-43a2-be8b-dfd0e290efa2/resourceGroups/ps9760\",\r\n  \"name\": \"ps9760\",\r\n  \"location\": \"westus\",\r\n  \"properties\": {\r\n    \"provisioningState\": \"Succeeded\"\r\n  }\r\n}",
       "StatusCode": 201
     },
     {
       "RequestUri": "/subscriptions/47f4bc68-6fe4-43a2-be8b-dfd0e290efa2/resourceGroups/ps9760/providers/Microsoft.Network/frontDoors?api-version=2019-05-01",
       "EncodedRequestUri": "L3N1YnNjcmlwdGlvbnMvNDdmNGJjNjgtNmZlNC00M2EyLWJlOGItZGZkMGUyOTBlZmEyL3Jlc291cmNlR3JvdXBzL3BzOTc2MC9wcm92aWRlcnMvTWljcm9zb2Z0Lk5ldHdvcmsvZnJvbnREb29ycz9hcGktdmVyc2lvbj0yMDE5LTA1LTAx",
->>>>>>> 0bb724b3
       "RequestMethod": "GET",
       "RequestBody": "",
       "RequestHeaders": {
         "x-ms-client-request-id": [
-<<<<<<< HEAD
-          "86b89149-516c-416c-a584-93d740499059"
-=======
           "ddebe0f1-33a3-4981-ab10-19e7862a9b48"
->>>>>>> 0bb724b3
         ],
         "Accept-Language": [
           "en-US"
         ],
         "User-Agent": [
-<<<<<<< HEAD
-          "FxVersion/4.6.28008.01",
-          "OSName/Windows",
-          "OSVersion/Microsoft.Windows.10.0.14393.",
-          "Microsoft.Azure.Management.FrontDoor.FrontDoorManagementClient/2.0.0.0"
-=======
-          "FxVersion/4.6.27817.01",
-          "OSName/Windows",
-          "OSVersion/Microsoft.Windows.10.0.18960.",
-          "Microsoft.Azure.Management.FrontDoor.FrontDoorManagementClient/1.0.0.0"
->>>>>>> 0bb724b3
-        ]
-      },
-      "ResponseHeaders": {
-        "Cache-Control": [
-          "no-cache"
-        ],
-        "Pragma": [
-          "no-cache"
-        ],
-        "x-ms-request-id": [
-<<<<<<< HEAD
-          "99a2507f-e343-4e58-b7d4-0c72a3c98cd9"
-        ],
-        "x-ms-client-request-id": [
-          "86b89149-516c-416c-a584-93d740499059"
-=======
+          "FxVersion/4.6.27817.01",
+          "OSName/Windows",
+          "OSVersion/Microsoft.Windows.10.0.18960.",
+          "Microsoft.Azure.Management.FrontDoor.FrontDoorManagementClient/1.0.0.0"
+        ]
+      },
+      "ResponseHeaders": {
+        "Cache-Control": [
+          "no-cache"
+        ],
+        "Pragma": [
+          "no-cache"
+        ],
+        "x-ms-request-id": [
           "720df101-f4db-4d85-801c-7a61fb635bb1"
         ],
         "x-ms-client-request-id": [
           "ddebe0f1-33a3-4981-ab10-19e7862a9b48"
->>>>>>> 0bb724b3
         ],
         "OData-Version": [
           "4.0"
@@ -254,30 +174,19 @@
           "ASP.NET"
         ],
         "x-ms-ratelimit-remaining-subscription-reads": [
-          "11982"
-        ],
-        "x-ms-correlation-request-id": [
-<<<<<<< HEAD
-          "101109cd-712a-4d8a-9639-4e6eb0961ded"
-        ],
-        "x-ms-routing-request-id": [
-          "WESTUS:20191109T022258Z:101109cd-712a-4d8a-9639-4e6eb0961ded"
-=======
+          "11999"
+        ],
+        "x-ms-correlation-request-id": [
           "2c922ba1-7017-40bb-bdb0-5161df2bed37"
         ],
         "x-ms-routing-request-id": [
           "WESTUS:20191021T184000Z:2c922ba1-7017-40bb-bdb0-5161df2bed37"
->>>>>>> 0bb724b3
-        ],
-        "X-Content-Type-Options": [
-          "nosniff"
-        ],
-        "Date": [
-<<<<<<< HEAD
-          "Sat, 09 Nov 2019 02:22:58 GMT"
-=======
+        ],
+        "X-Content-Type-Options": [
+          "nosniff"
+        ],
+        "Date": [
           "Mon, 21 Oct 2019 18:39:59 GMT"
->>>>>>> 0bb724b3
         ],
         "Content-Length": [
           "28"
@@ -293,59 +202,36 @@
       "StatusCode": 200
     },
     {
-<<<<<<< HEAD
-      "RequestUri": "/subscriptions/47f4bc68-6fe4-43a2-be8b-dfd0e290efa2/resourceGroups/ps7708/providers/Microsoft.Network/frontDoors?api-version=2019-05-01",
-      "EncodedRequestUri": "L3N1YnNjcmlwdGlvbnMvNDdmNGJjNjgtNmZlNC00M2EyLWJlOGItZGZkMGUyOTBlZmEyL3Jlc291cmNlR3JvdXBzL3BzNzcwOC9wcm92aWRlcnMvTWljcm9zb2Z0Lk5ldHdvcmsvZnJvbnREb29ycz9hcGktdmVyc2lvbj0yMDE5LTA1LTAx",
-=======
       "RequestUri": "/subscriptions/47f4bc68-6fe4-43a2-be8b-dfd0e290efa2/resourceGroups/ps9760/providers/Microsoft.Network/frontDoors?api-version=2019-05-01",
       "EncodedRequestUri": "L3N1YnNjcmlwdGlvbnMvNDdmNGJjNjgtNmZlNC00M2EyLWJlOGItZGZkMGUyOTBlZmEyL3Jlc291cmNlR3JvdXBzL3BzOTc2MC9wcm92aWRlcnMvTWljcm9zb2Z0Lk5ldHdvcmsvZnJvbnREb29ycz9hcGktdmVyc2lvbj0yMDE5LTA1LTAx",
->>>>>>> 0bb724b3
       "RequestMethod": "GET",
       "RequestBody": "",
       "RequestHeaders": {
         "x-ms-client-request-id": [
-<<<<<<< HEAD
-          "043c48fa-1d03-441a-8827-03d534e96384"
-=======
           "44077b91-de63-4be7-a17b-6fc3f1639d9d"
->>>>>>> 0bb724b3
         ],
         "Accept-Language": [
           "en-US"
         ],
         "User-Agent": [
-<<<<<<< HEAD
-          "FxVersion/4.6.28008.01",
-          "OSName/Windows",
-          "OSVersion/Microsoft.Windows.10.0.14393.",
-          "Microsoft.Azure.Management.FrontDoor.FrontDoorManagementClient/2.0.0.0"
-=======
-          "FxVersion/4.6.27817.01",
-          "OSName/Windows",
-          "OSVersion/Microsoft.Windows.10.0.18960.",
-          "Microsoft.Azure.Management.FrontDoor.FrontDoorManagementClient/1.0.0.0"
->>>>>>> 0bb724b3
-        ]
-      },
-      "ResponseHeaders": {
-        "Cache-Control": [
-          "no-cache"
-        ],
-        "Pragma": [
-          "no-cache"
-        ],
-        "x-ms-request-id": [
-<<<<<<< HEAD
-          "046b5bed-21b2-451c-ab98-e0a314b0bd8c"
-        ],
-        "x-ms-client-request-id": [
-          "043c48fa-1d03-441a-8827-03d534e96384"
-=======
+          "FxVersion/4.6.27817.01",
+          "OSName/Windows",
+          "OSVersion/Microsoft.Windows.10.0.18960.",
+          "Microsoft.Azure.Management.FrontDoor.FrontDoorManagementClient/1.0.0.0"
+        ]
+      },
+      "ResponseHeaders": {
+        "Cache-Control": [
+          "no-cache"
+        ],
+        "Pragma": [
+          "no-cache"
+        ],
+        "x-ms-request-id": [
           "9a76d383-4bca-4f20-89ef-bffa9ff5f307"
         ],
         "x-ms-client-request-id": [
           "44077b91-de63-4be7-a17b-6fc3f1639d9d"
->>>>>>> 0bb724b3
         ],
         "OData-Version": [
           "4.0"
@@ -363,36 +249,22 @@
           "ASP.NET"
         ],
         "x-ms-ratelimit-remaining-subscription-reads": [
-          "11977"
-        ],
-        "x-ms-correlation-request-id": [
-<<<<<<< HEAD
-          "3e3b401c-fa30-4dbf-b635-affc99f855f7"
-        ],
-        "x-ms-routing-request-id": [
-          "WESTUS:20191109T022323Z:3e3b401c-fa30-4dbf-b635-affc99f855f7"
-=======
+          "11994"
+        ],
+        "x-ms-correlation-request-id": [
           "11ac9531-b78a-419c-908b-9ee366515adb"
         ],
         "x-ms-routing-request-id": [
           "WESTUS:20191021T184026Z:11ac9531-b78a-419c-908b-9ee366515adb"
->>>>>>> 0bb724b3
-        ],
-        "X-Content-Type-Options": [
-          "nosniff"
-        ],
-        "Date": [
-<<<<<<< HEAD
-          "Sat, 09 Nov 2019 02:23:23 GMT"
-        ],
-        "Content-Length": [
-          "4506"
-=======
+        ],
+        "X-Content-Type-Options": [
+          "nosniff"
+        ],
+        "Date": [
           "Mon, 21 Oct 2019 18:40:25 GMT"
         ],
         "Content-Length": [
           "4508"
->>>>>>> 0bb724b3
         ],
         "Content-Type": [
           "application/json; odata.metadata=minimal; odata.streaming=true"
@@ -401,67 +273,40 @@
           "-1"
         ]
       },
-<<<<<<< HEAD
-      "ResponseBody": "{\r\n  \"value\": [\r\n    {\r\n      \"name\": \"ps4784\",\r\n      \"id\": \"/subscriptions/47f4bc68-6fe4-43a2-be8b-dfd0e290efa2/resourcegroups/ps7708/providers/Microsoft.Network/frontdoors/ps4784\",\r\n      \"type\": \"Microsoft.Network/frontdoors\",\r\n      \"tags\": {\r\n        \"tag2\": \"value2\",\r\n        \"tag1\": \"value1\"\r\n      },\r\n      \"location\": \"Global\",\r\n      \"properties\": {\r\n        \"provisioningState\": \"Succeeded\",\r\n        \"resourceState\": \"Enabled\",\r\n        \"backendPools\": [\r\n          {\r\n            \"id\": \"/subscriptions/47f4bc68-6fe4-43a2-be8b-dfd0e290efa2/resourcegroups/ps7708/providers/Microsoft.Network/Frontdoors/ps4784/BackendPools/backendpool1\",\r\n            \"name\": \"backendpool1\",\r\n            \"type\": \"Microsoft.Network/Frontdoors/BackendPools\",\r\n            \"properties\": {\r\n              \"backends\": [\r\n                {\r\n                  \"address\": \"contoso1.azurewebsites.net\",\r\n                  \"httpPort\": 80,\r\n                  \"httpsPort\": 443,\r\n                  \"priority\": 1,\r\n                  \"weight\": 50,\r\n                  \"backendHostHeader\": \"contoso1.azurewebsites.net\",\r\n                  \"enabledState\": \"Enabled\"\r\n                }\r\n              ],\r\n              \"healthProbeSettings\": {\r\n                \"id\": \"/subscriptions/47f4bc68-6fe4-43a2-be8b-dfd0e290efa2/resourceGroups/ps7708/providers/Microsoft.Network/frontDoors/ps4784/HealthProbeSettings/healthProbeSetting1\"\r\n              },\r\n              \"loadBalancingSettings\": {\r\n                \"id\": \"/subscriptions/47f4bc68-6fe4-43a2-be8b-dfd0e290efa2/resourceGroups/ps7708/providers/Microsoft.Network/frontDoors/ps4784/LoadBalancingSettings/loadBalancingSetting1\"\r\n              },\r\n              \"resourceState\": \"Enabled\"\r\n            }\r\n          }\r\n        ],\r\n        \"healthProbeSettings\": [\r\n          {\r\n            \"id\": \"/subscriptions/47f4bc68-6fe4-43a2-be8b-dfd0e290efa2/resourcegroups/ps7708/providers/Microsoft.Network/Frontdoors/ps4784/HealthProbeSettings/healthProbeSetting1\",\r\n            \"name\": \"healthProbeSetting1\",\r\n            \"type\": \"Microsoft.Network/Frontdoors/HealthProbeSettings\",\r\n            \"properties\": {\r\n              \"intervalInSeconds\": 30,\r\n              \"path\": \"/\",\r\n              \"protocol\": \"Http\",\r\n              \"resourceState\": \"Enabled\",\r\n              \"enabledState\": \"Enabled\",\r\n              \"healthProbeMethod\": \"Get\"\r\n            }\r\n          }\r\n        ],\r\n        \"frontendEndpoints\": [\r\n          {\r\n            \"id\": \"/subscriptions/47f4bc68-6fe4-43a2-be8b-dfd0e290efa2/resourcegroups/ps7708/providers/Microsoft.Network/Frontdoors/ps4784/FrontendEndpoints/frontendendpoint1\",\r\n            \"name\": \"frontendendpoint1\",\r\n            \"type\": \"Microsoft.Network/Frontdoors/FrontendEndpoints\",\r\n            \"properties\": {\r\n              \"hostName\": \"ps4784.azurefd.net\",\r\n              \"sessionAffinityEnabledState\": \"Disabled\",\r\n              \"sessionAffinityTtlSeconds\": 0,\r\n              \"webApplicationFirewallPolicyLink\": null,\r\n              \"customHttpsProvisioningState\": null,\r\n              \"customHttpsProvisioningSubstate\": null,\r\n              \"customHttpsConfiguration\": null,\r\n              \"resourceState\": \"Enabled\"\r\n            }\r\n          }\r\n        ],\r\n        \"loadBalancingSettings\": [\r\n          {\r\n            \"id\": \"/subscriptions/47f4bc68-6fe4-43a2-be8b-dfd0e290efa2/resourcegroups/ps7708/providers/Microsoft.Network/Frontdoors/ps4784/LoadBalancingSettings/loadbalancingsetting1\",\r\n            \"name\": \"loadbalancingsetting1\",\r\n            \"type\": \"Microsoft.Network/Frontdoors/LoadBalancingSettings\",\r\n            \"properties\": {\r\n              \"additionalLatencyMilliseconds\": 0,\r\n              \"sampleSize\": 4,\r\n              \"successfulSamplesRequired\": 2,\r\n              \"resourceState\": \"Enabled\"\r\n            }\r\n          }\r\n        ],\r\n        \"routingRules\": [\r\n          {\r\n            \"id\": \"/subscriptions/47f4bc68-6fe4-43a2-be8b-dfd0e290efa2/resourcegroups/ps7708/providers/Microsoft.Network/Frontdoors/ps4784/RoutingRules/routingrule1\",\r\n            \"name\": \"routingrule1\",\r\n            \"type\": \"Microsoft.Network/Frontdoors/RoutingRules\",\r\n            \"properties\": {\r\n              \"frontendEndpoints\": [\r\n                {\r\n                  \"id\": \"/subscriptions/47f4bc68-6fe4-43a2-be8b-dfd0e290efa2/resourceGroups/ps7708/providers/Microsoft.Network/frontDoors/ps4784/FrontendEndpoints/frontendEndpoint1\"\r\n                }\r\n              ],\r\n              \"acceptedProtocols\": [\r\n                \"Http\",\r\n                \"Https\"\r\n              ],\r\n              \"patternsToMatch\": [\r\n                \"/*\"\r\n              ],\r\n              \"enabledState\": \"Enabled\",\r\n              \"resourceState\": \"Enabled\",\r\n              \"routeConfiguration\": {\r\n                \"@odata.type\": \"#Microsoft.Azure.FrontDoor.Models.FrontdoorForwardingConfiguration\",\r\n                \"customForwardingPath\": null,\r\n                \"forwardingProtocol\": \"MatchRequest\",\r\n                \"cacheConfiguration\": null,\r\n                \"backendPool\": {\r\n                  \"id\": \"/subscriptions/47f4bc68-6fe4-43a2-be8b-dfd0e290efa2/resourceGroups/ps7708/providers/Microsoft.Network/frontDoors/ps4784/BackendPools/backendPool1\"\r\n                }\r\n              }\r\n            }\r\n          }\r\n        ],\r\n        \"backendPoolsSettings\": {\r\n          \"enforceCertificateNameCheck\": \"Enabled\",\r\n          \"sendRecvTimeoutSeconds\": 30\r\n        },\r\n        \"enabledState\": \"Enabled\",\r\n        \"cName\": \"ps4784.azurefd.net\",\r\n        \"friendlyName\": \"ps4784\"\r\n      }\r\n    }\r\n  ]\r\n}",
-      "StatusCode": 200
-    },
-    {
-      "RequestUri": "/subscriptions/47f4bc68-6fe4-43a2-be8b-dfd0e290efa2/resourceGroups/ps7708/providers/Microsoft.Network/frontDoors?api-version=2019-05-01",
-      "EncodedRequestUri": "L3N1YnNjcmlwdGlvbnMvNDdmNGJjNjgtNmZlNC00M2EyLWJlOGItZGZkMGUyOTBlZmEyL3Jlc291cmNlR3JvdXBzL3BzNzcwOC9wcm92aWRlcnMvTWljcm9zb2Z0Lk5ldHdvcmsvZnJvbnREb29ycz9hcGktdmVyc2lvbj0yMDE5LTA1LTAx",
-=======
       "ResponseBody": "{\r\n  \"value\": [\r\n    {\r\n      \"name\": \"ps3438\",\r\n      \"id\": \"/subscriptions/47f4bc68-6fe4-43a2-be8b-dfd0e290efa2/resourcegroups/ps9760/providers/Microsoft.Network/frontdoors/ps3438\",\r\n      \"type\": \"Microsoft.Network/frontdoors\",\r\n      \"tags\": {\r\n        \"tag1\": \"value1\",\r\n        \"tag2\": \"value2\"\r\n      },\r\n      \"location\": \"Global\",\r\n      \"properties\": {\r\n        \"provisioningState\": \"Succeeded\",\r\n        \"resourceState\": \"Enabled\",\r\n        \"backendPools\": [\r\n          {\r\n            \"id\": \"/subscriptions/47f4bc68-6fe4-43a2-be8b-dfd0e290efa2/resourcegroups/ps9760/providers/Microsoft.Network/Frontdoors/ps3438/BackendPools/backendpool1\",\r\n            \"name\": \"backendpool1\",\r\n            \"type\": \"Microsoft.Network/Frontdoors/BackendPools\",\r\n            \"properties\": {\r\n              \"backends\": [\r\n                {\r\n                  \"address\": \"contoso1.azurewebsites.net\",\r\n                  \"httpPort\": 80,\r\n                  \"httpsPort\": 443,\r\n                  \"priority\": 1,\r\n                  \"weight\": 50,\r\n                  \"backendHostHeader\": \"contoso1.azurewebsites.net\",\r\n                  \"enabledState\": \"Enabled\"\r\n                }\r\n              ],\r\n              \"healthProbeSettings\": {\r\n                \"id\": \"/subscriptions/47f4bc68-6fe4-43a2-be8b-dfd0e290efa2/resourceGroups/ps9760/providers/Microsoft.Network/frontDoors/ps3438/HealthProbeSettings/healthProbeSetting1\"\r\n              },\r\n              \"loadBalancingSettings\": {\r\n                \"id\": \"/subscriptions/47f4bc68-6fe4-43a2-be8b-dfd0e290efa2/resourceGroups/ps9760/providers/Microsoft.Network/frontDoors/ps3438/LoadBalancingSettings/loadBalancingSetting1\"\r\n              },\r\n              \"resourceState\": \"Enabled\"\r\n            }\r\n          }\r\n        ],\r\n        \"healthProbeSettings\": [\r\n          {\r\n            \"id\": \"/subscriptions/47f4bc68-6fe4-43a2-be8b-dfd0e290efa2/resourcegroups/ps9760/providers/Microsoft.Network/Frontdoors/ps3438/HealthProbeSettings/healthProbeSetting1\",\r\n            \"name\": \"healthProbeSetting1\",\r\n            \"type\": \"Microsoft.Network/Frontdoors/HealthProbeSettings\",\r\n            \"properties\": {\r\n              \"intervalInSeconds\": 30,\r\n              \"path\": \"/\",\r\n              \"protocol\": \"Http\",\r\n              \"resourceState\": \"Enabled\",\r\n              \"enabledState\": \"Disabled\",\r\n              \"healthProbeMethod\": \"Head\"\r\n            }\r\n          }\r\n        ],\r\n        \"frontendEndpoints\": [\r\n          {\r\n            \"id\": \"/subscriptions/47f4bc68-6fe4-43a2-be8b-dfd0e290efa2/resourcegroups/ps9760/providers/Microsoft.Network/Frontdoors/ps3438/FrontendEndpoints/frontendendpoint1\",\r\n            \"name\": \"frontendendpoint1\",\r\n            \"type\": \"Microsoft.Network/Frontdoors/FrontendEndpoints\",\r\n            \"properties\": {\r\n              \"hostName\": \"ps3438.azurefd.net\",\r\n              \"sessionAffinityEnabledState\": \"Disabled\",\r\n              \"sessionAffinityTtlSeconds\": 0,\r\n              \"webApplicationFirewallPolicyLink\": null,\r\n              \"customHttpsProvisioningState\": null,\r\n              \"customHttpsProvisioningSubstate\": null,\r\n              \"customHttpsConfiguration\": null,\r\n              \"resourceState\": \"Enabled\"\r\n            }\r\n          }\r\n        ],\r\n        \"loadBalancingSettings\": [\r\n          {\r\n            \"id\": \"/subscriptions/47f4bc68-6fe4-43a2-be8b-dfd0e290efa2/resourcegroups/ps9760/providers/Microsoft.Network/Frontdoors/ps3438/LoadBalancingSettings/loadbalancingsetting1\",\r\n            \"name\": \"loadbalancingsetting1\",\r\n            \"type\": \"Microsoft.Network/Frontdoors/LoadBalancingSettings\",\r\n            \"properties\": {\r\n              \"additionalLatencyMilliseconds\": 0,\r\n              \"sampleSize\": 4,\r\n              \"successfulSamplesRequired\": 2,\r\n              \"resourceState\": \"Enabled\"\r\n            }\r\n          }\r\n        ],\r\n        \"routingRules\": [\r\n          {\r\n            \"id\": \"/subscriptions/47f4bc68-6fe4-43a2-be8b-dfd0e290efa2/resourcegroups/ps9760/providers/Microsoft.Network/Frontdoors/ps3438/RoutingRules/routingrule1\",\r\n            \"name\": \"routingrule1\",\r\n            \"type\": \"Microsoft.Network/Frontdoors/RoutingRules\",\r\n            \"properties\": {\r\n              \"frontendEndpoints\": [\r\n                {\r\n                  \"id\": \"/subscriptions/47f4bc68-6fe4-43a2-be8b-dfd0e290efa2/resourceGroups/ps9760/providers/Microsoft.Network/frontDoors/ps3438/FrontendEndpoints/frontendEndpoint1\"\r\n                }\r\n              ],\r\n              \"acceptedProtocols\": [\r\n                \"Http\",\r\n                \"Https\"\r\n              ],\r\n              \"patternsToMatch\": [\r\n                \"/*\"\r\n              ],\r\n              \"enabledState\": \"Enabled\",\r\n              \"resourceState\": \"Enabled\",\r\n              \"routeConfiguration\": {\r\n                \"@odata.type\": \"#Microsoft.Azure.FrontDoor.Models.FrontdoorForwardingConfiguration\",\r\n                \"customForwardingPath\": null,\r\n                \"forwardingProtocol\": \"MatchRequest\",\r\n                \"cacheConfiguration\": null,\r\n                \"backendPool\": {\r\n                  \"id\": \"/subscriptions/47f4bc68-6fe4-43a2-be8b-dfd0e290efa2/resourceGroups/ps9760/providers/Microsoft.Network/frontDoors/ps3438/BackendPools/backendPool1\"\r\n                }\r\n              }\r\n            }\r\n          }\r\n        ],\r\n        \"backendPoolsSettings\": {\r\n          \"enforceCertificateNameCheck\": \"Enabled\",\r\n          \"sendRecvTimeoutSeconds\": 33\r\n        },\r\n        \"enabledState\": \"Enabled\",\r\n        \"cName\": \"ps3438.azurefd.net\",\r\n        \"friendlyName\": \"ps3438\"\r\n      }\r\n    }\r\n  ]\r\n}",
       "StatusCode": 200
     },
     {
       "RequestUri": "/subscriptions/47f4bc68-6fe4-43a2-be8b-dfd0e290efa2/resourceGroups/ps9760/providers/Microsoft.Network/frontDoors?api-version=2019-05-01",
       "EncodedRequestUri": "L3N1YnNjcmlwdGlvbnMvNDdmNGJjNjgtNmZlNC00M2EyLWJlOGItZGZkMGUyOTBlZmEyL3Jlc291cmNlR3JvdXBzL3BzOTc2MC9wcm92aWRlcnMvTWljcm9zb2Z0Lk5ldHdvcmsvZnJvbnREb29ycz9hcGktdmVyc2lvbj0yMDE5LTA1LTAx",
->>>>>>> 0bb724b3
       "RequestMethod": "GET",
       "RequestBody": "",
       "RequestHeaders": {
         "x-ms-client-request-id": [
-<<<<<<< HEAD
-          "41d08649-27fb-4f9f-bf04-1fd73234b21e"
-=======
           "ce1f5ff4-fa2a-4bfe-beeb-1e143e81d47b"
->>>>>>> 0bb724b3
         ],
         "Accept-Language": [
           "en-US"
         ],
         "User-Agent": [
-<<<<<<< HEAD
-          "FxVersion/4.6.28008.01",
-          "OSName/Windows",
-          "OSVersion/Microsoft.Windows.10.0.14393.",
-          "Microsoft.Azure.Management.FrontDoor.FrontDoorManagementClient/2.0.0.0"
-=======
-          "FxVersion/4.6.27817.01",
-          "OSName/Windows",
-          "OSVersion/Microsoft.Windows.10.0.18960.",
-          "Microsoft.Azure.Management.FrontDoor.FrontDoorManagementClient/1.0.0.0"
->>>>>>> 0bb724b3
-        ]
-      },
-      "ResponseHeaders": {
-        "Cache-Control": [
-          "no-cache"
-        ],
-        "Pragma": [
-          "no-cache"
-        ],
-        "x-ms-request-id": [
-<<<<<<< HEAD
-          "c3c79c00-b513-48b2-99a6-9ee645220c92"
-        ],
-        "x-ms-client-request-id": [
-          "41d08649-27fb-4f9f-bf04-1fd73234b21e"
-=======
+          "FxVersion/4.6.27817.01",
+          "OSName/Windows",
+          "OSVersion/Microsoft.Windows.10.0.18960.",
+          "Microsoft.Azure.Management.FrontDoor.FrontDoorManagementClient/1.0.0.0"
+        ]
+      },
+      "ResponseHeaders": {
+        "Cache-Control": [
+          "no-cache"
+        ],
+        "Pragma": [
+          "no-cache"
+        ],
+        "x-ms-request-id": [
           "d691d468-8d37-427a-a5b0-4abf734983f0"
         ],
         "x-ms-client-request-id": [
           "ce1f5ff4-fa2a-4bfe-beeb-1e143e81d47b"
->>>>>>> 0bb724b3
         ],
         "OData-Version": [
           "4.0"
@@ -479,36 +324,22 @@
           "ASP.NET"
         ],
         "x-ms-ratelimit-remaining-subscription-reads": [
-          "11973"
-        ],
-        "x-ms-correlation-request-id": [
-<<<<<<< HEAD
-          "3b4b45c5-e0c8-431c-85e5-f4374a3d74b3"
-        ],
-        "x-ms-routing-request-id": [
-          "WESTUS:20191109T022336Z:3b4b45c5-e0c8-431c-85e5-f4374a3d74b3"
-=======
+          "11990"
+        ],
+        "x-ms-correlation-request-id": [
           "b519d3ff-268f-4f5d-b1ae-7f7a8ac5d402"
         ],
         "x-ms-routing-request-id": [
           "WESTUS:20191021T184040Z:b519d3ff-268f-4f5d-b1ae-7f7a8ac5d402"
->>>>>>> 0bb724b3
-        ],
-        "X-Content-Type-Options": [
-          "nosniff"
-        ],
-        "Date": [
-<<<<<<< HEAD
-          "Sat, 09 Nov 2019 02:23:36 GMT"
-        ],
-        "Content-Length": [
-          "4506"
-=======
+        ],
+        "X-Content-Type-Options": [
+          "nosniff"
+        ],
+        "Date": [
           "Mon, 21 Oct 2019 18:40:40 GMT"
         ],
         "Content-Length": [
           "4508"
->>>>>>> 0bb724b3
         ],
         "Content-Type": [
           "application/json; odata.metadata=minimal; odata.streaming=true"
@@ -517,19 +348,6 @@
           "-1"
         ]
       },
-<<<<<<< HEAD
-      "ResponseBody": "{\r\n  \"value\": [\r\n    {\r\n      \"name\": \"ps4784\",\r\n      \"id\": \"/subscriptions/47f4bc68-6fe4-43a2-be8b-dfd0e290efa2/resourcegroups/ps7708/providers/Microsoft.Network/frontdoors/ps4784\",\r\n      \"type\": \"Microsoft.Network/frontdoors\",\r\n      \"tags\": {\r\n        \"tag2\": \"value4\",\r\n        \"tag1\": \"value3\"\r\n      },\r\n      \"location\": \"Global\",\r\n      \"properties\": {\r\n        \"provisioningState\": \"Succeeded\",\r\n        \"resourceState\": \"Enabled\",\r\n        \"backendPools\": [\r\n          {\r\n            \"id\": \"/subscriptions/47f4bc68-6fe4-43a2-be8b-dfd0e290efa2/resourcegroups/ps7708/providers/Microsoft.Network/Frontdoors/ps4784/BackendPools/backendpool1\",\r\n            \"name\": \"backendpool1\",\r\n            \"type\": \"Microsoft.Network/Frontdoors/BackendPools\",\r\n            \"properties\": {\r\n              \"backends\": [\r\n                {\r\n                  \"address\": \"contoso1.azurewebsites.net\",\r\n                  \"httpPort\": 80,\r\n                  \"httpsPort\": 443,\r\n                  \"priority\": 1,\r\n                  \"weight\": 50,\r\n                  \"backendHostHeader\": \"contoso1.azurewebsites.net\",\r\n                  \"enabledState\": \"Enabled\"\r\n                }\r\n              ],\r\n              \"healthProbeSettings\": {\r\n                \"id\": \"/subscriptions/47f4bc68-6fe4-43a2-be8b-dfd0e290efa2/resourceGroups/ps7708/providers/Microsoft.Network/frontDoors/ps4784/HealthProbeSettings/healthProbeSetting1\"\r\n              },\r\n              \"loadBalancingSettings\": {\r\n                \"id\": \"/subscriptions/47f4bc68-6fe4-43a2-be8b-dfd0e290efa2/resourceGroups/ps7708/providers/Microsoft.Network/frontDoors/ps4784/LoadBalancingSettings/loadBalancingSetting1\"\r\n              },\r\n              \"resourceState\": \"Enabled\"\r\n            }\r\n          }\r\n        ],\r\n        \"healthProbeSettings\": [\r\n          {\r\n            \"id\": \"/subscriptions/47f4bc68-6fe4-43a2-be8b-dfd0e290efa2/resourcegroups/ps7708/providers/Microsoft.Network/Frontdoors/ps4784/HealthProbeSettings/healthProbeSetting1\",\r\n            \"name\": \"healthProbeSetting1\",\r\n            \"type\": \"Microsoft.Network/Frontdoors/HealthProbeSettings\",\r\n            \"properties\": {\r\n              \"intervalInSeconds\": 30,\r\n              \"path\": \"/\",\r\n              \"protocol\": \"Http\",\r\n              \"resourceState\": \"Enabled\",\r\n              \"enabledState\": \"Enabled\",\r\n              \"healthProbeMethod\": \"Get\"\r\n            }\r\n          }\r\n        ],\r\n        \"frontendEndpoints\": [\r\n          {\r\n            \"id\": \"/subscriptions/47f4bc68-6fe4-43a2-be8b-dfd0e290efa2/resourcegroups/ps7708/providers/Microsoft.Network/Frontdoors/ps4784/FrontendEndpoints/frontendendpoint1\",\r\n            \"name\": \"frontendendpoint1\",\r\n            \"type\": \"Microsoft.Network/Frontdoors/FrontendEndpoints\",\r\n            \"properties\": {\r\n              \"hostName\": \"ps4784.azurefd.net\",\r\n              \"sessionAffinityEnabledState\": \"Disabled\",\r\n              \"sessionAffinityTtlSeconds\": 0,\r\n              \"webApplicationFirewallPolicyLink\": null,\r\n              \"customHttpsProvisioningState\": null,\r\n              \"customHttpsProvisioningSubstate\": null,\r\n              \"customHttpsConfiguration\": null,\r\n              \"resourceState\": \"Enabled\"\r\n            }\r\n          }\r\n        ],\r\n        \"loadBalancingSettings\": [\r\n          {\r\n            \"id\": \"/subscriptions/47f4bc68-6fe4-43a2-be8b-dfd0e290efa2/resourcegroups/ps7708/providers/Microsoft.Network/Frontdoors/ps4784/LoadBalancingSettings/loadbalancingsetting1\",\r\n            \"name\": \"loadbalancingsetting1\",\r\n            \"type\": \"Microsoft.Network/Frontdoors/LoadBalancingSettings\",\r\n            \"properties\": {\r\n              \"additionalLatencyMilliseconds\": 0,\r\n              \"sampleSize\": 4,\r\n              \"successfulSamplesRequired\": 2,\r\n              \"resourceState\": \"Enabled\"\r\n            }\r\n          }\r\n        ],\r\n        \"routingRules\": [\r\n          {\r\n            \"id\": \"/subscriptions/47f4bc68-6fe4-43a2-be8b-dfd0e290efa2/resourcegroups/ps7708/providers/Microsoft.Network/Frontdoors/ps4784/RoutingRules/routingrule1\",\r\n            \"name\": \"routingrule1\",\r\n            \"type\": \"Microsoft.Network/Frontdoors/RoutingRules\",\r\n            \"properties\": {\r\n              \"frontendEndpoints\": [\r\n                {\r\n                  \"id\": \"/subscriptions/47f4bc68-6fe4-43a2-be8b-dfd0e290efa2/resourceGroups/ps7708/providers/Microsoft.Network/frontDoors/ps4784/FrontendEndpoints/frontendEndpoint1\"\r\n                }\r\n              ],\r\n              \"acceptedProtocols\": [\r\n                \"Http\",\r\n                \"Https\"\r\n              ],\r\n              \"patternsToMatch\": [\r\n                \"/*\"\r\n              ],\r\n              \"enabledState\": \"Enabled\",\r\n              \"resourceState\": \"Enabled\",\r\n              \"routeConfiguration\": {\r\n                \"@odata.type\": \"#Microsoft.Azure.FrontDoor.Models.FrontdoorForwardingConfiguration\",\r\n                \"customForwardingPath\": null,\r\n                \"forwardingProtocol\": \"MatchRequest\",\r\n                \"cacheConfiguration\": null,\r\n                \"backendPool\": {\r\n                  \"id\": \"/subscriptions/47f4bc68-6fe4-43a2-be8b-dfd0e290efa2/resourceGroups/ps7708/providers/Microsoft.Network/frontDoors/ps4784/BackendPools/backendPool1\"\r\n                }\r\n              }\r\n            }\r\n          }\r\n        ],\r\n        \"backendPoolsSettings\": {\r\n          \"enforceCertificateNameCheck\": \"Enabled\",\r\n          \"sendRecvTimeoutSeconds\": 30\r\n        },\r\n        \"enabledState\": \"Enabled\",\r\n        \"cName\": \"ps4784.azurefd.net\",\r\n        \"friendlyName\": \"ps4784\"\r\n      }\r\n    }\r\n  ]\r\n}",
-      "StatusCode": 200
-    },
-    {
-      "RequestUri": "/subscriptions/47f4bc68-6fe4-43a2-be8b-dfd0e290efa2/resourceGroups/ps7708/providers/Microsoft.Network/frontDoors/ps4784?api-version=2019-05-01",
-      "EncodedRequestUri": "L3N1YnNjcmlwdGlvbnMvNDdmNGJjNjgtNmZlNC00M2EyLWJlOGItZGZkMGUyOTBlZmEyL3Jlc291cmNlR3JvdXBzL3BzNzcwOC9wcm92aWRlcnMvTWljcm9zb2Z0Lk5ldHdvcmsvZnJvbnREb29ycy9wczQ3ODQ/YXBpLXZlcnNpb249MjAxOS0wNS0wMQ==",
-      "RequestMethod": "PUT",
-      "RequestBody": "{\r\n  \"properties\": {\r\n    \"friendlyName\": \"ps4784\",\r\n    \"routingRules\": [\r\n      {\r\n        \"properties\": {\r\n          \"frontendEndpoints\": [\r\n            {\r\n              \"id\": \"/subscriptions/47f4bc68-6fe4-43a2-be8b-dfd0e290efa2/resourceGroups/ps7708/providers/Microsoft.Network/frontDoors/ps4784/FrontendEndpoints/frontendEndpoint1\"\r\n            }\r\n          ],\r\n          \"acceptedProtocols\": [\r\n            \"Http\",\r\n            \"Https\"\r\n          ],\r\n          \"patternsToMatch\": [\r\n            \"/*\"\r\n          ],\r\n          \"enabledState\": \"Enabled\",\r\n          \"routeConfiguration\": {\r\n            \"@odata.type\": \"#Microsoft.Azure.FrontDoor.Models.FrontdoorForwardingConfiguration\",\r\n            \"forwardingProtocol\": \"MatchRequest\",\r\n            \"backendPool\": {\r\n              \"id\": \"/subscriptions/47f4bc68-6fe4-43a2-be8b-dfd0e290efa2/resourceGroups/ps7708/providers/Microsoft.Network/frontDoors/ps4784/BackendPools/backendPool1\"\r\n            }\r\n          }\r\n        },\r\n        \"name\": \"routingrule1\"\r\n      }\r\n    ],\r\n    \"loadBalancingSettings\": [\r\n      {\r\n        \"properties\": {\r\n          \"sampleSize\": 4,\r\n          \"successfulSamplesRequired\": 2,\r\n          \"additionalLatencyMilliseconds\": 0\r\n        },\r\n        \"name\": \"loadbalancingsetting1\"\r\n      }\r\n    ],\r\n    \"healthProbeSettings\": [\r\n      {\r\n        \"properties\": {\r\n          \"path\": \"/\",\r\n          \"protocol\": \"Http\",\r\n          \"intervalInSeconds\": 30\r\n        },\r\n        \"name\": \"healthProbeSetting1\"\r\n      }\r\n    ],\r\n    \"backendPools\": [\r\n      {\r\n        \"properties\": {\r\n          \"backends\": [\r\n            {\r\n              \"address\": \"contoso1.azurewebsites.net\",\r\n              \"httpPort\": 80,\r\n              \"httpsPort\": 443,\r\n              \"enabledState\": \"Enabled\",\r\n              \"priority\": 1,\r\n              \"weight\": 50,\r\n              \"backendHostHeader\": \"contoso1.azurewebsites.net\"\r\n            }\r\n          ],\r\n          \"loadBalancingSettings\": {\r\n            \"id\": \"/subscriptions/47f4bc68-6fe4-43a2-be8b-dfd0e290efa2/resourceGroups/ps7708/providers/Microsoft.Network/frontDoors/ps4784/LoadBalancingSettings/loadBalancingSetting1\"\r\n          },\r\n          \"healthProbeSettings\": {\r\n            \"id\": \"/subscriptions/47f4bc68-6fe4-43a2-be8b-dfd0e290efa2/resourceGroups/ps7708/providers/Microsoft.Network/frontDoors/ps4784/HealthProbeSettings/healthProbeSetting1\"\r\n          }\r\n        },\r\n        \"name\": \"backendpool1\"\r\n      }\r\n    ],\r\n    \"frontendEndpoints\": [\r\n      {\r\n        \"properties\": {\r\n          \"hostName\": \"ps4784.azurefd.net\",\r\n          \"sessionAffinityEnabledState\": \"Disabled\",\r\n          \"sessionAffinityTtlSeconds\": 0\r\n        },\r\n        \"name\": \"frontendendpoint1\"\r\n      }\r\n    ],\r\n    \"backendPoolsSettings\": {\r\n      \"enforceCertificateNameCheck\": \"Enabled\"\r\n    },\r\n    \"enabledState\": \"Enabled\"\r\n  },\r\n  \"location\": \"global\",\r\n  \"tags\": {\r\n    \"tag2\": \"value2\",\r\n    \"tag1\": \"value1\"\r\n  }\r\n}",
-      "RequestHeaders": {
-        "x-ms-client-request-id": [
-          "3c59b082-9834-4df8-83e1-38a1569271cf"
-=======
       "ResponseBody": "{\r\n  \"value\": [\r\n    {\r\n      \"name\": \"ps3438\",\r\n      \"id\": \"/subscriptions/47f4bc68-6fe4-43a2-be8b-dfd0e290efa2/resourcegroups/ps9760/providers/Microsoft.Network/frontdoors/ps3438\",\r\n      \"type\": \"Microsoft.Network/frontdoors\",\r\n      \"tags\": {\r\n        \"tag1\": \"value3\",\r\n        \"tag2\": \"value4\"\r\n      },\r\n      \"location\": \"Global\",\r\n      \"properties\": {\r\n        \"provisioningState\": \"Succeeded\",\r\n        \"resourceState\": \"Enabled\",\r\n        \"backendPools\": [\r\n          {\r\n            \"id\": \"/subscriptions/47f4bc68-6fe4-43a2-be8b-dfd0e290efa2/resourcegroups/ps9760/providers/Microsoft.Network/Frontdoors/ps3438/BackendPools/backendpool1\",\r\n            \"name\": \"backendpool1\",\r\n            \"type\": \"Microsoft.Network/Frontdoors/BackendPools\",\r\n            \"properties\": {\r\n              \"backends\": [\r\n                {\r\n                  \"address\": \"contoso1.azurewebsites.net\",\r\n                  \"httpPort\": 80,\r\n                  \"httpsPort\": 443,\r\n                  \"priority\": 1,\r\n                  \"weight\": 50,\r\n                  \"backendHostHeader\": \"contoso1.azurewebsites.net\",\r\n                  \"enabledState\": \"Enabled\"\r\n                }\r\n              ],\r\n              \"healthProbeSettings\": {\r\n                \"id\": \"/subscriptions/47f4bc68-6fe4-43a2-be8b-dfd0e290efa2/resourceGroups/ps9760/providers/Microsoft.Network/frontDoors/ps3438/HealthProbeSettings/healthProbeSetting1\"\r\n              },\r\n              \"loadBalancingSettings\": {\r\n                \"id\": \"/subscriptions/47f4bc68-6fe4-43a2-be8b-dfd0e290efa2/resourceGroups/ps9760/providers/Microsoft.Network/frontDoors/ps3438/LoadBalancingSettings/loadBalancingSetting1\"\r\n              },\r\n              \"resourceState\": \"Enabled\"\r\n            }\r\n          }\r\n        ],\r\n        \"healthProbeSettings\": [\r\n          {\r\n            \"id\": \"/subscriptions/47f4bc68-6fe4-43a2-be8b-dfd0e290efa2/resourcegroups/ps9760/providers/Microsoft.Network/Frontdoors/ps3438/HealthProbeSettings/healthProbeSetting1\",\r\n            \"name\": \"healthProbeSetting1\",\r\n            \"type\": \"Microsoft.Network/Frontdoors/HealthProbeSettings\",\r\n            \"properties\": {\r\n              \"intervalInSeconds\": 30,\r\n              \"path\": \"/\",\r\n              \"protocol\": \"Http\",\r\n              \"resourceState\": \"Enabled\",\r\n              \"enabledState\": \"Disabled\",\r\n              \"healthProbeMethod\": \"Head\"\r\n            }\r\n          }\r\n        ],\r\n        \"frontendEndpoints\": [\r\n          {\r\n            \"id\": \"/subscriptions/47f4bc68-6fe4-43a2-be8b-dfd0e290efa2/resourcegroups/ps9760/providers/Microsoft.Network/Frontdoors/ps3438/FrontendEndpoints/frontendendpoint1\",\r\n            \"name\": \"frontendendpoint1\",\r\n            \"type\": \"Microsoft.Network/Frontdoors/FrontendEndpoints\",\r\n            \"properties\": {\r\n              \"hostName\": \"ps3438.azurefd.net\",\r\n              \"sessionAffinityEnabledState\": \"Disabled\",\r\n              \"sessionAffinityTtlSeconds\": 0,\r\n              \"webApplicationFirewallPolicyLink\": null,\r\n              \"customHttpsProvisioningState\": null,\r\n              \"customHttpsProvisioningSubstate\": null,\r\n              \"customHttpsConfiguration\": null,\r\n              \"resourceState\": \"Enabled\"\r\n            }\r\n          }\r\n        ],\r\n        \"loadBalancingSettings\": [\r\n          {\r\n            \"id\": \"/subscriptions/47f4bc68-6fe4-43a2-be8b-dfd0e290efa2/resourcegroups/ps9760/providers/Microsoft.Network/Frontdoors/ps3438/LoadBalancingSettings/loadbalancingsetting1\",\r\n            \"name\": \"loadbalancingsetting1\",\r\n            \"type\": \"Microsoft.Network/Frontdoors/LoadBalancingSettings\",\r\n            \"properties\": {\r\n              \"additionalLatencyMilliseconds\": 0,\r\n              \"sampleSize\": 4,\r\n              \"successfulSamplesRequired\": 2,\r\n              \"resourceState\": \"Enabled\"\r\n            }\r\n          }\r\n        ],\r\n        \"routingRules\": [\r\n          {\r\n            \"id\": \"/subscriptions/47f4bc68-6fe4-43a2-be8b-dfd0e290efa2/resourcegroups/ps9760/providers/Microsoft.Network/Frontdoors/ps3438/RoutingRules/routingrule1\",\r\n            \"name\": \"routingrule1\",\r\n            \"type\": \"Microsoft.Network/Frontdoors/RoutingRules\",\r\n            \"properties\": {\r\n              \"frontendEndpoints\": [\r\n                {\r\n                  \"id\": \"/subscriptions/47f4bc68-6fe4-43a2-be8b-dfd0e290efa2/resourceGroups/ps9760/providers/Microsoft.Network/frontDoors/ps3438/FrontendEndpoints/frontendEndpoint1\"\r\n                }\r\n              ],\r\n              \"acceptedProtocols\": [\r\n                \"Http\",\r\n                \"Https\"\r\n              ],\r\n              \"patternsToMatch\": [\r\n                \"/*\"\r\n              ],\r\n              \"enabledState\": \"Enabled\",\r\n              \"resourceState\": \"Enabled\",\r\n              \"routeConfiguration\": {\r\n                \"@odata.type\": \"#Microsoft.Azure.FrontDoor.Models.FrontdoorForwardingConfiguration\",\r\n                \"customForwardingPath\": null,\r\n                \"forwardingProtocol\": \"MatchRequest\",\r\n                \"cacheConfiguration\": null,\r\n                \"backendPool\": {\r\n                  \"id\": \"/subscriptions/47f4bc68-6fe4-43a2-be8b-dfd0e290efa2/resourceGroups/ps9760/providers/Microsoft.Network/frontDoors/ps3438/BackendPools/backendPool1\"\r\n                }\r\n              }\r\n            }\r\n          }\r\n        ],\r\n        \"backendPoolsSettings\": {\r\n          \"enforceCertificateNameCheck\": \"Enabled\",\r\n          \"sendRecvTimeoutSeconds\": 33\r\n        },\r\n        \"enabledState\": \"Enabled\",\r\n        \"cName\": \"ps3438.azurefd.net\",\r\n        \"friendlyName\": \"ps3438\"\r\n      }\r\n    }\r\n  ]\r\n}",
       "StatusCode": 200
     },
@@ -541,23 +359,15 @@
       "RequestHeaders": {
         "x-ms-client-request-id": [
           "43dca9f9-74d4-4aef-b676-42ffc25a0343"
->>>>>>> 0bb724b3
         ],
         "Accept-Language": [
           "en-US"
         ],
         "User-Agent": [
-<<<<<<< HEAD
-          "FxVersion/4.6.28008.01",
-          "OSName/Windows",
-          "OSVersion/Microsoft.Windows.10.0.14393.",
-          "Microsoft.Azure.Management.FrontDoor.FrontDoorManagementClient/2.0.0.0"
-=======
-          "FxVersion/4.6.27817.01",
-          "OSName/Windows",
-          "OSVersion/Microsoft.Windows.10.0.18960.",
-          "Microsoft.Azure.Management.FrontDoor.FrontDoorManagementClient/1.0.0.0"
->>>>>>> 0bb724b3
+          "FxVersion/4.6.27817.01",
+          "OSName/Windows",
+          "OSVersion/Microsoft.Windows.10.0.18960.",
+          "Microsoft.Azure.Management.FrontDoor.FrontDoorManagementClient/1.0.0.0"
         ],
         "Content-Type": [
           "application/json; charset=utf-8"
@@ -577,15 +387,6 @@
           "10"
         ],
         "x-ms-request-id": [
-<<<<<<< HEAD
-          "35f4c0e7-edba-46bb-b59d-4e36c1de56be"
-        ],
-        "x-ms-client-request-id": [
-          "3c59b082-9834-4df8-83e1-38a1569271cf"
-        ],
-        "Azure-AsyncOperation": [
-          "https://management.azure.com/subscriptions/47f4bc68-6fe4-43a2-be8b-dfd0e290efa2/resourcegroups/ps7708/providers/Microsoft.Network/frontdooroperationresults/2a1a968b-dfba-4036-8941-978eeff21b8b?api-version=2019-05-01"
-=======
           "7d267d2f-b434-47e9-a589-846ae9b3ac91"
         ],
         "x-ms-client-request-id": [
@@ -593,7 +394,6 @@
         ],
         "Azure-AsyncOperation": [
           "https://management.azure.com/subscriptions/47f4bc68-6fe4-43a2-be8b-dfd0e290efa2/resourcegroups/ps9760/providers/Microsoft.Network/frontdooroperationresults/604d94c0-0ffe-4e46-90cd-049e4ac7b539?api-version=2019-05-01"
->>>>>>> 0bb724b3
         ],
         "OData-Version": [
           "4.0"
@@ -611,36 +411,22 @@
           "ASP.NET"
         ],
         "x-ms-ratelimit-remaining-subscription-writes": [
-          "1196"
-        ],
-        "x-ms-correlation-request-id": [
-<<<<<<< HEAD
-          "bb26ecf6-d6fc-4f21-91b3-f85c6cdbddef"
-        ],
-        "x-ms-routing-request-id": [
-          "WESTUS:20191109T022301Z:bb26ecf6-d6fc-4f21-91b3-f85c6cdbddef"
-=======
+          "1199"
+        ],
+        "x-ms-correlation-request-id": [
           "8948ab0d-1670-46db-ba8c-cb2ee67b7432"
         ],
         "x-ms-routing-request-id": [
           "WESTUS:20191021T184003Z:8948ab0d-1670-46db-ba8c-cb2ee67b7432"
->>>>>>> 0bb724b3
-        ],
-        "X-Content-Type-Options": [
-          "nosniff"
-        ],
-        "Date": [
-<<<<<<< HEAD
-          "Sat, 09 Nov 2019 02:23:01 GMT"
-        ],
-        "Content-Length": [
-          "4251"
-=======
+        ],
+        "X-Content-Type-Options": [
+          "nosniff"
+        ],
+        "Date": [
           "Mon, 21 Oct 2019 18:40:03 GMT"
         ],
         "Content-Length": [
           "4253"
->>>>>>> 0bb724b3
         ],
         "Content-Type": [
           "application/json; odata.metadata=minimal"
@@ -649,19 +435,6 @@
           "-1"
         ]
       },
-<<<<<<< HEAD
-      "ResponseBody": "{\r\n  \"name\": \"ps4784\",\r\n  \"id\": \"/subscriptions/47f4bc68-6fe4-43a2-be8b-dfd0e290efa2/resourcegroups/ps7708/providers/Microsoft.Network/frontdoors/ps4784\",\r\n  \"type\": \"Microsoft.Network/frontdoors\",\r\n  \"tags\": {\r\n    \"tag2\": \"value2\",\r\n    \"tag1\": \"value1\"\r\n  },\r\n  \"location\": \"Global\",\r\n  \"properties\": {\r\n    \"provisioningState\": \"Creating\",\r\n    \"resourceState\": \"Creating\",\r\n    \"backendPools\": [\r\n      {\r\n        \"id\": \"/subscriptions/47f4bc68-6fe4-43a2-be8b-dfd0e290efa2/resourcegroups/ps7708/providers/Microsoft.Network/Frontdoors/ps4784/BackendPools/backendpool1\",\r\n        \"name\": \"backendpool1\",\r\n        \"type\": \"Microsoft.Network/Frontdoors/BackendPools\",\r\n        \"properties\": {\r\n          \"backends\": [\r\n            {\r\n              \"address\": \"contoso1.azurewebsites.net\",\r\n              \"httpPort\": 80,\r\n              \"httpsPort\": 443,\r\n              \"priority\": 1,\r\n              \"weight\": 50,\r\n              \"backendHostHeader\": \"contoso1.azurewebsites.net\",\r\n              \"enabledState\": \"Enabled\"\r\n            }\r\n          ],\r\n          \"healthProbeSettings\": {\r\n            \"id\": \"/subscriptions/47f4bc68-6fe4-43a2-be8b-dfd0e290efa2/resourceGroups/ps7708/providers/Microsoft.Network/frontDoors/ps4784/HealthProbeSettings/healthProbeSetting1\"\r\n          },\r\n          \"loadBalancingSettings\": {\r\n            \"id\": \"/subscriptions/47f4bc68-6fe4-43a2-be8b-dfd0e290efa2/resourceGroups/ps7708/providers/Microsoft.Network/frontDoors/ps4784/LoadBalancingSettings/loadBalancingSetting1\"\r\n          },\r\n          \"resourceState\": \"Creating\"\r\n        }\r\n      }\r\n    ],\r\n    \"healthProbeSettings\": [\r\n      {\r\n        \"id\": \"/subscriptions/47f4bc68-6fe4-43a2-be8b-dfd0e290efa2/resourcegroups/ps7708/providers/Microsoft.Network/Frontdoors/ps4784/HealthProbeSettings/healthProbeSetting1\",\r\n        \"name\": \"healthProbeSetting1\",\r\n        \"type\": \"Microsoft.Network/Frontdoors/HealthProbeSettings\",\r\n        \"properties\": {\r\n          \"intervalInSeconds\": 30,\r\n          \"path\": \"/\",\r\n          \"protocol\": \"Http\",\r\n          \"resourceState\": \"Creating\",\r\n          \"enabledState\": \"Enabled\",\r\n          \"healthProbeMethod\": \"Get\"\r\n        }\r\n      }\r\n    ],\r\n    \"frontendEndpoints\": [\r\n      {\r\n        \"id\": \"/subscriptions/47f4bc68-6fe4-43a2-be8b-dfd0e290efa2/resourcegroups/ps7708/providers/Microsoft.Network/Frontdoors/ps4784/FrontendEndpoints/frontendendpoint1\",\r\n        \"name\": \"frontendendpoint1\",\r\n        \"type\": \"Microsoft.Network/Frontdoors/FrontendEndpoints\",\r\n        \"properties\": {\r\n          \"hostName\": \"ps4784.azurefd.net\",\r\n          \"sessionAffinityEnabledState\": \"Disabled\",\r\n          \"sessionAffinityTtlSeconds\": 0,\r\n          \"webApplicationFirewallPolicyLink\": null,\r\n          \"customHttpsProvisioningState\": null,\r\n          \"customHttpsProvisioningSubstate\": null,\r\n          \"customHttpsConfiguration\": null,\r\n          \"resourceState\": \"Creating\"\r\n        }\r\n      }\r\n    ],\r\n    \"loadBalancingSettings\": [\r\n      {\r\n        \"id\": \"/subscriptions/47f4bc68-6fe4-43a2-be8b-dfd0e290efa2/resourcegroups/ps7708/providers/Microsoft.Network/Frontdoors/ps4784/LoadBalancingSettings/loadbalancingsetting1\",\r\n        \"name\": \"loadbalancingsetting1\",\r\n        \"type\": \"Microsoft.Network/Frontdoors/LoadBalancingSettings\",\r\n        \"properties\": {\r\n          \"additionalLatencyMilliseconds\": 0,\r\n          \"sampleSize\": 4,\r\n          \"successfulSamplesRequired\": 2,\r\n          \"resourceState\": \"Creating\"\r\n        }\r\n      }\r\n    ],\r\n    \"routingRules\": [\r\n      {\r\n        \"id\": \"/subscriptions/47f4bc68-6fe4-43a2-be8b-dfd0e290efa2/resourcegroups/ps7708/providers/Microsoft.Network/Frontdoors/ps4784/RoutingRules/routingrule1\",\r\n        \"name\": \"routingrule1\",\r\n        \"type\": \"Microsoft.Network/Frontdoors/RoutingRules\",\r\n        \"properties\": {\r\n          \"frontendEndpoints\": [\r\n            {\r\n              \"id\": \"/subscriptions/47f4bc68-6fe4-43a2-be8b-dfd0e290efa2/resourceGroups/ps7708/providers/Microsoft.Network/frontDoors/ps4784/FrontendEndpoints/frontendEndpoint1\"\r\n            }\r\n          ],\r\n          \"acceptedProtocols\": [\r\n            \"Http\",\r\n            \"Https\"\r\n          ],\r\n          \"patternsToMatch\": [\r\n            \"/*\"\r\n          ],\r\n          \"enabledState\": \"Enabled\",\r\n          \"resourceState\": \"Creating\",\r\n          \"routeConfiguration\": {\r\n            \"@odata.type\": \"#Microsoft.Azure.FrontDoor.Models.FrontdoorForwardingConfiguration\",\r\n            \"customForwardingPath\": null,\r\n            \"forwardingProtocol\": \"MatchRequest\",\r\n            \"cacheConfiguration\": null,\r\n            \"backendPool\": {\r\n              \"id\": \"/subscriptions/47f4bc68-6fe4-43a2-be8b-dfd0e290efa2/resourceGroups/ps7708/providers/Microsoft.Network/frontDoors/ps4784/BackendPools/backendPool1\"\r\n            }\r\n          }\r\n        }\r\n      }\r\n    ],\r\n    \"backendPoolsSettings\": {\r\n      \"enforceCertificateNameCheck\": \"Enabled\",\r\n      \"sendRecvTimeoutSeconds\": 30\r\n    },\r\n    \"enabledState\": \"Enabled\",\r\n    \"cName\": \"ps4784.azurefd.net\",\r\n    \"friendlyName\": \"ps4784\"\r\n  }\r\n}",
-      "StatusCode": 201
-    },
-    {
-      "RequestUri": "/subscriptions/47f4bc68-6fe4-43a2-be8b-dfd0e290efa2/resourceGroups/ps7708/providers/Microsoft.Network/frontDoors/ps4784?api-version=2019-05-01",
-      "EncodedRequestUri": "L3N1YnNjcmlwdGlvbnMvNDdmNGJjNjgtNmZlNC00M2EyLWJlOGItZGZkMGUyOTBlZmEyL3Jlc291cmNlR3JvdXBzL3BzNzcwOC9wcm92aWRlcnMvTWljcm9zb2Z0Lk5ldHdvcmsvZnJvbnREb29ycy9wczQ3ODQ/YXBpLXZlcnNpb249MjAxOS0wNS0wMQ==",
-      "RequestMethod": "PUT",
-      "RequestBody": "{\r\n  \"properties\": {\r\n    \"friendlyName\": \"ps4784\",\r\n    \"routingRules\": [\r\n      {\r\n        \"properties\": {\r\n          \"frontendEndpoints\": [\r\n            {\r\n              \"id\": \"/subscriptions/47f4bc68-6fe4-43a2-be8b-dfd0e290efa2/resourceGroups/ps7708/providers/Microsoft.Network/frontDoors/ps4784/FrontendEndpoints/frontendEndpoint1\"\r\n            }\r\n          ],\r\n          \"acceptedProtocols\": [\r\n            \"Http\",\r\n            \"Https\"\r\n          ],\r\n          \"patternsToMatch\": [\r\n            \"/*\"\r\n          ],\r\n          \"enabledState\": \"Enabled\",\r\n          \"routeConfiguration\": {\r\n            \"@odata.type\": \"#Microsoft.Azure.FrontDoor.Models.FrontdoorForwardingConfiguration\",\r\n            \"forwardingProtocol\": \"MatchRequest\",\r\n            \"backendPool\": {\r\n              \"id\": \"/subscriptions/47f4bc68-6fe4-43a2-be8b-dfd0e290efa2/resourceGroups/ps7708/providers/Microsoft.Network/frontDoors/ps4784/BackendPools/backendPool1\"\r\n            }\r\n          }\r\n        },\r\n        \"name\": \"routingrule1\"\r\n      }\r\n    ],\r\n    \"loadBalancingSettings\": [\r\n      {\r\n        \"properties\": {\r\n          \"sampleSize\": 4,\r\n          \"successfulSamplesRequired\": 2,\r\n          \"additionalLatencyMilliseconds\": 0\r\n        },\r\n        \"name\": \"loadbalancingsetting1\"\r\n      }\r\n    ],\r\n    \"healthProbeSettings\": [\r\n      {\r\n        \"properties\": {\r\n          \"path\": \"/\",\r\n          \"protocol\": \"Http\",\r\n          \"intervalInSeconds\": 30\r\n        },\r\n        \"name\": \"healthProbeSetting1\"\r\n      }\r\n    ],\r\n    \"backendPools\": [\r\n      {\r\n        \"properties\": {\r\n          \"backends\": [\r\n            {\r\n              \"address\": \"contoso1.azurewebsites.net\",\r\n              \"httpPort\": 80,\r\n              \"httpsPort\": 443,\r\n              \"enabledState\": \"Enabled\",\r\n              \"priority\": 1,\r\n              \"weight\": 50,\r\n              \"backendHostHeader\": \"contoso1.azurewebsites.net\"\r\n            }\r\n          ],\r\n          \"loadBalancingSettings\": {\r\n            \"id\": \"/subscriptions/47f4bc68-6fe4-43a2-be8b-dfd0e290efa2/resourceGroups/ps7708/providers/Microsoft.Network/frontDoors/ps4784/LoadBalancingSettings/loadBalancingSetting1\"\r\n          },\r\n          \"healthProbeSettings\": {\r\n            \"id\": \"/subscriptions/47f4bc68-6fe4-43a2-be8b-dfd0e290efa2/resourceGroups/ps7708/providers/Microsoft.Network/frontDoors/ps4784/HealthProbeSettings/healthProbeSetting1\"\r\n          }\r\n        },\r\n        \"name\": \"backendpool1\"\r\n      }\r\n    ],\r\n    \"frontendEndpoints\": [\r\n      {\r\n        \"properties\": {\r\n          \"hostName\": \"ps4784.azurefd.net\",\r\n          \"sessionAffinityEnabledState\": \"Disabled\",\r\n          \"sessionAffinityTtlSeconds\": 0\r\n        },\r\n        \"name\": \"frontendendpoint1\"\r\n      }\r\n    ],\r\n    \"backendPoolsSettings\": {\r\n      \"enforceCertificateNameCheck\": \"Enabled\"\r\n    },\r\n    \"enabledState\": \"Enabled\"\r\n  },\r\n  \"location\": \"global\",\r\n  \"tags\": {\r\n    \"tag2\": \"value4\",\r\n    \"tag1\": \"value3\"\r\n  }\r\n}",
-      "RequestHeaders": {
-        "x-ms-client-request-id": [
-          "b693f234-1ade-4bea-9a9d-d20d74868d1e"
-=======
       "ResponseBody": "{\r\n  \"name\": \"ps3438\",\r\n  \"id\": \"/subscriptions/47f4bc68-6fe4-43a2-be8b-dfd0e290efa2/resourcegroups/ps9760/providers/Microsoft.Network/frontdoors/ps3438\",\r\n  \"type\": \"Microsoft.Network/frontdoors\",\r\n  \"tags\": {\r\n    \"tag1\": \"value1\",\r\n    \"tag2\": \"value2\"\r\n  },\r\n  \"location\": \"Global\",\r\n  \"properties\": {\r\n    \"provisioningState\": \"Creating\",\r\n    \"resourceState\": \"Creating\",\r\n    \"backendPools\": [\r\n      {\r\n        \"id\": \"/subscriptions/47f4bc68-6fe4-43a2-be8b-dfd0e290efa2/resourcegroups/ps9760/providers/Microsoft.Network/Frontdoors/ps3438/BackendPools/backendpool1\",\r\n        \"name\": \"backendpool1\",\r\n        \"type\": \"Microsoft.Network/Frontdoors/BackendPools\",\r\n        \"properties\": {\r\n          \"backends\": [\r\n            {\r\n              \"address\": \"contoso1.azurewebsites.net\",\r\n              \"httpPort\": 80,\r\n              \"httpsPort\": 443,\r\n              \"priority\": 1,\r\n              \"weight\": 50,\r\n              \"backendHostHeader\": \"contoso1.azurewebsites.net\",\r\n              \"enabledState\": \"Enabled\"\r\n            }\r\n          ],\r\n          \"healthProbeSettings\": {\r\n            \"id\": \"/subscriptions/47f4bc68-6fe4-43a2-be8b-dfd0e290efa2/resourceGroups/ps9760/providers/Microsoft.Network/frontDoors/ps3438/HealthProbeSettings/healthProbeSetting1\"\r\n          },\r\n          \"loadBalancingSettings\": {\r\n            \"id\": \"/subscriptions/47f4bc68-6fe4-43a2-be8b-dfd0e290efa2/resourceGroups/ps9760/providers/Microsoft.Network/frontDoors/ps3438/LoadBalancingSettings/loadBalancingSetting1\"\r\n          },\r\n          \"resourceState\": \"Creating\"\r\n        }\r\n      }\r\n    ],\r\n    \"healthProbeSettings\": [\r\n      {\r\n        \"id\": \"/subscriptions/47f4bc68-6fe4-43a2-be8b-dfd0e290efa2/resourcegroups/ps9760/providers/Microsoft.Network/Frontdoors/ps3438/HealthProbeSettings/healthProbeSetting1\",\r\n        \"name\": \"healthProbeSetting1\",\r\n        \"type\": \"Microsoft.Network/Frontdoors/HealthProbeSettings\",\r\n        \"properties\": {\r\n          \"intervalInSeconds\": 30,\r\n          \"path\": \"/\",\r\n          \"protocol\": \"Http\",\r\n          \"resourceState\": \"Creating\",\r\n          \"enabledState\": \"Disabled\",\r\n          \"healthProbeMethod\": \"Head\"\r\n        }\r\n      }\r\n    ],\r\n    \"frontendEndpoints\": [\r\n      {\r\n        \"id\": \"/subscriptions/47f4bc68-6fe4-43a2-be8b-dfd0e290efa2/resourcegroups/ps9760/providers/Microsoft.Network/Frontdoors/ps3438/FrontendEndpoints/frontendendpoint1\",\r\n        \"name\": \"frontendendpoint1\",\r\n        \"type\": \"Microsoft.Network/Frontdoors/FrontendEndpoints\",\r\n        \"properties\": {\r\n          \"hostName\": \"ps3438.azurefd.net\",\r\n          \"sessionAffinityEnabledState\": \"Disabled\",\r\n          \"sessionAffinityTtlSeconds\": 0,\r\n          \"webApplicationFirewallPolicyLink\": null,\r\n          \"customHttpsProvisioningState\": null,\r\n          \"customHttpsProvisioningSubstate\": null,\r\n          \"customHttpsConfiguration\": null,\r\n          \"resourceState\": \"Creating\"\r\n        }\r\n      }\r\n    ],\r\n    \"loadBalancingSettings\": [\r\n      {\r\n        \"id\": \"/subscriptions/47f4bc68-6fe4-43a2-be8b-dfd0e290efa2/resourcegroups/ps9760/providers/Microsoft.Network/Frontdoors/ps3438/LoadBalancingSettings/loadbalancingsetting1\",\r\n        \"name\": \"loadbalancingsetting1\",\r\n        \"type\": \"Microsoft.Network/Frontdoors/LoadBalancingSettings\",\r\n        \"properties\": {\r\n          \"additionalLatencyMilliseconds\": 0,\r\n          \"sampleSize\": 4,\r\n          \"successfulSamplesRequired\": 2,\r\n          \"resourceState\": \"Creating\"\r\n        }\r\n      }\r\n    ],\r\n    \"routingRules\": [\r\n      {\r\n        \"id\": \"/subscriptions/47f4bc68-6fe4-43a2-be8b-dfd0e290efa2/resourcegroups/ps9760/providers/Microsoft.Network/Frontdoors/ps3438/RoutingRules/routingrule1\",\r\n        \"name\": \"routingrule1\",\r\n        \"type\": \"Microsoft.Network/Frontdoors/RoutingRules\",\r\n        \"properties\": {\r\n          \"frontendEndpoints\": [\r\n            {\r\n              \"id\": \"/subscriptions/47f4bc68-6fe4-43a2-be8b-dfd0e290efa2/resourceGroups/ps9760/providers/Microsoft.Network/frontDoors/ps3438/FrontendEndpoints/frontendEndpoint1\"\r\n            }\r\n          ],\r\n          \"acceptedProtocols\": [\r\n            \"Http\",\r\n            \"Https\"\r\n          ],\r\n          \"patternsToMatch\": [\r\n            \"/*\"\r\n          ],\r\n          \"enabledState\": \"Enabled\",\r\n          \"resourceState\": \"Creating\",\r\n          \"routeConfiguration\": {\r\n            \"@odata.type\": \"#Microsoft.Azure.FrontDoor.Models.FrontdoorForwardingConfiguration\",\r\n            \"customForwardingPath\": null,\r\n            \"forwardingProtocol\": \"MatchRequest\",\r\n            \"cacheConfiguration\": null,\r\n            \"backendPool\": {\r\n              \"id\": \"/subscriptions/47f4bc68-6fe4-43a2-be8b-dfd0e290efa2/resourceGroups/ps9760/providers/Microsoft.Network/frontDoors/ps3438/BackendPools/backendPool1\"\r\n            }\r\n          }\r\n        }\r\n      }\r\n    ],\r\n    \"backendPoolsSettings\": {\r\n      \"enforceCertificateNameCheck\": \"Enabled\",\r\n      \"sendRecvTimeoutSeconds\": 33\r\n    },\r\n    \"enabledState\": \"Enabled\",\r\n    \"cName\": \"ps3438.azurefd.net\",\r\n    \"friendlyName\": \"ps3438\"\r\n  }\r\n}",
       "StatusCode": 201
     },
@@ -673,23 +446,15 @@
       "RequestHeaders": {
         "x-ms-client-request-id": [
           "2a542f4e-43fe-4aeb-8292-106538359adc"
->>>>>>> 0bb724b3
         ],
         "Accept-Language": [
           "en-US"
         ],
         "User-Agent": [
-<<<<<<< HEAD
-          "FxVersion/4.6.28008.01",
-          "OSName/Windows",
-          "OSVersion/Microsoft.Windows.10.0.14393.",
-          "Microsoft.Azure.Management.FrontDoor.FrontDoorManagementClient/2.0.0.0"
-=======
-          "FxVersion/4.6.27817.01",
-          "OSName/Windows",
-          "OSVersion/Microsoft.Windows.10.0.18960.",
-          "Microsoft.Azure.Management.FrontDoor.FrontDoorManagementClient/1.0.0.0"
->>>>>>> 0bb724b3
+          "FxVersion/4.6.27817.01",
+          "OSName/Windows",
+          "OSVersion/Microsoft.Windows.10.0.18960.",
+          "Microsoft.Azure.Management.FrontDoor.FrontDoorManagementClient/1.0.0.0"
         ],
         "Content-Type": [
           "application/json; charset=utf-8"
@@ -706,25 +471,12 @@
           "no-cache"
         ],
         "Location": [
-<<<<<<< HEAD
-          "https://management.azure.com/subscriptions/47f4bc68-6fe4-43a2-be8b-dfd0e290efa2/resourcegroups/ps7708/providers/Microsoft.Network/frontdooroperationresults/7364e9d6-a3de-4012-aed8-a1dc1e54f18e/frontdoorresults/ps4784?api-version=2019-05-01"
-=======
           "https://management.azure.com/subscriptions/47f4bc68-6fe4-43a2-be8b-dfd0e290efa2/resourcegroups/ps9760/providers/Microsoft.Network/frontdooroperationresults/ee090430-a1b7-4396-a66d-8403a2273ba8/frontdoorresults/ps3438?api-version=2019-05-01"
->>>>>>> 0bb724b3
         ],
         "Retry-After": [
           "10"
         ],
         "x-ms-request-id": [
-<<<<<<< HEAD
-          "8f04598b-6783-4486-b5ff-b25c1e09cf28"
-        ],
-        "x-ms-client-request-id": [
-          "b693f234-1ade-4bea-9a9d-d20d74868d1e"
-        ],
-        "Azure-AsyncOperation": [
-          "https://management.azure.com/subscriptions/47f4bc68-6fe4-43a2-be8b-dfd0e290efa2/resourcegroups/ps7708/providers/Microsoft.Network/frontdooroperationresults/7364e9d6-a3de-4012-aed8-a1dc1e54f18e?api-version=2019-05-01"
-=======
           "3cb054fb-668f-413e-81e0-894b56351fb7"
         ],
         "x-ms-client-request-id": [
@@ -732,7 +484,6 @@
         ],
         "Azure-AsyncOperation": [
           "https://management.azure.com/subscriptions/47f4bc68-6fe4-43a2-be8b-dfd0e290efa2/resourcegroups/ps9760/providers/Microsoft.Network/frontdooroperationresults/ee090430-a1b7-4396-a66d-8403a2273ba8?api-version=2019-05-01"
->>>>>>> 0bb724b3
         ],
         "OData-Version": [
           "4.0"
@@ -750,36 +501,22 @@
           "ASP.NET"
         ],
         "x-ms-ratelimit-remaining-subscription-writes": [
-          "1195"
-        ],
-        "x-ms-correlation-request-id": [
-<<<<<<< HEAD
-          "10ce0fb5-be20-4d13-9336-cfa5d23def5b"
-        ],
-        "x-ms-routing-request-id": [
-          "WESTUS:20191109T022324Z:10ce0fb5-be20-4d13-9336-cfa5d23def5b"
-=======
+          "1198"
+        ],
+        "x-ms-correlation-request-id": [
           "02b29922-2008-4d32-b3c0-a131980050ff"
         ],
         "x-ms-routing-request-id": [
           "WESTUS:20191021T184028Z:02b29922-2008-4d32-b3c0-a131980050ff"
->>>>>>> 0bb724b3
-        ],
-        "X-Content-Type-Options": [
-          "nosniff"
-        ],
-        "Date": [
-<<<<<<< HEAD
-          "Sat, 09 Nov 2019 02:23:24 GMT"
-        ],
-        "Content-Length": [
-          "4246"
-=======
+        ],
+        "X-Content-Type-Options": [
+          "nosniff"
+        ],
+        "Date": [
           "Mon, 21 Oct 2019 18:40:28 GMT"
         ],
         "Content-Length": [
           "4248"
->>>>>>> 0bb724b3
         ],
         "Content-Type": [
           "application/json; odata.metadata=minimal"
@@ -788,57 +525,34 @@
           "-1"
         ]
       },
-<<<<<<< HEAD
-      "ResponseBody": "{\r\n  \"name\": \"ps4784\",\r\n  \"id\": \"/subscriptions/47f4bc68-6fe4-43a2-be8b-dfd0e290efa2/resourcegroups/ps7708/providers/Microsoft.Network/frontdoors/ps4784\",\r\n  \"type\": \"Microsoft.Network/frontdoors\",\r\n  \"tags\": {\r\n    \"tag2\": \"value4\",\r\n    \"tag1\": \"value3\"\r\n  },\r\n  \"location\": \"Global\",\r\n  \"properties\": {\r\n    \"provisioningState\": \"Succeeded\",\r\n    \"resourceState\": \"Enabled\",\r\n    \"backendPools\": [\r\n      {\r\n        \"id\": \"/subscriptions/47f4bc68-6fe4-43a2-be8b-dfd0e290efa2/resourcegroups/ps7708/providers/Microsoft.Network/Frontdoors/ps4784/BackendPools/backendpool1\",\r\n        \"name\": \"backendpool1\",\r\n        \"type\": \"Microsoft.Network/Frontdoors/BackendPools\",\r\n        \"properties\": {\r\n          \"backends\": [\r\n            {\r\n              \"address\": \"contoso1.azurewebsites.net\",\r\n              \"httpPort\": 80,\r\n              \"httpsPort\": 443,\r\n              \"priority\": 1,\r\n              \"weight\": 50,\r\n              \"backendHostHeader\": \"contoso1.azurewebsites.net\",\r\n              \"enabledState\": \"Enabled\"\r\n            }\r\n          ],\r\n          \"healthProbeSettings\": {\r\n            \"id\": \"/subscriptions/47f4bc68-6fe4-43a2-be8b-dfd0e290efa2/resourceGroups/ps7708/providers/Microsoft.Network/frontDoors/ps4784/HealthProbeSettings/healthProbeSetting1\"\r\n          },\r\n          \"loadBalancingSettings\": {\r\n            \"id\": \"/subscriptions/47f4bc68-6fe4-43a2-be8b-dfd0e290efa2/resourceGroups/ps7708/providers/Microsoft.Network/frontDoors/ps4784/LoadBalancingSettings/loadBalancingSetting1\"\r\n          },\r\n          \"resourceState\": \"Enabled\"\r\n        }\r\n      }\r\n    ],\r\n    \"healthProbeSettings\": [\r\n      {\r\n        \"id\": \"/subscriptions/47f4bc68-6fe4-43a2-be8b-dfd0e290efa2/resourcegroups/ps7708/providers/Microsoft.Network/Frontdoors/ps4784/HealthProbeSettings/healthProbeSetting1\",\r\n        \"name\": \"healthProbeSetting1\",\r\n        \"type\": \"Microsoft.Network/Frontdoors/HealthProbeSettings\",\r\n        \"properties\": {\r\n          \"intervalInSeconds\": 30,\r\n          \"path\": \"/\",\r\n          \"protocol\": \"Http\",\r\n          \"resourceState\": \"Enabled\",\r\n          \"enabledState\": \"Enabled\",\r\n          \"healthProbeMethod\": \"Get\"\r\n        }\r\n      }\r\n    ],\r\n    \"frontendEndpoints\": [\r\n      {\r\n        \"id\": \"/subscriptions/47f4bc68-6fe4-43a2-be8b-dfd0e290efa2/resourcegroups/ps7708/providers/Microsoft.Network/Frontdoors/ps4784/FrontendEndpoints/frontendendpoint1\",\r\n        \"name\": \"frontendendpoint1\",\r\n        \"type\": \"Microsoft.Network/Frontdoors/FrontendEndpoints\",\r\n        \"properties\": {\r\n          \"hostName\": \"ps4784.azurefd.net\",\r\n          \"sessionAffinityEnabledState\": \"Disabled\",\r\n          \"sessionAffinityTtlSeconds\": 0,\r\n          \"webApplicationFirewallPolicyLink\": null,\r\n          \"customHttpsProvisioningState\": null,\r\n          \"customHttpsProvisioningSubstate\": null,\r\n          \"customHttpsConfiguration\": null,\r\n          \"resourceState\": \"Enabled\"\r\n        }\r\n      }\r\n    ],\r\n    \"loadBalancingSettings\": [\r\n      {\r\n        \"id\": \"/subscriptions/47f4bc68-6fe4-43a2-be8b-dfd0e290efa2/resourcegroups/ps7708/providers/Microsoft.Network/Frontdoors/ps4784/LoadBalancingSettings/loadbalancingsetting1\",\r\n        \"name\": \"loadbalancingsetting1\",\r\n        \"type\": \"Microsoft.Network/Frontdoors/LoadBalancingSettings\",\r\n        \"properties\": {\r\n          \"additionalLatencyMilliseconds\": 0,\r\n          \"sampleSize\": 4,\r\n          \"successfulSamplesRequired\": 2,\r\n          \"resourceState\": \"Enabled\"\r\n        }\r\n      }\r\n    ],\r\n    \"routingRules\": [\r\n      {\r\n        \"id\": \"/subscriptions/47f4bc68-6fe4-43a2-be8b-dfd0e290efa2/resourcegroups/ps7708/providers/Microsoft.Network/Frontdoors/ps4784/RoutingRules/routingrule1\",\r\n        \"name\": \"routingrule1\",\r\n        \"type\": \"Microsoft.Network/Frontdoors/RoutingRules\",\r\n        \"properties\": {\r\n          \"frontendEndpoints\": [\r\n            {\r\n              \"id\": \"/subscriptions/47f4bc68-6fe4-43a2-be8b-dfd0e290efa2/resourceGroups/ps7708/providers/Microsoft.Network/frontDoors/ps4784/FrontendEndpoints/frontendEndpoint1\"\r\n            }\r\n          ],\r\n          \"acceptedProtocols\": [\r\n            \"Http\",\r\n            \"Https\"\r\n          ],\r\n          \"patternsToMatch\": [\r\n            \"/*\"\r\n          ],\r\n          \"enabledState\": \"Enabled\",\r\n          \"resourceState\": \"Enabled\",\r\n          \"routeConfiguration\": {\r\n            \"@odata.type\": \"#Microsoft.Azure.FrontDoor.Models.FrontdoorForwardingConfiguration\",\r\n            \"customForwardingPath\": null,\r\n            \"forwardingProtocol\": \"MatchRequest\",\r\n            \"cacheConfiguration\": null,\r\n            \"backendPool\": {\r\n              \"id\": \"/subscriptions/47f4bc68-6fe4-43a2-be8b-dfd0e290efa2/resourceGroups/ps7708/providers/Microsoft.Network/frontDoors/ps4784/BackendPools/backendPool1\"\r\n            }\r\n          }\r\n        }\r\n      }\r\n    ],\r\n    \"backendPoolsSettings\": {\r\n      \"enforceCertificateNameCheck\": \"Enabled\",\r\n      \"sendRecvTimeoutSeconds\": 30\r\n    },\r\n    \"enabledState\": \"Enabled\",\r\n    \"cName\": \"ps4784.azurefd.net\",\r\n    \"friendlyName\": \"ps4784\"\r\n  }\r\n}",
-      "StatusCode": 202
-    },
-    {
-      "RequestUri": "/subscriptions/47f4bc68-6fe4-43a2-be8b-dfd0e290efa2/resourcegroups/ps7708/providers/Microsoft.Network/frontdooroperationresults/2a1a968b-dfba-4036-8941-978eeff21b8b?api-version=2019-05-01",
-      "EncodedRequestUri": "L3N1YnNjcmlwdGlvbnMvNDdmNGJjNjgtNmZlNC00M2EyLWJlOGItZGZkMGUyOTBlZmEyL3Jlc291cmNlZ3JvdXBzL3BzNzcwOC9wcm92aWRlcnMvTWljcm9zb2Z0Lk5ldHdvcmsvZnJvbnRkb29yb3BlcmF0aW9ucmVzdWx0cy8yYTFhOTY4Yi1kZmJhLTQwMzYtODk0MS05NzhlZWZmMjFiOGI/YXBpLXZlcnNpb249MjAxOS0wNS0wMQ==",
-=======
       "ResponseBody": "{\r\n  \"name\": \"ps3438\",\r\n  \"id\": \"/subscriptions/47f4bc68-6fe4-43a2-be8b-dfd0e290efa2/resourcegroups/ps9760/providers/Microsoft.Network/frontdoors/ps3438\",\r\n  \"type\": \"Microsoft.Network/frontdoors\",\r\n  \"tags\": {\r\n    \"tag1\": \"value3\",\r\n    \"tag2\": \"value4\"\r\n  },\r\n  \"location\": \"Global\",\r\n  \"properties\": {\r\n    \"provisioningState\": \"Succeeded\",\r\n    \"resourceState\": \"Enabled\",\r\n    \"backendPools\": [\r\n      {\r\n        \"id\": \"/subscriptions/47f4bc68-6fe4-43a2-be8b-dfd0e290efa2/resourcegroups/ps9760/providers/Microsoft.Network/Frontdoors/ps3438/BackendPools/backendpool1\",\r\n        \"name\": \"backendpool1\",\r\n        \"type\": \"Microsoft.Network/Frontdoors/BackendPools\",\r\n        \"properties\": {\r\n          \"backends\": [\r\n            {\r\n              \"address\": \"contoso1.azurewebsites.net\",\r\n              \"httpPort\": 80,\r\n              \"httpsPort\": 443,\r\n              \"priority\": 1,\r\n              \"weight\": 50,\r\n              \"backendHostHeader\": \"contoso1.azurewebsites.net\",\r\n              \"enabledState\": \"Enabled\"\r\n            }\r\n          ],\r\n          \"healthProbeSettings\": {\r\n            \"id\": \"/subscriptions/47f4bc68-6fe4-43a2-be8b-dfd0e290efa2/resourceGroups/ps9760/providers/Microsoft.Network/frontDoors/ps3438/HealthProbeSettings/healthProbeSetting1\"\r\n          },\r\n          \"loadBalancingSettings\": {\r\n            \"id\": \"/subscriptions/47f4bc68-6fe4-43a2-be8b-dfd0e290efa2/resourceGroups/ps9760/providers/Microsoft.Network/frontDoors/ps3438/LoadBalancingSettings/loadBalancingSetting1\"\r\n          },\r\n          \"resourceState\": \"Enabled\"\r\n        }\r\n      }\r\n    ],\r\n    \"healthProbeSettings\": [\r\n      {\r\n        \"id\": \"/subscriptions/47f4bc68-6fe4-43a2-be8b-dfd0e290efa2/resourcegroups/ps9760/providers/Microsoft.Network/Frontdoors/ps3438/HealthProbeSettings/healthProbeSetting1\",\r\n        \"name\": \"healthProbeSetting1\",\r\n        \"type\": \"Microsoft.Network/Frontdoors/HealthProbeSettings\",\r\n        \"properties\": {\r\n          \"intervalInSeconds\": 30,\r\n          \"path\": \"/\",\r\n          \"protocol\": \"Http\",\r\n          \"resourceState\": \"Enabled\",\r\n          \"enabledState\": \"Disabled\",\r\n          \"healthProbeMethod\": \"Head\"\r\n        }\r\n      }\r\n    ],\r\n    \"frontendEndpoints\": [\r\n      {\r\n        \"id\": \"/subscriptions/47f4bc68-6fe4-43a2-be8b-dfd0e290efa2/resourcegroups/ps9760/providers/Microsoft.Network/Frontdoors/ps3438/FrontendEndpoints/frontendendpoint1\",\r\n        \"name\": \"frontendendpoint1\",\r\n        \"type\": \"Microsoft.Network/Frontdoors/FrontendEndpoints\",\r\n        \"properties\": {\r\n          \"hostName\": \"ps3438.azurefd.net\",\r\n          \"sessionAffinityEnabledState\": \"Disabled\",\r\n          \"sessionAffinityTtlSeconds\": 0,\r\n          \"webApplicationFirewallPolicyLink\": null,\r\n          \"customHttpsProvisioningState\": null,\r\n          \"customHttpsProvisioningSubstate\": null,\r\n          \"customHttpsConfiguration\": null,\r\n          \"resourceState\": \"Enabled\"\r\n        }\r\n      }\r\n    ],\r\n    \"loadBalancingSettings\": [\r\n      {\r\n        \"id\": \"/subscriptions/47f4bc68-6fe4-43a2-be8b-dfd0e290efa2/resourcegroups/ps9760/providers/Microsoft.Network/Frontdoors/ps3438/LoadBalancingSettings/loadbalancingsetting1\",\r\n        \"name\": \"loadbalancingsetting1\",\r\n        \"type\": \"Microsoft.Network/Frontdoors/LoadBalancingSettings\",\r\n        \"properties\": {\r\n          \"additionalLatencyMilliseconds\": 0,\r\n          \"sampleSize\": 4,\r\n          \"successfulSamplesRequired\": 2,\r\n          \"resourceState\": \"Enabled\"\r\n        }\r\n      }\r\n    ],\r\n    \"routingRules\": [\r\n      {\r\n        \"id\": \"/subscriptions/47f4bc68-6fe4-43a2-be8b-dfd0e290efa2/resourcegroups/ps9760/providers/Microsoft.Network/Frontdoors/ps3438/RoutingRules/routingrule1\",\r\n        \"name\": \"routingrule1\",\r\n        \"type\": \"Microsoft.Network/Frontdoors/RoutingRules\",\r\n        \"properties\": {\r\n          \"frontendEndpoints\": [\r\n            {\r\n              \"id\": \"/subscriptions/47f4bc68-6fe4-43a2-be8b-dfd0e290efa2/resourceGroups/ps9760/providers/Microsoft.Network/frontDoors/ps3438/FrontendEndpoints/frontendEndpoint1\"\r\n            }\r\n          ],\r\n          \"acceptedProtocols\": [\r\n            \"Http\",\r\n            \"Https\"\r\n          ],\r\n          \"patternsToMatch\": [\r\n            \"/*\"\r\n          ],\r\n          \"enabledState\": \"Enabled\",\r\n          \"resourceState\": \"Enabled\",\r\n          \"routeConfiguration\": {\r\n            \"@odata.type\": \"#Microsoft.Azure.FrontDoor.Models.FrontdoorForwardingConfiguration\",\r\n            \"customForwardingPath\": null,\r\n            \"forwardingProtocol\": \"MatchRequest\",\r\n            \"cacheConfiguration\": null,\r\n            \"backendPool\": {\r\n              \"id\": \"/subscriptions/47f4bc68-6fe4-43a2-be8b-dfd0e290efa2/resourceGroups/ps9760/providers/Microsoft.Network/frontDoors/ps3438/BackendPools/backendPool1\"\r\n            }\r\n          }\r\n        }\r\n      }\r\n    ],\r\n    \"backendPoolsSettings\": {\r\n      \"enforceCertificateNameCheck\": \"Enabled\",\r\n      \"sendRecvTimeoutSeconds\": 33\r\n    },\r\n    \"enabledState\": \"Enabled\",\r\n    \"cName\": \"ps3438.azurefd.net\",\r\n    \"friendlyName\": \"ps3438\"\r\n  }\r\n}",
       "StatusCode": 202
     },
     {
       "RequestUri": "/subscriptions/47f4bc68-6fe4-43a2-be8b-dfd0e290efa2/resourcegroups/ps9760/providers/Microsoft.Network/frontdooroperationresults/604d94c0-0ffe-4e46-90cd-049e4ac7b539?api-version=2019-05-01",
       "EncodedRequestUri": "L3N1YnNjcmlwdGlvbnMvNDdmNGJjNjgtNmZlNC00M2EyLWJlOGItZGZkMGUyOTBlZmEyL3Jlc291cmNlZ3JvdXBzL3BzOTc2MC9wcm92aWRlcnMvTWljcm9zb2Z0Lk5ldHdvcmsvZnJvbnRkb29yb3BlcmF0aW9ucmVzdWx0cy82MDRkOTRjMC0wZmZlLTRlNDYtOTBjZC0wNDllNGFjN2I1Mzk/YXBpLXZlcnNpb249MjAxOS0wNS0wMQ==",
->>>>>>> 0bb724b3
       "RequestMethod": "GET",
       "RequestBody": "",
       "RequestHeaders": {
         "User-Agent": [
-<<<<<<< HEAD
-          "FxVersion/4.6.28008.01",
-          "OSName/Windows",
-          "OSVersion/Microsoft.Windows.10.0.14393.",
-          "Microsoft.Azure.Management.FrontDoor.FrontDoorManagementClient/2.0.0.0"
-=======
-          "FxVersion/4.6.27817.01",
-          "OSName/Windows",
-          "OSVersion/Microsoft.Windows.10.0.18960.",
-          "Microsoft.Azure.Management.FrontDoor.FrontDoorManagementClient/1.0.0.0"
->>>>>>> 0bb724b3
-        ]
-      },
-      "ResponseHeaders": {
-        "Cache-Control": [
-          "no-cache"
-        ],
-        "Pragma": [
-          "no-cache"
-        ],
-        "x-ms-request-id": [
-<<<<<<< HEAD
-          "4090e4d9-3683-4b84-baf4-235900ea8c63"
-        ],
-        "x-ms-client-request-id": [
-          "c2ce9ae9-a9b8-4486-bef4-6e517b5250ec"
-=======
+          "FxVersion/4.6.27817.01",
+          "OSName/Windows",
+          "OSVersion/Microsoft.Windows.10.0.18960.",
+          "Microsoft.Azure.Management.FrontDoor.FrontDoorManagementClient/1.0.0.0"
+        ]
+      },
+      "ResponseHeaders": {
+        "Cache-Control": [
+          "no-cache"
+        ],
+        "Pragma": [
+          "no-cache"
+        ],
+        "x-ms-request-id": [
           "b13f32ab-a59a-4ad5-9dbd-7f43c208e1ea"
         ],
         "x-ms-client-request-id": [
           "ba53912a-4105-4985-a91b-c68bb8ab888d"
->>>>>>> 0bb724b3
         ],
         "OData-Version": [
           "4.0"
@@ -856,30 +570,19 @@
           "ASP.NET"
         ],
         "x-ms-ratelimit-remaining-subscription-reads": [
-          "11981"
-        ],
-        "x-ms-correlation-request-id": [
-<<<<<<< HEAD
-          "0b94c66f-eb4b-4d7a-8e51-5d9fc537d9e7"
-        ],
-        "x-ms-routing-request-id": [
-          "WESTUS:20191109T022312Z:0b94c66f-eb4b-4d7a-8e51-5d9fc537d9e7"
-=======
+          "11998"
+        ],
+        "x-ms-correlation-request-id": [
           "3e2cd72c-81c6-4a9a-9311-8bb3fddb9786"
         ],
         "x-ms-routing-request-id": [
           "WESTUS:20191021T184014Z:3e2cd72c-81c6-4a9a-9311-8bb3fddb9786"
->>>>>>> 0bb724b3
-        ],
-        "X-Content-Type-Options": [
-          "nosniff"
-        ],
-        "Date": [
-<<<<<<< HEAD
-          "Sat, 09 Nov 2019 02:23:11 GMT"
-=======
+        ],
+        "X-Content-Type-Options": [
+          "nosniff"
+        ],
+        "Date": [
           "Mon, 21 Oct 2019 18:40:13 GMT"
->>>>>>> 0bb724b3
         ],
         "Content-Length": [
           "78"
@@ -895,49 +598,30 @@
       "StatusCode": 200
     },
     {
-<<<<<<< HEAD
-      "RequestUri": "/subscriptions/47f4bc68-6fe4-43a2-be8b-dfd0e290efa2/resourcegroups/ps7708/providers/Microsoft.Network/frontdooroperationresults/2a1a968b-dfba-4036-8941-978eeff21b8b?api-version=2019-05-01",
-      "EncodedRequestUri": "L3N1YnNjcmlwdGlvbnMvNDdmNGJjNjgtNmZlNC00M2EyLWJlOGItZGZkMGUyOTBlZmEyL3Jlc291cmNlZ3JvdXBzL3BzNzcwOC9wcm92aWRlcnMvTWljcm9zb2Z0Lk5ldHdvcmsvZnJvbnRkb29yb3BlcmF0aW9ucmVzdWx0cy8yYTFhOTY4Yi1kZmJhLTQwMzYtODk0MS05NzhlZWZmMjFiOGI/YXBpLXZlcnNpb249MjAxOS0wNS0wMQ==",
-=======
       "RequestUri": "/subscriptions/47f4bc68-6fe4-43a2-be8b-dfd0e290efa2/resourcegroups/ps9760/providers/Microsoft.Network/frontdooroperationresults/604d94c0-0ffe-4e46-90cd-049e4ac7b539?api-version=2019-05-01",
       "EncodedRequestUri": "L3N1YnNjcmlwdGlvbnMvNDdmNGJjNjgtNmZlNC00M2EyLWJlOGItZGZkMGUyOTBlZmEyL3Jlc291cmNlZ3JvdXBzL3BzOTc2MC9wcm92aWRlcnMvTWljcm9zb2Z0Lk5ldHdvcmsvZnJvbnRkb29yb3BlcmF0aW9ucmVzdWx0cy82MDRkOTRjMC0wZmZlLTRlNDYtOTBjZC0wNDllNGFjN2I1Mzk/YXBpLXZlcnNpb249MjAxOS0wNS0wMQ==",
->>>>>>> 0bb724b3
       "RequestMethod": "GET",
       "RequestBody": "",
       "RequestHeaders": {
         "User-Agent": [
-<<<<<<< HEAD
-          "FxVersion/4.6.28008.01",
-          "OSName/Windows",
-          "OSVersion/Microsoft.Windows.10.0.14393.",
-          "Microsoft.Azure.Management.FrontDoor.FrontDoorManagementClient/2.0.0.0"
-=======
-          "FxVersion/4.6.27817.01",
-          "OSName/Windows",
-          "OSVersion/Microsoft.Windows.10.0.18960.",
-          "Microsoft.Azure.Management.FrontDoor.FrontDoorManagementClient/1.0.0.0"
->>>>>>> 0bb724b3
-        ]
-      },
-      "ResponseHeaders": {
-        "Cache-Control": [
-          "no-cache"
-        ],
-        "Pragma": [
-          "no-cache"
-        ],
-        "x-ms-request-id": [
-<<<<<<< HEAD
-          "78d79324-f7de-4749-ad9f-2f18d6dbac2a"
-        ],
-        "x-ms-client-request-id": [
-          "04bf492a-16f7-4a91-ad9d-481e3ea6388c"
-=======
+          "FxVersion/4.6.27817.01",
+          "OSName/Windows",
+          "OSVersion/Microsoft.Windows.10.0.18960.",
+          "Microsoft.Azure.Management.FrontDoor.FrontDoorManagementClient/1.0.0.0"
+        ]
+      },
+      "ResponseHeaders": {
+        "Cache-Control": [
+          "no-cache"
+        ],
+        "Pragma": [
+          "no-cache"
+        ],
+        "x-ms-request-id": [
           "3bbc4583-eec8-4ce5-a4a5-0feafda78bad"
         ],
         "x-ms-client-request-id": [
           "9696328f-94fa-4253-b57d-3e9ece5c139e"
->>>>>>> 0bb724b3
         ],
         "OData-Version": [
           "4.0"
@@ -955,30 +639,19 @@
           "ASP.NET"
         ],
         "x-ms-ratelimit-remaining-subscription-reads": [
-          "11980"
-        ],
-        "x-ms-correlation-request-id": [
-<<<<<<< HEAD
-          "cdc80f96-b08f-47bc-a8e7-365f1aa83fdd"
-        ],
-        "x-ms-routing-request-id": [
-          "WESTUS:20191109T022322Z:cdc80f96-b08f-47bc-a8e7-365f1aa83fdd"
-=======
+          "11997"
+        ],
+        "x-ms-correlation-request-id": [
           "bb14f7cb-827d-4126-afce-eab96773aba9"
         ],
         "x-ms-routing-request-id": [
           "WESTUS:20191021T184024Z:bb14f7cb-827d-4126-afce-eab96773aba9"
->>>>>>> 0bb724b3
-        ],
-        "X-Content-Type-Options": [
-          "nosniff"
-        ],
-        "Date": [
-<<<<<<< HEAD
-          "Sat, 09 Nov 2019 02:23:22 GMT"
-=======
+        ],
+        "X-Content-Type-Options": [
+          "nosniff"
+        ],
+        "Date": [
           "Mon, 21 Oct 2019 18:40:23 GMT"
->>>>>>> 0bb724b3
         ],
         "Content-Length": [
           "77"
@@ -994,49 +667,30 @@
       "StatusCode": 200
     },
     {
-<<<<<<< HEAD
-      "RequestUri": "/subscriptions/47f4bc68-6fe4-43a2-be8b-dfd0e290efa2/resourceGroups/ps7708/providers/Microsoft.Network/frontDoors/ps4784?api-version=2019-05-01",
-      "EncodedRequestUri": "L3N1YnNjcmlwdGlvbnMvNDdmNGJjNjgtNmZlNC00M2EyLWJlOGItZGZkMGUyOTBlZmEyL3Jlc291cmNlR3JvdXBzL3BzNzcwOC9wcm92aWRlcnMvTWljcm9zb2Z0Lk5ldHdvcmsvZnJvbnREb29ycy9wczQ3ODQ/YXBpLXZlcnNpb249MjAxOS0wNS0wMQ==",
-=======
       "RequestUri": "/subscriptions/47f4bc68-6fe4-43a2-be8b-dfd0e290efa2/resourceGroups/ps9760/providers/Microsoft.Network/frontDoors/ps3438?api-version=2019-05-01",
       "EncodedRequestUri": "L3N1YnNjcmlwdGlvbnMvNDdmNGJjNjgtNmZlNC00M2EyLWJlOGItZGZkMGUyOTBlZmEyL3Jlc291cmNlR3JvdXBzL3BzOTc2MC9wcm92aWRlcnMvTWljcm9zb2Z0Lk5ldHdvcmsvZnJvbnREb29ycy9wczM0Mzg/YXBpLXZlcnNpb249MjAxOS0wNS0wMQ==",
->>>>>>> 0bb724b3
       "RequestMethod": "GET",
       "RequestBody": "",
       "RequestHeaders": {
         "User-Agent": [
-<<<<<<< HEAD
-          "FxVersion/4.6.28008.01",
-          "OSName/Windows",
-          "OSVersion/Microsoft.Windows.10.0.14393.",
-          "Microsoft.Azure.Management.FrontDoor.FrontDoorManagementClient/2.0.0.0"
-=======
-          "FxVersion/4.6.27817.01",
-          "OSName/Windows",
-          "OSVersion/Microsoft.Windows.10.0.18960.",
-          "Microsoft.Azure.Management.FrontDoor.FrontDoorManagementClient/1.0.0.0"
->>>>>>> 0bb724b3
-        ]
-      },
-      "ResponseHeaders": {
-        "Cache-Control": [
-          "no-cache"
-        ],
-        "Pragma": [
-          "no-cache"
-        ],
-        "x-ms-request-id": [
-<<<<<<< HEAD
-          "c7b889ff-5d75-4fbb-a3f3-c68b44e8704c"
-        ],
-        "x-ms-client-request-id": [
-          "ecc0eed3-51e3-4b74-a4d1-4c6431269c3d"
-=======
+          "FxVersion/4.6.27817.01",
+          "OSName/Windows",
+          "OSVersion/Microsoft.Windows.10.0.18960.",
+          "Microsoft.Azure.Management.FrontDoor.FrontDoorManagementClient/1.0.0.0"
+        ]
+      },
+      "ResponseHeaders": {
+        "Cache-Control": [
+          "no-cache"
+        ],
+        "Pragma": [
+          "no-cache"
+        ],
+        "x-ms-request-id": [
           "3d9bd773-a339-4749-84c3-85c29590c481"
         ],
         "x-ms-client-request-id": [
           "fba9d718-22a9-4ba3-acb6-fde2fcfa8db5"
->>>>>>> 0bb724b3
         ],
         "OData-Version": [
           "4.0"
@@ -1054,36 +708,22 @@
           "ASP.NET"
         ],
         "x-ms-ratelimit-remaining-subscription-reads": [
-          "11979"
-        ],
-        "x-ms-correlation-request-id": [
-<<<<<<< HEAD
-          "a4559711-ba7e-4bb2-99b4-b18bb90f677c"
-        ],
-        "x-ms-routing-request-id": [
-          "WESTUS:20191109T022322Z:a4559711-ba7e-4bb2-99b4-b18bb90f677c"
-=======
+          "11996"
+        ],
+        "x-ms-correlation-request-id": [
           "29c827d3-0016-41e7-a586-38165fee0d3f"
         ],
         "x-ms-routing-request-id": [
           "WESTUS:20191021T184024Z:29c827d3-0016-41e7-a586-38165fee0d3f"
->>>>>>> 0bb724b3
-        ],
-        "X-Content-Type-Options": [
-          "nosniff"
-        ],
-        "Date": [
-<<<<<<< HEAD
-          "Sat, 09 Nov 2019 02:23:22 GMT"
-        ],
-        "Content-Length": [
-          "4246"
-=======
+        ],
+        "X-Content-Type-Options": [
+          "nosniff"
+        ],
+        "Date": [
           "Mon, 21 Oct 2019 18:40:24 GMT"
         ],
         "Content-Length": [
           "4248"
->>>>>>> 0bb724b3
         ],
         "Content-Type": [
           "application/json; odata.metadata=minimal; odata.streaming=true"
@@ -1092,67 +732,40 @@
           "-1"
         ]
       },
-<<<<<<< HEAD
-      "ResponseBody": "{\r\n  \"name\": \"ps4784\",\r\n  \"id\": \"/subscriptions/47f4bc68-6fe4-43a2-be8b-dfd0e290efa2/resourcegroups/ps7708/providers/Microsoft.Network/frontdoors/ps4784\",\r\n  \"type\": \"Microsoft.Network/frontdoors\",\r\n  \"tags\": {\r\n    \"tag2\": \"value2\",\r\n    \"tag1\": \"value1\"\r\n  },\r\n  \"location\": \"Global\",\r\n  \"properties\": {\r\n    \"provisioningState\": \"Succeeded\",\r\n    \"resourceState\": \"Enabled\",\r\n    \"backendPools\": [\r\n      {\r\n        \"id\": \"/subscriptions/47f4bc68-6fe4-43a2-be8b-dfd0e290efa2/resourcegroups/ps7708/providers/Microsoft.Network/Frontdoors/ps4784/BackendPools/backendpool1\",\r\n        \"name\": \"backendpool1\",\r\n        \"type\": \"Microsoft.Network/Frontdoors/BackendPools\",\r\n        \"properties\": {\r\n          \"backends\": [\r\n            {\r\n              \"address\": \"contoso1.azurewebsites.net\",\r\n              \"httpPort\": 80,\r\n              \"httpsPort\": 443,\r\n              \"priority\": 1,\r\n              \"weight\": 50,\r\n              \"backendHostHeader\": \"contoso1.azurewebsites.net\",\r\n              \"enabledState\": \"Enabled\"\r\n            }\r\n          ],\r\n          \"healthProbeSettings\": {\r\n            \"id\": \"/subscriptions/47f4bc68-6fe4-43a2-be8b-dfd0e290efa2/resourceGroups/ps7708/providers/Microsoft.Network/frontDoors/ps4784/HealthProbeSettings/healthProbeSetting1\"\r\n          },\r\n          \"loadBalancingSettings\": {\r\n            \"id\": \"/subscriptions/47f4bc68-6fe4-43a2-be8b-dfd0e290efa2/resourceGroups/ps7708/providers/Microsoft.Network/frontDoors/ps4784/LoadBalancingSettings/loadBalancingSetting1\"\r\n          },\r\n          \"resourceState\": \"Enabled\"\r\n        }\r\n      }\r\n    ],\r\n    \"healthProbeSettings\": [\r\n      {\r\n        \"id\": \"/subscriptions/47f4bc68-6fe4-43a2-be8b-dfd0e290efa2/resourcegroups/ps7708/providers/Microsoft.Network/Frontdoors/ps4784/HealthProbeSettings/healthProbeSetting1\",\r\n        \"name\": \"healthProbeSetting1\",\r\n        \"type\": \"Microsoft.Network/Frontdoors/HealthProbeSettings\",\r\n        \"properties\": {\r\n          \"intervalInSeconds\": 30,\r\n          \"path\": \"/\",\r\n          \"protocol\": \"Http\",\r\n          \"resourceState\": \"Enabled\",\r\n          \"enabledState\": \"Enabled\",\r\n          \"healthProbeMethod\": \"Get\"\r\n        }\r\n      }\r\n    ],\r\n    \"frontendEndpoints\": [\r\n      {\r\n        \"id\": \"/subscriptions/47f4bc68-6fe4-43a2-be8b-dfd0e290efa2/resourcegroups/ps7708/providers/Microsoft.Network/Frontdoors/ps4784/FrontendEndpoints/frontendendpoint1\",\r\n        \"name\": \"frontendendpoint1\",\r\n        \"type\": \"Microsoft.Network/Frontdoors/FrontendEndpoints\",\r\n        \"properties\": {\r\n          \"hostName\": \"ps4784.azurefd.net\",\r\n          \"sessionAffinityEnabledState\": \"Disabled\",\r\n          \"sessionAffinityTtlSeconds\": 0,\r\n          \"webApplicationFirewallPolicyLink\": null,\r\n          \"customHttpsProvisioningState\": null,\r\n          \"customHttpsProvisioningSubstate\": null,\r\n          \"customHttpsConfiguration\": null,\r\n          \"resourceState\": \"Enabled\"\r\n        }\r\n      }\r\n    ],\r\n    \"loadBalancingSettings\": [\r\n      {\r\n        \"id\": \"/subscriptions/47f4bc68-6fe4-43a2-be8b-dfd0e290efa2/resourcegroups/ps7708/providers/Microsoft.Network/Frontdoors/ps4784/LoadBalancingSettings/loadbalancingsetting1\",\r\n        \"name\": \"loadbalancingsetting1\",\r\n        \"type\": \"Microsoft.Network/Frontdoors/LoadBalancingSettings\",\r\n        \"properties\": {\r\n          \"additionalLatencyMilliseconds\": 0,\r\n          \"sampleSize\": 4,\r\n          \"successfulSamplesRequired\": 2,\r\n          \"resourceState\": \"Enabled\"\r\n        }\r\n      }\r\n    ],\r\n    \"routingRules\": [\r\n      {\r\n        \"id\": \"/subscriptions/47f4bc68-6fe4-43a2-be8b-dfd0e290efa2/resourcegroups/ps7708/providers/Microsoft.Network/Frontdoors/ps4784/RoutingRules/routingrule1\",\r\n        \"name\": \"routingrule1\",\r\n        \"type\": \"Microsoft.Network/Frontdoors/RoutingRules\",\r\n        \"properties\": {\r\n          \"frontendEndpoints\": [\r\n            {\r\n              \"id\": \"/subscriptions/47f4bc68-6fe4-43a2-be8b-dfd0e290efa2/resourceGroups/ps7708/providers/Microsoft.Network/frontDoors/ps4784/FrontendEndpoints/frontendEndpoint1\"\r\n            }\r\n          ],\r\n          \"acceptedProtocols\": [\r\n            \"Http\",\r\n            \"Https\"\r\n          ],\r\n          \"patternsToMatch\": [\r\n            \"/*\"\r\n          ],\r\n          \"enabledState\": \"Enabled\",\r\n          \"resourceState\": \"Enabled\",\r\n          \"routeConfiguration\": {\r\n            \"@odata.type\": \"#Microsoft.Azure.FrontDoor.Models.FrontdoorForwardingConfiguration\",\r\n            \"customForwardingPath\": null,\r\n            \"forwardingProtocol\": \"MatchRequest\",\r\n            \"cacheConfiguration\": null,\r\n            \"backendPool\": {\r\n              \"id\": \"/subscriptions/47f4bc68-6fe4-43a2-be8b-dfd0e290efa2/resourceGroups/ps7708/providers/Microsoft.Network/frontDoors/ps4784/BackendPools/backendPool1\"\r\n            }\r\n          }\r\n        }\r\n      }\r\n    ],\r\n    \"backendPoolsSettings\": {\r\n      \"enforceCertificateNameCheck\": \"Enabled\",\r\n      \"sendRecvTimeoutSeconds\": 30\r\n    },\r\n    \"enabledState\": \"Enabled\",\r\n    \"cName\": \"ps4784.azurefd.net\",\r\n    \"friendlyName\": \"ps4784\"\r\n  }\r\n}",
-      "StatusCode": 200
-    },
-    {
-      "RequestUri": "/subscriptions/47f4bc68-6fe4-43a2-be8b-dfd0e290efa2/resourceGroups/ps7708/providers/Microsoft.Network/frontDoors/ps4784?api-version=2019-05-01",
-      "EncodedRequestUri": "L3N1YnNjcmlwdGlvbnMvNDdmNGJjNjgtNmZlNC00M2EyLWJlOGItZGZkMGUyOTBlZmEyL3Jlc291cmNlR3JvdXBzL3BzNzcwOC9wcm92aWRlcnMvTWljcm9zb2Z0Lk5ldHdvcmsvZnJvbnREb29ycy9wczQ3ODQ/YXBpLXZlcnNpb249MjAxOS0wNS0wMQ==",
-=======
       "ResponseBody": "{\r\n  \"name\": \"ps3438\",\r\n  \"id\": \"/subscriptions/47f4bc68-6fe4-43a2-be8b-dfd0e290efa2/resourcegroups/ps9760/providers/Microsoft.Network/frontdoors/ps3438\",\r\n  \"type\": \"Microsoft.Network/frontdoors\",\r\n  \"tags\": {\r\n    \"tag1\": \"value1\",\r\n    \"tag2\": \"value2\"\r\n  },\r\n  \"location\": \"Global\",\r\n  \"properties\": {\r\n    \"provisioningState\": \"Succeeded\",\r\n    \"resourceState\": \"Enabled\",\r\n    \"backendPools\": [\r\n      {\r\n        \"id\": \"/subscriptions/47f4bc68-6fe4-43a2-be8b-dfd0e290efa2/resourcegroups/ps9760/providers/Microsoft.Network/Frontdoors/ps3438/BackendPools/backendpool1\",\r\n        \"name\": \"backendpool1\",\r\n        \"type\": \"Microsoft.Network/Frontdoors/BackendPools\",\r\n        \"properties\": {\r\n          \"backends\": [\r\n            {\r\n              \"address\": \"contoso1.azurewebsites.net\",\r\n              \"httpPort\": 80,\r\n              \"httpsPort\": 443,\r\n              \"priority\": 1,\r\n              \"weight\": 50,\r\n              \"backendHostHeader\": \"contoso1.azurewebsites.net\",\r\n              \"enabledState\": \"Enabled\"\r\n            }\r\n          ],\r\n          \"healthProbeSettings\": {\r\n            \"id\": \"/subscriptions/47f4bc68-6fe4-43a2-be8b-dfd0e290efa2/resourceGroups/ps9760/providers/Microsoft.Network/frontDoors/ps3438/HealthProbeSettings/healthProbeSetting1\"\r\n          },\r\n          \"loadBalancingSettings\": {\r\n            \"id\": \"/subscriptions/47f4bc68-6fe4-43a2-be8b-dfd0e290efa2/resourceGroups/ps9760/providers/Microsoft.Network/frontDoors/ps3438/LoadBalancingSettings/loadBalancingSetting1\"\r\n          },\r\n          \"resourceState\": \"Enabled\"\r\n        }\r\n      }\r\n    ],\r\n    \"healthProbeSettings\": [\r\n      {\r\n        \"id\": \"/subscriptions/47f4bc68-6fe4-43a2-be8b-dfd0e290efa2/resourcegroups/ps9760/providers/Microsoft.Network/Frontdoors/ps3438/HealthProbeSettings/healthProbeSetting1\",\r\n        \"name\": \"healthProbeSetting1\",\r\n        \"type\": \"Microsoft.Network/Frontdoors/HealthProbeSettings\",\r\n        \"properties\": {\r\n          \"intervalInSeconds\": 30,\r\n          \"path\": \"/\",\r\n          \"protocol\": \"Http\",\r\n          \"resourceState\": \"Enabled\",\r\n          \"enabledState\": \"Disabled\",\r\n          \"healthProbeMethod\": \"Head\"\r\n        }\r\n      }\r\n    ],\r\n    \"frontendEndpoints\": [\r\n      {\r\n        \"id\": \"/subscriptions/47f4bc68-6fe4-43a2-be8b-dfd0e290efa2/resourcegroups/ps9760/providers/Microsoft.Network/Frontdoors/ps3438/FrontendEndpoints/frontendendpoint1\",\r\n        \"name\": \"frontendendpoint1\",\r\n        \"type\": \"Microsoft.Network/Frontdoors/FrontendEndpoints\",\r\n        \"properties\": {\r\n          \"hostName\": \"ps3438.azurefd.net\",\r\n          \"sessionAffinityEnabledState\": \"Disabled\",\r\n          \"sessionAffinityTtlSeconds\": 0,\r\n          \"webApplicationFirewallPolicyLink\": null,\r\n          \"customHttpsProvisioningState\": null,\r\n          \"customHttpsProvisioningSubstate\": null,\r\n          \"customHttpsConfiguration\": null,\r\n          \"resourceState\": \"Enabled\"\r\n        }\r\n      }\r\n    ],\r\n    \"loadBalancingSettings\": [\r\n      {\r\n        \"id\": \"/subscriptions/47f4bc68-6fe4-43a2-be8b-dfd0e290efa2/resourcegroups/ps9760/providers/Microsoft.Network/Frontdoors/ps3438/LoadBalancingSettings/loadbalancingsetting1\",\r\n        \"name\": \"loadbalancingsetting1\",\r\n        \"type\": \"Microsoft.Network/Frontdoors/LoadBalancingSettings\",\r\n        \"properties\": {\r\n          \"additionalLatencyMilliseconds\": 0,\r\n          \"sampleSize\": 4,\r\n          \"successfulSamplesRequired\": 2,\r\n          \"resourceState\": \"Enabled\"\r\n        }\r\n      }\r\n    ],\r\n    \"routingRules\": [\r\n      {\r\n        \"id\": \"/subscriptions/47f4bc68-6fe4-43a2-be8b-dfd0e290efa2/resourcegroups/ps9760/providers/Microsoft.Network/Frontdoors/ps3438/RoutingRules/routingrule1\",\r\n        \"name\": \"routingrule1\",\r\n        \"type\": \"Microsoft.Network/Frontdoors/RoutingRules\",\r\n        \"properties\": {\r\n          \"frontendEndpoints\": [\r\n            {\r\n              \"id\": \"/subscriptions/47f4bc68-6fe4-43a2-be8b-dfd0e290efa2/resourceGroups/ps9760/providers/Microsoft.Network/frontDoors/ps3438/FrontendEndpoints/frontendEndpoint1\"\r\n            }\r\n          ],\r\n          \"acceptedProtocols\": [\r\n            \"Http\",\r\n            \"Https\"\r\n          ],\r\n          \"patternsToMatch\": [\r\n            \"/*\"\r\n          ],\r\n          \"enabledState\": \"Enabled\",\r\n          \"resourceState\": \"Enabled\",\r\n          \"routeConfiguration\": {\r\n            \"@odata.type\": \"#Microsoft.Azure.FrontDoor.Models.FrontdoorForwardingConfiguration\",\r\n            \"customForwardingPath\": null,\r\n            \"forwardingProtocol\": \"MatchRequest\",\r\n            \"cacheConfiguration\": null,\r\n            \"backendPool\": {\r\n              \"id\": \"/subscriptions/47f4bc68-6fe4-43a2-be8b-dfd0e290efa2/resourceGroups/ps9760/providers/Microsoft.Network/frontDoors/ps3438/BackendPools/backendPool1\"\r\n            }\r\n          }\r\n        }\r\n      }\r\n    ],\r\n    \"backendPoolsSettings\": {\r\n      \"enforceCertificateNameCheck\": \"Enabled\",\r\n      \"sendRecvTimeoutSeconds\": 33\r\n    },\r\n    \"enabledState\": \"Enabled\",\r\n    \"cName\": \"ps3438.azurefd.net\",\r\n    \"friendlyName\": \"ps3438\"\r\n  }\r\n}",
       "StatusCode": 200
     },
     {
       "RequestUri": "/subscriptions/47f4bc68-6fe4-43a2-be8b-dfd0e290efa2/resourceGroups/ps9760/providers/Microsoft.Network/frontDoors/ps3438?api-version=2019-05-01",
       "EncodedRequestUri": "L3N1YnNjcmlwdGlvbnMvNDdmNGJjNjgtNmZlNC00M2EyLWJlOGItZGZkMGUyOTBlZmEyL3Jlc291cmNlR3JvdXBzL3BzOTc2MC9wcm92aWRlcnMvTWljcm9zb2Z0Lk5ldHdvcmsvZnJvbnREb29ycy9wczM0Mzg/YXBpLXZlcnNpb249MjAxOS0wNS0wMQ==",
->>>>>>> 0bb724b3
       "RequestMethod": "GET",
       "RequestBody": "",
       "RequestHeaders": {
         "x-ms-client-request-id": [
-<<<<<<< HEAD
-          "74b0f59c-1560-4c92-8859-4bf04265bdc8"
-=======
           "d8df63cf-8d81-4bc5-9031-62df648156f1"
->>>>>>> 0bb724b3
         ],
         "Accept-Language": [
           "en-US"
         ],
         "User-Agent": [
-<<<<<<< HEAD
-          "FxVersion/4.6.28008.01",
-          "OSName/Windows",
-          "OSVersion/Microsoft.Windows.10.0.14393.",
-          "Microsoft.Azure.Management.FrontDoor.FrontDoorManagementClient/2.0.0.0"
-=======
-          "FxVersion/4.6.27817.01",
-          "OSName/Windows",
-          "OSVersion/Microsoft.Windows.10.0.18960.",
-          "Microsoft.Azure.Management.FrontDoor.FrontDoorManagementClient/1.0.0.0"
->>>>>>> 0bb724b3
-        ]
-      },
-      "ResponseHeaders": {
-        "Cache-Control": [
-          "no-cache"
-        ],
-        "Pragma": [
-          "no-cache"
-        ],
-        "x-ms-request-id": [
-<<<<<<< HEAD
-          "e8ea5540-fdfb-4675-ad77-6dc46394218e"
-        ],
-        "x-ms-client-request-id": [
-          "74b0f59c-1560-4c92-8859-4bf04265bdc8"
-=======
+          "FxVersion/4.6.27817.01",
+          "OSName/Windows",
+          "OSVersion/Microsoft.Windows.10.0.18960.",
+          "Microsoft.Azure.Management.FrontDoor.FrontDoorManagementClient/1.0.0.0"
+        ]
+      },
+      "ResponseHeaders": {
+        "Cache-Control": [
+          "no-cache"
+        ],
+        "Pragma": [
+          "no-cache"
+        ],
+        "x-ms-request-id": [
           "56710637-f16b-46ce-85d2-72e80b26f54c"
         ],
         "x-ms-client-request-id": [
           "d8df63cf-8d81-4bc5-9031-62df648156f1"
->>>>>>> 0bb724b3
         ],
         "OData-Version": [
           "4.0"
@@ -1170,36 +783,22 @@
           "ASP.NET"
         ],
         "x-ms-ratelimit-remaining-subscription-reads": [
-          "11978"
-        ],
-        "x-ms-correlation-request-id": [
-<<<<<<< HEAD
-          "f94f7bea-b752-4a71-9aa5-aaf499060ed5"
-        ],
-        "x-ms-routing-request-id": [
-          "WESTUS:20191109T022323Z:f94f7bea-b752-4a71-9aa5-aaf499060ed5"
-=======
+          "11995"
+        ],
+        "x-ms-correlation-request-id": [
           "f78490a4-02dc-477c-82bb-b6f536d8619b"
         ],
         "x-ms-routing-request-id": [
           "WESTUS:20191021T184025Z:f78490a4-02dc-477c-82bb-b6f536d8619b"
->>>>>>> 0bb724b3
-        ],
-        "X-Content-Type-Options": [
-          "nosniff"
-        ],
-        "Date": [
-<<<<<<< HEAD
-          "Sat, 09 Nov 2019 02:23:22 GMT"
-        ],
-        "Content-Length": [
-          "4246"
-=======
+        ],
+        "X-Content-Type-Options": [
+          "nosniff"
+        ],
+        "Date": [
           "Mon, 21 Oct 2019 18:40:24 GMT"
         ],
         "Content-Length": [
           "4248"
->>>>>>> 0bb724b3
         ],
         "Content-Type": [
           "application/json; odata.metadata=minimal; odata.streaming=true"
@@ -1208,57 +807,34 @@
           "-1"
         ]
       },
-<<<<<<< HEAD
-      "ResponseBody": "{\r\n  \"name\": \"ps4784\",\r\n  \"id\": \"/subscriptions/47f4bc68-6fe4-43a2-be8b-dfd0e290efa2/resourcegroups/ps7708/providers/Microsoft.Network/frontdoors/ps4784\",\r\n  \"type\": \"Microsoft.Network/frontdoors\",\r\n  \"tags\": {\r\n    \"tag2\": \"value2\",\r\n    \"tag1\": \"value1\"\r\n  },\r\n  \"location\": \"Global\",\r\n  \"properties\": {\r\n    \"provisioningState\": \"Succeeded\",\r\n    \"resourceState\": \"Enabled\",\r\n    \"backendPools\": [\r\n      {\r\n        \"id\": \"/subscriptions/47f4bc68-6fe4-43a2-be8b-dfd0e290efa2/resourcegroups/ps7708/providers/Microsoft.Network/Frontdoors/ps4784/BackendPools/backendpool1\",\r\n        \"name\": \"backendpool1\",\r\n        \"type\": \"Microsoft.Network/Frontdoors/BackendPools\",\r\n        \"properties\": {\r\n          \"backends\": [\r\n            {\r\n              \"address\": \"contoso1.azurewebsites.net\",\r\n              \"httpPort\": 80,\r\n              \"httpsPort\": 443,\r\n              \"priority\": 1,\r\n              \"weight\": 50,\r\n              \"backendHostHeader\": \"contoso1.azurewebsites.net\",\r\n              \"enabledState\": \"Enabled\"\r\n            }\r\n          ],\r\n          \"healthProbeSettings\": {\r\n            \"id\": \"/subscriptions/47f4bc68-6fe4-43a2-be8b-dfd0e290efa2/resourceGroups/ps7708/providers/Microsoft.Network/frontDoors/ps4784/HealthProbeSettings/healthProbeSetting1\"\r\n          },\r\n          \"loadBalancingSettings\": {\r\n            \"id\": \"/subscriptions/47f4bc68-6fe4-43a2-be8b-dfd0e290efa2/resourceGroups/ps7708/providers/Microsoft.Network/frontDoors/ps4784/LoadBalancingSettings/loadBalancingSetting1\"\r\n          },\r\n          \"resourceState\": \"Enabled\"\r\n        }\r\n      }\r\n    ],\r\n    \"healthProbeSettings\": [\r\n      {\r\n        \"id\": \"/subscriptions/47f4bc68-6fe4-43a2-be8b-dfd0e290efa2/resourcegroups/ps7708/providers/Microsoft.Network/Frontdoors/ps4784/HealthProbeSettings/healthProbeSetting1\",\r\n        \"name\": \"healthProbeSetting1\",\r\n        \"type\": \"Microsoft.Network/Frontdoors/HealthProbeSettings\",\r\n        \"properties\": {\r\n          \"intervalInSeconds\": 30,\r\n          \"path\": \"/\",\r\n          \"protocol\": \"Http\",\r\n          \"resourceState\": \"Enabled\",\r\n          \"enabledState\": \"Enabled\",\r\n          \"healthProbeMethod\": \"Get\"\r\n        }\r\n      }\r\n    ],\r\n    \"frontendEndpoints\": [\r\n      {\r\n        \"id\": \"/subscriptions/47f4bc68-6fe4-43a2-be8b-dfd0e290efa2/resourcegroups/ps7708/providers/Microsoft.Network/Frontdoors/ps4784/FrontendEndpoints/frontendendpoint1\",\r\n        \"name\": \"frontendendpoint1\",\r\n        \"type\": \"Microsoft.Network/Frontdoors/FrontendEndpoints\",\r\n        \"properties\": {\r\n          \"hostName\": \"ps4784.azurefd.net\",\r\n          \"sessionAffinityEnabledState\": \"Disabled\",\r\n          \"sessionAffinityTtlSeconds\": 0,\r\n          \"webApplicationFirewallPolicyLink\": null,\r\n          \"customHttpsProvisioningState\": null,\r\n          \"customHttpsProvisioningSubstate\": null,\r\n          \"customHttpsConfiguration\": null,\r\n          \"resourceState\": \"Enabled\"\r\n        }\r\n      }\r\n    ],\r\n    \"loadBalancingSettings\": [\r\n      {\r\n        \"id\": \"/subscriptions/47f4bc68-6fe4-43a2-be8b-dfd0e290efa2/resourcegroups/ps7708/providers/Microsoft.Network/Frontdoors/ps4784/LoadBalancingSettings/loadbalancingsetting1\",\r\n        \"name\": \"loadbalancingsetting1\",\r\n        \"type\": \"Microsoft.Network/Frontdoors/LoadBalancingSettings\",\r\n        \"properties\": {\r\n          \"additionalLatencyMilliseconds\": 0,\r\n          \"sampleSize\": 4,\r\n          \"successfulSamplesRequired\": 2,\r\n          \"resourceState\": \"Enabled\"\r\n        }\r\n      }\r\n    ],\r\n    \"routingRules\": [\r\n      {\r\n        \"id\": \"/subscriptions/47f4bc68-6fe4-43a2-be8b-dfd0e290efa2/resourcegroups/ps7708/providers/Microsoft.Network/Frontdoors/ps4784/RoutingRules/routingrule1\",\r\n        \"name\": \"routingrule1\",\r\n        \"type\": \"Microsoft.Network/Frontdoors/RoutingRules\",\r\n        \"properties\": {\r\n          \"frontendEndpoints\": [\r\n            {\r\n              \"id\": \"/subscriptions/47f4bc68-6fe4-43a2-be8b-dfd0e290efa2/resourceGroups/ps7708/providers/Microsoft.Network/frontDoors/ps4784/FrontendEndpoints/frontendEndpoint1\"\r\n            }\r\n          ],\r\n          \"acceptedProtocols\": [\r\n            \"Http\",\r\n            \"Https\"\r\n          ],\r\n          \"patternsToMatch\": [\r\n            \"/*\"\r\n          ],\r\n          \"enabledState\": \"Enabled\",\r\n          \"resourceState\": \"Enabled\",\r\n          \"routeConfiguration\": {\r\n            \"@odata.type\": \"#Microsoft.Azure.FrontDoor.Models.FrontdoorForwardingConfiguration\",\r\n            \"customForwardingPath\": null,\r\n            \"forwardingProtocol\": \"MatchRequest\",\r\n            \"cacheConfiguration\": null,\r\n            \"backendPool\": {\r\n              \"id\": \"/subscriptions/47f4bc68-6fe4-43a2-be8b-dfd0e290efa2/resourceGroups/ps7708/providers/Microsoft.Network/frontDoors/ps4784/BackendPools/backendPool1\"\r\n            }\r\n          }\r\n        }\r\n      }\r\n    ],\r\n    \"backendPoolsSettings\": {\r\n      \"enforceCertificateNameCheck\": \"Enabled\",\r\n      \"sendRecvTimeoutSeconds\": 30\r\n    },\r\n    \"enabledState\": \"Enabled\",\r\n    \"cName\": \"ps4784.azurefd.net\",\r\n    \"friendlyName\": \"ps4784\"\r\n  }\r\n}",
-      "StatusCode": 200
-    },
-    {
-      "RequestUri": "/subscriptions/47f4bc68-6fe4-43a2-be8b-dfd0e290efa2/resourceGroups/ps7708/providers/Microsoft.Network/frontDoors/ps4784?api-version=2019-05-01",
-      "EncodedRequestUri": "L3N1YnNjcmlwdGlvbnMvNDdmNGJjNjgtNmZlNC00M2EyLWJlOGItZGZkMGUyOTBlZmEyL3Jlc291cmNlR3JvdXBzL3BzNzcwOC9wcm92aWRlcnMvTWljcm9zb2Z0Lk5ldHdvcmsvZnJvbnREb29ycy9wczQ3ODQ/YXBpLXZlcnNpb249MjAxOS0wNS0wMQ==",
-=======
       "ResponseBody": "{\r\n  \"name\": \"ps3438\",\r\n  \"id\": \"/subscriptions/47f4bc68-6fe4-43a2-be8b-dfd0e290efa2/resourcegroups/ps9760/providers/Microsoft.Network/frontdoors/ps3438\",\r\n  \"type\": \"Microsoft.Network/frontdoors\",\r\n  \"tags\": {\r\n    \"tag1\": \"value1\",\r\n    \"tag2\": \"value2\"\r\n  },\r\n  \"location\": \"Global\",\r\n  \"properties\": {\r\n    \"provisioningState\": \"Succeeded\",\r\n    \"resourceState\": \"Enabled\",\r\n    \"backendPools\": [\r\n      {\r\n        \"id\": \"/subscriptions/47f4bc68-6fe4-43a2-be8b-dfd0e290efa2/resourcegroups/ps9760/providers/Microsoft.Network/Frontdoors/ps3438/BackendPools/backendpool1\",\r\n        \"name\": \"backendpool1\",\r\n        \"type\": \"Microsoft.Network/Frontdoors/BackendPools\",\r\n        \"properties\": {\r\n          \"backends\": [\r\n            {\r\n              \"address\": \"contoso1.azurewebsites.net\",\r\n              \"httpPort\": 80,\r\n              \"httpsPort\": 443,\r\n              \"priority\": 1,\r\n              \"weight\": 50,\r\n              \"backendHostHeader\": \"contoso1.azurewebsites.net\",\r\n              \"enabledState\": \"Enabled\"\r\n            }\r\n          ],\r\n          \"healthProbeSettings\": {\r\n            \"id\": \"/subscriptions/47f4bc68-6fe4-43a2-be8b-dfd0e290efa2/resourceGroups/ps9760/providers/Microsoft.Network/frontDoors/ps3438/HealthProbeSettings/healthProbeSetting1\"\r\n          },\r\n          \"loadBalancingSettings\": {\r\n            \"id\": \"/subscriptions/47f4bc68-6fe4-43a2-be8b-dfd0e290efa2/resourceGroups/ps9760/providers/Microsoft.Network/frontDoors/ps3438/LoadBalancingSettings/loadBalancingSetting1\"\r\n          },\r\n          \"resourceState\": \"Enabled\"\r\n        }\r\n      }\r\n    ],\r\n    \"healthProbeSettings\": [\r\n      {\r\n        \"id\": \"/subscriptions/47f4bc68-6fe4-43a2-be8b-dfd0e290efa2/resourcegroups/ps9760/providers/Microsoft.Network/Frontdoors/ps3438/HealthProbeSettings/healthProbeSetting1\",\r\n        \"name\": \"healthProbeSetting1\",\r\n        \"type\": \"Microsoft.Network/Frontdoors/HealthProbeSettings\",\r\n        \"properties\": {\r\n          \"intervalInSeconds\": 30,\r\n          \"path\": \"/\",\r\n          \"protocol\": \"Http\",\r\n          \"resourceState\": \"Enabled\",\r\n          \"enabledState\": \"Disabled\",\r\n          \"healthProbeMethod\": \"Head\"\r\n        }\r\n      }\r\n    ],\r\n    \"frontendEndpoints\": [\r\n      {\r\n        \"id\": \"/subscriptions/47f4bc68-6fe4-43a2-be8b-dfd0e290efa2/resourcegroups/ps9760/providers/Microsoft.Network/Frontdoors/ps3438/FrontendEndpoints/frontendendpoint1\",\r\n        \"name\": \"frontendendpoint1\",\r\n        \"type\": \"Microsoft.Network/Frontdoors/FrontendEndpoints\",\r\n        \"properties\": {\r\n          \"hostName\": \"ps3438.azurefd.net\",\r\n          \"sessionAffinityEnabledState\": \"Disabled\",\r\n          \"sessionAffinityTtlSeconds\": 0,\r\n          \"webApplicationFirewallPolicyLink\": null,\r\n          \"customHttpsProvisioningState\": null,\r\n          \"customHttpsProvisioningSubstate\": null,\r\n          \"customHttpsConfiguration\": null,\r\n          \"resourceState\": \"Enabled\"\r\n        }\r\n      }\r\n    ],\r\n    \"loadBalancingSettings\": [\r\n      {\r\n        \"id\": \"/subscriptions/47f4bc68-6fe4-43a2-be8b-dfd0e290efa2/resourcegroups/ps9760/providers/Microsoft.Network/Frontdoors/ps3438/LoadBalancingSettings/loadbalancingsetting1\",\r\n        \"name\": \"loadbalancingsetting1\",\r\n        \"type\": \"Microsoft.Network/Frontdoors/LoadBalancingSettings\",\r\n        \"properties\": {\r\n          \"additionalLatencyMilliseconds\": 0,\r\n          \"sampleSize\": 4,\r\n          \"successfulSamplesRequired\": 2,\r\n          \"resourceState\": \"Enabled\"\r\n        }\r\n      }\r\n    ],\r\n    \"routingRules\": [\r\n      {\r\n        \"id\": \"/subscriptions/47f4bc68-6fe4-43a2-be8b-dfd0e290efa2/resourcegroups/ps9760/providers/Microsoft.Network/Frontdoors/ps3438/RoutingRules/routingrule1\",\r\n        \"name\": \"routingrule1\",\r\n        \"type\": \"Microsoft.Network/Frontdoors/RoutingRules\",\r\n        \"properties\": {\r\n          \"frontendEndpoints\": [\r\n            {\r\n              \"id\": \"/subscriptions/47f4bc68-6fe4-43a2-be8b-dfd0e290efa2/resourceGroups/ps9760/providers/Microsoft.Network/frontDoors/ps3438/FrontendEndpoints/frontendEndpoint1\"\r\n            }\r\n          ],\r\n          \"acceptedProtocols\": [\r\n            \"Http\",\r\n            \"Https\"\r\n          ],\r\n          \"patternsToMatch\": [\r\n            \"/*\"\r\n          ],\r\n          \"enabledState\": \"Enabled\",\r\n          \"resourceState\": \"Enabled\",\r\n          \"routeConfiguration\": {\r\n            \"@odata.type\": \"#Microsoft.Azure.FrontDoor.Models.FrontdoorForwardingConfiguration\",\r\n            \"customForwardingPath\": null,\r\n            \"forwardingProtocol\": \"MatchRequest\",\r\n            \"cacheConfiguration\": null,\r\n            \"backendPool\": {\r\n              \"id\": \"/subscriptions/47f4bc68-6fe4-43a2-be8b-dfd0e290efa2/resourceGroups/ps9760/providers/Microsoft.Network/frontDoors/ps3438/BackendPools/backendPool1\"\r\n            }\r\n          }\r\n        }\r\n      }\r\n    ],\r\n    \"backendPoolsSettings\": {\r\n      \"enforceCertificateNameCheck\": \"Enabled\",\r\n      \"sendRecvTimeoutSeconds\": 33\r\n    },\r\n    \"enabledState\": \"Enabled\",\r\n    \"cName\": \"ps3438.azurefd.net\",\r\n    \"friendlyName\": \"ps3438\"\r\n  }\r\n}",
       "StatusCode": 200
     },
     {
       "RequestUri": "/subscriptions/47f4bc68-6fe4-43a2-be8b-dfd0e290efa2/resourceGroups/ps9760/providers/Microsoft.Network/frontDoors/ps3438?api-version=2019-05-01",
       "EncodedRequestUri": "L3N1YnNjcmlwdGlvbnMvNDdmNGJjNjgtNmZlNC00M2EyLWJlOGItZGZkMGUyOTBlZmEyL3Jlc291cmNlR3JvdXBzL3BzOTc2MC9wcm92aWRlcnMvTWljcm9zb2Z0Lk5ldHdvcmsvZnJvbnREb29ycy9wczM0Mzg/YXBpLXZlcnNpb249MjAxOS0wNS0wMQ==",
->>>>>>> 0bb724b3
       "RequestMethod": "GET",
       "RequestBody": "",
       "RequestHeaders": {
         "User-Agent": [
-<<<<<<< HEAD
-          "FxVersion/4.6.28008.01",
-          "OSName/Windows",
-          "OSVersion/Microsoft.Windows.10.0.14393.",
-          "Microsoft.Azure.Management.FrontDoor.FrontDoorManagementClient/2.0.0.0"
-=======
-          "FxVersion/4.6.27817.01",
-          "OSName/Windows",
-          "OSVersion/Microsoft.Windows.10.0.18960.",
-          "Microsoft.Azure.Management.FrontDoor.FrontDoorManagementClient/1.0.0.0"
->>>>>>> 0bb724b3
-        ]
-      },
-      "ResponseHeaders": {
-        "Cache-Control": [
-          "no-cache"
-        ],
-        "Pragma": [
-          "no-cache"
-        ],
-        "x-ms-request-id": [
-<<<<<<< HEAD
-          "15f58f92-8620-4749-9598-141861664672"
-        ],
-        "x-ms-client-request-id": [
-          "830562a8-35ca-4e90-8195-aaaa32e9c227"
-=======
+          "FxVersion/4.6.27817.01",
+          "OSName/Windows",
+          "OSVersion/Microsoft.Windows.10.0.18960.",
+          "Microsoft.Azure.Management.FrontDoor.FrontDoorManagementClient/1.0.0.0"
+        ]
+      },
+      "ResponseHeaders": {
+        "Cache-Control": [
+          "no-cache"
+        ],
+        "Pragma": [
+          "no-cache"
+        ],
+        "x-ms-request-id": [
           "f6bad879-c8f6-474e-8ff3-42ddd01ff278"
         ],
         "x-ms-client-request-id": [
           "e77ebb12-bed6-49f5-b1e4-42f5927d3263"
->>>>>>> 0bb724b3
         ],
         "OData-Version": [
           "4.0"
@@ -1276,36 +852,22 @@
           "ASP.NET"
         ],
         "x-ms-ratelimit-remaining-subscription-reads": [
-          "11975"
-        ],
-        "x-ms-correlation-request-id": [
-<<<<<<< HEAD
-          "f00d2a34-a6b7-4e31-b0bf-606151016b00"
-        ],
-        "x-ms-routing-request-id": [
-          "WESTUS:20191109T022335Z:f00d2a34-a6b7-4e31-b0bf-606151016b00"
-=======
+          "11992"
+        ],
+        "x-ms-correlation-request-id": [
           "b7b526bb-2631-4141-92e7-073b2353701a"
         ],
         "x-ms-routing-request-id": [
           "WESTUS:20191021T184039Z:b7b526bb-2631-4141-92e7-073b2353701a"
->>>>>>> 0bb724b3
-        ],
-        "X-Content-Type-Options": [
-          "nosniff"
-        ],
-        "Date": [
-<<<<<<< HEAD
-          "Sat, 09 Nov 2019 02:23:35 GMT"
-        ],
-        "Content-Length": [
-          "4246"
-=======
+        ],
+        "X-Content-Type-Options": [
+          "nosniff"
+        ],
+        "Date": [
           "Mon, 21 Oct 2019 18:40:39 GMT"
         ],
         "Content-Length": [
           "4248"
->>>>>>> 0bb724b3
         ],
         "Content-Type": [
           "application/json; odata.metadata=minimal; odata.streaming=true"
@@ -1314,67 +876,40 @@
           "-1"
         ]
       },
-<<<<<<< HEAD
-      "ResponseBody": "{\r\n  \"name\": \"ps4784\",\r\n  \"id\": \"/subscriptions/47f4bc68-6fe4-43a2-be8b-dfd0e290efa2/resourcegroups/ps7708/providers/Microsoft.Network/frontdoors/ps4784\",\r\n  \"type\": \"Microsoft.Network/frontdoors\",\r\n  \"tags\": {\r\n    \"tag2\": \"value4\",\r\n    \"tag1\": \"value3\"\r\n  },\r\n  \"location\": \"Global\",\r\n  \"properties\": {\r\n    \"provisioningState\": \"Succeeded\",\r\n    \"resourceState\": \"Enabled\",\r\n    \"backendPools\": [\r\n      {\r\n        \"id\": \"/subscriptions/47f4bc68-6fe4-43a2-be8b-dfd0e290efa2/resourcegroups/ps7708/providers/Microsoft.Network/Frontdoors/ps4784/BackendPools/backendpool1\",\r\n        \"name\": \"backendpool1\",\r\n        \"type\": \"Microsoft.Network/Frontdoors/BackendPools\",\r\n        \"properties\": {\r\n          \"backends\": [\r\n            {\r\n              \"address\": \"contoso1.azurewebsites.net\",\r\n              \"httpPort\": 80,\r\n              \"httpsPort\": 443,\r\n              \"priority\": 1,\r\n              \"weight\": 50,\r\n              \"backendHostHeader\": \"contoso1.azurewebsites.net\",\r\n              \"enabledState\": \"Enabled\"\r\n            }\r\n          ],\r\n          \"healthProbeSettings\": {\r\n            \"id\": \"/subscriptions/47f4bc68-6fe4-43a2-be8b-dfd0e290efa2/resourceGroups/ps7708/providers/Microsoft.Network/frontDoors/ps4784/HealthProbeSettings/healthProbeSetting1\"\r\n          },\r\n          \"loadBalancingSettings\": {\r\n            \"id\": \"/subscriptions/47f4bc68-6fe4-43a2-be8b-dfd0e290efa2/resourceGroups/ps7708/providers/Microsoft.Network/frontDoors/ps4784/LoadBalancingSettings/loadBalancingSetting1\"\r\n          },\r\n          \"resourceState\": \"Enabled\"\r\n        }\r\n      }\r\n    ],\r\n    \"healthProbeSettings\": [\r\n      {\r\n        \"id\": \"/subscriptions/47f4bc68-6fe4-43a2-be8b-dfd0e290efa2/resourcegroups/ps7708/providers/Microsoft.Network/Frontdoors/ps4784/HealthProbeSettings/healthProbeSetting1\",\r\n        \"name\": \"healthProbeSetting1\",\r\n        \"type\": \"Microsoft.Network/Frontdoors/HealthProbeSettings\",\r\n        \"properties\": {\r\n          \"intervalInSeconds\": 30,\r\n          \"path\": \"/\",\r\n          \"protocol\": \"Http\",\r\n          \"resourceState\": \"Enabled\",\r\n          \"enabledState\": \"Enabled\",\r\n          \"healthProbeMethod\": \"Get\"\r\n        }\r\n      }\r\n    ],\r\n    \"frontendEndpoints\": [\r\n      {\r\n        \"id\": \"/subscriptions/47f4bc68-6fe4-43a2-be8b-dfd0e290efa2/resourcegroups/ps7708/providers/Microsoft.Network/Frontdoors/ps4784/FrontendEndpoints/frontendendpoint1\",\r\n        \"name\": \"frontendendpoint1\",\r\n        \"type\": \"Microsoft.Network/Frontdoors/FrontendEndpoints\",\r\n        \"properties\": {\r\n          \"hostName\": \"ps4784.azurefd.net\",\r\n          \"sessionAffinityEnabledState\": \"Disabled\",\r\n          \"sessionAffinityTtlSeconds\": 0,\r\n          \"webApplicationFirewallPolicyLink\": null,\r\n          \"customHttpsProvisioningState\": null,\r\n          \"customHttpsProvisioningSubstate\": null,\r\n          \"customHttpsConfiguration\": null,\r\n          \"resourceState\": \"Enabled\"\r\n        }\r\n      }\r\n    ],\r\n    \"loadBalancingSettings\": [\r\n      {\r\n        \"id\": \"/subscriptions/47f4bc68-6fe4-43a2-be8b-dfd0e290efa2/resourcegroups/ps7708/providers/Microsoft.Network/Frontdoors/ps4784/LoadBalancingSettings/loadbalancingsetting1\",\r\n        \"name\": \"loadbalancingsetting1\",\r\n        \"type\": \"Microsoft.Network/Frontdoors/LoadBalancingSettings\",\r\n        \"properties\": {\r\n          \"additionalLatencyMilliseconds\": 0,\r\n          \"sampleSize\": 4,\r\n          \"successfulSamplesRequired\": 2,\r\n          \"resourceState\": \"Enabled\"\r\n        }\r\n      }\r\n    ],\r\n    \"routingRules\": [\r\n      {\r\n        \"id\": \"/subscriptions/47f4bc68-6fe4-43a2-be8b-dfd0e290efa2/resourcegroups/ps7708/providers/Microsoft.Network/Frontdoors/ps4784/RoutingRules/routingrule1\",\r\n        \"name\": \"routingrule1\",\r\n        \"type\": \"Microsoft.Network/Frontdoors/RoutingRules\",\r\n        \"properties\": {\r\n          \"frontendEndpoints\": [\r\n            {\r\n              \"id\": \"/subscriptions/47f4bc68-6fe4-43a2-be8b-dfd0e290efa2/resourceGroups/ps7708/providers/Microsoft.Network/frontDoors/ps4784/FrontendEndpoints/frontendEndpoint1\"\r\n            }\r\n          ],\r\n          \"acceptedProtocols\": [\r\n            \"Http\",\r\n            \"Https\"\r\n          ],\r\n          \"patternsToMatch\": [\r\n            \"/*\"\r\n          ],\r\n          \"enabledState\": \"Enabled\",\r\n          \"resourceState\": \"Enabled\",\r\n          \"routeConfiguration\": {\r\n            \"@odata.type\": \"#Microsoft.Azure.FrontDoor.Models.FrontdoorForwardingConfiguration\",\r\n            \"customForwardingPath\": null,\r\n            \"forwardingProtocol\": \"MatchRequest\",\r\n            \"cacheConfiguration\": null,\r\n            \"backendPool\": {\r\n              \"id\": \"/subscriptions/47f4bc68-6fe4-43a2-be8b-dfd0e290efa2/resourceGroups/ps7708/providers/Microsoft.Network/frontDoors/ps4784/BackendPools/backendPool1\"\r\n            }\r\n          }\r\n        }\r\n      }\r\n    ],\r\n    \"backendPoolsSettings\": {\r\n      \"enforceCertificateNameCheck\": \"Enabled\",\r\n      \"sendRecvTimeoutSeconds\": 30\r\n    },\r\n    \"enabledState\": \"Enabled\",\r\n    \"cName\": \"ps4784.azurefd.net\",\r\n    \"friendlyName\": \"ps4784\"\r\n  }\r\n}",
-      "StatusCode": 200
-    },
-    {
-      "RequestUri": "/subscriptions/47f4bc68-6fe4-43a2-be8b-dfd0e290efa2/resourceGroups/ps7708/providers/Microsoft.Network/frontDoors/ps4784?api-version=2019-05-01",
-      "EncodedRequestUri": "L3N1YnNjcmlwdGlvbnMvNDdmNGJjNjgtNmZlNC00M2EyLWJlOGItZGZkMGUyOTBlZmEyL3Jlc291cmNlR3JvdXBzL3BzNzcwOC9wcm92aWRlcnMvTWljcm9zb2Z0Lk5ldHdvcmsvZnJvbnREb29ycy9wczQ3ODQ/YXBpLXZlcnNpb249MjAxOS0wNS0wMQ==",
-=======
       "ResponseBody": "{\r\n  \"name\": \"ps3438\",\r\n  \"id\": \"/subscriptions/47f4bc68-6fe4-43a2-be8b-dfd0e290efa2/resourcegroups/ps9760/providers/Microsoft.Network/frontdoors/ps3438\",\r\n  \"type\": \"Microsoft.Network/frontdoors\",\r\n  \"tags\": {\r\n    \"tag1\": \"value3\",\r\n    \"tag2\": \"value4\"\r\n  },\r\n  \"location\": \"Global\",\r\n  \"properties\": {\r\n    \"provisioningState\": \"Succeeded\",\r\n    \"resourceState\": \"Enabled\",\r\n    \"backendPools\": [\r\n      {\r\n        \"id\": \"/subscriptions/47f4bc68-6fe4-43a2-be8b-dfd0e290efa2/resourcegroups/ps9760/providers/Microsoft.Network/Frontdoors/ps3438/BackendPools/backendpool1\",\r\n        \"name\": \"backendpool1\",\r\n        \"type\": \"Microsoft.Network/Frontdoors/BackendPools\",\r\n        \"properties\": {\r\n          \"backends\": [\r\n            {\r\n              \"address\": \"contoso1.azurewebsites.net\",\r\n              \"httpPort\": 80,\r\n              \"httpsPort\": 443,\r\n              \"priority\": 1,\r\n              \"weight\": 50,\r\n              \"backendHostHeader\": \"contoso1.azurewebsites.net\",\r\n              \"enabledState\": \"Enabled\"\r\n            }\r\n          ],\r\n          \"healthProbeSettings\": {\r\n            \"id\": \"/subscriptions/47f4bc68-6fe4-43a2-be8b-dfd0e290efa2/resourceGroups/ps9760/providers/Microsoft.Network/frontDoors/ps3438/HealthProbeSettings/healthProbeSetting1\"\r\n          },\r\n          \"loadBalancingSettings\": {\r\n            \"id\": \"/subscriptions/47f4bc68-6fe4-43a2-be8b-dfd0e290efa2/resourceGroups/ps9760/providers/Microsoft.Network/frontDoors/ps3438/LoadBalancingSettings/loadBalancingSetting1\"\r\n          },\r\n          \"resourceState\": \"Enabled\"\r\n        }\r\n      }\r\n    ],\r\n    \"healthProbeSettings\": [\r\n      {\r\n        \"id\": \"/subscriptions/47f4bc68-6fe4-43a2-be8b-dfd0e290efa2/resourcegroups/ps9760/providers/Microsoft.Network/Frontdoors/ps3438/HealthProbeSettings/healthProbeSetting1\",\r\n        \"name\": \"healthProbeSetting1\",\r\n        \"type\": \"Microsoft.Network/Frontdoors/HealthProbeSettings\",\r\n        \"properties\": {\r\n          \"intervalInSeconds\": 30,\r\n          \"path\": \"/\",\r\n          \"protocol\": \"Http\",\r\n          \"resourceState\": \"Enabled\",\r\n          \"enabledState\": \"Disabled\",\r\n          \"healthProbeMethod\": \"Head\"\r\n        }\r\n      }\r\n    ],\r\n    \"frontendEndpoints\": [\r\n      {\r\n        \"id\": \"/subscriptions/47f4bc68-6fe4-43a2-be8b-dfd0e290efa2/resourcegroups/ps9760/providers/Microsoft.Network/Frontdoors/ps3438/FrontendEndpoints/frontendendpoint1\",\r\n        \"name\": \"frontendendpoint1\",\r\n        \"type\": \"Microsoft.Network/Frontdoors/FrontendEndpoints\",\r\n        \"properties\": {\r\n          \"hostName\": \"ps3438.azurefd.net\",\r\n          \"sessionAffinityEnabledState\": \"Disabled\",\r\n          \"sessionAffinityTtlSeconds\": 0,\r\n          \"webApplicationFirewallPolicyLink\": null,\r\n          \"customHttpsProvisioningState\": null,\r\n          \"customHttpsProvisioningSubstate\": null,\r\n          \"customHttpsConfiguration\": null,\r\n          \"resourceState\": \"Enabled\"\r\n        }\r\n      }\r\n    ],\r\n    \"loadBalancingSettings\": [\r\n      {\r\n        \"id\": \"/subscriptions/47f4bc68-6fe4-43a2-be8b-dfd0e290efa2/resourcegroups/ps9760/providers/Microsoft.Network/Frontdoors/ps3438/LoadBalancingSettings/loadbalancingsetting1\",\r\n        \"name\": \"loadbalancingsetting1\",\r\n        \"type\": \"Microsoft.Network/Frontdoors/LoadBalancingSettings\",\r\n        \"properties\": {\r\n          \"additionalLatencyMilliseconds\": 0,\r\n          \"sampleSize\": 4,\r\n          \"successfulSamplesRequired\": 2,\r\n          \"resourceState\": \"Enabled\"\r\n        }\r\n      }\r\n    ],\r\n    \"routingRules\": [\r\n      {\r\n        \"id\": \"/subscriptions/47f4bc68-6fe4-43a2-be8b-dfd0e290efa2/resourcegroups/ps9760/providers/Microsoft.Network/Frontdoors/ps3438/RoutingRules/routingrule1\",\r\n        \"name\": \"routingrule1\",\r\n        \"type\": \"Microsoft.Network/Frontdoors/RoutingRules\",\r\n        \"properties\": {\r\n          \"frontendEndpoints\": [\r\n            {\r\n              \"id\": \"/subscriptions/47f4bc68-6fe4-43a2-be8b-dfd0e290efa2/resourceGroups/ps9760/providers/Microsoft.Network/frontDoors/ps3438/FrontendEndpoints/frontendEndpoint1\"\r\n            }\r\n          ],\r\n          \"acceptedProtocols\": [\r\n            \"Http\",\r\n            \"Https\"\r\n          ],\r\n          \"patternsToMatch\": [\r\n            \"/*\"\r\n          ],\r\n          \"enabledState\": \"Enabled\",\r\n          \"resourceState\": \"Enabled\",\r\n          \"routeConfiguration\": {\r\n            \"@odata.type\": \"#Microsoft.Azure.FrontDoor.Models.FrontdoorForwardingConfiguration\",\r\n            \"customForwardingPath\": null,\r\n            \"forwardingProtocol\": \"MatchRequest\",\r\n            \"cacheConfiguration\": null,\r\n            \"backendPool\": {\r\n              \"id\": \"/subscriptions/47f4bc68-6fe4-43a2-be8b-dfd0e290efa2/resourceGroups/ps9760/providers/Microsoft.Network/frontDoors/ps3438/BackendPools/backendPool1\"\r\n            }\r\n          }\r\n        }\r\n      }\r\n    ],\r\n    \"backendPoolsSettings\": {\r\n      \"enforceCertificateNameCheck\": \"Enabled\",\r\n      \"sendRecvTimeoutSeconds\": 33\r\n    },\r\n    \"enabledState\": \"Enabled\",\r\n    \"cName\": \"ps3438.azurefd.net\",\r\n    \"friendlyName\": \"ps3438\"\r\n  }\r\n}",
       "StatusCode": 200
     },
     {
       "RequestUri": "/subscriptions/47f4bc68-6fe4-43a2-be8b-dfd0e290efa2/resourceGroups/ps9760/providers/Microsoft.Network/frontDoors/ps3438?api-version=2019-05-01",
       "EncodedRequestUri": "L3N1YnNjcmlwdGlvbnMvNDdmNGJjNjgtNmZlNC00M2EyLWJlOGItZGZkMGUyOTBlZmEyL3Jlc291cmNlR3JvdXBzL3BzOTc2MC9wcm92aWRlcnMvTWljcm9zb2Z0Lk5ldHdvcmsvZnJvbnREb29ycy9wczM0Mzg/YXBpLXZlcnNpb249MjAxOS0wNS0wMQ==",
->>>>>>> 0bb724b3
       "RequestMethod": "GET",
       "RequestBody": "",
       "RequestHeaders": {
         "x-ms-client-request-id": [
-<<<<<<< HEAD
-          "69718c0f-c071-4e25-8597-0975e9a4364b"
-=======
           "b527ae54-20c6-485e-b001-e2e083dce0a4"
->>>>>>> 0bb724b3
         ],
         "Accept-Language": [
           "en-US"
         ],
         "User-Agent": [
-<<<<<<< HEAD
-          "FxVersion/4.6.28008.01",
-          "OSName/Windows",
-          "OSVersion/Microsoft.Windows.10.0.14393.",
-          "Microsoft.Azure.Management.FrontDoor.FrontDoorManagementClient/2.0.0.0"
-=======
-          "FxVersion/4.6.27817.01",
-          "OSName/Windows",
-          "OSVersion/Microsoft.Windows.10.0.18960.",
-          "Microsoft.Azure.Management.FrontDoor.FrontDoorManagementClient/1.0.0.0"
->>>>>>> 0bb724b3
-        ]
-      },
-      "ResponseHeaders": {
-        "Cache-Control": [
-          "no-cache"
-        ],
-        "Pragma": [
-          "no-cache"
-        ],
-        "x-ms-request-id": [
-<<<<<<< HEAD
-          "9b22f428-4993-4ff4-8f6a-ec40e1cdfd45"
-        ],
-        "x-ms-client-request-id": [
-          "69718c0f-c071-4e25-8597-0975e9a4364b"
-=======
+          "FxVersion/4.6.27817.01",
+          "OSName/Windows",
+          "OSVersion/Microsoft.Windows.10.0.18960.",
+          "Microsoft.Azure.Management.FrontDoor.FrontDoorManagementClient/1.0.0.0"
+        ]
+      },
+      "ResponseHeaders": {
+        "Cache-Control": [
+          "no-cache"
+        ],
+        "Pragma": [
+          "no-cache"
+        ],
+        "x-ms-request-id": [
           "81ee33f9-7606-4abf-9c59-3ca780ef0703"
         ],
         "x-ms-client-request-id": [
           "b527ae54-20c6-485e-b001-e2e083dce0a4"
->>>>>>> 0bb724b3
         ],
         "OData-Version": [
           "4.0"
@@ -1392,36 +927,22 @@
           "ASP.NET"
         ],
         "x-ms-ratelimit-remaining-subscription-reads": [
-          "11974"
-        ],
-        "x-ms-correlation-request-id": [
-<<<<<<< HEAD
-          "d84aef1b-c8db-4f11-a779-9afcb28d6961"
-        ],
-        "x-ms-routing-request-id": [
-          "WESTUS:20191109T022336Z:d84aef1b-c8db-4f11-a779-9afcb28d6961"
-=======
+          "11991"
+        ],
+        "x-ms-correlation-request-id": [
           "e9d9aba4-85ca-48b3-8eeb-360239fa46a8"
         ],
         "x-ms-routing-request-id": [
           "WESTUS:20191021T184040Z:e9d9aba4-85ca-48b3-8eeb-360239fa46a8"
->>>>>>> 0bb724b3
-        ],
-        "X-Content-Type-Options": [
-          "nosniff"
-        ],
-        "Date": [
-<<<<<<< HEAD
-          "Sat, 09 Nov 2019 02:23:35 GMT"
-        ],
-        "Content-Length": [
-          "4246"
-=======
+        ],
+        "X-Content-Type-Options": [
+          "nosniff"
+        ],
+        "Date": [
           "Mon, 21 Oct 2019 18:40:39 GMT"
         ],
         "Content-Length": [
           "4248"
->>>>>>> 0bb724b3
         ],
         "Content-Type": [
           "application/json; odata.metadata=minimal; odata.streaming=true"
@@ -1430,59 +951,35 @@
           "-1"
         ]
       },
-<<<<<<< HEAD
-      "ResponseBody": "{\r\n  \"name\": \"ps4784\",\r\n  \"id\": \"/subscriptions/47f4bc68-6fe4-43a2-be8b-dfd0e290efa2/resourcegroups/ps7708/providers/Microsoft.Network/frontdoors/ps4784\",\r\n  \"type\": \"Microsoft.Network/frontdoors\",\r\n  \"tags\": {\r\n    \"tag2\": \"value4\",\r\n    \"tag1\": \"value3\"\r\n  },\r\n  \"location\": \"Global\",\r\n  \"properties\": {\r\n    \"provisioningState\": \"Succeeded\",\r\n    \"resourceState\": \"Enabled\",\r\n    \"backendPools\": [\r\n      {\r\n        \"id\": \"/subscriptions/47f4bc68-6fe4-43a2-be8b-dfd0e290efa2/resourcegroups/ps7708/providers/Microsoft.Network/Frontdoors/ps4784/BackendPools/backendpool1\",\r\n        \"name\": \"backendpool1\",\r\n        \"type\": \"Microsoft.Network/Frontdoors/BackendPools\",\r\n        \"properties\": {\r\n          \"backends\": [\r\n            {\r\n              \"address\": \"contoso1.azurewebsites.net\",\r\n              \"httpPort\": 80,\r\n              \"httpsPort\": 443,\r\n              \"priority\": 1,\r\n              \"weight\": 50,\r\n              \"backendHostHeader\": \"contoso1.azurewebsites.net\",\r\n              \"enabledState\": \"Enabled\"\r\n            }\r\n          ],\r\n          \"healthProbeSettings\": {\r\n            \"id\": \"/subscriptions/47f4bc68-6fe4-43a2-be8b-dfd0e290efa2/resourceGroups/ps7708/providers/Microsoft.Network/frontDoors/ps4784/HealthProbeSettings/healthProbeSetting1\"\r\n          },\r\n          \"loadBalancingSettings\": {\r\n            \"id\": \"/subscriptions/47f4bc68-6fe4-43a2-be8b-dfd0e290efa2/resourceGroups/ps7708/providers/Microsoft.Network/frontDoors/ps4784/LoadBalancingSettings/loadBalancingSetting1\"\r\n          },\r\n          \"resourceState\": \"Enabled\"\r\n        }\r\n      }\r\n    ],\r\n    \"healthProbeSettings\": [\r\n      {\r\n        \"id\": \"/subscriptions/47f4bc68-6fe4-43a2-be8b-dfd0e290efa2/resourcegroups/ps7708/providers/Microsoft.Network/Frontdoors/ps4784/HealthProbeSettings/healthProbeSetting1\",\r\n        \"name\": \"healthProbeSetting1\",\r\n        \"type\": \"Microsoft.Network/Frontdoors/HealthProbeSettings\",\r\n        \"properties\": {\r\n          \"intervalInSeconds\": 30,\r\n          \"path\": \"/\",\r\n          \"protocol\": \"Http\",\r\n          \"resourceState\": \"Enabled\",\r\n          \"enabledState\": \"Enabled\",\r\n          \"healthProbeMethod\": \"Get\"\r\n        }\r\n      }\r\n    ],\r\n    \"frontendEndpoints\": [\r\n      {\r\n        \"id\": \"/subscriptions/47f4bc68-6fe4-43a2-be8b-dfd0e290efa2/resourcegroups/ps7708/providers/Microsoft.Network/Frontdoors/ps4784/FrontendEndpoints/frontendendpoint1\",\r\n        \"name\": \"frontendendpoint1\",\r\n        \"type\": \"Microsoft.Network/Frontdoors/FrontendEndpoints\",\r\n        \"properties\": {\r\n          \"hostName\": \"ps4784.azurefd.net\",\r\n          \"sessionAffinityEnabledState\": \"Disabled\",\r\n          \"sessionAffinityTtlSeconds\": 0,\r\n          \"webApplicationFirewallPolicyLink\": null,\r\n          \"customHttpsProvisioningState\": null,\r\n          \"customHttpsProvisioningSubstate\": null,\r\n          \"customHttpsConfiguration\": null,\r\n          \"resourceState\": \"Enabled\"\r\n        }\r\n      }\r\n    ],\r\n    \"loadBalancingSettings\": [\r\n      {\r\n        \"id\": \"/subscriptions/47f4bc68-6fe4-43a2-be8b-dfd0e290efa2/resourcegroups/ps7708/providers/Microsoft.Network/Frontdoors/ps4784/LoadBalancingSettings/loadbalancingsetting1\",\r\n        \"name\": \"loadbalancingsetting1\",\r\n        \"type\": \"Microsoft.Network/Frontdoors/LoadBalancingSettings\",\r\n        \"properties\": {\r\n          \"additionalLatencyMilliseconds\": 0,\r\n          \"sampleSize\": 4,\r\n          \"successfulSamplesRequired\": 2,\r\n          \"resourceState\": \"Enabled\"\r\n        }\r\n      }\r\n    ],\r\n    \"routingRules\": [\r\n      {\r\n        \"id\": \"/subscriptions/47f4bc68-6fe4-43a2-be8b-dfd0e290efa2/resourcegroups/ps7708/providers/Microsoft.Network/Frontdoors/ps4784/RoutingRules/routingrule1\",\r\n        \"name\": \"routingrule1\",\r\n        \"type\": \"Microsoft.Network/Frontdoors/RoutingRules\",\r\n        \"properties\": {\r\n          \"frontendEndpoints\": [\r\n            {\r\n              \"id\": \"/subscriptions/47f4bc68-6fe4-43a2-be8b-dfd0e290efa2/resourceGroups/ps7708/providers/Microsoft.Network/frontDoors/ps4784/FrontendEndpoints/frontendEndpoint1\"\r\n            }\r\n          ],\r\n          \"acceptedProtocols\": [\r\n            \"Http\",\r\n            \"Https\"\r\n          ],\r\n          \"patternsToMatch\": [\r\n            \"/*\"\r\n          ],\r\n          \"enabledState\": \"Enabled\",\r\n          \"resourceState\": \"Enabled\",\r\n          \"routeConfiguration\": {\r\n            \"@odata.type\": \"#Microsoft.Azure.FrontDoor.Models.FrontdoorForwardingConfiguration\",\r\n            \"customForwardingPath\": null,\r\n            \"forwardingProtocol\": \"MatchRequest\",\r\n            \"cacheConfiguration\": null,\r\n            \"backendPool\": {\r\n              \"id\": \"/subscriptions/47f4bc68-6fe4-43a2-be8b-dfd0e290efa2/resourceGroups/ps7708/providers/Microsoft.Network/frontDoors/ps4784/BackendPools/backendPool1\"\r\n            }\r\n          }\r\n        }\r\n      }\r\n    ],\r\n    \"backendPoolsSettings\": {\r\n      \"enforceCertificateNameCheck\": \"Enabled\",\r\n      \"sendRecvTimeoutSeconds\": 30\r\n    },\r\n    \"enabledState\": \"Enabled\",\r\n    \"cName\": \"ps4784.azurefd.net\",\r\n    \"friendlyName\": \"ps4784\"\r\n  }\r\n}",
-      "StatusCode": 200
-    },
-    {
-      "RequestUri": "/subscriptions/47f4bc68-6fe4-43a2-be8b-dfd0e290efa2/resourceGroups/ps7708/providers/Microsoft.Network/frontDoors/ps4784?api-version=2019-05-01",
-      "EncodedRequestUri": "L3N1YnNjcmlwdGlvbnMvNDdmNGJjNjgtNmZlNC00M2EyLWJlOGItZGZkMGUyOTBlZmEyL3Jlc291cmNlR3JvdXBzL3BzNzcwOC9wcm92aWRlcnMvTWljcm9zb2Z0Lk5ldHdvcmsvZnJvbnREb29ycy9wczQ3ODQ/YXBpLXZlcnNpb249MjAxOS0wNS0wMQ==",
-=======
       "ResponseBody": "{\r\n  \"name\": \"ps3438\",\r\n  \"id\": \"/subscriptions/47f4bc68-6fe4-43a2-be8b-dfd0e290efa2/resourcegroups/ps9760/providers/Microsoft.Network/frontdoors/ps3438\",\r\n  \"type\": \"Microsoft.Network/frontdoors\",\r\n  \"tags\": {\r\n    \"tag1\": \"value3\",\r\n    \"tag2\": \"value4\"\r\n  },\r\n  \"location\": \"Global\",\r\n  \"properties\": {\r\n    \"provisioningState\": \"Succeeded\",\r\n    \"resourceState\": \"Enabled\",\r\n    \"backendPools\": [\r\n      {\r\n        \"id\": \"/subscriptions/47f4bc68-6fe4-43a2-be8b-dfd0e290efa2/resourcegroups/ps9760/providers/Microsoft.Network/Frontdoors/ps3438/BackendPools/backendpool1\",\r\n        \"name\": \"backendpool1\",\r\n        \"type\": \"Microsoft.Network/Frontdoors/BackendPools\",\r\n        \"properties\": {\r\n          \"backends\": [\r\n            {\r\n              \"address\": \"contoso1.azurewebsites.net\",\r\n              \"httpPort\": 80,\r\n              \"httpsPort\": 443,\r\n              \"priority\": 1,\r\n              \"weight\": 50,\r\n              \"backendHostHeader\": \"contoso1.azurewebsites.net\",\r\n              \"enabledState\": \"Enabled\"\r\n            }\r\n          ],\r\n          \"healthProbeSettings\": {\r\n            \"id\": \"/subscriptions/47f4bc68-6fe4-43a2-be8b-dfd0e290efa2/resourceGroups/ps9760/providers/Microsoft.Network/frontDoors/ps3438/HealthProbeSettings/healthProbeSetting1\"\r\n          },\r\n          \"loadBalancingSettings\": {\r\n            \"id\": \"/subscriptions/47f4bc68-6fe4-43a2-be8b-dfd0e290efa2/resourceGroups/ps9760/providers/Microsoft.Network/frontDoors/ps3438/LoadBalancingSettings/loadBalancingSetting1\"\r\n          },\r\n          \"resourceState\": \"Enabled\"\r\n        }\r\n      }\r\n    ],\r\n    \"healthProbeSettings\": [\r\n      {\r\n        \"id\": \"/subscriptions/47f4bc68-6fe4-43a2-be8b-dfd0e290efa2/resourcegroups/ps9760/providers/Microsoft.Network/Frontdoors/ps3438/HealthProbeSettings/healthProbeSetting1\",\r\n        \"name\": \"healthProbeSetting1\",\r\n        \"type\": \"Microsoft.Network/Frontdoors/HealthProbeSettings\",\r\n        \"properties\": {\r\n          \"intervalInSeconds\": 30,\r\n          \"path\": \"/\",\r\n          \"protocol\": \"Http\",\r\n          \"resourceState\": \"Enabled\",\r\n          \"enabledState\": \"Disabled\",\r\n          \"healthProbeMethod\": \"Head\"\r\n        }\r\n      }\r\n    ],\r\n    \"frontendEndpoints\": [\r\n      {\r\n        \"id\": \"/subscriptions/47f4bc68-6fe4-43a2-be8b-dfd0e290efa2/resourcegroups/ps9760/providers/Microsoft.Network/Frontdoors/ps3438/FrontendEndpoints/frontendendpoint1\",\r\n        \"name\": \"frontendendpoint1\",\r\n        \"type\": \"Microsoft.Network/Frontdoors/FrontendEndpoints\",\r\n        \"properties\": {\r\n          \"hostName\": \"ps3438.azurefd.net\",\r\n          \"sessionAffinityEnabledState\": \"Disabled\",\r\n          \"sessionAffinityTtlSeconds\": 0,\r\n          \"webApplicationFirewallPolicyLink\": null,\r\n          \"customHttpsProvisioningState\": null,\r\n          \"customHttpsProvisioningSubstate\": null,\r\n          \"customHttpsConfiguration\": null,\r\n          \"resourceState\": \"Enabled\"\r\n        }\r\n      }\r\n    ],\r\n    \"loadBalancingSettings\": [\r\n      {\r\n        \"id\": \"/subscriptions/47f4bc68-6fe4-43a2-be8b-dfd0e290efa2/resourcegroups/ps9760/providers/Microsoft.Network/Frontdoors/ps3438/LoadBalancingSettings/loadbalancingsetting1\",\r\n        \"name\": \"loadbalancingsetting1\",\r\n        \"type\": \"Microsoft.Network/Frontdoors/LoadBalancingSettings\",\r\n        \"properties\": {\r\n          \"additionalLatencyMilliseconds\": 0,\r\n          \"sampleSize\": 4,\r\n          \"successfulSamplesRequired\": 2,\r\n          \"resourceState\": \"Enabled\"\r\n        }\r\n      }\r\n    ],\r\n    \"routingRules\": [\r\n      {\r\n        \"id\": \"/subscriptions/47f4bc68-6fe4-43a2-be8b-dfd0e290efa2/resourcegroups/ps9760/providers/Microsoft.Network/Frontdoors/ps3438/RoutingRules/routingrule1\",\r\n        \"name\": \"routingrule1\",\r\n        \"type\": \"Microsoft.Network/Frontdoors/RoutingRules\",\r\n        \"properties\": {\r\n          \"frontendEndpoints\": [\r\n            {\r\n              \"id\": \"/subscriptions/47f4bc68-6fe4-43a2-be8b-dfd0e290efa2/resourceGroups/ps9760/providers/Microsoft.Network/frontDoors/ps3438/FrontendEndpoints/frontendEndpoint1\"\r\n            }\r\n          ],\r\n          \"acceptedProtocols\": [\r\n            \"Http\",\r\n            \"Https\"\r\n          ],\r\n          \"patternsToMatch\": [\r\n            \"/*\"\r\n          ],\r\n          \"enabledState\": \"Enabled\",\r\n          \"resourceState\": \"Enabled\",\r\n          \"routeConfiguration\": {\r\n            \"@odata.type\": \"#Microsoft.Azure.FrontDoor.Models.FrontdoorForwardingConfiguration\",\r\n            \"customForwardingPath\": null,\r\n            \"forwardingProtocol\": \"MatchRequest\",\r\n            \"cacheConfiguration\": null,\r\n            \"backendPool\": {\r\n              \"id\": \"/subscriptions/47f4bc68-6fe4-43a2-be8b-dfd0e290efa2/resourceGroups/ps9760/providers/Microsoft.Network/frontDoors/ps3438/BackendPools/backendPool1\"\r\n            }\r\n          }\r\n        }\r\n      }\r\n    ],\r\n    \"backendPoolsSettings\": {\r\n      \"enforceCertificateNameCheck\": \"Enabled\",\r\n      \"sendRecvTimeoutSeconds\": 33\r\n    },\r\n    \"enabledState\": \"Enabled\",\r\n    \"cName\": \"ps3438.azurefd.net\",\r\n    \"friendlyName\": \"ps3438\"\r\n  }\r\n}",
       "StatusCode": 200
     },
     {
       "RequestUri": "/subscriptions/47f4bc68-6fe4-43a2-be8b-dfd0e290efa2/resourceGroups/ps9760/providers/Microsoft.Network/frontDoors/ps3438?api-version=2019-05-01",
       "EncodedRequestUri": "L3N1YnNjcmlwdGlvbnMvNDdmNGJjNjgtNmZlNC00M2EyLWJlOGItZGZkMGUyOTBlZmEyL3Jlc291cmNlR3JvdXBzL3BzOTc2MC9wcm92aWRlcnMvTWljcm9zb2Z0Lk5ldHdvcmsvZnJvbnREb29ycy9wczM0Mzg/YXBpLXZlcnNpb249MjAxOS0wNS0wMQ==",
->>>>>>> 0bb724b3
       "RequestMethod": "GET",
       "RequestBody": "",
       "RequestHeaders": {
         "x-ms-client-request-id": [
-<<<<<<< HEAD
-          "1374f53e-e212-4e3f-9393-979a7bcc86c8"
-=======
           "3b2125e2-9589-43af-a58f-04f371565a94"
->>>>>>> 0bb724b3
         ],
         "Accept-Language": [
           "en-US"
         ],
         "User-Agent": [
-<<<<<<< HEAD
-          "FxVersion/4.6.28008.01",
-          "OSName/Windows",
-          "OSVersion/Microsoft.Windows.10.0.14393.",
-          "Microsoft.Azure.Management.FrontDoor.FrontDoorManagementClient/2.0.0.0"
-=======
-          "FxVersion/4.6.27817.01",
-          "OSName/Windows",
-          "OSVersion/Microsoft.Windows.10.0.18960.",
-          "Microsoft.Azure.Management.FrontDoor.FrontDoorManagementClient/1.0.0.0"
->>>>>>> 0bb724b3
-        ]
-      },
-      "ResponseHeaders": {
-        "Cache-Control": [
-          "no-cache"
-        ],
-        "Pragma": [
-          "no-cache"
-        ],
-<<<<<<< HEAD
-        "x-ms-failure-cause": [
-          "gateway"
-=======
+          "FxVersion/4.6.27817.01",
+          "OSName/Windows",
+          "OSVersion/Microsoft.Windows.10.0.18960.",
+          "Microsoft.Azure.Management.FrontDoor.FrontDoorManagementClient/1.0.0.0"
+        ]
+      },
+      "ResponseHeaders": {
+        "Cache-Control": [
+          "no-cache"
+        ],
+        "Pragma": [
+          "no-cache"
+        ],
         "x-ms-request-id": [
           "6d4f670c-6ca8-462e-9c07-8e81f03a0ce7"
         ],
@@ -1497,97 +994,66 @@
         ],
         "X-AspNet-Version": [
           "4.0.30319"
->>>>>>> 0bb724b3
-        ],
-        "x-ms-request-id": [
-          "d51b2ae5-d783-482b-a58b-79a76764689b"
-        ],
-        "x-ms-correlation-request-id": [
-<<<<<<< HEAD
-          "d51b2ae5-d783-482b-a58b-79a76764689b"
-        ],
-        "x-ms-routing-request-id": [
-          "WESTUS:20191109T022358Z:d51b2ae5-d783-482b-a58b-79a76764689b"
-        ],
-        "Strict-Transport-Security": [
-          "max-age=31536000; includeSubDomains"
-=======
+        ],
+        "X-Powered-By": [
+          "ASP.NET"
+        ],
+        "x-ms-ratelimit-remaining-subscription-reads": [
+          "11987"
+        ],
+        "x-ms-correlation-request-id": [
           "48113b83-bb58-4dc4-9407-a262da157fa6"
         ],
         "x-ms-routing-request-id": [
           "WESTUS:20191021T184052Z:48113b83-bb58-4dc4-9407-a262da157fa6"
->>>>>>> 0bb724b3
-        ],
-        "X-Content-Type-Options": [
-          "nosniff"
-        ],
-        "Date": [
-<<<<<<< HEAD
-          "Sat, 09 Nov 2019 02:23:57 GMT"
-=======
+        ],
+        "X-Content-Type-Options": [
+          "nosniff"
+        ],
+        "Date": [
           "Mon, 21 Oct 2019 18:40:52 GMT"
         ],
         "Content-Length": [
           "104"
->>>>>>> 0bb724b3
         ],
         "Content-Type": [
           "application/json; charset=utf-8"
         ],
-        "Expires": [
-          "-1"
-        ],
-        "Content-Length": [
-          "145"
-        ]
-      },
-      "ResponseBody": "{\r\n  \"error\": {\r\n    \"code\": \"ResourceNotFound\",\r\n    \"message\": \"The Resource 'Microsoft.Network/frontdoors/ps4784' under resource group 'ps7708' was not found.\"\r\n  }\r\n}",
+        "Content-Language": [
+          "en-US"
+        ],
+        "Expires": [
+          "-1"
+        ]
+      },
+      "ResponseBody": "{\r\n  \"error\": {\r\n    \"code\": \"NotFound\",\r\n    \"message\": \"The requested resource was not found.\"\r\n  }\r\n}",
       "StatusCode": 404
     },
     {
-<<<<<<< HEAD
-      "RequestUri": "/subscriptions/47f4bc68-6fe4-43a2-be8b-dfd0e290efa2/resourcegroups/ps7708/providers/Microsoft.Network/frontdooroperationresults/7364e9d6-a3de-4012-aed8-a1dc1e54f18e?api-version=2019-05-01",
-      "EncodedRequestUri": "L3N1YnNjcmlwdGlvbnMvNDdmNGJjNjgtNmZlNC00M2EyLWJlOGItZGZkMGUyOTBlZmEyL3Jlc291cmNlZ3JvdXBzL3BzNzcwOC9wcm92aWRlcnMvTWljcm9zb2Z0Lk5ldHdvcmsvZnJvbnRkb29yb3BlcmF0aW9ucmVzdWx0cy83MzY0ZTlkNi1hM2RlLTQwMTItYWVkOC1hMWRjMWU1NGYxOGU/YXBpLXZlcnNpb249MjAxOS0wNS0wMQ==",
-=======
       "RequestUri": "/subscriptions/47f4bc68-6fe4-43a2-be8b-dfd0e290efa2/resourcegroups/ps9760/providers/Microsoft.Network/frontdooroperationresults/ee090430-a1b7-4396-a66d-8403a2273ba8?api-version=2019-05-01",
       "EncodedRequestUri": "L3N1YnNjcmlwdGlvbnMvNDdmNGJjNjgtNmZlNC00M2EyLWJlOGItZGZkMGUyOTBlZmEyL3Jlc291cmNlZ3JvdXBzL3BzOTc2MC9wcm92aWRlcnMvTWljcm9zb2Z0Lk5ldHdvcmsvZnJvbnRkb29yb3BlcmF0aW9ucmVzdWx0cy9lZTA5MDQzMC1hMWI3LTQzOTYtYTY2ZC04NDAzYTIyNzNiYTg/YXBpLXZlcnNpb249MjAxOS0wNS0wMQ==",
->>>>>>> 0bb724b3
       "RequestMethod": "GET",
       "RequestBody": "",
       "RequestHeaders": {
         "User-Agent": [
-<<<<<<< HEAD
-          "FxVersion/4.6.28008.01",
-          "OSName/Windows",
-          "OSVersion/Microsoft.Windows.10.0.14393.",
-          "Microsoft.Azure.Management.FrontDoor.FrontDoorManagementClient/2.0.0.0"
-=======
-          "FxVersion/4.6.27817.01",
-          "OSName/Windows",
-          "OSVersion/Microsoft.Windows.10.0.18960.",
-          "Microsoft.Azure.Management.FrontDoor.FrontDoorManagementClient/1.0.0.0"
->>>>>>> 0bb724b3
-        ]
-      },
-      "ResponseHeaders": {
-        "Cache-Control": [
-          "no-cache"
-        ],
-        "Pragma": [
-          "no-cache"
-        ],
-        "x-ms-request-id": [
-<<<<<<< HEAD
-          "0f4205be-c242-4235-b9d3-3f9cff1294e1"
-        ],
-        "x-ms-client-request-id": [
-          "a5d8858e-b739-4b73-a527-f0b37438e94d"
-=======
+          "FxVersion/4.6.27817.01",
+          "OSName/Windows",
+          "OSVersion/Microsoft.Windows.10.0.18960.",
+          "Microsoft.Azure.Management.FrontDoor.FrontDoorManagementClient/1.0.0.0"
+        ]
+      },
+      "ResponseHeaders": {
+        "Cache-Control": [
+          "no-cache"
+        ],
+        "Pragma": [
+          "no-cache"
+        ],
+        "x-ms-request-id": [
           "40a154f4-728d-4611-a6ee-266590bd50de"
         ],
         "x-ms-client-request-id": [
           "91959d07-42fd-4c80-a9f1-84bbae1b3470"
->>>>>>> 0bb724b3
         ],
         "OData-Version": [
           "4.0"
@@ -1605,30 +1071,19 @@
           "ASP.NET"
         ],
         "x-ms-ratelimit-remaining-subscription-reads": [
-          "11976"
-        ],
-        "x-ms-correlation-request-id": [
-<<<<<<< HEAD
-          "2dd47a95-bc53-4097-97d0-79b527e65ac8"
-        ],
-        "x-ms-routing-request-id": [
-          "WESTUS:20191109T022335Z:2dd47a95-bc53-4097-97d0-79b527e65ac8"
-=======
+          "11993"
+        ],
+        "x-ms-correlation-request-id": [
           "f4107851-396d-412f-9620-c6e8977fb375"
         ],
         "x-ms-routing-request-id": [
           "WESTUS:20191021T184039Z:f4107851-396d-412f-9620-c6e8977fb375"
->>>>>>> 0bb724b3
-        ],
-        "X-Content-Type-Options": [
-          "nosniff"
-        ],
-        "Date": [
-<<<<<<< HEAD
-          "Sat, 09 Nov 2019 02:23:34 GMT"
-=======
+        ],
+        "X-Content-Type-Options": [
+          "nosniff"
+        ],
+        "Date": [
           "Mon, 21 Oct 2019 18:40:38 GMT"
->>>>>>> 0bb724b3
         ],
         "Content-Length": [
           "77"
@@ -1644,38 +1099,22 @@
       "StatusCode": 200
     },
     {
-<<<<<<< HEAD
-      "RequestUri": "/subscriptions/47f4bc68-6fe4-43a2-be8b-dfd0e290efa2/resourceGroups/ps7708/providers/Microsoft.Network/frontDoors/ps4784?api-version=2019-05-01",
-      "EncodedRequestUri": "L3N1YnNjcmlwdGlvbnMvNDdmNGJjNjgtNmZlNC00M2EyLWJlOGItZGZkMGUyOTBlZmEyL3Jlc291cmNlR3JvdXBzL3BzNzcwOC9wcm92aWRlcnMvTWljcm9zb2Z0Lk5ldHdvcmsvZnJvbnREb29ycy9wczQ3ODQ/YXBpLXZlcnNpb249MjAxOS0wNS0wMQ==",
-=======
       "RequestUri": "/subscriptions/47f4bc68-6fe4-43a2-be8b-dfd0e290efa2/resourceGroups/ps9760/providers/Microsoft.Network/frontDoors/ps3438?api-version=2019-05-01",
       "EncodedRequestUri": "L3N1YnNjcmlwdGlvbnMvNDdmNGJjNjgtNmZlNC00M2EyLWJlOGItZGZkMGUyOTBlZmEyL3Jlc291cmNlR3JvdXBzL3BzOTc2MC9wcm92aWRlcnMvTWljcm9zb2Z0Lk5ldHdvcmsvZnJvbnREb29ycy9wczM0Mzg/YXBpLXZlcnNpb249MjAxOS0wNS0wMQ==",
->>>>>>> 0bb724b3
       "RequestMethod": "DELETE",
       "RequestBody": "",
       "RequestHeaders": {
         "x-ms-client-request-id": [
-<<<<<<< HEAD
-          "d0108c7e-c7f8-4fcf-bf51-fbc7f6dbbc62"
-=======
           "ea937824-5dc5-413e-a65d-2e195a31e3ac"
->>>>>>> 0bb724b3
         ],
         "Accept-Language": [
           "en-US"
         ],
         "User-Agent": [
-<<<<<<< HEAD
-          "FxVersion/4.6.28008.01",
-          "OSName/Windows",
-          "OSVersion/Microsoft.Windows.10.0.14393.",
-          "Microsoft.Azure.Management.FrontDoor.FrontDoorManagementClient/2.0.0.0"
-=======
-          "FxVersion/4.6.27817.01",
-          "OSName/Windows",
-          "OSVersion/Microsoft.Windows.10.0.18960.",
-          "Microsoft.Azure.Management.FrontDoor.FrontDoorManagementClient/1.0.0.0"
->>>>>>> 0bb724b3
+          "FxVersion/4.6.27817.01",
+          "OSName/Windows",
+          "OSVersion/Microsoft.Windows.10.0.18960.",
+          "Microsoft.Azure.Management.FrontDoor.FrontDoorManagementClient/1.0.0.0"
         ]
       },
       "ResponseHeaders": {
@@ -1686,25 +1125,12 @@
           "no-cache"
         ],
         "Location": [
-<<<<<<< HEAD
-          "https://management.azure.com/subscriptions/47f4bc68-6fe4-43a2-be8b-dfd0e290efa2/resourcegroups/ps7708/providers/Microsoft.Network/frontdooroperationresults/2d3e80cc-57e3-455a-a16d-3012e896daf9/frontdoorresults/ps4784?api-version=2019-05-01"
-=======
           "https://management.azure.com/subscriptions/47f4bc68-6fe4-43a2-be8b-dfd0e290efa2/resourcegroups/ps9760/providers/Microsoft.Network/frontdooroperationresults/92f17890-8bb1-4864-aa59-bd940c03a5dd/frontdoorresults/ps3438?api-version=2019-05-01"
->>>>>>> 0bb724b3
         ],
         "Retry-After": [
           "10"
         ],
         "x-ms-request-id": [
-<<<<<<< HEAD
-          "90a754a4-282d-475d-a40e-2a781f271a41"
-        ],
-        "x-ms-client-request-id": [
-          "d0108c7e-c7f8-4fcf-bf51-fbc7f6dbbc62"
-        ],
-        "Azure-AsyncOperation": [
-          "https://management.azure.com/subscriptions/47f4bc68-6fe4-43a2-be8b-dfd0e290efa2/resourcegroups/ps7708/providers/Microsoft.Network/frontdooroperationresults/2d3e80cc-57e3-455a-a16d-3012e896daf9?api-version=2019-05-01"
-=======
           "56df7414-f6b2-4859-b410-bccd4664630c"
         ],
         "x-ms-client-request-id": [
@@ -1712,7 +1138,6 @@
         ],
         "Azure-AsyncOperation": [
           "https://management.azure.com/subscriptions/47f4bc68-6fe4-43a2-be8b-dfd0e290efa2/resourcegroups/ps9760/providers/Microsoft.Network/frontdooroperationresults/92f17890-8bb1-4864-aa59-bd940c03a5dd?api-version=2019-05-01"
->>>>>>> 0bb724b3
         ],
         "Strict-Transport-Security": [
           "max-age=31536000; includeSubDomains"
@@ -1727,30 +1152,19 @@
           "ASP.NET"
         ],
         "x-ms-ratelimit-remaining-subscription-deletes": [
-          "14998"
-        ],
-        "x-ms-correlation-request-id": [
-<<<<<<< HEAD
-          "82e749b2-a34c-4d3f-a7f7-44c1cd96e7fe"
-        ],
-        "x-ms-routing-request-id": [
-          "WESTUS:20191109T022337Z:82e749b2-a34c-4d3f-a7f7-44c1cd96e7fe"
-=======
+          "14999"
+        ],
+        "x-ms-correlation-request-id": [
           "5b3b7060-1147-4451-8b08-bfd00c9ac9b9"
         ],
         "x-ms-routing-request-id": [
           "WESTUS:20191021T184041Z:5b3b7060-1147-4451-8b08-bfd00c9ac9b9"
->>>>>>> 0bb724b3
-        ],
-        "X-Content-Type-Options": [
-          "nosniff"
-        ],
-        "Date": [
-<<<<<<< HEAD
-          "Sat, 09 Nov 2019 02:23:36 GMT"
-=======
+        ],
+        "X-Content-Type-Options": [
+          "nosniff"
+        ],
+        "Date": [
           "Mon, 21 Oct 2019 18:40:41 GMT"
->>>>>>> 0bb724b3
         ],
         "Expires": [
           "-1"
@@ -1763,31 +1177,30 @@
       "StatusCode": 202
     },
     {
-<<<<<<< HEAD
-      "RequestUri": "/subscriptions/47f4bc68-6fe4-43a2-be8b-dfd0e290efa2/resourcegroups/ps7708/providers/Microsoft.Network/frontdooroperationresults/2d3e80cc-57e3-455a-a16d-3012e896daf9?api-version=2019-05-01",
-      "EncodedRequestUri": "L3N1YnNjcmlwdGlvbnMvNDdmNGJjNjgtNmZlNC00M2EyLWJlOGItZGZkMGUyOTBlZmEyL3Jlc291cmNlZ3JvdXBzL3BzNzcwOC9wcm92aWRlcnMvTWljcm9zb2Z0Lk5ldHdvcmsvZnJvbnRkb29yb3BlcmF0aW9ucmVzdWx0cy8yZDNlODBjYy01N2UzLTQ1NWEtYTE2ZC0zMDEyZTg5NmRhZjk/YXBpLXZlcnNpb249MjAxOS0wNS0wMQ==",
+      "RequestUri": "/subscriptions/47f4bc68-6fe4-43a2-be8b-dfd0e290efa2/resourcegroups/ps9760/providers/Microsoft.Network/frontdooroperationresults/92f17890-8bb1-4864-aa59-bd940c03a5dd?api-version=2019-05-01",
+      "EncodedRequestUri": "L3N1YnNjcmlwdGlvbnMvNDdmNGJjNjgtNmZlNC00M2EyLWJlOGItZGZkMGUyOTBlZmEyL3Jlc291cmNlZ3JvdXBzL3BzOTc2MC9wcm92aWRlcnMvTWljcm9zb2Z0Lk5ldHdvcmsvZnJvbnRkb29yb3BlcmF0aW9ucmVzdWx0cy85MmYxNzg5MC04YmIxLTQ4NjQtYWE1OS1iZDk0MGMwM2E1ZGQ/YXBpLXZlcnNpb249MjAxOS0wNS0wMQ==",
       "RequestMethod": "GET",
       "RequestBody": "",
       "RequestHeaders": {
         "User-Agent": [
-          "FxVersion/4.6.28008.01",
-          "OSName/Windows",
-          "OSVersion/Microsoft.Windows.10.0.14393.",
-          "Microsoft.Azure.Management.FrontDoor.FrontDoorManagementClient/2.0.0.0"
-        ]
-      },
-      "ResponseHeaders": {
-        "Cache-Control": [
-          "no-cache"
-        ],
-        "Pragma": [
-          "no-cache"
-        ],
-        "x-ms-request-id": [
-          "6d941362-0777-4ada-a797-de6fb1147977"
-        ],
-        "x-ms-client-request-id": [
-          "cef702dd-15ee-4f32-905d-c54995c1733b"
+          "FxVersion/4.6.27817.01",
+          "OSName/Windows",
+          "OSVersion/Microsoft.Windows.10.0.18960.",
+          "Microsoft.Azure.Management.FrontDoor.FrontDoorManagementClient/1.0.0.0"
+        ]
+      },
+      "ResponseHeaders": {
+        "Cache-Control": [
+          "no-cache"
+        ],
+        "Pragma": [
+          "no-cache"
+        ],
+        "x-ms-request-id": [
+          "0d80fc88-dd99-401c-b11d-55a2a704e058"
+        ],
+        "x-ms-client-request-id": [
+          "24f4a993-cd67-4f68-be7a-30de6853daed"
         ],
         "OData-Version": [
           "4.0"
@@ -1805,117 +1218,19 @@
           "ASP.NET"
         ],
         "x-ms-ratelimit-remaining-subscription-reads": [
-          "11972"
-        ],
-        "x-ms-correlation-request-id": [
-          "e4643e7a-8664-4fa5-9e57-b0f479d442e8"
-        ],
-        "x-ms-routing-request-id": [
-          "WESTUS:20191109T022347Z:e4643e7a-8664-4fa5-9e57-b0f479d442e8"
-        ],
-        "X-Content-Type-Options": [
-          "nosniff"
-        ],
-        "Date": [
-          "Sat, 09 Nov 2019 02:23:46 GMT"
-        ],
-        "Content-Length": [
-          "78"
-        ],
-        "Content-Type": [
-          "application/json; odata.metadata=minimal; odata.streaming=true"
-        ],
-        "Expires": [
-          "-1"
-        ]
-      },
-      "ResponseBody": "{\r\n  \"status\": \"InProgress\",\r\n  \"error\": {\r\n    \"code\": \"None\",\r\n    \"message\": null\r\n  }\r\n}",
-      "StatusCode": 200
-    },
-    {
-      "RequestUri": "/subscriptions/47f4bc68-6fe4-43a2-be8b-dfd0e290efa2/resourcegroups/ps7708/providers/Microsoft.Network/frontdooroperationresults/2d3e80cc-57e3-455a-a16d-3012e896daf9?api-version=2019-05-01",
-      "EncodedRequestUri": "L3N1YnNjcmlwdGlvbnMvNDdmNGJjNjgtNmZlNC00M2EyLWJlOGItZGZkMGUyOTBlZmEyL3Jlc291cmNlZ3JvdXBzL3BzNzcwOC9wcm92aWRlcnMvTWljcm9zb2Z0Lk5ldHdvcmsvZnJvbnRkb29yb3BlcmF0aW9ucmVzdWx0cy8yZDNlODBjYy01N2UzLTQ1NWEtYTE2ZC0zMDEyZTg5NmRhZjk/YXBpLXZlcnNpb249MjAxOS0wNS0wMQ==",
-=======
-      "RequestUri": "/subscriptions/47f4bc68-6fe4-43a2-be8b-dfd0e290efa2/resourcegroups/ps9760/providers/Microsoft.Network/frontdooroperationresults/92f17890-8bb1-4864-aa59-bd940c03a5dd?api-version=2019-05-01",
-      "EncodedRequestUri": "L3N1YnNjcmlwdGlvbnMvNDdmNGJjNjgtNmZlNC00M2EyLWJlOGItZGZkMGUyOTBlZmEyL3Jlc291cmNlZ3JvdXBzL3BzOTc2MC9wcm92aWRlcnMvTWljcm9zb2Z0Lk5ldHdvcmsvZnJvbnRkb29yb3BlcmF0aW9ucmVzdWx0cy85MmYxNzg5MC04YmIxLTQ4NjQtYWE1OS1iZDk0MGMwM2E1ZGQ/YXBpLXZlcnNpb249MjAxOS0wNS0wMQ==",
->>>>>>> 0bb724b3
-      "RequestMethod": "GET",
-      "RequestBody": "",
-      "RequestHeaders": {
-        "User-Agent": [
-<<<<<<< HEAD
-          "FxVersion/4.6.28008.01",
-          "OSName/Windows",
-          "OSVersion/Microsoft.Windows.10.0.14393.",
-          "Microsoft.Azure.Management.FrontDoor.FrontDoorManagementClient/2.0.0.0"
-=======
-          "FxVersion/4.6.27817.01",
-          "OSName/Windows",
-          "OSVersion/Microsoft.Windows.10.0.18960.",
-          "Microsoft.Azure.Management.FrontDoor.FrontDoorManagementClient/1.0.0.0"
->>>>>>> 0bb724b3
-        ]
-      },
-      "ResponseHeaders": {
-        "Cache-Control": [
-          "no-cache"
-        ],
-        "Pragma": [
-          "no-cache"
-        ],
-        "x-ms-request-id": [
-<<<<<<< HEAD
-          "8d3a2df1-e688-49c0-9679-5b83ffb91a43"
-        ],
-        "x-ms-client-request-id": [
-          "954d59a8-816f-4346-aee2-8c0080521ca2"
-=======
-          "0d80fc88-dd99-401c-b11d-55a2a704e058"
-        ],
-        "x-ms-client-request-id": [
-          "24f4a993-cd67-4f68-be7a-30de6853daed"
->>>>>>> 0bb724b3
-        ],
-        "OData-Version": [
-          "4.0"
-        ],
-        "Strict-Transport-Security": [
-          "max-age=31536000; includeSubDomains"
-        ],
-        "Server": [
-          "Microsoft-IIS/8.5"
-        ],
-        "X-AspNet-Version": [
-          "4.0.30319"
-        ],
-        "X-Powered-By": [
-          "ASP.NET"
-        ],
-        "x-ms-ratelimit-remaining-subscription-reads": [
-          "11971"
-        ],
-        "x-ms-correlation-request-id": [
-<<<<<<< HEAD
-          "94db4787-f695-4a36-a117-3c741575bb30"
-        ],
-        "x-ms-routing-request-id": [
-          "WESTUS:20191109T022357Z:94db4787-f695-4a36-a117-3c741575bb30"
-=======
+          "11989"
+        ],
+        "x-ms-correlation-request-id": [
           "80dadc7c-ce3a-4a1f-9542-428bdd12aa45"
         ],
         "x-ms-routing-request-id": [
           "WESTUS:20191021T184051Z:80dadc7c-ce3a-4a1f-9542-428bdd12aa45"
->>>>>>> 0bb724b3
-        ],
-        "X-Content-Type-Options": [
-          "nosniff"
-        ],
-        "Date": [
-<<<<<<< HEAD
-          "Sat, 09 Nov 2019 02:23:57 GMT"
-=======
+        ],
+        "X-Content-Type-Options": [
+          "nosniff"
+        ],
+        "Date": [
           "Mon, 21 Oct 2019 18:40:51 GMT"
->>>>>>> 0bb724b3
         ],
         "Content-Length": [
           "77"
@@ -1931,49 +1246,30 @@
       "StatusCode": 200
     },
     {
-<<<<<<< HEAD
-      "RequestUri": "/subscriptions/47f4bc68-6fe4-43a2-be8b-dfd0e290efa2/resourcegroups/ps7708/providers/Microsoft.Network/frontdooroperationresults/2d3e80cc-57e3-455a-a16d-3012e896daf9/frontdoorresults/ps4784?api-version=2019-05-01",
-      "EncodedRequestUri": "L3N1YnNjcmlwdGlvbnMvNDdmNGJjNjgtNmZlNC00M2EyLWJlOGItZGZkMGUyOTBlZmEyL3Jlc291cmNlZ3JvdXBzL3BzNzcwOC9wcm92aWRlcnMvTWljcm9zb2Z0Lk5ldHdvcmsvZnJvbnRkb29yb3BlcmF0aW9ucmVzdWx0cy8yZDNlODBjYy01N2UzLTQ1NWEtYTE2ZC0zMDEyZTg5NmRhZjkvZnJvbnRkb29ycmVzdWx0cy9wczQ3ODQ/YXBpLXZlcnNpb249MjAxOS0wNS0wMQ==",
-=======
       "RequestUri": "/subscriptions/47f4bc68-6fe4-43a2-be8b-dfd0e290efa2/resourcegroups/ps9760/providers/Microsoft.Network/frontdooroperationresults/92f17890-8bb1-4864-aa59-bd940c03a5dd/frontdoorresults/ps3438?api-version=2019-05-01",
       "EncodedRequestUri": "L3N1YnNjcmlwdGlvbnMvNDdmNGJjNjgtNmZlNC00M2EyLWJlOGItZGZkMGUyOTBlZmEyL3Jlc291cmNlZ3JvdXBzL3BzOTc2MC9wcm92aWRlcnMvTWljcm9zb2Z0Lk5ldHdvcmsvZnJvbnRkb29yb3BlcmF0aW9ucmVzdWx0cy85MmYxNzg5MC04YmIxLTQ4NjQtYWE1OS1iZDk0MGMwM2E1ZGQvZnJvbnRkb29ycmVzdWx0cy9wczM0Mzg/YXBpLXZlcnNpb249MjAxOS0wNS0wMQ==",
->>>>>>> 0bb724b3
       "RequestMethod": "GET",
       "RequestBody": "",
       "RequestHeaders": {
         "User-Agent": [
-<<<<<<< HEAD
-          "FxVersion/4.6.28008.01",
-          "OSName/Windows",
-          "OSVersion/Microsoft.Windows.10.0.14393.",
-          "Microsoft.Azure.Management.FrontDoor.FrontDoorManagementClient/2.0.0.0"
-=======
-          "FxVersion/4.6.27817.01",
-          "OSName/Windows",
-          "OSVersion/Microsoft.Windows.10.0.18960.",
-          "Microsoft.Azure.Management.FrontDoor.FrontDoorManagementClient/1.0.0.0"
->>>>>>> 0bb724b3
-        ]
-      },
-      "ResponseHeaders": {
-        "Cache-Control": [
-          "no-cache"
-        ],
-        "Pragma": [
-          "no-cache"
-        ],
-        "x-ms-request-id": [
-<<<<<<< HEAD
-          "f5c95366-845b-4a61-b96d-a38cf591c4b4"
-        ],
-        "x-ms-client-request-id": [
-          "3233d2b8-1797-4391-8abe-aa3129b44411"
-=======
+          "FxVersion/4.6.27817.01",
+          "OSName/Windows",
+          "OSVersion/Microsoft.Windows.10.0.18960.",
+          "Microsoft.Azure.Management.FrontDoor.FrontDoorManagementClient/1.0.0.0"
+        ]
+      },
+      "ResponseHeaders": {
+        "Cache-Control": [
+          "no-cache"
+        ],
+        "Pragma": [
+          "no-cache"
+        ],
+        "x-ms-request-id": [
           "23ef4756-6909-44a0-a0f8-220c142a3160"
         ],
         "x-ms-client-request-id": [
           "f16ba401-62b6-4d07-9ec3-d8ed836b5273"
->>>>>>> 0bb724b3
         ],
         "Strict-Transport-Security": [
           "max-age=31536000; includeSubDomains"
@@ -1988,30 +1284,19 @@
           "ASP.NET"
         ],
         "x-ms-ratelimit-remaining-subscription-reads": [
-          "11970"
-        ],
-        "x-ms-correlation-request-id": [
-<<<<<<< HEAD
-          "59f401e0-6201-4565-be34-2a006c8b787d"
-        ],
-        "x-ms-routing-request-id": [
-          "WESTUS:20191109T022358Z:59f401e0-6201-4565-be34-2a006c8b787d"
-=======
+          "11988"
+        ],
+        "x-ms-correlation-request-id": [
           "ddc80d5c-8989-48f6-a59a-0641cbfeda68"
         ],
         "x-ms-routing-request-id": [
           "WESTUS:20191021T184052Z:ddc80d5c-8989-48f6-a59a-0641cbfeda68"
->>>>>>> 0bb724b3
-        ],
-        "X-Content-Type-Options": [
-          "nosniff"
-        ],
-        "Date": [
-<<<<<<< HEAD
-          "Sat, 09 Nov 2019 02:23:57 GMT"
-=======
+        ],
+        "X-Content-Type-Options": [
+          "nosniff"
+        ],
+        "Date": [
           "Mon, 21 Oct 2019 18:40:51 GMT"
->>>>>>> 0bb724b3
         ],
         "Expires": [
           "-1"
@@ -2023,13 +1308,8 @@
   ],
   "Names": {
     "Test-FrontDoorCrudWithPiping": [
-<<<<<<< HEAD
-      "ps4784",
-      "ps7708"
-=======
       "ps3438",
       "ps9760"
->>>>>>> 0bb724b3
     ]
   },
   "Variables": {
