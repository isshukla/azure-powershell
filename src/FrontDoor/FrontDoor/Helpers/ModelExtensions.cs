--- conflicted
+++ resolved
@@ -20,11 +20,7 @@
 using System.Linq;
 using System.Management.Automation;
 using System.Text;
-<<<<<<< HEAD
-
 using sdkAzManagedRuleExclusion = Microsoft.Azure.Management.FrontDoor.Models.ManagedRuleExclusion;
-=======
->>>>>>> d090005c
 using sdkAzManagedRuleGroupOverride = Microsoft.Azure.Management.FrontDoor.Models.ManagedRuleGroupOverride;
 using sdkAzManagedRuleOverride = Microsoft.Azure.Management.FrontDoor.Models.ManagedRuleOverride;
 using SdkBackend = Microsoft.Azure.Management.FrontDoor.Models.Backend;
@@ -49,11 +45,7 @@
 using SdkRefId = Microsoft.Azure.Management.FrontDoor.Models.SubResource;
 using SdkRouteConfiguration = Microsoft.Azure.Management.FrontDoor.Models.RouteConfiguration;
 using SdkRoutingRule = Microsoft.Azure.Management.FrontDoor.Models.RoutingRule;
-<<<<<<< HEAD
-using SdkValut = Microsoft.Azure.Management.FrontDoor.Models.KeyVaultCertificateSourceParametersVault;
-=======
 using SdkVault = Microsoft.Azure.Management.FrontDoor.Models.KeyVaultCertificateSourceParametersVault;
->>>>>>> d090005c
 
 namespace Microsoft.Azure.Commands.FrontDoor.Helpers
 {
@@ -336,16 +328,7 @@
                 sessionAffinityEnabledState: psFrontendEndpoint.SessionAffinityEnabledState.ToString(),
                 sessionAffinityTtlSeconds: psFrontendEndpoint.SessionAffinityTtlSeconds,
                 webApplicationFirewallPolicyLink: psFrontendEndpoint.WebApplicationFirewallPolicyLink == null ? null : new SdkFWPolicyLink(psFrontendEndpoint.WebApplicationFirewallPolicyLink),
-<<<<<<< HEAD
-                customHttpsConfiguration: new SdkHttpsConfig(psFrontendEndpoint.CertificateSource,
-                                   psFrontendEndpoint.MinimumTlsVersion,
-                                   new SdkValut(psFrontendEndpoint.Vault),
-                                   psFrontendEndpoint.SecretName,
-                                   psFrontendEndpoint.SecretVersion,
-                                   psFrontendEndpoint.CertificateType),
-=======
                 customHttpsConfiguration: customHttpsConfiguration,
->>>>>>> d090005c
                 name: psFrontendEndpoint.Name
             );
         }
@@ -364,24 +347,14 @@
                         (PSCustomHttpsProvisioningState?)null : (PSCustomHttpsProvisioningState)Enum.Parse(typeof(PSCustomHttpsProvisioningState), sdkFrontendEndpoint.CustomHttpsProvisioningState),
                 CustomHttpsProvisioningSubstate = sdkFrontendEndpoint.CustomHttpsProvisioningSubstate == null ?
                         (PSCustomHttpsProvisioningSubstate?)null : (PSCustomHttpsProvisioningSubstate)Enum.Parse(typeof(PSCustomHttpsProvisioningSubstate), sdkFrontendEndpoint.CustomHttpsProvisioningSubstate),
-<<<<<<< HEAD
-                CertificateSource = sdkFrontendEndpoint.CustomHttpsConfiguration == null ? "AzureKeyVault" : sdkFrontendEndpoint.CustomHttpsConfiguration.CertificateSource,
-                ProtocolType = SdkHttpsConfig.ProtocolType,
-                Vault = sdkFrontendEndpoint.CustomHttpsConfiguration?.Vault?.Id,
-                SecretName = sdkFrontendEndpoint.CustomHttpsConfiguration?.SecretName,
-                SecretVersion = sdkFrontendEndpoint.CustomHttpsConfiguration?.SecretVersion,
-                CertificateType = sdkFrontendEndpoint.CustomHttpsConfiguration == null ? "Shared" : sdkFrontendEndpoint.CustomHttpsConfiguration.CertificateType,
-=======
                 CertificateSource = sdkFrontendEndpoint.CustomHttpsConfiguration?.CertificateSource,
                 MinimumTlsVersion = sdkFrontendEndpoint.CustomHttpsConfiguration?.MinimumTlsVersion,
                 Vault = sdkFrontendEndpoint.CustomHttpsConfiguration?.Vault?.Id,
                 SecretName = sdkFrontendEndpoint.CustomHttpsConfiguration?.SecretName,
                 SecretVersion = sdkFrontendEndpoint.CustomHttpsConfiguration?.SecretVersion,
                 CertificateType = sdkFrontendEndpoint.CustomHttpsConfiguration?.CertificateType,
->>>>>>> d090005c
                 Name = sdkFrontendEndpoint.Name,
-                Type = sdkFrontendEndpoint.Type,
-                MinimumTlsVersion = sdkFrontendEndpoint.CustomHttpsConfiguration?.MinimumTlsVersion ?? "1.0"
+                Type = sdkFrontendEndpoint.Type
             };
         }
 
