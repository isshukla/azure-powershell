--- conflicted
+++ resolved
@@ -331,8 +331,6 @@
 Accept wildcard characters: False
 ```
 
-<<<<<<< HEAD
-=======
 ### -UseConnectedAccount
 Indicates that this cmdlet creates an Azure Storage context with OAuth Authentication.
 The cmdlet will use OAuth Authentication by default, when other anthentication not specified.
@@ -349,7 +347,22 @@
 Accept wildcard characters: False
 ```
 
->>>>>>> 17e28de7
+### -UseConnectedAccount
+Indicates that this cmdlet creates an Azure Storage context with OAuth Authentication.
+The cmdlet will use OAuth Authentication by default, when other anthentication not specified.
+
+```yaml
+Type: SwitchParameter
+Parameter Sets: OAuthAccount, OAuthAccountEnvironment
+Aliases: 
+
+Required: False
+Position: Named
+Default value: None
+Accept pipeline input: False
+Accept wildcard characters: False
+```
+
 ### CommonParameters
 This cmdlet supports the common parameters: -Debug, -ErrorAction, -ErrorVariable, -InformationAction, -InformationVariable, -OutVariable, -OutBuffer, -PipelineVariable, -Verbose, -WarningAction, and -WarningVariable. For more information, see about_CommonParameters (http://go.microsoft.com/fwlink/?LinkID=113216).
 
