--- conflicted
+++ resolved
@@ -152,7 +152,6 @@
         Definition=(@{
             Actions=(@{
                 BaseBlob=(@{
-<<<<<<< HEAD
                     TierToCool=@{DaysAfterLastAccessTimeGreaterThan=30};
                     TierToArchive=@{DaysAfterModificationGreaterThan=50};
                     Delete=@{DaysAfterModificationGreaterThan=100};
@@ -160,14 +159,6 @@
                 });
                 Snapshot=(@{
                     Delete=@{DaysAfterCreationGreaterThan=100}
-=======
-                    TierToCool=@{DaysAfterModificationGreaterThan=30};
-                    TierToArchive=@{DaysAfterModificationGreaterThan=50};
-                    Delete=@{DaysAfterModificationGreaterThan=100};
-                });
-                Snapshot=(@{
-                    Delete=@{DaysAfterCreationGreaterThan=100};
->>>>>>> 7368d820
                 });
             });
             Filters=(@{
