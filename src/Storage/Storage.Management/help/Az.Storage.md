---
Module Name: Az.Storage
Module Guid: da67eaa7-4cb1-4bfa-a194-8bf3faae8ac5
Download Help Link: https://docs.microsoft.com/powershell/module/az.storage
Help Version: 4.2.3.0
Locale: en-US
---

# Az.Storage Module
## Description
This topic displays help topics for the Azure Storage Management Cmdlets.

## Az.Storage Cmdlets
### [Add-AzRmStorageContainerLegalHold](Add-AzRmStorageContainerLegalHold.md)
Adds legal hold tags to a Storage blob container

### [Add-AzStorageAccountManagementPolicyAction](Add-AzStorageAccountManagementPolicyAction.md)
Adds an action to the input ManagementPolicy Action Group object, or creates a ManagementPolicy Action Group object with the action. The object can be used in New-AzStorageAccountManagementPolicyRule.

### [Add-AzStorageAccountNetworkRule](Add-AzStorageAccountNetworkRule.md)
 Add IpRules or VirtualNetworkRules to the NetworkRule property of a Storage account

### [Close-AzStorageFileHandle](Close-AzStorageFileHandle.md)
Closes file handles of a file share, a file directory or a file.

### [Copy-AzStorageBlob](Copy-AzStorageBlob.md)
Copy a blob synchronously.

### [Disable-AzStorageBlobDeleteRetentionPolicy](Disable-AzStorageBlobDeleteRetentionPolicy.md)
Disable delete retention policy for the Azure Storage Blob service.

### [Disable-AzStorageBlobLastAccessTimeTracking](Disable-AzStorageBlobLastAccessTimeTracking.md)
Disable last access time tracking for the Azure Storage Blob service.

### [Disable-AzStorageBlobRestorePolicy](Disable-AzStorageBlobRestorePolicy.md)
Disables Blob Restore Policy on a Storage account.

### [Disable-AzStorageContainerDeleteRetentionPolicy](Disable-AzStorageContainerDeleteRetentionPolicy.md)
Disable delete retention policy for Azure Storage blob contatiners.

### [Disable-AzStorageDeleteRetentionPolicy](Disable-AzStorageDeleteRetentionPolicy.md)
Disable delete retention policy  for the Azure Storage Blob service.

### [Disable-AzStorageStaticWebsite](Disable-AzStorageStaticWebsite.md)
Disable static website for the Azure Storage account.

### [Enable-AzStorageBlobDeleteRetentionPolicy](Enable-AzStorageBlobDeleteRetentionPolicy.md)
Enable delete retention policy for the Azure Storage Blob service.

### [Enable-AzStorageBlobLastAccessTimeTracking](Enable-AzStorageBlobLastAccessTimeTracking.md)
Enable last access time tracking for the Azure Storage Blob service.

### [Enable-AzStorageBlobRestorePolicy](Enable-AzStorageBlobRestorePolicy.md)
Enables Blob Restore Policy on a Storage account.

### [Enable-AzStorageContainerDeleteRetentionPolicy](Enable-AzStorageContainerDeleteRetentionPolicy.md)
Enable delete retention policy for Azure Storage blob contatiners.

### [Enable-AzStorageDeleteRetentionPolicy](Enable-AzStorageDeleteRetentionPolicy.md)
Enable delete retention policy  for the Azure Storage Blob service.

### [Enable-AzStorageStaticWebsite](Enable-AzStorageStaticWebsite.md)
Enable static website for the Azure Storage account.

### [Get-AzDataLakeGen2ChildItem](Get-AzDataLakeGen2ChildItem.md)
Lists sub directorys and files from a directory or filesystem root.

### [Get-AzDataLakeGen2DeletedItem](Get-AzDataLakeGen2DeletedItem.md)
List all deleted files or directories from a directory or filesystem root.

### [Get-AzDataLakeGen2Item](Get-AzDataLakeGen2Item.md)
Gets the details of a file or directory in a filesystem.

### [Get-AzDataLakeGen2ItemContent](Get-AzDataLakeGen2ItemContent.md)
Download a file.

### [Get-AzRmStorageContainer](Get-AzRmStorageContainer.md)
Gets or lists Storage blob containers

### [Get-AzRmStorageContainerImmutabilityPolicy](Get-AzRmStorageContainerImmutabilityPolicy.md)
Gets ImmutabilityPolicy of a Storage blob containers

### [Get-AzRmStorageShare](Get-AzRmStorageShare.md)
Gets or lists Storage file shares.

### [Get-AzStorageAccount](Get-AzStorageAccount.md)
Gets a Storage account.

### [Get-AzStorageAccountKey](Get-AzStorageAccountKey.md)
Gets the access keys for an Azure Storage account.

### [Get-AzStorageAccountManagementPolicy](Get-AzStorageAccountManagementPolicy.md)
Gets the management policy of an Azure Storage account.

### [Get-AzStorageAccountNameAvailability](Get-AzStorageAccountNameAvailability.md)
Checks the availability of a Storage account name.

### [Get-AzStorageAccountNetworkRuleSet](Get-AzStorageAccountNetworkRuleSet.md)
Get the NetWorkRule property of a Storage account

### [Get-AzStorageBlob](Get-AzStorageBlob.md)
Lists blobs in a container.

### [Get-AzStorageBlobByTag](Get-AzStorageBlobByTag.md)
Lists blobs in a storage account across containers, with a blob tag filter sql expression.

### [Get-AzStorageBlobContent](Get-AzStorageBlobContent.md)
Downloads a storage blob.

### [Get-AzStorageBlobCopyState](Get-AzStorageBlobCopyState.md)
Gets the copy status of an Azure Storage blob.

### [Get-AzStorageBlobInventoryPolicy](Get-AzStorageBlobInventoryPolicy.md)
Gets blob inventory policy from a Storage account.

### [Get-AzStorageBlobQueryResult](Get-AzStorageBlobQueryResult.md)
Applies a simple Structured Query Language (SQL) statement on a blob's contents and save only the queried subset of the data to a local file.

### [Get-AzStorageBlobServiceProperty](Get-AzStorageBlobServiceProperty.md)
Gets service properties for Azure Storage Blob services.

### [Get-AzStorageBlobTag](Get-AzStorageBlobTag.md)
Get blob tags of a specific blob.

### [Get-AzStorageContainer](Get-AzStorageContainer.md)
Lists the storage containers.

### [Get-AzStorageContainerStoredAccessPolicy](Get-AzStorageContainerStoredAccessPolicy.md)
Gets the stored access policy or policies for an Azure storage container.

### [Get-AzStorageCORSRule](Get-AzStorageCORSRule.md)
Gets CORS rules for a Storage service type.

### [Get-AzStorageEncryptionScope](Get-AzStorageEncryptionScope.md)
Get or list encryption scopes from a Storage account.

### [Get-AzStorageFile](Get-AzStorageFile.md)
Lists directories and files for a path.

### [Get-AzStorageFileContent](Get-AzStorageFileContent.md)
Downloads the contents of a file.

### [Get-AzStorageFileCopyState](Get-AzStorageFileCopyState.md)
Gets the state of a copy operation.

### [Get-AzStorageFileHandle](Get-AzStorageFileHandle.md)
Lists file handles of a file share, a file directory or a file.

### [Get-AzStorageFileServiceProperty](Get-AzStorageFileServiceProperty.md)
Gets service properties for Azure Storage File services.

### [Get-AzStorageObjectReplicationPolicy](Get-AzStorageObjectReplicationPolicy.md)
Gets or lists object replication policy of a Storage account.

### [Get-AzStorageQueue](Get-AzStorageQueue.md)
Lists storage queues.

### [Get-AzStorageQueueStoredAccessPolicy](Get-AzStorageQueueStoredAccessPolicy.md)
Gets the stored access policy or policies for an Azure storage queue.

### [Get-AzStorageServiceLoggingProperty](Get-AzStorageServiceLoggingProperty.md)
Gets logging properties for Azure Storage services.

### [Get-AzStorageServiceMetricsProperty](Get-AzStorageServiceMetricsProperty.md)
Gets metrics properties for the Azure Storage service.

### [Get-AzStorageServiceProperty](Get-AzStorageServiceProperty.md)
Gets properties for Azure Storage services.

### [Get-AzStorageShare](Get-AzStorageShare.md)
Gets a list of file shares.

### [Get-AzStorageShareStoredAccessPolicy](Get-AzStorageShareStoredAccessPolicy.md)
Gets stored access policies for a Storage share.

### [Get-AzStorageTable](Get-AzStorageTable.md)
Lists the storage tables.

### [Get-AzStorageTableStoredAccessPolicy](Get-AzStorageTableStoredAccessPolicy.md)
Gets the stored access policy or policies for an Azure storage table.

### [Get-AzStorageUsage](Get-AzStorageUsage.md)
Gets the Storage resource usage of the current subscription.

### [Invoke-AzRmStorageContainerImmutableStorageWithVersioningMigration](Invoke-AzRmStorageContainerImmutableStorageWithVersioningMigration.md)
Migrate an existing Storage blob containers to enable immutable Storage with versioning.

### [Invoke-AzStorageAccountFailover](Invoke-AzStorageAccountFailover.md)
Invokes failover of a Storage account.

### [Invoke-AzStorageAccountHierarchicalNamespaceUpgrade](Invoke-AzStorageAccountHierarchicalNamespaceUpgrade.md)
Validates if a storage account can be upgraded to enable HierarchicalNamespace, or upgrades a Storage account to enabled HierarchicalNamespace.

### [Lock-AzRmStorageContainerImmutabilityPolicy](Lock-AzRmStorageContainerImmutabilityPolicy.md)
Locks ImmutabilityPolicy of a Storage blob containers

### [Move-AzDataLakeGen2Item](Move-AzDataLakeGen2Item.md)
Move a file or directory to another a file or directory in same Storage account.

### [New-AzDataLakeGen2Item](New-AzDataLakeGen2Item.md)
Create a file or directory in a filesystem.

### [New-AzRmStorageContainer](New-AzRmStorageContainer.md)
Creates a Storage blob container

### [New-AzRmStorageShare](New-AzRmStorageShare.md)
Creates a Storage file share.

### [New-AzStorageAccount](New-AzStorageAccount.md)
Creates a Storage account.

### [New-AzStorageAccountKey](New-AzStorageAccountKey.md)
Regenerates a storage key for an Azure Storage account.

### [New-AzStorageAccountManagementPolicyFilter](New-AzStorageAccountManagementPolicyFilter.md)
Creates a ManagementPolicy rule filter object, which can be used in New-AzStorageAccountManagementPolicyRule.

### [New-AzStorageAccountManagementPolicyRule](New-AzStorageAccountManagementPolicyRule.md)
Creates a ManagementPolicy rule object, which can be used in Set-AzStorageAccountManagementPolicy.

### [New-AzStorageAccountSASToken](New-AzStorageAccountSASToken.md)
Creates an account-level SAS token.

### [New-AzStorageBlobInventoryPolicyRule](New-AzStorageBlobInventoryPolicyRule.md)
Creates a blob inventory policy rule object, which can be used in Set-AzStorageBlobInventoryPolicy.

### [New-AzStorageBlobQueryConfig](New-AzStorageBlobQueryConfig.md)
Creates a blob query configuration object, which can be used in Get-AzStorageBlobQueryResult.

### [New-AzStorageBlobRangeToRestore](New-AzStorageBlobRangeToRestore.md)
Creates a Blob Range object to restores a Storage account.

### [New-AzStorageBlobSASToken](New-AzStorageBlobSASToken.md)
Generates a SAS token for an Azure storage blob.

### [New-AzStorageContainer](New-AzStorageContainer.md)
Creates an Azure storage container.

### [New-AzStorageContainerSASToken](New-AzStorageContainerSASToken.md)
Generates an SAS token for an Azure storage container.

### [New-AzStorageContainerStoredAccessPolicy](New-AzStorageContainerStoredAccessPolicy.md)
Creates a stored access policy for an Azure storage container.

### [New-AzStorageContext](New-AzStorageContext.md)
Creates an Azure Storage context.

### [New-AzStorageDirectory](New-AzStorageDirectory.md)
Creates a directory.

### [New-AzStorageEncryptionScope](New-AzStorageEncryptionScope.md)
Creates an encryption scope for a Storage account.

### [New-AzStorageFileSASToken](New-AzStorageFileSASToken.md)
Generates a shared access signature token for a Storage file.

### [New-AzStorageObjectReplicationPolicyRule](New-AzStorageObjectReplicationPolicyRule.md)
Creates an object replication policy rule.

### [New-AzStorageQueue](New-AzStorageQueue.md)
Creates a storage queue.

### [New-AzStorageQueueSASToken](New-AzStorageQueueSASToken.md)
Generates a shared access signature token for an Azure storage queue.

### [New-AzStorageQueueStoredAccessPolicy](New-AzStorageQueueStoredAccessPolicy.md)
Creates a stored access policy for an Azure storage queue.

### [New-AzStorageShare](New-AzStorageShare.md)
Creates a file share.

### [New-AzStorageShareSASToken](New-AzStorageShareSASToken.md)
Generate Shared Access Signature token for Azure Storage share.

### [New-AzStorageShareStoredAccessPolicy](New-AzStorageShareStoredAccessPolicy.md)
Creates a stored access policy on a Storage share.

### [New-AzStorageTable](New-AzStorageTable.md)
Creates a storage table.

### [New-AzStorageTableSASToken](New-AzStorageTableSASToken.md)
Generates an SAS token for an Azure Storage table.

### [New-AzStorageTableStoredAccessPolicy](New-AzStorageTableStoredAccessPolicy.md)
Creates a stored access policy for an Azure storage table.

### [Remove-AzDataLakeGen2AclRecursive](Remove-AzDataLakeGen2AclRecursive.md)
Remove ACL recursively on the specified path. 

### [Remove-AzDataLakeGen2Item](Remove-AzDataLakeGen2Item.md)
Remove a file or directory.

### [Remove-AzRmStorageContainer](Remove-AzRmStorageContainer.md)
Removes a Storage blob container

### [Remove-AzRmStorageContainerImmutabilityPolicy](Remove-AzRmStorageContainerImmutabilityPolicy.md)
Removes ImmutabilityPolicy of a Storage blob container with an unlocked policy

### [Remove-AzRmStorageContainerLegalHold](Remove-AzRmStorageContainerLegalHold.md)
Removes legal hold tags from a Storage blob container

### [Remove-AzRmStorageShare](Remove-AzRmStorageShare.md)
Removes a Storage file share.

### [Remove-AzStorageAccount](Remove-AzStorageAccount.md)
Removes a Storage account from Azure.

### [Remove-AzStorageAccountManagementPolicy](Remove-AzStorageAccountManagementPolicy.md)
Removes the management policy of an Azure Storage account.

### [Remove-AzStorageAccountNetworkRule](Remove-AzStorageAccountNetworkRule.md)
Remove IpRules or VirtualNetworkRules from the NetWorkRule property of a Storage account

### [Remove-AzStorageBlob](Remove-AzStorageBlob.md)
Removes the specified storage blob.

### [Remove-AzStorageBlobImmutabilityPolicy](Remove-AzStorageBlobImmutabilityPolicy.md)
Removes ImmutabilityPolicy of a Storage blob.

### [Remove-AzStorageBlobInventoryPolicy](Remove-AzStorageBlobInventoryPolicy.md)
Removes blob inventory policy from a Storage account.

### [Remove-AzStorageContainer](Remove-AzStorageContainer.md)
Removes the specified storage container.

### [Remove-AzStorageContainerStoredAccessPolicy](Remove-AzStorageContainerStoredAccessPolicy.md)
Removes a stored access policy from an Azure storage container.

### [Remove-AzStorageCORSRule](Remove-AzStorageCORSRule.md)
Removes CORS for a Storage service.

### [Remove-AzStorageDirectory](Remove-AzStorageDirectory.md)
Deletes a directory.

### [Remove-AzStorageFile](Remove-AzStorageFile.md)
Deletes a file.

### [Remove-AzStorageObjectReplicationPolicy](Remove-AzStorageObjectReplicationPolicy.md)
Removes the specified object replication policy from a Storage account.

### [Remove-AzStorageQueue](Remove-AzStorageQueue.md)
Removes a storage queue.

### [Remove-AzStorageQueueStoredAccessPolicy](Remove-AzStorageQueueStoredAccessPolicy.md)
Removes a stored access policy from an Azure storage queue.

### [Remove-AzStorageShare](Remove-AzStorageShare.md)
Deletes a file share.

### [Remove-AzStorageShareStoredAccessPolicy](Remove-AzStorageShareStoredAccessPolicy.md)
Removes a stored access policy from a Storage share.

### [Remove-AzStorageTable](Remove-AzStorageTable.md)
Removes a storage table.

### [Remove-AzStorageTableStoredAccessPolicy](Remove-AzStorageTableStoredAccessPolicy.md)
Removes a stored access policy from an Azure storage table.

### [Restore-AzDataLakeGen2DeletedItem](Restore-AzDataLakeGen2DeletedItem.md)
Restores a deleted file or directory in a filesystem.

### [Restore-AzRmStorageShare](Restore-AzRmStorageShare.md)
Restores a deleted file share.

### [Restore-AzStorageBlobRange](Restore-AzStorageBlobRange.md)
Restores a Storage account for specific blob ranges.

### [Restore-AzStorageContainer](Restore-AzStorageContainer.md)
Restores a previously deleted Azure storage blob container.

### [Revoke-AzStorageAccountUserDelegationKeys](Revoke-AzStorageAccountUserDelegationKeys.md)
Revoke all User Delegation keys of a Storage account.

### [Set-AzCurrentStorageAccount](Set-AzCurrentStorageAccount.md)
Modifies the current Storage account of the specified subscription.

### [Set-AzDataLakeGen2AclRecursive](Set-AzDataLakeGen2AclRecursive.md)
Set ACL recursively on the specified path. 

### [Set-AzDataLakeGen2ItemAclObject](Set-AzDataLakeGen2ItemAclObject.md)
Creates/Updates a DataLake gen2 item ACL object, which can be used in Update-AzDataLakeGen2Item cmdlet.

### [Set-AzRmStorageContainerImmutabilityPolicy](Set-AzRmStorageContainerImmutabilityPolicy.md)
Creates or updates ImmutabilityPolicy of a Storage blob containers

### [Set-AzStorageAccount](Set-AzStorageAccount.md)
Modifies a Storage account.

### [Set-AzStorageAccountManagementPolicy](Set-AzStorageAccountManagementPolicy.md)
Creates or modifies the management policy of an Azure Storage account.

### [Set-AzStorageBlobContent](Set-AzStorageBlobContent.md)
Uploads a local file to an Azure Storage blob.

### [Set-AzStorageBlobImmutabilityPolicy](Set-AzStorageBlobImmutabilityPolicy.md)
Creates or updates ImmutabilityPolicy of a Storage blob.

### [Set-AzStorageBlobInventoryPolicy](Set-AzStorageBlobInventoryPolicy.md)
Creates or updates blob inventory policy in a Storage account.

<<<<<<< HEAD
### [Set-AzStorageBlobLegalHold](Set-AzStorageBlobLegalHold.md)
Enables or disables legal hold on a Storage blob.

=======
>>>>>>> 20e4a17a
### [Set-AzStorageBlobTag](Set-AzStorageBlobTag.md)
Set blob tags of a specific blob.

### [Set-AzStorageContainerAcl](Set-AzStorageContainerAcl.md)
Sets the public access permission to a storage container.

### [Set-AzStorageContainerStoredAccessPolicy](Set-AzStorageContainerStoredAccessPolicy.md)
Sets a stored access policy for an Azure storage container.

### [Set-AzStorageCORSRule](Set-AzStorageCORSRule.md)
Sets the CORS rules for a type of Storage service.

### [Set-AzStorageFileContent](Set-AzStorageFileContent.md)
Uploads the contents of a file.

### [Set-AzStorageObjectReplicationPolicy](Set-AzStorageObjectReplicationPolicy.md)
Creates or updates the specified object replication policy in a Storage account.

### [Set-AzStorageQueueStoredAccessPolicy](Set-AzStorageQueueStoredAccessPolicy.md)
Sets a stored access policy for an Azure storage queue.

### [Set-AzStorageServiceLoggingProperty](Set-AzStorageServiceLoggingProperty.md)
Modifies logging for Azure Storage services.

### [Set-AzStorageServiceMetricsProperty](Set-AzStorageServiceMetricsProperty.md)
Modifies metrics properties for the Azure Storage service.

### [Set-AzStorageShareQuota](Set-AzStorageShareQuota.md)
Sets the storage capacity for a share.

### [Set-AzStorageShareStoredAccessPolicy](Set-AzStorageShareStoredAccessPolicy.md)
Updates a stored access policy on a Storage share.

### [Set-AzStorageTableStoredAccessPolicy](Set-AzStorageTableStoredAccessPolicy.md)
Sets the stored access policy for an Azure storage table.

### [Start-AzStorageBlobCopy](Start-AzStorageBlobCopy.md)
Starts to copy a blob.

### [Start-AzStorageBlobIncrementalCopy](Start-AzStorageBlobIncrementalCopy.md)
Start an Incremental copy operation from a Page blob snapshot to the specified destination Page blob.

### [Start-AzStorageFileCopy](Start-AzStorageFileCopy.md)
Starts to copy a source file.

### [Stop-AzStorageAccountHierarchicalNamespaceUpgrade](Stop-AzStorageAccountHierarchicalNamespaceUpgrade.md)
Aborts an ongoing HierarchicalNamespace upgrade task on a storage account.

### [Stop-AzStorageBlobCopy](Stop-AzStorageBlobCopy.md)
Stops a copy operation.

### [Stop-AzStorageFileCopy](Stop-AzStorageFileCopy.md)
Stops a copy operation to the specified destination file.

### [Update-AzDataLakeGen2AclRecursive](Update-AzDataLakeGen2AclRecursive.md)
Update ACL recursively on the specified path. 

### [Update-AzDataLakeGen2Item](Update-AzDataLakeGen2Item.md)
Update a file or directory on properties, metadata, permission, ACL, and owner.

### [Update-AzRmStorageContainer](Update-AzRmStorageContainer.md)
Modifies a Storage blob container

### [Update-AzRmStorageShare](Update-AzRmStorageShare.md)
Modifies a Storage file share.

### [Update-AzStorageAccountNetworkRuleSet](Update-AzStorageAccountNetworkRuleSet.md)
Update the NetworkRule property of a Storage account

### [Update-AzStorageBlobServiceProperty](Update-AzStorageBlobServiceProperty.md)
Modifies the service properties for the Azure Storage Blob service.

### [Update-AzStorageEncryptionScope](Update-AzStorageEncryptionScope.md)
Modify an encryption scope for a Storage account.

### [Update-AzStorageFileServiceProperty](Update-AzStorageFileServiceProperty.md)
Modifies the service properties for the Azure Storage File service.

### [Update-AzStorageServiceProperty](Update-AzStorageServiceProperty.md)
Modifies the properties for the Azure Storage service.
<|MERGE_RESOLUTION|>--- conflicted
+++ resolved
@@ -398,12 +398,9 @@
 ### [Set-AzStorageBlobInventoryPolicy](Set-AzStorageBlobInventoryPolicy.md)
 Creates or updates blob inventory policy in a Storage account.
 
-<<<<<<< HEAD
 ### [Set-AzStorageBlobLegalHold](Set-AzStorageBlobLegalHold.md)
 Enables or disables legal hold on a Storage blob.
 
-=======
->>>>>>> 20e4a17a
 ### [Set-AzStorageBlobTag](Set-AzStorageBlobTag.md)
 Set blob tags of a specific blob.
 
