--- conflicted
+++ resolved
@@ -117,11 +117,8 @@
 
         public long? ShareUsageBytes { get; }
 
-<<<<<<< HEAD
 
-=======
         public DateTime? SnapshotTime { get; private set; }
->>>>>>> afcd29fe
         public static string ParseResourceGroupFromId(string idFromServer)
         {
             if (!string.IsNullOrEmpty(idFromServer))
