﻿// ----------------------------------------------------------------------------------
//
// Copyright Microsoft Corporation
// Licensed under the Apache License, Version 2.0 (the "License");
// you may not use this file except in compliance with the License.
// You may obtain a copy of the License at
// http://www.apache.org/licenses/LICENSE-2.0
// Unless required by applicable law or agreed to in writing, software
// distributed under the License is distributed on an "AS IS" BASIS,
// WITHOUT WARRANTIES OR CONDITIONS OF ANY KIND, either express or implied.
// See the License for the specific language governing permissions and
// limitations under the License.
// ----------------------------------------------------------------------------------

using Microsoft.Azure.Commands.Common.Authentication.Abstractions;
using Microsoft.Azure.Management.Storage;
using Microsoft.Azure.Management.Storage.Models;
using Microsoft.WindowsAzure.Commands.Common.Storage;
using Microsoft.WindowsAzure.Commands.Storage.Adapters;
using System;
using System.Collections.Generic;
using Microsoft.WindowsAzure.Commands.Common.Attributes;
using StorageModels = Microsoft.Azure.Management.Storage.Models;
using Microsoft.Azure.Management.Internal.Resources.Utilities.Models;

namespace Microsoft.Azure.Commands.Management.Storage.Models
{
    public class PSStorageAccount : IStorageContextProvider
    {
        public PSStorageAccount(StorageModels.StorageAccount storageAccount)
        {
            this.ResourceGroupName = new ResourceIdentifier(storageAccount.Id).ResourceGroupName;
            this.StorageAccountName = storageAccount.Name;
            this.Id = storageAccount.Id;
            this.Location = storageAccount.Location;
            this.Sku = new PSSku(storageAccount.Sku);
            this.Encryption = storageAccount.Encryption;
            this.Kind = storageAccount.Kind;
            this.AccessTier = storageAccount.AccessTier;
            this.CreationTime = storageAccount.CreationTime;
            this.CustomDomain = storageAccount.CustomDomain is null ? null : new PSCustomDomain(storageAccount.CustomDomain);
            this.Identity = storageAccount.Identity;
            this.LastGeoFailoverTime = storageAccount.LastGeoFailoverTime;
            this.PrimaryEndpoints = storageAccount.PrimaryEndpoints;
            this.PrimaryLocation = storageAccount.PrimaryLocation;
            this.ProvisioningState = storageAccount.ProvisioningState;
            this.SecondaryEndpoints = storageAccount.SecondaryEndpoints;
            this.SecondaryLocation = storageAccount.SecondaryLocation;
            this.StatusOfPrimary = storageAccount.StatusOfPrimary;
            this.StatusOfSecondary = storageAccount.StatusOfSecondary;
            this.Tags = storageAccount.Tags;
            this.EnableHttpsTrafficOnly = storageAccount.EnableHttpsTrafficOnly;
            this.NetworkRuleSet = PSNetworkRuleSet.ParsePSNetworkRule(storageAccount.NetworkRuleSet);
            this.EnableHierarchicalNamespace = storageAccount.IsHnsEnabled;
            this.FailoverInProgress = storageAccount.FailoverInProgress;
            this.LargeFileSharesState = storageAccount.LargeFileSharesState;
            this.AzureFilesIdentityBasedAuth = storageAccount.AzureFilesIdentityBasedAuthentication is null ? null : new PSAzureFilesIdentityBasedAuthentication(storageAccount.AzureFilesIdentityBasedAuthentication);
            this.GeoReplicationStats = PSGeoReplicationStats.ParsePSGeoReplicationStats(storageAccount.GeoReplicationStats);
            this.RoutingPreference = PSRoutingPreference.ParsePSRoutingPreference(storageAccount.RoutingPreference);
            this.BlobRestoreStatus = storageAccount.BlobRestoreStatus is null ? null : new PSBlobRestoreStatus(storageAccount.BlobRestoreStatus);
            this.AllowBlobPublicAccess = storageAccount.AllowBlobPublicAccess;
            this.MinimumTlsVersion = storageAccount.MinimumTlsVersion;
<<<<<<< HEAD
=======
            this.BlobRestoreStatus = storageAccount.BlobRestoreStatus is null ? null : new PSBlobRestoreStatus(storageAccount.BlobRestoreStatus);

>>>>>>> 7368d820
        }

        [Ps1Xml(Label = "ResourceGroupName", Target = ViewControl.Table, Position = 1)]
        public string ResourceGroupName { get; set; }

        [Ps1Xml(Label = "StorageAccountName", Target = ViewControl.Table, Position = 0)]
        public string StorageAccountName { get; set; }

        public string Id { get; set; }

        public string Location { get; set; }

        [Ps1Xml(Label = "SkuName", Target = ViewControl.Table, ScriptBlock = "$_.Sku.Name", Position = 3)]
        public PSSku Sku { get; set; }

        [Ps1Xml(Label = "Kind", Target = ViewControl.Table, Position = 4)]
        public string Kind { get; set; }
        public Encryption Encryption { get; set; }

        [Ps1Xml(Label = "AccessTier", Target = ViewControl.Table, Position = 5)]
        public AccessTier? AccessTier { get; set; }

        [Ps1Xml(Label = "CreationTime", Target = ViewControl.Table, Position = 6)]
        public DateTime? CreationTime { get; set; }

        public PSCustomDomain CustomDomain { get; set; }

        public Identity Identity { get; set; }

        public DateTime? LastGeoFailoverTime { get; set; }

        public Endpoints PrimaryEndpoints { get; set; }

        [Ps1Xml(Label = "PrimaryLocation", Target = ViewControl.Table, Position = 2)]
        public string PrimaryLocation { get; set; }

        [Ps1Xml(Label = "ProvisioningState", Target = ViewControl.Table, Position = 7)]
        public ProvisioningState? ProvisioningState { get; set; }

        public Endpoints SecondaryEndpoints { get; set; }

        public string SecondaryLocation { get; set; }

        public AccountStatus? StatusOfPrimary { get; set; }

        public AccountStatus? StatusOfSecondary { get; set; }

        public IDictionary<string, string> Tags { get; set; }

        [Ps1Xml(Label = "EnableHttpsTrafficOnly", Target = ViewControl.Table, Position = 8)]
        public bool? EnableHttpsTrafficOnly { get; set; }

        public PSAzureFilesIdentityBasedAuthentication AzureFilesIdentityBasedAuth { get; set; }

        public bool? EnableHierarchicalNamespace { get; set; }

        public string LargeFileSharesState { get; set; }

        public bool? FailoverInProgress { get; set; }

        public PSNetworkRuleSet NetworkRuleSet { get; set; }

<<<<<<< HEAD
        public PSRoutingPreference RoutingPreference { get; set; }

=======
>>>>>>> 7368d820
        public PSBlobRestoreStatus BlobRestoreStatus { get; set; }

        public PSGeoReplicationStats GeoReplicationStats { get; set; }

        public bool? AllowBlobPublicAccess { get; set; }

        public string MinimumTlsVersion { get; set; }

        public static PSStorageAccount Create(StorageModels.StorageAccount storageAccount, IStorageManagementClient client)
        {
            var result = new PSStorageAccount(storageAccount);
             result.Context = new LazyAzureStorageContext((s) => 
             { 
                return (new ARMStorageProvider(client)).GetCloudStorageAccount(s, result.ResourceGroupName);  
             }, result.StorageAccountName) as AzureStorageContext; 

            return result;
        }

        public IStorageContext Context { get; private set; }

        public IDictionary<string, string> ExtendedProperties { get; } = new Dictionary<string, string>(StringComparer.OrdinalIgnoreCase);

        /// <summary>
        /// Return a string representation of this storage account
        /// </summary>
        /// <returns>null</returns>
        public override string ToString()
        {
            // Allow listing storage contents through piping
            return null;
        }
    }

    public class PSCustomDomain
    {
        public string Name { get; set; }
        public bool? UseSubDomain { get; set; }

        public PSCustomDomain(CustomDomain input)
        {
            this.Name = input.Name;
            this.UseSubDomain = input.UseSubDomainName;
        }

        public CustomDomain ParseCustomDomain()
        {
            return new CustomDomain(this.Name, this.UseSubDomain);
        }
    }

    public class PSSku
    {
        public string Name { get; set; }
        public SkuTier? Tier { get; set; }
        public string ResourceType { get; set; }
        public string Kind { get; set; }
        public IList<string> Locations { get; set; }
        public IList<SKUCapability> Capabilities { get; set; }
        public IList<Restriction> Restrictions { get; set; }

        public PSSku(Sku sku)
        {
            if (sku != null)
            {
                this.Name = sku.Name;
                this.Tier = sku.Tier;
            }
        }

        public Sku ParseSku()
        {
            return new Sku(Name, Tier);
        }
    }
}<|MERGE_RESOLUTION|>--- conflicted
+++ resolved
@@ -57,14 +57,9 @@
             this.AzureFilesIdentityBasedAuth = storageAccount.AzureFilesIdentityBasedAuthentication is null ? null : new PSAzureFilesIdentityBasedAuthentication(storageAccount.AzureFilesIdentityBasedAuthentication);
             this.GeoReplicationStats = PSGeoReplicationStats.ParsePSGeoReplicationStats(storageAccount.GeoReplicationStats);
             this.RoutingPreference = PSRoutingPreference.ParsePSRoutingPreference(storageAccount.RoutingPreference);
-            this.BlobRestoreStatus = storageAccount.BlobRestoreStatus is null ? null : new PSBlobRestoreStatus(storageAccount.BlobRestoreStatus);
             this.AllowBlobPublicAccess = storageAccount.AllowBlobPublicAccess;
             this.MinimumTlsVersion = storageAccount.MinimumTlsVersion;
-<<<<<<< HEAD
-=======
             this.BlobRestoreStatus = storageAccount.BlobRestoreStatus is null ? null : new PSBlobRestoreStatus(storageAccount.BlobRestoreStatus);
-
->>>>>>> 7368d820
         }
 
         [Ps1Xml(Label = "ResourceGroupName", Target = ViewControl.Table, Position = 1)]
@@ -127,11 +122,8 @@
 
         public PSNetworkRuleSet NetworkRuleSet { get; set; }
 
-<<<<<<< HEAD
         public PSRoutingPreference RoutingPreference { get; set; }
 
-=======
->>>>>>> 7368d820
         public PSBlobRestoreStatus BlobRestoreStatus { get; set; }
 
         public PSGeoReplicationStats GeoReplicationStats { get; set; }
