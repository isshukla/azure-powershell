#
# Module manifest for module 'Az.Storage'
#
# Generated by: Microsoft Corporation
#
# Generated on: 9/1/2021
#

@{

# Script module or binary module file associated with this manifest.
# RootModule = ''

# Version number of this module.
<<<<<<< HEAD
ModuleVersion = '3.10.1'
=======
ModuleVersion = '3.11.0'
>>>>>>> 20e4a17a

# Supported PSEditions
CompatiblePSEditions = 'Core', 'Desktop'

# ID used to uniquely identify this module
GUID = 'dfa9e4ea-1407-446d-9111-79122977ab20'

# Author of this module
Author = 'Microsoft Corporation'

# Company or vendor of this module
CompanyName = 'Microsoft Corporation'

# Copyright statement for this module
Copyright = 'Microsoft Corporation. All rights reserved.'

# Description of the functionality provided by this module
Description = 'Microsoft Azure PowerShell - Storage service data plane and management cmdlets for Azure Resource Manager in Windows PowerShell and PowerShell Core.  Creates and manages storage accounts in Azure Resource Manager.

For more information on Storage, please visit the following: https://docs.microsoft.com/azure/storage/'

# Minimum version of the PowerShell engine required by this module
PowerShellVersion = '5.1'

# Name of the PowerShell host required by this module
# PowerShellHostName = ''

# Minimum version of the PowerShell host required by this module
# PowerShellHostVersion = ''

# Minimum version of Microsoft .NET Framework required by this module. This prerequisite is valid for the PowerShell Desktop edition only.
DotNetFrameworkVersion = '4.7.2'

# Minimum version of the common language runtime (CLR) required by this module. This prerequisite is valid for the PowerShell Desktop edition only.
# ClrVersion = ''

# Processor architecture (None, X86, Amd64) required by this module
# ProcessorArchitecture = ''

# Modules that must be imported into the global environment prior to importing this module
RequiredModules = @(@{ModuleName = 'Az.Accounts'; ModuleVersion = '2.5.1'; })

# Assemblies that must be loaded prior to importing this module
RequiredAssemblies = 'Microsoft.Azure.Management.Storage.dll', 
               'Microsoft.Azure.Storage.Common.dll', 
               'Microsoft.Azure.Storage.Blob.dll', 
               'Microsoft.Azure.Storage.File.dll', 
               'Microsoft.Azure.Storage.Queue.dll', 
               'Microsoft.Azure.Cosmos.Table.dll', 
               'Microsoft.Azure.DocumentDB.Core.dll', 
               'Microsoft.Azure.Storage.DataMovement.dll', 
               'Microsoft.Azure.DocumentDB.Core.dll', 'Microsoft.OData.Core.dll', 
               'Microsoft.OData.Edm.dll', 'Microsoft.Spatial.dll', 
               'Microsoft.Azure.KeyVault.Core.dll', 'Azure.Storage.Blobs.dll', 
               'Azure.Storage.Common.dll', 'Azure.Storage.Files.DataLake.dll', 
               'Azure.Storage.Queues.dll', 'Azure.Storage.Files.Shares.dll'

# Script files (.ps1) that are run in the caller's environment prior to importing this module.
# ScriptsToProcess = @()

# Type files (.ps1xml) to be loaded when importing this module
# TypesToProcess = @()

# Format files (.ps1xml) to be loaded when importing this module
FormatsToProcess = 'Storage.Management.format.ps1xml', 'Storage.format.ps1xml', 
               'Storage.generated.format.ps1xml'

# Modules to import as nested modules of the module specified in RootModule/ModuleToProcess
NestedModules = @('Microsoft.Azure.PowerShell.Cmdlets.Storage.Management.dll', 
               'Microsoft.Azure.PowerShell.Cmdlets.Storage.dll')

# Functions to export from this module, for best performance, do not use wildcards and do not delete the entry, use an empty array if there are no functions to export.
FunctionsToExport = @()

# Cmdlets to export from this module, for best performance, do not use wildcards and do not delete the entry, use an empty array if there are no cmdlets to export.
CmdletsToExport = 'Get-AzStorageAccount', 'Get-AzStorageAccountKey', 
               'New-AzStorageAccount', 'New-AzStorageAccountKey', 
               'Remove-AzStorageAccount', 'Set-AzCurrentStorageAccount', 
               'Set-AzStorageAccount', 'Get-AzStorageAccountNameAvailability', 
               'Get-AzStorageUsage', 'Update-AzStorageAccountNetworkRuleSet', 
               'Get-AzStorageAccountNetworkRuleSet', 
               'Add-AzStorageAccountNetworkRule', 
               'Remove-AzStorageAccountNetworkRule', 'Get-AzStorageTable', 
               'New-AzStorageTableSASToken', 
               'New-AzStorageTableStoredAccessPolicy', 'New-AzStorageTable', 
               'Remove-AzStorageTableStoredAccessPolicy', 'Remove-AzStorageTable', 
               'Get-AzStorageTableStoredAccessPolicy', 
               'Set-AzStorageTableStoredAccessPolicy', 'Get-AzStorageQueue', 
               'New-AzStorageQueue', 'Remove-AzStorageQueue', 
               'Get-AzStorageQueueStoredAccessPolicy', 
               'New-AzStorageQueueSASToken', 
               'New-AzStorageQueueStoredAccessPolicy', 
               'Remove-AzStorageQueueStoredAccessPolicy', 
               'Set-AzStorageQueueStoredAccessPolicy', 'Get-AzStorageFile', 
               'Get-AzStorageFileContent', 'Get-AzStorageFileCopyState', 
               'Get-AzStorageShare', 'Get-AzStorageShareStoredAccessPolicy', 
               'New-AzStorageDirectory', 'New-AzStorageFileSASToken', 
               'New-AzStorageShare', 'New-AzStorageShareSASToken', 
               'New-AzStorageShareStoredAccessPolicy', 'Remove-AzStorageDirectory', 
               'Remove-AzStorageFile', 'Remove-AzStorageShare', 
               'Remove-AzStorageShareStoredAccessPolicy', 
               'Set-AzStorageFileContent', 'Set-AzStorageShareQuota', 
               'Set-AzStorageShareStoredAccessPolicy', 'Start-AzStorageFileCopy', 
               'Stop-AzStorageFileCopy', 'New-AzStorageAccountSASToken', 
               'Set-AzStorageCORSRule', 'Get-AzStorageCORSRule', 
               'Get-AzStorageServiceLoggingProperty', 
               'Get-AzStorageServiceMetricsProperty', 'Remove-AzStorageCORSRule', 
               'Set-AzStorageServiceLoggingProperty', 
               'Set-AzStorageServiceMetricsProperty', 'New-AzStorageContext', 
               'Set-AzStorageContainerAcl', 'Remove-AzStorageBlob', 
               'Set-AzStorageBlobContent', 'Get-AzStorageBlob', 
               'Get-AzStorageBlobContent', 'Get-AzStorageBlobCopyState', 
               'Get-AzStorageContainer', 
               'Get-AzStorageContainerStoredAccessPolicy', 
               'New-AzStorageBlobSASToken', 'New-AzStorageContainer', 
               'New-AzStorageContainerSASToken', 
               'New-AzStorageContainerStoredAccessPolicy', 
               'Remove-AzStorageContainer', 
               'Remove-AzStorageContainerStoredAccessPolicy', 
               'Set-AzStorageContainerStoredAccessPolicy', 
               'Start-AzStorageBlobCopy', 'Start-AzStorageBlobIncrementalCopy', 
               'Stop-AzStorageBlobCopy', 'Update-AzStorageServiceProperty', 
               'Get-AzStorageServiceProperty', 
               'Enable-AzStorageDeleteRetentionPolicy', 
               'Disable-AzStorageDeleteRetentionPolicy', 
               'Enable-AzStorageStaticWebsite', 'Disable-AzStorageStaticWebsite', 
               'Get-AzRmStorageContainer', 'Update-AzRmStorageContainer', 
               'New-AzRmStorageContainer', 'Remove-AzRmStorageContainer', 
               'Add-AzRmStorageContainerLegalHold', 
               'Remove-AzRmStorageContainerLegalHold', 
               'Set-AzRmStorageContainerImmutabilityPolicy', 
               'Get-AzRmStorageContainerImmutabilityPolicy', 
               'Remove-AzRmStorageContainerImmutabilityPolicy', 
               'Lock-AzRmStorageContainerImmutabilityPolicy', 
               'Set-AzStorageAccountManagementPolicy', 
               'Get-AzStorageAccountManagementPolicy', 
               'Remove-AzStorageAccountManagementPolicy', 
               'New-AzStorageAccountManagementPolicyFilter', 
               'New-AzStorageAccountManagementPolicyRule', 
               'Add-AzStorageAccountManagementPolicyAction', 
               'Invoke-AzStorageAccountFailover', 
               'Update-AzStorageBlobServiceProperty', 
               'Get-AzStorageBlobServiceProperty', 
               'Enable-AzStorageBlobDeleteRetentionPolicy', 
               'Disable-AzStorageBlobDeleteRetentionPolicy', 
               'Revoke-AzStorageAccountUserDelegationKeys', 
               'Get-AzStorageFileHandle', 'Close-AzStorageFileHandle', 
               'New-AzRmStorageShare', 'Remove-AzRmStorageShare', 
               'Get-AzRmStorageShare', 'Update-AzRmStorageShare', 
               'Update-AzStorageFileServiceProperty', 
               'Get-AzStorageFileServiceProperty', 'Restore-AzRmStorageShare', 
               'Get-AzDataLakeGen2ChildItem', 'Get-AzDataLakeGen2Item', 
               'New-AzDataLakeGen2Item', 'Move-AzDataLakeGen2Item', 
               'Remove-AzDataLakeGen2Item', 'Update-AzDataLakeGen2Item', 
               'Set-AzDataLakeGen2ItemAclObject', 'Get-AzDataLakeGen2ItemContent', 
               'Get-AzStorageBlobQueryResult', 'New-AzStorageBlobQueryConfig', 
               'Enable-AzStorageBlobRestorePolicy', 
               'Disable-AzStorageBlobRestorePolicy', 
               'New-AzStorageBlobRangeToRestore', 'Restore-AzStorageBlobRange', 
               'New-AzStorageEncryptionScope', 'Update-AzStorageEncryptionScope', 
               'Get-AzStorageEncryptionScope', 
               'New-AzStorageObjectReplicationPolicyRule', 
               'Set-AzStorageObjectReplicationPolicy', 
               'Get-AzStorageObjectReplicationPolicy', 
               'Remove-AzStorageObjectReplicationPolicy', 'Set-AzStorageBlobTag', 
               'Get-AzStorageBlobTag', 'Get-AzStorageBlobByTag', 
               'Set-AzDataLakeGen2AclRecursive', 
               'Update-AzDataLakeGen2AclRecursive', 
               'Remove-AzDataLakeGen2AclRecursive', 
               'Enable-AzStorageBlobLastAccessTimeTracking', 
               'Disable-AzStorageBlobLastAccessTimeTracking', 
               'Enable-AzStorageContainerDeleteRetentionPolicy', 
               'Disable-AzStorageContainerDeleteRetentionPolicy', 
               'Restore-AzStorageContainer', 'Set-AzStorageBlobInventoryPolicy', 
               'New-AzStorageBlobInventoryPolicyRule', 
               'Get-AzStorageBlobInventoryPolicy', 
               'Remove-AzStorageBlobInventoryPolicy',
               'Copy-AzStorageBlob',
               'Get-AzDataLakeGen2DeletedItem', 'Restore-AzDataLakeGen2DeletedItem', 
               'Restore-AzStorageContainer', 
<<<<<<< HEAD
               'Set-AzStorageBlobImmutabilityPolicy', 'Remove-AzStorageBlobImmutabilityPolicy',
               'Set-AzStorageBlobLegalHold', 'Invoke-AzRmStorageContainerImmutableStorageWithVersioningMigration'
=======
               'Enable-AzStorageBlobLastAccessTimeTracking', 
               'Disable-AzStorageBlobLastAccessTimeTracking', 
               'Set-AzStorageBlobTag', 'Get-AzStorageBlobTag', 
               'Get-AzStorageBlobByTag',
               'Invoke-AzStorageAccountHierarchicalNamespaceUpgrade',
               'Stop-AzStorageAccountHierarchicalNamespaceUpgrade'
>>>>>>> 20e4a17a

# Variables to export from this module
# VariablesToExport = @()

# Aliases to export from this module, for best performance, do not use wildcards and do not delete the entry, use an empty array if there are no aliases to export.
AliasesToExport = 'Get-AzStorageContainerAcl', 'Start-CopyAzureStorageBlob', 
               'Stop-CopyAzureStorageBlob', 'Enable-AzStorageSoftDelete', 
               'Disable-AzStorageSoftDelete', 'Enable-AzureStorageStaticWebsite', 
               'Disable-AzureStorageStaticWebsite', 
               'Invoke-AzureRmStorageAccountFailover', 
               'Get-AzureRmStorageAccountManagementPolicy', 
               'Set-AzureRmStorageAccountManagementPolicy', 
               'Remove-AzureRmStorageAccountManagementPolicy', 
               'New-AzDatalakeGen2FileSystem', 'Remove-AzDatalakeGen2FileSystem', 
               'Get-AzDatalakeGen2FileSystem', 'New-AzDataLakeGen2ItemAclObject'

# DSC resources to export from this module
# DscResourcesToExport = @()

# List of all modules packaged with this module
# ModuleList = @()

# List of all files packaged with this module
# FileList = @()

# Private data to pass to the module specified in RootModule/ModuleToProcess. This may also contain a PSData hashtable with additional module metadata used by PowerShell.
PrivateData = @{

    PSData = @{

        # Tags applied to this module. These help with module discovery in online galleries.
        Tags = 'Azure','ResourceManager','ARM','Storage','StorageAccount'

        # A URL to the license for this module.
        LicenseUri = 'https://aka.ms/azps-license'

        # A URL to the main website for this project.
        ProjectUri = 'https://github.com/Azure/azure-powershell'

        # A URL to an icon representing this module.
        # IconUri = ''

        # ReleaseNotes of this module
<<<<<<< HEAD
        ReleaseNotes = '* Supported create or migrate container to enable immutable Storage with versioning.
        -  ''New-AzRmStorageContainer''
        -  ''Invoke-AzRmStorageContainerImmutableStorageWithVersioningMigration''
    * Supported set/remove immutability policy on a Storage blob.
        -  ''Set-AzStorageBlobImmutabilityPolicy''
        -  ''Remove-AzStorageBlobImmutabilityPolicy''
    * Supported enable/disable legal hold on a Storage blob.
        -  ''Set-AzStorageBlobLegalHold'''
=======
        ReleaseNotes = '* Supported get/set blob tags on a specific blob
    -  ''Get-AzStorageBlobTag''
    -  ''Set-AzStorageBlobTag''
* Supported create destination blob with specific blob tags while upload/copy Blob
    -  ''Set-AzStorageBlobContent''
    -  ''Start-AzStorageBlobCopy''
* Supported list blobs across containers with a blob tag filter sql expression
    -  ''Get-AzStorageBlobByTag''
* Supported list blobs inside a container and include Blob Tags
    -  ''Get-AzStorageBlob''
* Supported run blob operation with blob tag condition, and fail the cmdlet when blob tag condition not match
    -  ''Get-AzStorageBlob''
    -  ''Get-AzStorageBlobContent''
    -  ''Get-AzStorageBlobTag''
    -  ''Remove-AzStorageBlob''
    -  ''Set-AzStorageBlobContent''
    -  ''Set-AzStorageBlobTag''
    -  ''Start-AzStorageBlobCopy''
    -  ''Stop-AzStorageBlobCopy''
* Generate blob sas token with new API version
    -  ''New-AzStorageBlobSASToken'' 
    -  ''New-AzStorageContainerSASToken'' 
    -  ''New-AzStorageAccountSASToken''
* Fixed blob copy failure with OAuth credential when client and server has time difference [#15644]
    -  ''Copy-AzStorageBlob'' 
* Fixed remove Data Lake Gen2 item fail with readonly SAS token
    -  ''Remove-AzDataLakeGen2Item'' 
* Revised destination existing check in move Data Lake Gen2 item
    -  ''Move-AzDataLakeGen2Item'' '
>>>>>>> 20e4a17a

        # Prerelease string of this module
        Prerelease = 'preview'

        # Flag to indicate whether the module requires explicit user acceptance for install/update/save
        # RequireLicenseAcceptance = $false

        # External dependent modules of this module
        # ExternalModuleDependencies = @()

    } # End of PSData hashtable

 } # End of PrivateData hashtable

# HelpInfo URI of this module
# HelpInfoURI = ''

# Default prefix for commands exported from this module. Override the default prefix using Import-Module -Prefix.
# DefaultCommandPrefix = ''

}
<|MERGE_RESOLUTION|>--- conflicted
+++ resolved
@@ -12,11 +12,7 @@
 # RootModule = ''
 
 # Version number of this module.
-<<<<<<< HEAD
-ModuleVersion = '3.10.1'
-=======
 ModuleVersion = '3.11.0'
->>>>>>> 20e4a17a
 
 # Supported PSEditions
 CompatiblePSEditions = 'Core', 'Desktop'
@@ -157,7 +153,6 @@
                'New-AzStorageAccountManagementPolicyFilter', 
                'New-AzStorageAccountManagementPolicyRule', 
                'Add-AzStorageAccountManagementPolicyAction', 
-               'Invoke-AzStorageAccountFailover', 
                'Update-AzStorageBlobServiceProperty', 
                'Get-AzStorageBlobServiceProperty', 
                'Enable-AzStorageBlobDeleteRetentionPolicy', 
@@ -172,42 +167,35 @@
                'New-AzDataLakeGen2Item', 'Move-AzDataLakeGen2Item', 
                'Remove-AzDataLakeGen2Item', 'Update-AzDataLakeGen2Item', 
                'Set-AzDataLakeGen2ItemAclObject', 'Get-AzDataLakeGen2ItemContent', 
-               'Get-AzStorageBlobQueryResult', 'New-AzStorageBlobQueryConfig', 
+               'Invoke-AzStorageAccountFailover', 'Get-AzStorageBlobQueryResult', 
+               'New-AzStorageBlobQueryConfig', 
+               'New-AzStorageObjectReplicationPolicyRule', 
+               'Set-AzStorageObjectReplicationPolicy', 
+               'Get-AzStorageObjectReplicationPolicy', 
+               'Remove-AzStorageObjectReplicationPolicy', 
                'Enable-AzStorageBlobRestorePolicy', 
                'Disable-AzStorageBlobRestorePolicy', 
                'New-AzStorageBlobRangeToRestore', 'Restore-AzStorageBlobRange', 
-               'New-AzStorageEncryptionScope', 'Update-AzStorageEncryptionScope', 
-               'Get-AzStorageEncryptionScope', 
-               'New-AzStorageObjectReplicationPolicyRule', 
-               'Set-AzStorageObjectReplicationPolicy', 
-               'Get-AzStorageObjectReplicationPolicy', 
-               'Remove-AzStorageObjectReplicationPolicy', 'Set-AzStorageBlobTag', 
-               'Get-AzStorageBlobTag', 'Get-AzStorageBlobByTag', 
                'Set-AzDataLakeGen2AclRecursive', 
                'Update-AzDataLakeGen2AclRecursive', 
-               'Remove-AzDataLakeGen2AclRecursive', 
-               'Enable-AzStorageBlobLastAccessTimeTracking', 
-               'Disable-AzStorageBlobLastAccessTimeTracking', 
+               'Remove-AzDataLakeGen2AclRecursive', 'New-AzStorageEncryptionScope', 
+               'Update-AzStorageEncryptionScope', 'Get-AzStorageEncryptionScope', 
+               'Copy-AzStorageBlob', 'Set-AzStorageBlobInventoryPolicy', 
+               'New-AzStorageBlobInventoryPolicyRule', 
+               'Get-AzStorageBlobInventoryPolicy', 
+               'Remove-AzStorageBlobInventoryPolicy', 
                'Enable-AzStorageContainerDeleteRetentionPolicy', 
                'Disable-AzStorageContainerDeleteRetentionPolicy', 
-               'Restore-AzStorageContainer', 'Set-AzStorageBlobInventoryPolicy', 
-               'New-AzStorageBlobInventoryPolicyRule', 
-               'Get-AzStorageBlobInventoryPolicy', 
-               'Remove-AzStorageBlobInventoryPolicy',
-               'Copy-AzStorageBlob',
-               'Get-AzDataLakeGen2DeletedItem', 'Restore-AzDataLakeGen2DeletedItem', 
                'Restore-AzStorageContainer', 
-<<<<<<< HEAD
-               'Set-AzStorageBlobImmutabilityPolicy', 'Remove-AzStorageBlobImmutabilityPolicy',
-               'Set-AzStorageBlobLegalHold', 'Invoke-AzRmStorageContainerImmutableStorageWithVersioningMigration'
-=======
                'Enable-AzStorageBlobLastAccessTimeTracking', 
                'Disable-AzStorageBlobLastAccessTimeTracking', 
                'Set-AzStorageBlobTag', 'Get-AzStorageBlobTag', 
                'Get-AzStorageBlobByTag',
                'Invoke-AzStorageAccountHierarchicalNamespaceUpgrade',
-               'Stop-AzStorageAccountHierarchicalNamespaceUpgrade'
->>>>>>> 20e4a17a
+               'Stop-AzStorageAccountHierarchicalNamespaceUpgrade',
+               'Get-AzDataLakeGen2DeletedItem', 'Restore-AzDataLakeGen2DeletedItem', 
+               'Set-AzStorageBlobImmutabilityPolicy', 'Remove-AzStorageBlobImmutabilityPolicy',
+               'Set-AzStorageBlobLegalHold', 'Invoke-AzRmStorageContainerImmutableStorageWithVersioningMigration'
 
 # Variables to export from this module
 # VariablesToExport = @()
@@ -251,16 +239,6 @@
         # IconUri = ''
 
         # ReleaseNotes of this module
-<<<<<<< HEAD
-        ReleaseNotes = '* Supported create or migrate container to enable immutable Storage with versioning.
-        -  ''New-AzRmStorageContainer''
-        -  ''Invoke-AzRmStorageContainerImmutableStorageWithVersioningMigration''
-    * Supported set/remove immutability policy on a Storage blob.
-        -  ''Set-AzStorageBlobImmutabilityPolicy''
-        -  ''Remove-AzStorageBlobImmutabilityPolicy''
-    * Supported enable/disable legal hold on a Storage blob.
-        -  ''Set-AzStorageBlobLegalHold'''
-=======
         ReleaseNotes = '* Supported get/set blob tags on a specific blob
     -  ''Get-AzStorageBlobTag''
     -  ''Set-AzStorageBlobTag''
@@ -290,7 +268,6 @@
     -  ''Remove-AzDataLakeGen2Item'' 
 * Revised destination existing check in move Data Lake Gen2 item
     -  ''Move-AzDataLakeGen2Item'' '
->>>>>>> 20e4a17a
 
         # Prerelease string of this module
         Prerelease = 'preview'
