--- conflicted
+++ resolved
@@ -53,7 +53,7 @@
 # ProcessorArchitecture = ''
 
 # Modules that must be imported into the global environment prior to importing this module
-RequiredModules = @(@{ModuleName = 'Az.Accounts'; ModuleVersion = '2.2.5'; })
+RequiredModules = @(@{ModuleName = 'Az.Accounts'; ModuleVersion = '2.2.3'; })
 
 # Assemblies that must be loaded prior to importing this module
 RequiredAssemblies = 'Microsoft.Azure.Management.Storage.dll', 
@@ -181,7 +181,6 @@
                'Get-AzStorageBlobTag', 'Get-AzStorageBlobByTag', 
                'Set-AzDataLakeGen2AclRecursive', 
                'Update-AzDataLakeGen2AclRecursive', 
-<<<<<<< HEAD
                'Remove-AzDataLakeGen2AclRecursive', 
                'Enable-AzStorageBlobLastAccessTimeTracking', 
                'Disable-AzStorageBlobLastAccessTimeTracking', 
@@ -190,12 +189,8 @@
                'Restore-AzStorageContainer', 'Set-AzStorageBlobInventoryPolicy', 
                'New-AzStorageBlobInventoryPolicyRule', 
                'Get-AzStorageBlobInventoryPolicy', 
-               'Remove-AzStorageBlobInventoryPolicy'
-=======
-               'Remove-AzDataLakeGen2AclRecursive', 'New-AzStorageEncryptionScope', 
-               'Update-AzStorageEncryptionScope', 'Get-AzStorageEncryptionScope',
+               'Remove-AzStorageBlobInventoryPolicy',
                'Copy-AzStorageBlob'
->>>>>>> 16e4c121
 
 # Variables to export from this module
 # VariablesToExport = @()
