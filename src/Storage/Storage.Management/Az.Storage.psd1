--- conflicted
+++ resolved
@@ -204,23 +204,11 @@
         # IconUri = ''
 
         # ReleaseNotes of this module
-<<<<<<< HEAD
-        ReleaseNotes = '* Support DataLake Gen2 
-    -  New-AzDataLakeGen2Item
-    -  Get-AzDataLakeGen2Item
-    -  Get-AzDataLakeGen2ChildItem
-    -  Move-AzDataLakeGen2Item
-    -  New-AzDataLakeGen2ItemAclObject
-    -  Update-AzDataLakeGen2Item
-    -  Get-AzDataLakeGen2ItemContent
-    -  Remove-AzDataLakeGen2Item'
-=======
         ReleaseNotes = '* Support generate Blob/Constainer Idenity based SAS token with Storage Context based on Oauth authentication
     - New-AzStorageContainerSASToken
     - New-AzStorageBlobSASToken
 * Support revoke Storage Account User Delegation Keys, so all Idenity SAS tokens are revoked
     - Revoke-AzStorageAccountUserDelegationKeys'
->>>>>>> 21fed5e4
 
         # Prerelease string of this module
         Prerelease = 'preview'
