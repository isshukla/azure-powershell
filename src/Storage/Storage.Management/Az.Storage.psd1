#
# Module manifest for module 'Az.Storage'
#
# Generated by: Microsoft Corporation
#
# Generated on: 3/5/2019
#

@{

# Script module or binary module file associated with this manifest.
# RootModule = ''

# Version number of this module.
<<<<<<< HEAD
ModuleVersion = '1.1.1'
=======
ModuleVersion = '1.0.3'
>>>>>>> e3a14e38

# Supported PSEditions
CompatiblePSEditions = 'Core', 'Desktop'

# ID used to uniquely identify this module
GUID = 'dfa9e4ea-1407-446d-9111-79122977ab20'

# Author of this module
Author = 'Microsoft Corporation'

# Company or vendor of this module
CompanyName = 'Microsoft Corporation'

# Copyright statement for this module
Copyright = 'Microsoft Corporation. All rights reserved.'

# Description of the functionality provided by this module
Description = 'Microsoft Azure PowerShell - Storage service data plane and management cmdlets for Azure Resource Manager in Windows PowerShell and PowerShell Core.  Creates and manages storage accounts in Azure Resource Manager.

For more information on Storage, please visit the following: https://docs.microsoft.com/azure/storage/'

# Minimum version of the PowerShell engine required by this module
PowerShellVersion = '5.1'

# Name of the PowerShell host required by this module
# PowerShellHostName = ''

# Minimum version of the PowerShell host required by this module
# PowerShellHostVersion = ''

# Minimum version of Microsoft .NET Framework required by this module. This prerequisite is valid for the PowerShell Desktop edition only.
DotNetFrameworkVersion = '4.7.2'

# Minimum version of the common language runtime (CLR) required by this module. This prerequisite is valid for the PowerShell Desktop edition only.
# CLRVersion = ''

# Processor architecture (None, X86, Amd64) required by this module
# ProcessorArchitecture = ''

# Modules that must be imported into the global environment prior to importing this module
RequiredModules = @(@{ModuleName = 'Az.Accounts'; ModuleVersion = '1.4.0'; })

# Assemblies that must be loaded prior to importing this module
RequiredAssemblies = '.\Microsoft.Azure.Management.Storage.dll', 
               '.\Microsoft.Azure.Storage.Common.dll',
               '.\Microsoft.Azure.Storage.Blob.dll',
               '.\Microsoft.Azure.Storage.File.dll',
               '.\Microsoft.Azure.Storage.Queue.dll',
               '.\Microsoft.Azure.Cosmos.Table.dll',
               '.\Microsoft.Azure.DocumentDB.Core.dll',
               '.\Microsoft.WindowsAzure.Storage.DataMovement.PowerShell.dll',
               '.\Microsoft.Azure.DocumentDB.Core.dll',
               '.\Microsoft.OData.Core.dll',
               '.\Microsoft.OData.Edm.dll',
               '.\Microsoft.Spatial.dll'

# Script files (.ps1) that are run in the caller's environment prior to importing this module.
# ScriptsToProcess = @()

# Type files (.ps1xml) to be loaded when importing this module
# TypesToProcess = @()

# Format files (.ps1xml) to be loaded when importing this module
FormatsToProcess = '.\Storage.Management.format.ps1xml', '.\Storage.format.ps1xml', 
               '.\Storage.generated.format.ps1xml'

# Modules to import as nested modules of the module specified in RootModule/ModuleToProcess
NestedModules = @('.\Microsoft.Azure.PowerShell.Cmdlets.Storage.Management.dll', '.\Microsoft.Azure.PowerShell.Cmdlets.Storage.dll')

# Functions to export from this module, for best performance, do not use wildcards and do not delete the entry, use an empty array if there are no functions to export.
FunctionsToExport = @()

# Cmdlets to export from this module, for best performance, do not use wildcards and do not delete the entry, use an empty array if there are no cmdlets to export.
CmdletsToExport = 'Get-AzStorageAccount', 'Get-AzStorageAccountKey', 
    'New-AzStorageAccount', 'New-AzStorageAccountKey', 
    'Remove-AzStorageAccount', 'Set-AzCurrentStorageAccount', 
    'Set-AzStorageAccount', 
    'Get-AzStorageAccountNameAvailability', 
    'Get-AzStorageUsage', 
    'Update-AzStorageAccountNetworkRuleSet', 
    'Get-AzStorageAccountNetworkRuleSet', 
    'Add-AzStorageAccountNetworkRule', 
    'Remove-AzStorageAccountNetworkRule',
    'Get-AzStorageTable', 'New-AzStorageTableSASToken', 
    'New-AzStorageTableStoredAccessPolicy', 'New-AzStorageTable', 
    'Remove-AzStorageTableStoredAccessPolicy', 
    'Remove-AzStorageTable', 
    'Get-AzStorageTableStoredAccessPolicy', 
    'Set-AzStorageTableStoredAccessPolicy', 'Get-AzStorageQueue', 
    'New-AzStorageQueue', 'Remove-AzStorageQueue', 
    'Get-AzStorageQueueStoredAccessPolicy', 
    'New-AzStorageQueueSASToken', 
    'New-AzStorageQueueStoredAccessPolicy', 
    'Remove-AzStorageQueueStoredAccessPolicy', 
    'Set-AzStorageQueueStoredAccessPolicy', 'Get-AzStorageFile', 
    'Get-AzStorageFileContent', 'Get-AzStorageFileCopyState', 
    'Get-AzStorageShare', 'Get-AzStorageShareStoredAccessPolicy', 
    'New-AzStorageDirectory', 'New-AzStorageFileSASToken', 
    'New-AzStorageShare', 'New-AzStorageShareSASToken', 
    'New-AzStorageShareStoredAccessPolicy', 
    'Remove-AzStorageDirectory', 'Remove-AzStorageFile', 
    'Remove-AzStorageShare', 
    'Remove-AzStorageShareStoredAccessPolicy', 
    'Set-AzStorageFileContent', 'Set-AzStorageShareQuota', 
    'Set-AzStorageShareStoredAccessPolicy', 
    'Start-AzStorageFileCopy', 'Stop-AzStorageFileCopy', 
    'New-AzStorageAccountSASToken', 'Set-AzStorageCORSRule', 
    'Get-AzStorageCORSRule', 'Get-AzStorageServiceLoggingProperty', 
    'Get-AzStorageServiceMetricsProperty', 
    'Remove-AzStorageCORSRule', 
    'Set-AzStorageServiceLoggingProperty', 
    'Set-AzStorageServiceMetricsProperty', 'New-AzStorageContext', 
    'Set-AzStorageContainerAcl', 'Remove-AzStorageBlob', 
    'Set-AzStorageBlobContent', 'Get-AzStorageBlob', 
    'Get-AzStorageBlobContent', 'Get-AzStorageBlobCopyState', 
    'Get-AzStorageContainer', 
    'Get-AzStorageContainerStoredAccessPolicy', 
    'New-AzStorageBlobSASToken', 'New-AzStorageContainer', 
    'New-AzStorageContainerSASToken', 
    'New-AzStorageContainerStoredAccessPolicy', 
    'Remove-AzStorageContainer', 
    'Remove-AzStorageContainerStoredAccessPolicy', 
    'Set-AzStorageContainerStoredAccessPolicy', 
    'Start-AzStorageBlobCopy', 
    'Start-AzStorageBlobIncrementalCopy', 'Stop-AzStorageBlobCopy', 
    'Update-AzStorageServiceProperty', 
    'Get-AzStorageServiceProperty', 
    'Enable-AzStorageDeleteRetentionPolicy', 
    'Disable-AzStorageDeleteRetentionPolicy',
    'Enable-AzStorageStaticWebsite', 
    'Disable-AzStorageStaticWebsite',
    'Get-AzRmStorageContainer',
    'Update-AzRmStorageContainer',
    'New-AzRmStorageContainer', 
    'Remove-AzRmStorageContainer',
    'Add-AzRmStorageContainerLegalHold',
    'Remove-AzRmStorageContainerLegalHold',
    'Set-AzRmStorageContainerImmutabilityPolicy',
    'Get-AzRmStorageContainerImmutabilityPolicy',
    'Remove-AzRmStorageContainerImmutabilityPolicy',
    'Lock-AzRmStorageContainerImmutabilityPolicy',
    'Set-AzStorageAccountManagementPolicy', 
    'Get-AzStorageAccountManagementPolicy', 
    'Remove-AzStorageAccountManagementPolicy',
    'Invoke-AzStorageAccountFailover'

# Variables to export from this module
# VariablesToExport = @()

# Aliases to export from this module, for best performance, do not use wildcards and do not delete the entry, use an empty array if there are no aliases to export.
AliasesToExport = 'Get-AzStorageContainerAcl', 'Start-CopyAzureStorageBlob', 
    'Stop-CopyAzureStorageBlob', 'Enable-AzStorageSoftDelete', 
    'Disable-AzStorageSoftDelete','Enable-AzureStorageStaticWebsite',
    'Disable-AzureStorageStaticWebsite','Invoke-AzureRmStorageAccountFailover',
    'Get-AzureRmStorageAccountManagementPolicy','Set-AzureRmStorageAccountManagementPolicy',
	'Remove-AzureRmStorageAccountManagementPolicy'

# DSC resources to export from this module
# DscResourcesToExport = @()

# List of all modules packaged with this module
# ModuleList = @()

# List of all files packaged with this module
# FileList = @()

# Private data to pass to the module specified in RootModule/ModuleToProcess. This may also contain a PSData hashtable with additional module metadata used by PowerShell.
PrivateData = @{

    PSData = @{

        # Tags applied to this module. These help with module discovery in online galleries.
        Tags = 'Azure','ResourceManager','ARM','Storage','StorageAccount'

        # A URL to the license for this module.
        LicenseUri = 'https://aka.ms/azps-license'

        # A URL to the main website for this project.
        ProjectUri = 'https://github.com/Azure/azure-powershell'

        # A URL to an icon representing this module.
        # IconUri = ''

        # ReleaseNotes of this module
<<<<<<< HEAD
        ReleaseNotes = 'General availability for Az.Storage module.'
=======
        ReleaseNotes = '* Support Kind BlockBlobStorage when create Storage account
       - New-AzStorageAccount'
>>>>>>> e3a14e38

        # Prerelease string of this module
        Prerelease = 'preview'

        # Flag to indicate whether the module requires explicit user acceptance for install/update
        # RequireLicenseAcceptance = $false

        # External dependent modules of this module
        # ExternalModuleDependencies = @()

    } # End of PSData hashtable

 } # End of PrivateData hashtable

# HelpInfo URI of this module
# HelpInfoURI = ''

# Default prefix for commands exported from this module. Override the default prefix using Import-Module -Prefix.
# DefaultCommandPrefix = ''

}
<|MERGE_RESOLUTION|>--- conflicted
+++ resolved
@@ -12,11 +12,7 @@
 # RootModule = ''
 
 # Version number of this module.
-<<<<<<< HEAD
 ModuleVersion = '1.1.1'
-=======
-ModuleVersion = '1.0.3'
->>>>>>> e3a14e38
 
 # Supported PSEditions
 CompatiblePSEditions = 'Core', 'Desktop'
@@ -201,12 +197,7 @@
         # IconUri = ''
 
         # ReleaseNotes of this module
-<<<<<<< HEAD
         ReleaseNotes = 'General availability for Az.Storage module.'
-=======
-        ReleaseNotes = '* Support Kind BlockBlobStorage when create Storage account
-       - New-AzStorageAccount'
->>>>>>> e3a14e38
 
         # Prerelease string of this module
         Prerelease = 'preview'
