--- conflicted
+++ resolved
@@ -46,10 +46,5 @@
 // You can specify all the values or you can default the Build and Revision Numbers 
 // by using the '*' as shown below:
 
-<<<<<<< HEAD
-[assembly: AssemblyVersion("1.3.2")]
-[assembly: AssemblyFileVersion("1.3.2")]
-=======
 [assembly: AssemblyVersion("1.5.0")]
-[assembly: AssemblyFileVersion("1.5.0")]
->>>>>>> eb2ca069
+[assembly: AssemblyFileVersion("1.5.0")]