﻿// ----------------------------------------------------------------------------------
//
// Copyright Microsoft Corporation
// Licensed under the Apache License, Version 2.0 (the "License");
// you may not use this file except in compliance with the License.
// You may obtain a copy of the License at
// http://www.apache.org/licenses/LICENSE-2.0
// Unless required by applicable law or agreed to in writing, software
// distributed under the License is distributed on an "AS IS" BASIS,
// WITHOUT WARRANTIES OR CONDITIONS OF ANY KIND, either express or implied.
// See the License for the specific language governing permissions and
// limitations under the License.
// ----------------------------------------------------------------------------------

using Microsoft.Azure.Commands.Management.Storage.Models;
using Microsoft.Azure.Commands.ResourceManager.Common;
using Microsoft.Azure.Management.Storage;
using Microsoft.Azure.Management.Storage.Models;
using Microsoft.WindowsAzure.Commands.Utilities.Common;
using System;
using System.Collections.Generic;
using StorageModels = Microsoft.Azure.Management.Storage.Models;

namespace Microsoft.Azure.Commands.Management.Storage
{
    public abstract class StorageAccountBaseCmdlet : AzureRMCmdlet
    {
        private StorageManagementClientWrapper storageClientWrapper;

        protected const string StorageAccountNounStr = "StorageAccount";
        protected const string StorageAccountKeyNounStr = StorageAccountNounStr + "Key";
        protected const string StorageAccountRuleNounStr = StorageAccountNounStr + "NetworkRule";
        protected const string StorageAccountRuleSetNounStr = StorageAccountRuleNounStr + "Set";
<<<<<<< HEAD
        protected const string StorageAccountManagementPolicyNounStr = StorageAccountNounStr + "ManagementPolicy";
=======
>>>>>>> 7056018b
        protected const string StorageAccountFailoverNounStr = StorageAccountNounStr + "Failover";

        protected const string StorageAccountNameAlias = "StorageAccountName";
        protected const string AccountNameAlias = "AccountName";
        protected const string NameAlias = "Name";

        protected const string StorageAccountTypeAlias = "StorageAccountType";
        protected const string AccountTypeAlias = "AccountType";
        protected const string Account_TypeAlias = "Type";

        protected const string EnableFilesAadIntegrationAlias = "EnableFilesAADIntegration";

        protected const string StorageAccountKeySourceStr = StorageAccountNounStr + "EncryptionKeySource";

        protected const string TagsAlias = "Tags";

        protected const string StorageAccountNameAvailabilityStr = "AzureRmStorageAccountNameAvailability";

        protected const string StorageUsageNounStr = "AzureRmStorageUsage";

<<<<<<< HEAD
            internal const string StandardGZRS = "Standard_GZRS";
            internal const string StandardRAGZRS = "Standard_RAGZRS";
            internal const string FileStorage = "FileStorage";
=======
        internal const string StandardGZRS = "Standard_GZRS";
        internal const string StandardRAGZRS = "Standard_RAGZRS";

>>>>>>> 7056018b
        protected struct AccountAccessTier
        {
            internal const string Hot = "Hot";
            internal const string Cool = "Cool";
        }
        protected struct AzureBlobType
        {
            internal const string BlockBlob = "blockBlob";
            internal const string PageBlob = "pageBlob";
            internal const string AppendBlob = "appendBlob";
        }
        protected struct ManagementPolicyAction
        {
            internal const string TierToCool = "TierToCool";
            internal const string TierToArchive = "TierToArchive";
            internal const string Delete = "Delete";
        }

        [Flags]
        public enum EncryptionSupportServiceEnum
        {
            None = 0,
            Blob = 1,
            File = 2
        }

        public IStorageManagementClient StorageClient
        {
            get
            {
                if (storageClientWrapper == null)
                {
                    storageClientWrapper = new StorageManagementClientWrapper(DefaultProfile.DefaultContext);
                }

                this.storageClientWrapper.VerboseLogger = WriteVerboseWithTimestamp;
                this.storageClientWrapper.ErrorLogger = WriteErrorWithTimestamp;
                return storageClientWrapper.StorageManagementClient;
            }

            set { storageClientWrapper = new StorageManagementClientWrapper(value); }
        }

        public string SubscriptionId
        {
            get
            {
                return DefaultProfile.DefaultContext.Subscription.Id.ToString();
            }
        }

        protected static AccessTier ParseAccessTier(string accessTier)
        {
            AccessTier returnAccessTier;
            if (!Enum.TryParse<AccessTier>(accessTier, true, out returnAccessTier))
            {
                throw new ArgumentOutOfRangeException("AccessTier");
            }
            return returnAccessTier;
        }

        protected static Encryption ParseEncryption(bool storageEncryption = false, bool keyVaultEncryption = false, string keyName = null, string keyVersion = null, string keyVaultUri = null)
        {
            Encryption accountEncryption = new Encryption();

            if (storageEncryption)
            {
                accountEncryption.KeySource = "Microsoft.Storage";
            }
            if (keyVaultEncryption)
            {
                accountEncryption.KeySource = "Microsoft.Keyvault";
                accountEncryption.KeyVaultProperties = new KeyVaultProperties(keyName, keyVersion, keyVaultUri);
            }
            return accountEncryption;
        }

        protected void WriteStorageAccount(StorageModels.StorageAccount storageAccount)
        {
            WriteObject(PSStorageAccount.Create(storageAccount, this.StorageClient));
        }

        protected void WriteStorageAccountList(IEnumerable<StorageModels.StorageAccount> storageAccounts)
        {
            List<PSStorageAccount> output = new List<PSStorageAccount>();
            storageAccounts.ForEach(storageAccount => output.Add(PSStorageAccount.Create(storageAccount, this.StorageClient)));
            WriteObject(output, true);
        }
    }
}<|MERGE_RESOLUTION|>--- conflicted
+++ resolved
@@ -31,10 +31,7 @@
         protected const string StorageAccountKeyNounStr = StorageAccountNounStr + "Key";
         protected const string StorageAccountRuleNounStr = StorageAccountNounStr + "NetworkRule";
         protected const string StorageAccountRuleSetNounStr = StorageAccountRuleNounStr + "Set";
-<<<<<<< HEAD
         protected const string StorageAccountManagementPolicyNounStr = StorageAccountNounStr + "ManagementPolicy";
-=======
->>>>>>> 7056018b
         protected const string StorageAccountFailoverNounStr = StorageAccountNounStr + "Failover";
 
         protected const string StorageAccountNameAlias = "StorageAccountName";
@@ -55,15 +52,10 @@
 
         protected const string StorageUsageNounStr = "AzureRmStorageUsage";
 
-<<<<<<< HEAD
-            internal const string StandardGZRS = "Standard_GZRS";
-            internal const string StandardRAGZRS = "Standard_RAGZRS";
-            internal const string FileStorage = "FileStorage";
-=======
         internal const string StandardGZRS = "Standard_GZRS";
         internal const string StandardRAGZRS = "Standard_RAGZRS";
 
->>>>>>> 7056018b
+        internal const string FileStorage = "FileStorage";
         protected struct AccountAccessTier
         {
             internal const string Hot = "Hot";
