<!--
    Please leave this section at the top of the change log.

    Changes for the upcoming release should go under the section titled "Upcoming Release", and should adhere to the following format:

    ## Upcoming Release
    * Overview of change #1
        - Additional information about change #1
    * Overview of change #2
        - Additional information about change #2
        - Additional information about change #2
    * Overview of change #3
    * Overview of change #4
        - Additional information about change #4

    ## YYYY.MM.DD - Version X.Y.Z (Previous Release)
    * Overview of change #1
        - Additional information about change #1
-->
## Upcoming Release
* Change 2 parameters "-IndexDocument" and "-ErrorDocument404Path" from required to optional  in cmdlet:
    -  Enable-AzStorageStaticWebsite
* Show more error information when cmdlet failed with StorageException 
<<<<<<< HEAD
* Support create or update Storage account with Azure Files AAD DS Authentication
    -  New-AzStorageAccount
    -  Set-AzStorageAccount
=======
* Support list or close file handles of a file share, file directory or a file
    - Get-AzStorageFileHandle
    - Close-AzStorageFileHandle
>>>>>>> eed9043d

## Version 1.4.0
* Support Kind FileStorage and SkuName Premium_ZRS when create Storage account
    - New-AzStorageAccount
* Clarified description of blob immutability cmdlet
    -  Remove-AzRmStorageContainerImmutabilityPolicy

## Version 1.3.0
* Upgrade to Storage Client Library 10.0.1 (the namespace of all objects from this SDK change from "Microsoft.WindowsAzure.Storage.*" to "Microsoft.Azure.Storage.*")
* Upgrade to Microsoft.Azure.Management.Storage 11.0.0, to support new API version 2019-04-01.
* The default Storage account Kind in Create Storage account change from 'Storage' to 'StorageV2'
    - New-AzStorageAccount
* Change the Storage account cmdlet output Sku.Name to be aligned with input SkuName by add '-', like "StandardLRS" change to "Standard_LRS"
    - New-AzStorageAccount
    - Get-AzStorageAccount
    - Set-AzStorageAccount

## Version 1.2.0
* Report detail error when create Storage context with parameter -UseConnectedAccount, but without login Azure account
    - New-AzStorageContext
* Support Manage Blob Service Properties of a specified Storage account with Management plane API
    - Update-AzStorageBlobServiceProperty
    - Get-AzStorageBlobServiceProperty
    - Enable-AzStorageBlobDeleteRetentionPolicy
    - Disable-AzStorageBlobDeleteRetentionPolicy
* -AsJob support for Blob and file upload and download cmdlets
    - Get-AzStorageBlobContent
    - Set-AzStorageBlobContent
    - Get-AzStorageFileContent
    - Set-AzStorageFileContent

## Version 1.1.0
* Support Get/Set/Remove Management Policy on a Storage account
    - Set-AzStorageAccountManagementPolicy
    - Get-AzStorageAccountManagementPolicy
    - Remove-AzStorageAccountManagementPolicy
    - Add-AzStorageAccountManagementPolicyAction
    - New-AzStorageAccountManagementPolicyFilter
    - New-AzStorageAccountManagementPolicyRule

## Version 1.0.4
* Upgrade to Storage Client Library 9.4.2 and Microsoft.Azure.Cosmos.Table 0.10.1-preview

## Version 1.0.3
* Support Kind BlockBlobStorage when create Storage account
       - New-AzStorageAccount

## Version 1.0.2
* Update incorrect online help URLs
* Give detail error message when get/set classic Logging/Metric on Premium Storage Account, since Premium Storage Account not supoort classic Logging/Metric.
    - Get/Set-AzStorageServiceLoggingProperty
    - Get/Set-AzStorageServiceMetricsProperty

## Version 1.0.1
* Set the StorageAccountName of Storage context as the real Storage Account Name, when it's created with Sas Token, OAuth or Anonymous
    - New-AzStorageContext
* Create Sas Token of Blob Snapshot Object with '-FullUri' parameter, fix the returned Uri to be the sanpshot Uri
    - New-AzStorageBlobSASToken

## Version 1.0.0
* General availability of `Az.Storage` module<|MERGE_RESOLUTION|>--- conflicted
+++ resolved
@@ -21,15 +21,12 @@
 * Change 2 parameters "-IndexDocument" and "-ErrorDocument404Path" from required to optional  in cmdlet:
     -  Enable-AzStorageStaticWebsite
 * Show more error information when cmdlet failed with StorageException 
-<<<<<<< HEAD
 * Support create or update Storage account with Azure Files AAD DS Authentication
     -  New-AzStorageAccount
     -  Set-AzStorageAccount
-=======
 * Support list or close file handles of a file share, file directory or a file
     - Get-AzStorageFileHandle
     - Close-AzStorageFileHandle
->>>>>>> eed9043d
 
 ## Version 1.4.0
 * Support Kind FileStorage and SkuName Premium_ZRS when create Storage account
