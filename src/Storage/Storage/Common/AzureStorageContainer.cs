﻿// ----------------------------------------------------------------------------------
//
// Copyright Microsoft Corporation
// Licensed under the Apache License, Version 2.0 (the "License");
// you may not use this file except in compliance with the License.
// You may obtain a copy of the License at
// http://www.apache.org/licenses/LICENSE-2.0
// Unless required by applicable law or agreed to in writing, software
// distributed under the License is distributed on an "AS IS" BASIS,
// WITHOUT WARRANTIES OR CONDITIONS OF ANY KIND, either express or implied.
// See the License for the specific language governing permissions and
// limitations under the License.
// ----------------------------------------------------------------------------------

namespace Microsoft.WindowsAzure.Commands.Common.Storage.ResourceModel
{
    using Microsoft.Azure.Storage.Blob;
    using System;
    using Microsoft.WindowsAzure.Commands.Common.Attributes;
    using global::Azure.Storage.Blobs;
    using Microsoft.WindowsAzure.Commands.Storage;
    using global::Azure.Storage;

    /// <summary>
    /// azure storage container
    /// </summary>
    public class AzureStorageContainer : AzureStorageBase
    {
        /// <summary>
        /// CloudBlobContainer object
        /// </summary>
        [Ps1Xml(Label = "Blob End Point", Target = ViewControl.Table, GroupByThis = true, ScriptBlock = "$_.CloudBlobContainer.ServiceClient.BaseUri")]
        [Ps1Xml(Label = "Name", Target = ViewControl.Table, ScriptBlock = "$_.Name", Position = 0, TableColumnWidth = 20)]
        public CloudBlobContainer CloudBlobContainer { get; private set; }

        /// <summary>
        /// the permission of CloudBlobContainer
        /// </summary>
        public BlobContainerPermissions Permission { get; private set; }

        /// <summary>
        /// the public access level of CloudBlobContainer
        /// </summary>
        [Ps1Xml(Label = "PublicAccess", Target = ViewControl.Table, Position = 1, TableColumnWidth = 20)]
        public BlobContainerPublicAccessType? PublicAccess { get; private set; }

        /// <summary>
        /// last modified of CloudBlobContainer
        /// </summary>
        [Ps1Xml(Label = "LastModified", Target = ViewControl.Table, Position = 2)]
        public DateTimeOffset? LastModified { get; private set; }

        /// <summary>
        /// Container continuation token
        /// </summary>
        public BlobContinuationToken ContinuationToken { get; set; }

        /// <summary>
        /// XSCL Track2 container Client, used to run blob APIs
        /// </summary>
        public BlobContainerClient BlobContainerClient
        {
            get
            {
                if (privateBlobContainerClient == null)
                {
                    privateBlobContainerClient = GetTrack2BlobContainerClient(this.CloudBlobContainer, (AzureStorageContext)this.Context);
                }
                return privateBlobContainerClient;
            }
        }
        private BlobContainerClient privateBlobContainerClient = null;

        /// <summary>
        /// XSCL Track2 Blob properties, will retrieve the properties on server and return to user
        /// </summary>
        public global::Azure.Storage.Blobs.Models.BlobContainerProperties BlobContainerProperties
        {
            get
            {
                if (privateBlobContainerProperties == null)
                {
                    privateBlobContainerProperties = BlobContainerClient.GetProperties().Value;
                }
                return privateBlobContainerProperties;
            }
        }
        private global::Azure.Storage.Blobs.Models.BlobContainerProperties privateBlobContainerProperties = null;

        /// <summary>
        /// init azure storage container using CloudBlobContainer and BlobContainerPermissions
        /// </summary>
        /// <param name="container">CloudBlobContainer object</param>
        /// <param name="permissions">permissions of container</param>
        public AzureStorageContainer(CloudBlobContainer container, BlobContainerPermissions permissions)
        {
            CloudBlobContainer = container;
            Permission = permissions;
            Name = container.Name;

            if (permissions == null)
            {
                PublicAccess = null;
            }
            else
            {
                PublicAccess = permissions.PublicAccess;
            }

            LastModified = container.Properties.LastModified;
        }

        //refresh XSCL track2 container properties object from server
        public void FetchAttributes()
        {
            privateBlobContainerProperties = BlobContainerClient.GetProperties().Value;
        }

        // Convert Track1 Container object to Track 2 Container Client
<<<<<<< HEAD
        public static BlobContainerClient GetTrack2BlobContainerClient(CloudBlobContainer cloubContainer, AzureStorageContext context)
=======
        public static BlobContainerClient GetTrack2BlobContainerClient(CloudBlobContainer cloubContainer, AzureStorageContext context, BlobClientOptions options = null)
>>>>>>> 6aa258fe
        {
            BlobContainerClient blobContainerClient;
            if (cloubContainer.ServiceClient.Credentials.IsToken) //Oauth
            {
                if (context == null)
                {
                    //TODO : Get Oauth context from current login user.
                    throw new System.Exception("Need Storage Context to convert Track1 object in token credentail to Track2 object.");
                }
                blobContainerClient = new BlobContainerClient(cloubContainer.Uri, context.Track2OauthToken, options);

            }
            else if (cloubContainer.ServiceClient.Credentials.IsSAS) //SAS
            {
                string fullUri = cloubContainer.Uri.ToString();
                fullUri = fullUri + cloubContainer.ServiceClient.Credentials.SASToken;
                blobContainerClient = new BlobContainerClient(new Uri(fullUri), options);
            }
            else if (cloubContainer.ServiceClient.Credentials.IsSharedKey) //Shared Key
            {
                blobContainerClient = new BlobContainerClient(cloubContainer.Uri,
                    new StorageSharedKeyCredential(context.StorageAccountName, cloubContainer.ServiceClient.Credentials.ExportBase64EncodedKey()), options);
            }
            else //Anonymous
            {
                blobContainerClient = new BlobContainerClient(cloubContainer.Uri, options);
            }

            return blobContainerClient;
        }
    }
}<|MERGE_RESOLUTION|>--- conflicted
+++ resolved
@@ -117,11 +117,7 @@
         }
 
         // Convert Track1 Container object to Track 2 Container Client
-<<<<<<< HEAD
-        public static BlobContainerClient GetTrack2BlobContainerClient(CloudBlobContainer cloubContainer, AzureStorageContext context)
-=======
         public static BlobContainerClient GetTrack2BlobContainerClient(CloudBlobContainer cloubContainer, AzureStorageContext context, BlobClientOptions options = null)
->>>>>>> 6aa258fe
         {
             BlobContainerClient blobContainerClient;
             if (cloubContainer.ServiceClient.Credentials.IsToken) //Oauth
