--- conflicted
+++ resolved
@@ -121,17 +121,7 @@
 
             int listCount = InternalMaxCount;
             Page<PathItem> page;
-<<<<<<< HEAD
-            enumerator.MoveNext();
-            page = enumerator.Current;
-            if(!string.IsNullOrEmpty(page.ContinuationToken) && (MaxCount == null || page.Values.Count < MaxCount.Value))
-            {
-                WriteWarning(string.Format("Not all result returned, to list the left items run this cmdlet again with parameter: '-ContinuationToken {0}'.", page.ContinuationToken));
-            }
-            foreach (PathItem item in page.Values)
-=======
             do
->>>>>>> f258ced4
             {
                 IEnumerator<Page<PathItem>> enumerator = fileSystem.GetPaths(this.Path, this.Recurse, this.OutputUserPrincipalName.IsPresent)
                     .AsPages(this.ContinuationToken, listCount)
