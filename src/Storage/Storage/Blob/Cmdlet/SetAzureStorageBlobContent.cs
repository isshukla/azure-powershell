﻿// ----------------------------------------------------------------------------------
//
// Copyright Microsoft Corporation
// Licensed under the Apache License, Version 2.0 (the "License");
// you may not use this file except in compliance with the License.
// You may obtain a copy of the License at
// http://www.apache.org/licenses/LICENSE-2.0
// Unless required by applicable law or agreed to in writing, software
// distributed under the License is distributed on an "AS IS" BASIS,
// WITHOUT WARRANTIES OR CONDITIONS OF ANY KIND, either express or implied.
// See the License for the specific language governing permissions and
// limitations under the License.
// ----------------------------------------------------------------------------------


using Microsoft.WindowsAzure.Commands.Common.Storage.ResourceModel;
using Microsoft.WindowsAzure.Commands.Storage.Common;
using Microsoft.WindowsAzure.Commands.Storage.Model.Contract;
using Microsoft.Azure.Storage;
using Microsoft.Azure.Storage.Blob;
using System;
using System.Collections;
using System.Collections.Generic;
using System.Globalization;
using System.IO;
using System.Management.Automation;
using System.Threading.Tasks;
using StorageBlob = Microsoft.Azure.Storage.Blob;
using Microsoft.WindowsAzure.Commands.Utilities.Common;
using Microsoft.WindowsAzure.Commands.Common;
using Microsoft.Azure.Commands.ResourceManager.Common.ArgumentCompleters;
using Microsoft.Azure.Storage.DataMovement;
using Azure;
using Azure.Storage.Blobs;
using Azure.Storage.Files.DataLake.Models;
using Azure.Storage.Blobs.Models;
using Azure.Storage.Blobs.Specialized;
using Azure.Storage;
using System.Linq;

namespace Microsoft.WindowsAzure.Commands.Storage.Blob
{

    /// <summary>
    /// download blob from azure
    /// </summary>
    [Cmdlet("Set", Azure.Commands.ResourceManager.Common.AzureRMConstants.AzurePrefix + "StorageBlobContent", SupportsShouldProcess = true, DefaultParameterSetName = ManualParameterSet), OutputType(typeof(AzureStorageBlob))]
    public class SetAzureBlobContentCommand : StorageDataMovementCmdletBase
    {
        /// <summary>
        /// default parameter set name
        /// </summary>
        private const string ManualParameterSet = "SendManual";

        /// <summary>
        /// blob pipeline
        /// </summary>
        private const string BlobParameterSet = "BlobPipeline";

        /// <summary>
        /// container pipeline
        /// </summary>
        private const string ContainerParameterSet = "ContainerPipeline";

        /// <summary>
        /// block blob type
        /// </summary>
        private const string BlockBlobType = "Block";

        /// <summary>
        /// page blob type
        /// </summary>
        private const string PageBlobType = "Page";

        /// <summary>
        /// append blob type
        /// </summary>
        private const string AppendBlobType = "Append";

        [Alias("FullName")]
        [Parameter(Position = 0, Mandatory = true, HelpMessage = "file Path.",
            ValueFromPipelineByPropertyName = true, ParameterSetName = ManualParameterSet)]
        [Parameter(Position = 0, Mandatory = true, HelpMessage = "file Path.",
            ParameterSetName = ContainerParameterSet)]
        [Parameter(Position = 0, Mandatory = true, HelpMessage = "file Path.",
            ParameterSetName = BlobParameterSet)]
        public string File
        {
            get { return FileName; }
            set { FileName = value; }
        }

        private string FileName = String.Empty;

        [Parameter(Position = 1, HelpMessage = "Container name", Mandatory = true, ParameterSetName = ManualParameterSet)]
        public string Container
        {
            get { return ContainerName; }
            set { ContainerName = value; }
        }

        private string ContainerName = String.Empty;

        [Parameter(HelpMessage = "Blob name", ParameterSetName = ManualParameterSet)]
        [Parameter(HelpMessage = "Blob name", ParameterSetName = ContainerParameterSet)]
        public string Blob
        {
            get { return BlobName; }
            set { BlobName = value; }
        }

        public string BlobName = String.Empty;

        [Parameter(HelpMessage = "Azure Blob Container Object", Mandatory = true,
            ValueFromPipelineByPropertyName = true,
            ParameterSetName = ContainerParameterSet)]
        public StorageBlob.CloudBlobContainer CloudBlobContainer { get; set; }

        [Alias("ICloudBlob")]
        [Parameter(HelpMessage = "Azure Blob Object", Mandatory = true,
            ValueFromPipelineByPropertyName = true,
            ParameterSetName = BlobParameterSet)]
        public StorageBlob.CloudBlob CloudBlob { get; set; }

        [Parameter(HelpMessage = "Blob Type('Block', 'Page', 'Append')")]
        [ValidateSet(BlockBlobType, PageBlobType, AppendBlobType, IgnoreCase = true)]
        public string BlobType
        {
            get { return blobType; }
            set { blobType = value; }
        }
        private string blobType = BlockBlobType;

        [Parameter(HelpMessage = "Blob Properties", Mandatory = false)]
        public Hashtable Properties
        {
            get
            {
                return BlobProperties;
            }

            set
            {
                BlobProperties = value;
            }
        }

        private Hashtable BlobProperties = null;

        [Parameter(HelpMessage = "Blob Metadata", Mandatory = false)]
        public Hashtable Metadata
        {
            get
            {
                return BlobMetadata;
            }

            set
            {
                BlobMetadata = value;
            }
        }

        private Hashtable BlobMetadata = null;

        [Parameter(HelpMessage = "Blob Tags", Mandatory = false)]
        [ValidateNotNullOrEmpty]
        public Hashtable Tag
        {
            get
            {
                return BlobTag;
            }

            set
            {
                BlobTag = value;
            }
        }
        private Hashtable BlobTag = null;

        [Parameter(HelpMessage = "Premium Page Blob Tier", Mandatory = false)]
        public PremiumPageBlobTier PremiumPageBlobTier
        {
            get
            {
                return pageBlobTier.Value;
            }

            set
            {
                pageBlobTier = value;
            }
        }

        private PremiumPageBlobTier? pageBlobTier = null;

        [Parameter(HelpMessage = "Block Blob Tier, valid values are Hot/Cool/Archive. See detail in https://docs.microsoft.com/en-us/azure/storage/blobs/storage-blob-storage-tiers", Mandatory = false)]
        [PSArgumentCompleter("Hot", "Cool", "Archive")]
        [ValidateSet("Hot", "Cool", "Archive", IgnoreCase = true)]
        public string StandardBlobTier
        {
            get
            {
                return standardBlobTier is null ? null : standardBlobTier.Value.ToString();
            }

            set
            {
                if (value != null)
                {
                    standardBlobTier = ((StandardBlobTier)Enum.Parse(typeof(StandardBlobTier), value, true));
                }
                else
                {
                    standardBlobTier = null;
                }
            }
        }
        private StandardBlobTier? standardBlobTier = null;

        [Parameter(HelpMessage = "Encryption scope to be used when making requests to the blob.",
            Mandatory = false)]
        [ValidateNotNullOrEmpty]
        public string EncryptionScope { get; set; }

<<<<<<< HEAD
        protected override bool UseTrack2Sdk()
        {
            if (this.BlobTag != null)
            {
                return true;
            }
            if (!string.IsNullOrEmpty(this.EncryptionScope))
            {
                return true;
            }

            return base.UseTrack2Sdk();
        }

=======
>>>>>>> 70ebe3b1
        private BlobUploadRequestQueue UploadRequests = new BlobUploadRequestQueue();

        protected override bool UseTrack2Sdk()
        {
            if (!string.IsNullOrEmpty(EncryptionScope))
            {
                return true;
            }
            return false;
        }

        /// <summary>
        /// Initializes a new instance of the SetAzureBlobContentCommand class.
        /// </summary>
        public SetAzureBlobContentCommand()
            : this(null)
        {
        }

        /// <summary>
        /// Initializes a new instance of the SetAzureBlobContentCommand class.
        /// </summary>
        /// <param name="channel">IStorageBlobManagement channel</param>
        public SetAzureBlobContentCommand(IStorageBlobManagement channel)
        {
            Channel = channel;
        }

        /// <summary>
        /// upload file to azure blob
        /// </summary>
        /// <param name="taskId">Task id</param>
        /// <param name="filePath">local file path</param>
        /// <param name="blob">destination azure blob object</param>
        internal virtual async Task Upload2Blob(long taskId, IStorageBlobManagement localChannel, string filePath, StorageBlob.CloudBlob blob)
        {
            string activity = String.Format(Resources.SendAzureBlobActivity, filePath, blob.Name, blob.Container.Name);
            string status = Resources.PrepareUploadingBlob;
            ProgressRecord pr = new ProgressRecord(OutputStream.GetProgressId(taskId), activity, status);

            FileInfo fileInfo = new FileInfo(filePath);

            DataMovementUserData data = new DataMovementUserData()
            {
                Data = blob,
                TaskId = taskId,
                Channel = localChannel,
                Record = pr,
                TotalSize = fileInfo.Length
            };

            SingleTransferContext transferContext = this.GetTransferContext(data);

#pragma warning disable CS1998 // Async method lacks 'await' operators and will run synchronously
            transferContext.SetAttributesCallbackAsync = async (source, destination) =>
#pragma warning restore CS1998 // Async method lacks 'await' operators and will run synchronously
            {
                CloudBlob destBlob = destination as CloudBlob;
                SetBlobProperties(destBlob, this.BlobProperties);
                SetBlobMeta(destBlob, this.BlobMetadata);
            };

            await DataMovementTransferHelper.DoTransfer(() =>
                {
                    return this.TransferManager.UploadAsync(filePath,
                        blob,
                        null,
                        transferContext,
                        this.CmdletCancellationToken);
                },
                data.Record,
                this.OutputStream).ConfigureAwait(false);

            if (this.pageBlobTier != null || this.standardBlobTier != null)
            {
                await this.SetBlobTier(localChannel, blob, pageBlobTier, standardBlobTier).ConfigureAwait(false);
            }

            try
            {
                await localChannel.FetchBlobAttributesAsync(
                    blob,
                    AccessCondition.GenerateEmptyCondition(),
                    this.RequestOptions,
                    this.OperationContext,
                    this.CmdletCancellationToken).ConfigureAwait(false);
            }
            catch (StorageException e)
            {
                //Handle the limited read permission, and handle the upload with write only permission
                if (!e.IsNotFoundException() && !e.IsForbiddenException())
                {
                    throw;
                }
            }

            WriteCloudBlobObject(data.TaskId, localChannel, blob);
        }

        /// <summary>
        /// get full file path according to the specified file name
        /// </summary>
        /// <param name="fileName">file name</param>
        /// <returns>full file path if fileName is valid, empty string if file name is directory</returns>
        internal string GetFullSendFilePath(string fileName)
        {
            if (string.IsNullOrEmpty(fileName))
            {
                throw new ArgumentException(Resources.FileNameCannotEmpty);
            }

            return fileName;
        }

        /// <summary>
        /// set azure blob content
        /// </summary>
        /// <param name="fileName">local file path</param>
        /// <param name="containerName">container name</param>
        /// <param name="blobName">blob name</param>
        /// <returns>null if user cancel the overwrite operation, otherwise return destination blob object</returns>
        internal void SetAzureBlobContent(string fileName, string blobName)
        {
            StorageBlob.BlobType type = StorageBlob.BlobType.BlockBlob;

            if (string.Equals(blobType, BlockBlobType, StringComparison.InvariantCultureIgnoreCase))
            {
                type = StorageBlob.BlobType.BlockBlob;
            }
            else if (string.Equals(blobType, PageBlobType, StringComparison.InvariantCultureIgnoreCase))
            {
                type = StorageBlob.BlobType.PageBlob;
            }
            else if (string.Equals(blobType, AppendBlobType, StringComparison.InvariantCultureIgnoreCase))
            {
                type = StorageBlob.BlobType.AppendBlob;
            }
            else
            {
                throw new InvalidOperationException(string.Format(
                    CultureInfo.CurrentCulture,
                    Resources.InvalidBlobType,
                    blobType,
                    blobName));
            }

            if (!string.IsNullOrEmpty(blobName) && !NameUtil.IsValidBlobName(blobName))
            {
                throw new ArgumentException(String.Format(Resources.InvalidBlobName, blobName));
            }

            string filePath = GetFullSendFilePath(fileName);

            bool isFile = UploadRequests.EnqueueRequest(filePath, type, blobName);

            if (!isFile)
            {
                WriteWarning(String.Format(Resources.CannotSendDirectory, filePath));
            }
        }

        protected override void EndProcessing()
        {
            if (!AsJob.IsPresent)
            {
                DoEndProcessing();
            }
        }

        protected override void DoEndProcessing()
        {
            while (!UploadRequests.IsEmpty())
            {
                Tuple<string, StorageBlob.CloudBlob> uploadRequest = UploadRequests.DequeueRequest();
                IStorageBlobManagement localChannel = Channel;
                Func<long, Task> taskGenerator;
                if (!UseTrack2Sdk())
                {
                    //Upload with DMlib
                    taskGenerator = (taskId) => Upload2Blob(taskId, localChannel, uploadRequest.Item1, uploadRequest.Item2);
                }
                else
                {
                    taskGenerator = (taskId) => UploadBlobwithSdk(taskId, localChannel, uploadRequest.Item1, uploadRequest.Item2);
                }
                RunTask(taskGenerator);
            }

            base.DoEndProcessing();
        }

        /// <summary>
        /// set blob AccessTier
        /// </summary>
        /// <param name="azureBlob">CloudBlob object</param>
        /// <param name="blockBlobTier">Block Blob Tier</param>
        /// <param name="pageBlobTier">Page Blob Tier</param>
        private async Task SetBlobTier(IStorageBlobManagement localChannel, StorageBlob.CloudBlob blob, PremiumPageBlobTier? pageBlobTier = null, StandardBlobTier? standardBlobTier = null)
        {
            if (pageBlobTier == null && standardBlobTier == null)
            {
                return;
            }

            StorageBlob.BlobRequestOptions requestOptions = RequestOptions;

            // The Blob Type and Blob Tier must match, since already checked they are match at the begin of ExecuteCmdlet().
            if (pageBlobTier != null)
            {
                await Channel.SetPageBlobTierAsync((CloudPageBlob)blob, pageBlobTier.Value, requestOptions, OperationContext, CmdletCancellationToken).ConfigureAwait(false);
            }
            if (standardBlobTier != null)
            {
                AccessCondition accessCondition = null;
                await Channel.SetStandardBlobTierAsync((CloudBlockBlob)blob, accessCondition, standardBlobTier.Value, null, requestOptions, OperationContext, CmdletCancellationToken).ConfigureAwait(false);
            }
        }

        /// <summary>
        /// Upload File to blob with storage Client library API
        /// </summary>
        internal virtual async Task UploadBlobwithSdk(long taskId, IStorageBlobManagement localChannel, string filePath, StorageBlob.CloudBlob blob)
        {
            BlobClientOptions options = this.ClientOptions;
            if (!string.IsNullOrEmpty(this.EncryptionScope))
            {
                options = new BlobClientOptions()
                {
                    EncryptionScope = this.EncryptionScope,
                };
            }

            if (this.Force.IsPresent
                || !blob.Exists()
                || ShouldContinue(string.Format(Resources.OverwriteConfirmation, blob.Uri), null))
            {
                // Prepare blob Properties, MetaData, accessTier
                BlobHttpHeaders blobHttpHeaders = CreateBlobHttpHeaders(BlobProperties);
                IDictionary<string, string> metadata = new Dictionary<string, string>();
                SetBlobMeta_Track2(metadata, this.Metadata);
                AccessTier? accesstier = GetAccessTier_Track2(this.standardBlobTier, this.pageBlobTier);

                //Prepare progress handler
                long fileSize = new FileInfo(ResolvedFileName).Length;
                string activity = String.Format(Resources.SendAzureBlobActivity, this.File, blob.Name, blob.Container.Name);
                string status = Resources.PrepareUploadingBlob;
                ProgressRecord pr = new ProgressRecord(OutputStream.GetProgressId(taskId), activity, status);
                IProgress<long> progressHandler = new Progress<long>((finishedBytes) =>
                {
                    if (pr != null)
                    {
                        // Size of the source file might be 0, when it is, directly treat the progress as 100 percent.
                        pr.PercentComplete = 0 == fileSize ? 100 : (int)(finishedBytes * 100 / fileSize);
                        pr.StatusDescription = string.Format(CultureInfo.CurrentCulture, Resources.FileTransmitStatus, pr.PercentComplete);
                        Console.WriteLine(finishedBytes);
                        this.OutputStream.WriteProgress(pr);
                    }
                });

                BlobBaseClient outputBlobClient = null;
                using (FileStream stream = System.IO.File.OpenRead(ResolvedFileName))
                {
                    //block blob
                    if (string.Equals(blobType, BlockBlobType, StringComparison.InvariantCultureIgnoreCase))
                    {
                        BlobClient blobClient = GetTrack2BlobClient(blob, localChannel.StorageContext, options);
                        outputBlobClient = blobClient;
                        StorageTransferOptions trasnferOption = new StorageTransferOptions() { MaximumConcurrency = this.GetCmdletConcurrency() };
                        BlobUploadOptions uploadOptions = new BlobUploadOptions();
<<<<<<< HEAD
                        if (this.BlobTag != null)
                        {
                            uploadOptions.Tags = this.BlobTag.Cast<DictionaryEntry>().ToDictionary(d => (string)d.Key, d => (string)d.Value);
                        }
=======
>>>>>>> 70ebe3b1
                        uploadOptions.Metadata = metadata;
                        uploadOptions.HttpHeaders = blobHttpHeaders;
                        uploadOptions.Conditions = this.BlobRequestConditions;
                        uploadOptions.AccessTier = accesstier;
                        uploadOptions.ProgressHandler = progressHandler;
                        uploadOptions.TransferOptions = trasnferOption;

                        await blobClient.UploadAsync(stream, uploadOptions, CmdletCancellationToken).ConfigureAwait(false);
                    }
                    //Page or append blob
                    else if (string.Equals(blobType, PageBlobType, StringComparison.InvariantCultureIgnoreCase)
                        || string.Equals(blobType, AppendBlobType, StringComparison.InvariantCultureIgnoreCase))
                    {
                        PageBlobClient pageblobClient = null;
                        AppendBlobClient appendblobClient = null;

                        //Create Blob
                        if (string.Equals(blobType, PageBlobType, StringComparison.InvariantCultureIgnoreCase)) //page
                        {
                            if (fileSize % 512 != 0)
                            {
                                throw new ArgumentException(String.Format("File size {0} Bytes is invalid for PageBlob, must be a multiple of 512 bytes.", fileSize.ToString()));
                            }
                            pageblobClient = GetTrack2PageBlobClient(blob, localChannel.StorageContext, options);
                            outputBlobClient = pageblobClient;
                            PageBlobCreateOptions createOptions = new PageBlobCreateOptions();
<<<<<<< HEAD
                            if (this.BlobTag != null)
                            {
                                createOptions.Tags = this.BlobTag.Cast<DictionaryEntry>().ToDictionary(d => (string)d.Key, d => (string)d.Value);
                            }
=======
>>>>>>> 70ebe3b1
                            createOptions.Metadata = metadata;
                            createOptions.HttpHeaders = blobHttpHeaders;
                            createOptions.Conditions = this.PageBlobRequestConditions;
                            Response<BlobContentInfo> blobInfo = await pageblobClient.CreateAsync(fileSize, createOptions, CmdletCancellationToken).ConfigureAwait(false);
                        }
                        else //append
                        {
                            appendblobClient = GetTrack2AppendBlobClient(blob, localChannel.StorageContext, options);
                            outputBlobClient = appendblobClient;
                            AppendBlobCreateOptions createOptions = new AppendBlobCreateOptions();
<<<<<<< HEAD
                            if (this.BlobTag != null)
                            {
                                createOptions.Tags = this.BlobTag.Cast<DictionaryEntry>().ToDictionary(d => (string)d.Key, d => (string)d.Value);
                            }
=======
>>>>>>> 70ebe3b1
                            createOptions.Metadata = metadata;
                            createOptions.HttpHeaders = blobHttpHeaders;
                            createOptions.Conditions = this.AppendBlobRequestConditions;
                            Response<BlobContentInfo> blobInfo = await appendblobClient.CreateAsync(createOptions, CmdletCancellationToken).ConfigureAwait(false);
                        }

                        // Upload blob content
                        byte[] uploadcache4MB = null;
                        byte[] uploadcache = null;
                        progressHandler.Report(0);
                        long offset = 0;
                        while (offset < fileSize)
                        {
                            // Get chunk size and prepare cache
                            int chunksize = size4MB;
                            if (chunksize <= (fileSize - offset)) // Chunk size will be 4MB
                            {
                                if (uploadcache4MB == null)
                                {
                                    uploadcache4MB = new byte[size4MB];
                                }
                                uploadcache = uploadcache4MB;
                            }
                            else // last chunk can < 4MB
                            {
                                chunksize = (int)(fileSize - offset);
                                if (uploadcache4MB == null)
                                {
                                    uploadcache = new byte[chunksize];
                                }
                                else
                                {
                                    uploadcache = uploadcache4MB;
                                }
                            }

                            //Get content to upload for the chunk
                            int readoutcount = await stream.ReadAsync(uploadcache, 0, (int)chunksize).ConfigureAwait(false);
                            MemoryStream chunkContent = new MemoryStream(uploadcache, 0, readoutcount);

                            //Upload content
                            if (string.Equals(blobType, PageBlobType, StringComparison.InvariantCultureIgnoreCase)) //page
                            {
                                Response<PageInfo> pageInfo = await pageblobClient.UploadPagesAsync(chunkContent, offset, null, null, null, CmdletCancellationToken).ConfigureAwait(false);
                            }
                            else //append
                            {
                                Response<BlobAppendInfo> pageInfo = await appendblobClient.AppendBlockAsync(chunkContent, null, null, null, CmdletCancellationToken).ConfigureAwait(false);
                            }

                            // Update progress
                            offset += readoutcount;
                            progressHandler.Report(offset);
                        }
                        if (string.Equals(blobType, PageBlobType, StringComparison.InvariantCultureIgnoreCase) && accesstier != null)
                        {
                            await pageblobClient.SetAccessTierAsync(accesstier.Value, cancellationToken: CmdletCancellationToken).ConfigureAwait(false);
                        }
                    }
                    else
                    {
                        throw new InvalidOperationException(string.Format(
                            CultureInfo.CurrentCulture,
                            Resources.InvalidBlobType,
                            blobType,
                            BlobName));
                    }
                }
                AzureStorageBlob outputBlob = new AzureStorageBlob(outputBlobClient, localChannel.StorageContext, null, ClientOptions);
                OutputStream.WriteObject(taskId, outputBlob);
            }
        }

        /// <summary>
        /// On Task run successfully
        /// </summary>
        /// <param name="data">User data</param>
        protected override void OnTaskSuccessful(DataMovementUserData data)
        {
            StorageBlob.CloudBlob blob = data.Data as StorageBlob.CloudBlob;
            IStorageBlobManagement localChannel = data.Channel;

            if (blob != null)
            {
                AccessCondition accessCondition = null;
                StorageBlob.BlobRequestOptions requestOptions = RequestOptions;

                if (this.pageBlobTier != null || this.standardBlobTier != null)
                {
                    this.SetBlobTier(localChannel, blob, pageBlobTier, standardBlobTier).Wait();
                }

                try
                {
                    localChannel.FetchBlobAttributesAsync(blob, accessCondition, requestOptions, OperationContext, CmdletCancellationToken).Wait();
                }
                catch (AggregateException e)
                {
                    StorageException storageException = e.InnerException as StorageException;
                    //Handle the limited read permission.
                    if (storageException == null || !storageException.IsNotFoundException())
                    {
                        throw e.InnerException;
                    }
                }

                WriteCloudBlobObject(data.TaskId, localChannel, blob);
            }
        }

        protected override void BeginProcessing()
        {
            if (!AsJob.IsPresent)
            {
                DoBeginProcessing();
            }
        }

        protected override void ProcessRecord()
        {
            try
            {
                ResolvedFileName = this.GetUnresolvedProviderPathFromPSPath(string.IsNullOrWhiteSpace(this.FileName) ? "." : this.FileName);
                Validate.ValidateInternetConnection();
                InitChannelCurrentSubscription();
                this.ExecuteSynchronouslyOrAsJob();
            }
            catch (Exception ex) when (!IsTerminatingError(ex))
            {
                WriteExceptionError(ex);
            }
        }

        /// <summary>
        /// execute command
        /// </summary>
        public override void ExecuteCmdlet()
        {
            if (AsJob.IsPresent)
            {
                DoBeginProcessing();
            }

            // Validate the Blob Tier matches with blob Type
            StorageBlob.BlobType type = StorageBlob.BlobType.BlockBlob;
            if (string.Equals(blobType, BlockBlobType, StringComparison.InvariantCultureIgnoreCase))
            {
                type = StorageBlob.BlobType.BlockBlob;
            }
            else if (string.Equals(blobType, PageBlobType, StringComparison.InvariantCultureIgnoreCase))
            {
                type = StorageBlob.BlobType.PageBlob;
            }
            else
            {
                type = StorageBlob.BlobType.Unspecified;
            }
            ValidateBlobTier(type, pageBlobTier, standardBlobTier);

            if (BlobProperties != null)
            {
                ValidateBlobProperties(BlobProperties);
            }

            // if FIPS policy is enabled, must use native MD5
            if (fipsEnabled)
            {
                CloudStorageAccount.UseV1MD5 = false;
            }

            string containerName = string.Empty;

            switch (ParameterSetName)
            {
                case ContainerParameterSet:
                    if (ShouldProcess(BlobName, VerbsCommon.Set))
                    {
                        SetAzureBlobContent(ResolvedFileName, BlobName);
                        containerName = CloudBlobContainer.Name;
                        UploadRequests.SetDestinationContainer(Channel, containerName);
                    }

                    break;

                case BlobParameterSet:
                    if (ShouldProcess(CloudBlob.Name, VerbsCommon.Set))
                    {
                        if (CloudBlob is InvalidCloudBlob)
                        {
                            throw new InvalidOperationException("This cmdlet is not supportted on a blob version.");
                        }
                        SetAzureBlobContent(ResolvedFileName, CloudBlob.Name);
                        containerName = CloudBlob.Container.Name;
                        UploadRequests.SetDestinationContainer(Channel, containerName);
                    }

                    break;

                case ManualParameterSet:
                default:
                    if (ShouldProcess(BlobName, VerbsCommon.Set))
                    {
                        SetAzureBlobContent(ResolvedFileName, BlobName);
                        containerName = ContainerName;
                        UploadRequests.SetDestinationContainer(Channel, containerName);
                    }

                    break;
            }

            if (AsJob.IsPresent)
            {
                DoEndProcessing();
            }
        }
    }
}<|MERGE_RESOLUTION|>--- conflicted
+++ resolved
@@ -224,7 +224,6 @@
         [ValidateNotNullOrEmpty]
         public string EncryptionScope { get; set; }
 
-<<<<<<< HEAD
         protected override bool UseTrack2Sdk()
         {
             if (this.BlobTag != null)
@@ -239,18 +238,7 @@
             return base.UseTrack2Sdk();
         }
 
-=======
->>>>>>> 70ebe3b1
         private BlobUploadRequestQueue UploadRequests = new BlobUploadRequestQueue();
-
-        protected override bool UseTrack2Sdk()
-        {
-            if (!string.IsNullOrEmpty(EncryptionScope))
-            {
-                return true;
-            }
-            return false;
-        }
 
         /// <summary>
         /// Initializes a new instance of the SetAzureBlobContentCommand class.
@@ -510,13 +498,10 @@
                         outputBlobClient = blobClient;
                         StorageTransferOptions trasnferOption = new StorageTransferOptions() { MaximumConcurrency = this.GetCmdletConcurrency() };
                         BlobUploadOptions uploadOptions = new BlobUploadOptions();
-<<<<<<< HEAD
                         if (this.BlobTag != null)
                         {
                             uploadOptions.Tags = this.BlobTag.Cast<DictionaryEntry>().ToDictionary(d => (string)d.Key, d => (string)d.Value);
                         }
-=======
->>>>>>> 70ebe3b1
                         uploadOptions.Metadata = metadata;
                         uploadOptions.HttpHeaders = blobHttpHeaders;
                         uploadOptions.Conditions = this.BlobRequestConditions;
@@ -543,13 +528,10 @@
                             pageblobClient = GetTrack2PageBlobClient(blob, localChannel.StorageContext, options);
                             outputBlobClient = pageblobClient;
                             PageBlobCreateOptions createOptions = new PageBlobCreateOptions();
-<<<<<<< HEAD
                             if (this.BlobTag != null)
                             {
                                 createOptions.Tags = this.BlobTag.Cast<DictionaryEntry>().ToDictionary(d => (string)d.Key, d => (string)d.Value);
                             }
-=======
->>>>>>> 70ebe3b1
                             createOptions.Metadata = metadata;
                             createOptions.HttpHeaders = blobHttpHeaders;
                             createOptions.Conditions = this.PageBlobRequestConditions;
@@ -560,13 +542,10 @@
                             appendblobClient = GetTrack2AppendBlobClient(blob, localChannel.StorageContext, options);
                             outputBlobClient = appendblobClient;
                             AppendBlobCreateOptions createOptions = new AppendBlobCreateOptions();
-<<<<<<< HEAD
                             if (this.BlobTag != null)
                             {
                                 createOptions.Tags = this.BlobTag.Cast<DictionaryEntry>().ToDictionary(d => (string)d.Key, d => (string)d.Value);
                             }
-=======
->>>>>>> 70ebe3b1
                             createOptions.Metadata = metadata;
                             createOptions.HttpHeaders = blobHttpHeaders;
                             createOptions.Conditions = this.AppendBlobRequestConditions;
