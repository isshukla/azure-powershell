﻿// ----------------------------------------------------------------------------------
//
// Copyright Microsoft Corporation
// Licensed under the Apache License, Version 2.0 (the "License");
// you may not use this file except in compliance with the License.
// You may obtain a copy of the License at
// http://www.apache.org/licenses/LICENSE-2.0
// Unless required by applicable law or agreed to in writing, software
// distributed under the License is distributed on an "AS IS" BASIS,
// WITHOUT WARRANTIES OR CONDITIONS OF ANY KIND, either express or implied.
// See the License for the specific language governing permissions and
// limitations under the License.
// ----------------------------------------------------------------------------------

namespace Microsoft.WindowsAzure.Commands.Storage.Blob.Cmdlet
{
    using Common;
    using global::Azure.Storage.Blobs;
    using global::Azure.Storage.Blobs.Models;
    using Microsoft.Azure.Storage.Blob;
    using Microsoft.WindowsAzure.Commands.Common.Storage.ResourceModel;
    using Model.Contract;
    using System;
    using System.Collections.Generic;
    using System.Globalization;
    using System.Management.Automation;
    using System.Security.Permissions;

    /// <summary>
    /// create a new azure container
    /// </summary>
    [Cmdlet("New", Azure.Commands.ResourceManager.Common.AzureRMConstants.AzurePrefix + "StorageContainerStoredAccessPolicy"), OutputType(typeof(String))]
    public class NewAzureStorageContainerStoredAccessPolicyCommand : StorageCloudBlobCmdletBase
    {
        [Alias("N", "Name")]
        [Parameter(Position = 0, Mandatory = true,
            HelpMessage = "Container name",
            ValueFromPipeline = true,
            ValueFromPipelineByPropertyName = true)]
        [ValidateNotNullOrEmpty]
        public string Container { get; set; }

        [Parameter(Position = 1, Mandatory = true,
            HelpMessage = "Policy Identifier. Need to be unique in the Container")]
        [ValidateNotNullOrEmpty]
        public string Policy { get; set; }

        [Parameter(HelpMessage = "Permissions for a container. Permissions can be any subset of \"racwdxlt\", make the permission order also same as it")]
        public string Permission { get; set; }

        [Parameter(HelpMessage = "Start Time")]
        public DateTime? StartTime { get; set; }

        [Parameter(HelpMessage = "Expiry Time")]
        public DateTime? ExpiryTime { get; set; }

<<<<<<< HEAD
        // Overwrite the useless parameter
        public override string TagCondition { get; set; }

        protected override bool UseTrack2Sdk()
        {
            if (SasTokenHelper.IsTrack2Permission(this.Permission))
            {
                return true;
            }
            return base.UseTrack2Sdk();
=======
        protected override bool UseTrack2Sdk()
        {
            return true;
>>>>>>> 7368d820
        }

        /// <summary>
        /// Initializes a new instance of the NewAzureStorageContainerStoredAccessPolicyCommand class.
        /// </summary>
        public NewAzureStorageContainerStoredAccessPolicyCommand()
            : this(null)
        {
        }

        /// <summary>
        /// Initializes a new instance of the NewAzureStorageContainerStoredAccessPolicyCommand class.
        /// </summary>
        /// <param name="channel">IStorageBlobManagement channel</param>
        public NewAzureStorageContainerStoredAccessPolicyCommand(IStorageBlobManagement channel) :
            base(channel)
        {
            EnableMultiThread = false;
        }

        internal string CreateAzureContainerStoredAccessPolicy(IStorageBlobManagement localChannel, string containerName, string policyName, DateTime? startTime, DateTime? expiryTime, string permission)
        {
            if (!NameUtil.IsValidStoredAccessPolicyName(policyName))
            {
                throw new ArgumentException(String.Format(CultureInfo.CurrentCulture, Resources.InvalidAccessPolicyName, policyName));
            }

<<<<<<< HEAD
            //if (!UseTrack2Sdk()) // Track1
            //{
            //    //Get existing permissions
            //    CloudBlobContainer container = localChannel.GetContainerReference(containerName);
            //    BlobContainerPermissions blobContainerPermissions = localChannel.GetContainerPermissions(container, null, null, OperationContext);

            //    //Add new policy
            //    if (blobContainerPermissions.SharedAccessPolicies.Keys.Contains(policyName))
            //    {
            //        throw new ResourceAlreadyExistException(String.Format(CultureInfo.CurrentCulture, Resources.PolicyAlreadyExists, policyName));
            //    }

            //    SharedAccessBlobPolicy policy = new SharedAccessBlobPolicy();
            //    AccessPolicyHelper.SetupAccessPolicy<SharedAccessBlobPolicy>(policy, startTime, expiryTime, permission);
            //    blobContainerPermissions.SharedAccessPolicies.Add(policyName, policy);

            //    //Set permissions back to container
            //    localChannel.SetContainerPermissions(container, blobContainerPermissions, null, null, OperationContext);
            //    return policyName;
            //}
            //else
            //{

                //Get container instance, Get existing permissions
                CloudBlobContainer container_Track1 = Channel.GetContainerReference(containerName);
                BlobContainerClient container = AzureStorageContainer.GetTrack2BlobContainerClient(container_Track1, Channel.StorageContext, ClientOptions);
                BlobContainerAccessPolicy accessPolicy = container.GetAccessPolicy(cancellationToken: CmdletCancellationToken).Value;
                IEnumerable<BlobSignedIdentifier> signedIdentifiers = accessPolicy.SignedIdentifiers;

                //Add new policy
                foreach (BlobSignedIdentifier identifier in signedIdentifiers)
                {
                    if (identifier.Id == policyName)
                    {
                        throw new ResourceAlreadyExistException(String.Format(CultureInfo.CurrentCulture, Resources.PolicyAlreadyExists, policyName));
                    }
                }
                BlobSignedIdentifier signedIdentifier = new BlobSignedIdentifier();
                signedIdentifier.Id = policyName;
                signedIdentifier.AccessPolicy = new BlobAccessPolicy();
                if (StartTime != null)
                {
                    signedIdentifier.AccessPolicy.PolicyStartsOn = StartTime.Value.ToUniversalTime();
                }
                if (ExpiryTime != null)
                {
                    signedIdentifier.AccessPolicy.PolicyExpiresOn = ExpiryTime.Value.ToUniversalTime();
                }
                signedIdentifier.AccessPolicy.Permissions = AccessPolicyHelper.OrderBlobPermission(this.Permission);
                var newsignedIdentifiers = new List<BlobSignedIdentifier>(signedIdentifiers);
                newsignedIdentifiers.Add(signedIdentifier);

                //Set permissions back to container
                container.SetAccessPolicy(accessPolicy.BlobPublicAccess, newsignedIdentifiers, BlobRequestConditions, CmdletCancellationToken);
                return policyName;
            //}
=======
            //Get container instance, Get existing permissions
            CloudBlobContainer container_Track1 = Channel.GetContainerReference(containerName);
            BlobContainerClient container = AzureStorageContainer.GetTrack2BlobContainerClient(container_Track1, Channel.StorageContext, ClientOptions);
            BlobContainerAccessPolicy accessPolicy = container.GetAccessPolicy(cancellationToken: CmdletCancellationToken).Value;
            IEnumerable<BlobSignedIdentifier> signedIdentifiers = accessPolicy.SignedIdentifiers;

            //Add new policy
            foreach (BlobSignedIdentifier identifier in signedIdentifiers)
            {
                if (identifier.Id == policyName)
                {
                    throw new ResourceAlreadyExistException(String.Format(CultureInfo.CurrentCulture, Resources.PolicyAlreadyExists, policyName));
                }
            }
            BlobSignedIdentifier signedIdentifier = new BlobSignedIdentifier();
            signedIdentifier.Id = policyName;
            signedIdentifier.AccessPolicy = new BlobAccessPolicy();
            if (StartTime != null)
            {
                signedIdentifier.AccessPolicy.PolicyStartsOn = StartTime.Value.ToUniversalTime();
            }
            if (ExpiryTime != null)
            {
                signedIdentifier.AccessPolicy.PolicyExpiresOn = ExpiryTime.Value.ToUniversalTime();
            }
            signedIdentifier.AccessPolicy.Permissions = AccessPolicyHelper.OrderBlobPermission(this.Permission);
            var newsignedIdentifiers = new List<BlobSignedIdentifier>(signedIdentifiers);
            newsignedIdentifiers.Add(signedIdentifier);

            //Set permissions back to container
            container.SetAccessPolicy(accessPolicy.BlobPublicAccess, newsignedIdentifiers, BlobRequestConditions, CmdletCancellationToken);
            return policyName;
>>>>>>> 7368d820
        }

        /// <summary>
        /// execute command
        /// </summary>
        [PermissionSet(SecurityAction.Demand, Name = "FullTrust")]
        public override void ExecuteCmdlet()
        {
            if (String.IsNullOrEmpty(Container) || String.IsNullOrEmpty(Policy)) return;
            string resultPolicy = CreateAzureContainerStoredAccessPolicy(Channel, Container, Policy, StartTime, ExpiryTime, Permission);
            WriteObject(resultPolicy);
        }
    }
}<|MERGE_RESOLUTION|>--- conflicted
+++ resolved
@@ -54,22 +54,12 @@
         [Parameter(HelpMessage = "Expiry Time")]
         public DateTime? ExpiryTime { get; set; }
 
-<<<<<<< HEAD
         // Overwrite the useless parameter
         public override string TagCondition { get; set; }
 
         protected override bool UseTrack2Sdk()
         {
-            if (SasTokenHelper.IsTrack2Permission(this.Permission))
-            {
-                return true;
-            }
-            return base.UseTrack2Sdk();
-=======
-        protected override bool UseTrack2Sdk()
-        {
             return true;
->>>>>>> 7368d820
         }
 
         /// <summary>
@@ -97,64 +87,6 @@
                 throw new ArgumentException(String.Format(CultureInfo.CurrentCulture, Resources.InvalidAccessPolicyName, policyName));
             }
 
-<<<<<<< HEAD
-            //if (!UseTrack2Sdk()) // Track1
-            //{
-            //    //Get existing permissions
-            //    CloudBlobContainer container = localChannel.GetContainerReference(containerName);
-            //    BlobContainerPermissions blobContainerPermissions = localChannel.GetContainerPermissions(container, null, null, OperationContext);
-
-            //    //Add new policy
-            //    if (blobContainerPermissions.SharedAccessPolicies.Keys.Contains(policyName))
-            //    {
-            //        throw new ResourceAlreadyExistException(String.Format(CultureInfo.CurrentCulture, Resources.PolicyAlreadyExists, policyName));
-            //    }
-
-            //    SharedAccessBlobPolicy policy = new SharedAccessBlobPolicy();
-            //    AccessPolicyHelper.SetupAccessPolicy<SharedAccessBlobPolicy>(policy, startTime, expiryTime, permission);
-            //    blobContainerPermissions.SharedAccessPolicies.Add(policyName, policy);
-
-            //    //Set permissions back to container
-            //    localChannel.SetContainerPermissions(container, blobContainerPermissions, null, null, OperationContext);
-            //    return policyName;
-            //}
-            //else
-            //{
-
-                //Get container instance, Get existing permissions
-                CloudBlobContainer container_Track1 = Channel.GetContainerReference(containerName);
-                BlobContainerClient container = AzureStorageContainer.GetTrack2BlobContainerClient(container_Track1, Channel.StorageContext, ClientOptions);
-                BlobContainerAccessPolicy accessPolicy = container.GetAccessPolicy(cancellationToken: CmdletCancellationToken).Value;
-                IEnumerable<BlobSignedIdentifier> signedIdentifiers = accessPolicy.SignedIdentifiers;
-
-                //Add new policy
-                foreach (BlobSignedIdentifier identifier in signedIdentifiers)
-                {
-                    if (identifier.Id == policyName)
-                    {
-                        throw new ResourceAlreadyExistException(String.Format(CultureInfo.CurrentCulture, Resources.PolicyAlreadyExists, policyName));
-                    }
-                }
-                BlobSignedIdentifier signedIdentifier = new BlobSignedIdentifier();
-                signedIdentifier.Id = policyName;
-                signedIdentifier.AccessPolicy = new BlobAccessPolicy();
-                if (StartTime != null)
-                {
-                    signedIdentifier.AccessPolicy.PolicyStartsOn = StartTime.Value.ToUniversalTime();
-                }
-                if (ExpiryTime != null)
-                {
-                    signedIdentifier.AccessPolicy.PolicyExpiresOn = ExpiryTime.Value.ToUniversalTime();
-                }
-                signedIdentifier.AccessPolicy.Permissions = AccessPolicyHelper.OrderBlobPermission(this.Permission);
-                var newsignedIdentifiers = new List<BlobSignedIdentifier>(signedIdentifiers);
-                newsignedIdentifiers.Add(signedIdentifier);
-
-                //Set permissions back to container
-                container.SetAccessPolicy(accessPolicy.BlobPublicAccess, newsignedIdentifiers, BlobRequestConditions, CmdletCancellationToken);
-                return policyName;
-            //}
-=======
             //Get container instance, Get existing permissions
             CloudBlobContainer container_Track1 = Channel.GetContainerReference(containerName);
             BlobContainerClient container = AzureStorageContainer.GetTrack2BlobContainerClient(container_Track1, Channel.StorageContext, ClientOptions);
@@ -184,10 +116,10 @@
             var newsignedIdentifiers = new List<BlobSignedIdentifier>(signedIdentifiers);
             newsignedIdentifiers.Add(signedIdentifier);
 
-            //Set permissions back to container
+                //Set permissions back to container
             container.SetAccessPolicy(accessPolicy.BlobPublicAccess, newsignedIdentifiers, BlobRequestConditions, CmdletCancellationToken);
-            return policyName;
->>>>>>> 7368d820
+                return policyName;
+            //}
         }
 
         /// <summary>
