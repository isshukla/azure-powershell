﻿// ----------------------------------------------------------------------------------
//
// Copyright Microsoft Corporation
// Licensed under the Apache License, Version 2.0 (the "License");
// you may not use this file except in compliance with the License.
// You may obtain a copy of the License at
// http://www.apache.org/licenses/LICENSE-2.0
// Unless required by applicable law or agreed to in writing, software
// distributed under the License is distributed on an "AS IS" BASIS,
// WITHOUT WARRANTIES OR CONDITIONS OF ANY KIND, either express or implied.
// See the License for the specific language governing permissions and
// limitations under the License.
// ----------------------------------------------------------------------------------

namespace Microsoft.WindowsAzure.Commands.Storage
{
    using Commands.Common.Storage.ResourceModel;
    using Microsoft.WindowsAzure.Commands.Common.Storage;
    using Microsoft.WindowsAzure.Commands.Storage.Common;
    using Microsoft.WindowsAzure.Commands.Storage.Model.Contract;
    using Microsoft.Azure.Storage;
    using Microsoft.Azure.Storage.Blob;
    using System;
    using System.Collections.Generic;
    using System.Globalization;
    using System.Threading.Tasks;
    using System.Collections;
    using Microsoft.Azure.Commands.Common.Authentication.Abstractions;
    using global::Azure.Storage.Blobs;
    using global::Azure.Storage.Files.DataLake;
    using global::Azure.Storage;
    using global::Azure;
    using global::Azure.Storage.Files.DataLake.Models;
<<<<<<< HEAD
    using Track2blobModel = global::Azure.Storage.Blobs.Models;
    using global::Azure.Storage.Blobs.Specialized;
=======
>>>>>>> 7056018b

    /// <summary>
    /// Base cmdlet for storage blob/container cmdlet
    /// </summary>
    public class StorageCloudBlobCmdletBase : StorageCloudCmdletBase<IStorageBlobManagement>
    {
        /// <summary>
        /// Initializes a new instance of the StorageCloudBlobCmdletBase class.
        /// </summary>
        public StorageCloudBlobCmdletBase()
            : this(null)
        {
        }

        /// <summary>
        /// Initializes a new instance of the StorageCloudBlobCmdletBase class.
        /// </summary>
        /// <param name="channel">IStorageBlobManagement channel</param>
        public StorageCloudBlobCmdletBase(IStorageBlobManagement channel)
        {
            Channel = channel;
        }

        /// <summary>
        /// Blob request options
        /// </summary>
        public BlobRequestOptions RequestOptions
        {
            get
            {
                return (BlobRequestOptions)GetRequestOptions(StorageServiceType.Blob);
            }
        }

        protected static CloudBlob GetBlobReferenceFromServerWithContainer(
            IStorageBlobManagement localChannel,
            CloudBlobContainer container,
            string blobName,
            AccessCondition accessCondition = null,
            BlobRequestOptions requestOptions = null,
            OperationContext operationContext = null,
            DateTimeOffset? snapshotTime = null)
        {
            return GetBlobReferenceWrapper(() =>
                {
                    try
                    {
                        return localChannel.GetBlobReferenceFromServer(container, blobName, accessCondition, requestOptions, operationContext, snapshotTime);
                    }
                    catch (InvalidOperationException)
                    {
                        return null;
                    }
                },
                blobName,
                container.Name);
        }

        protected static CloudBlob GetBlobSnapshotReferenceFromServerWithContainer(
            IStorageBlobManagement localChannel,
            CloudBlobContainer container,
            string blobName,
            DateTime SrcBlobSnapshotTime,
            AccessCondition accessCondition = null,
            BlobRequestOptions requestOptions = null,
            OperationContext operationContext = null)
        {
            return GetBlobReferenceWrapper(() =>
            {
                try
                {
                    return localChannel.GetBlobReferenceFromServer(container, blobName, accessCondition, requestOptions, operationContext);
                }
                catch (InvalidOperationException)
                {
                    return null;
                }
            },
                blobName,
                container.Name);
        }

        protected static CloudBlob GetBlobReferenceWrapper(Func<CloudBlob> getBlobReference, string blobName, string containerName)
        {
            CloudBlob blob = getBlobReference();

            if (null == blob)
            {
                throw new ResourceNotFoundException(String.Format(Resources.BlobNotFound, blobName, containerName));
            }

            return blob;
        }

        /// <summary>
        /// Make sure the pipeline blob is valid and already existing
        /// </summary>
        /// <param name="blob">CloudBlob object</param>
        internal void ValidatePipelineCloudBlob(CloudBlob blob)
        {
            if (null == blob)
            {
                throw new ArgumentException(String.Format(Resources.ObjectCannotBeNull, typeof(CloudBlob).Name));
            }

            if (!NameUtil.IsValidBlobName(blob.Name))
            {
                throw new ArgumentException(String.Format(Resources.InvalidBlobName, blob.Name));
            }

            ValidatePipelineCloudBlobContainer(blob.Container);
            //BlobRequestOptions requestOptions = RequestOptions;

            //if (!Channel.DoesBlobExist(blob, requestOptions, OperationContext))
            //{
            //    throw new ResourceNotFoundException(String.Format(Resources.BlobNotFound, blob.Name, blob.Container.Name));
            //}
        }

        /// <summary>
        /// Make sure the container is valid and already existing 
        /// </summary>
        /// <param name="container">A CloudBlobContainer object</param>
        internal void ValidatePipelineCloudBlobContainer(CloudBlobContainer container)
        {
            if (null == container)
            {
                throw new ArgumentException(String.Format(Resources.ObjectCannotBeNull, typeof(CloudBlobContainer).Name));
            }

            if (!NameUtil.IsValidContainerName(container.Name))
            {
                throw new ArgumentException(String.Format(Resources.InvalidContainerName, container.Name));
            }

            //BlobRequestOptions requestOptions = RequestOptions;

            //if (container.ServiceClient.Credentials.IsSharedKey 
            //    && !Channel.DoesContainerExist(container, requestOptions, OperationContext))
            //{
            //    throw new ResourceNotFoundException(String.Format(Resources.ContainerNotFound, container.Name));
            //}
        }

        /// <summary>
        /// Create blob client and storage service management channel if need to.
        /// </summary>
        /// <returns>IStorageManagement object</returns>
        protected override IStorageBlobManagement CreateChannel()
        {
            //Init storage blob management channel
            if (Channel == null || !ShareChannel)
            {
                Channel = new StorageBlobManagement(GetCmdletStorageContext());
            }

            return Channel;
        }

        /// <summary>
        /// Get a service channel object using specified storage account
        /// </summary>
        /// <param name="account">Cloud storage account object</param>
        /// <returns>IStorageBlobManagement channel object</returns>
        protected IStorageBlobManagement CreateChannel(AzureStorageContext context)
        {
            return new StorageBlobManagement(context);
        }

        /// <summary>
        /// whether the specified blob is a snapshot
        /// </summary>
        /// <param name="blob">CloudBlob object</param>
        /// <returns>true if the specified blob is snapshot, otherwise false</returns>
        internal bool IsSnapshot(CloudBlob blob)
        {
            return !string.IsNullOrEmpty(blob.Name) && blob.SnapshotTime != null;
        }

        /// <summary>
        /// Write CloudBlob to output using specified service channel
        /// </summary>
        /// <param name="blob">The output CloudBlob object</param>
        /// <param name="channel">IStorageBlobManagement channel object</param>
        internal void WriteCloudBlobObject(long taskId, IStorageBlobManagement channel, CloudBlob blob, BlobContinuationToken continuationToken = null)
        {
            AzureStorageBlob azureBlob = new AzureStorageBlob(blob, channel.StorageContext);
            azureBlob.ContinuationToken = continuationToken;
            OutputStream.WriteObject(taskId, azureBlob);
        }

        /// <summary>
        /// Write a datalake gen2 file  to output
        /// </summary>
        internal void WriteDataLakeGen2Item(IStorageBlobManagement channel, DataLakeFileClient fileClient, long? taskId = null)
        {
            AzureDataLakeGen2Item azureDataLakeGen2Item = new AzureDataLakeGen2Item(fileClient);
            azureDataLakeGen2Item.Context = channel.StorageContext;
            if (taskId == null)
            {
                WriteObject(azureDataLakeGen2Item);
            }
            else
            {
                OutputStream.WriteObject(taskId.Value, azureDataLakeGen2Item);
            }
        }

        /// <summary>
        /// Write a datalake gen2 folder to output.
        /// </summary>
        internal void WriteDataLakeGen2Item(IStorageBlobManagement channel, DataLakeDirectoryClient dirClient)
        {
            AzureDataLakeGen2Item azureDataLakeGen2Item = new AzureDataLakeGen2Item(dirClient);
            azureDataLakeGen2Item.Context = channel.StorageContext;
            WriteObject(azureDataLakeGen2Item);
        }

        /// <summary>
        /// Write a datalake gen2 pathitem to output.
        /// </summary>
        internal void WriteDataLakeGen2Item(IStorageBlobManagement channel, PathItem item, DataLakeFileSystemClient fileSystem, string ContinuationToken = null, bool fetchProperties = false)
        {
            AzureDataLakeGen2Item azureDataLakeGen2Item = new AzureDataLakeGen2Item(item, fileSystem, fetchProperties);
            azureDataLakeGen2Item.Context = channel.StorageContext;
            azureDataLakeGen2Item.ContinuationToken = ContinuationToken;
            WriteObject(azureDataLakeGen2Item);
        }

        /// <summary>
        /// Write CloudBlob to output using specified service channel
        /// </summary>
        /// <param name="blob">The output CloudBlob object</param>
        /// <param name="channel">IStorageBlobManagement channel object</param>
        internal void WriteCloudContainerObject(long taskId, IStorageBlobManagement channel,
            CloudBlobContainer container, BlobContainerPermissions permissions, BlobContinuationToken continuationToken = null)
        {
            AzureStorageContainer azureContainer = new AzureStorageContainer(container, permissions);
            azureContainer.Context = channel.StorageContext;
            azureContainer.ContinuationToken = continuationToken;
            OutputStream.WriteObject(taskId, azureContainer);
        }

        protected void ValidateBlobType(CloudBlob blob)
        {
            if ((BlobType.BlockBlob != blob.BlobType)
                && (BlobType.PageBlob != blob.BlobType)
                && (BlobType.AppendBlob != blob.BlobType))
            {
                throw new InvalidOperationException(string.Format(
                    CultureInfo.CurrentCulture,
                    Resources.InvalidBlobType,
                    blob.BlobType,
                    blob.Name));
            }
        }

        protected void ValidateBlobTier(BlobType type, PremiumPageBlobTier? pageBlobTier = null, StandardBlobTier? standardBlobTier = null, RehydratePriority? rehydratePriority = null)
        {
            if ((pageBlobTier != null)
                && (type != BlobType.PageBlob))
            {
                throw new ArgumentOutOfRangeException("BlobType, PageBlobTier", String.Format("PremiumPageBlobTier can only be set to Page Blob. The Current BlobType is: {0}", type));
            }
            if ((standardBlobTier != null || rehydratePriority != null)
                && (type != BlobType.BlockBlob))
            {
                throw new ArgumentOutOfRangeException("BlobType, StandardBlobTier/RehydratePriority", String.Format("StandardBlobTier and RehydratePriority can only be set to Block Blob. The Current BlobType is: {0}", type));
            }
        }

        protected bool ContainerIsEmpty(CloudBlobContainer container)
        {
            try
            {
                BlobContinuationToken blobToken = new BlobContinuationToken();
                using (IEnumerator<IListBlobItem> listedBlobs = container
                    .ListBlobsSegmentedAsync("", true, BlobListingDetails.None, 1, blobToken, RequestOptions,
                        OperationContext).Result.Results.GetEnumerator())
                {
                    return !(listedBlobs.MoveNext() && listedBlobs.Current != null);
                }
            }
            catch (Exception)
            {
                return false;
            }
        }

        /// <summary>
        /// decide if a object represent a folder of datalake gen2
        /// </summary>
        /// <param name="fileProperties">the PathProperties of the datalakeGen2 Object</param>
        /// <returns>return true if it represent a folder of datalake gen2</returns>
        public static bool isDirectory(PathProperties fileProperties)
        {
            if (fileProperties.Metadata.Contains(new KeyValuePair<string, string>("hdi_isfolder", "true"))
                && fileProperties.ContentLength == 0)
            {
                return true;
            }
            return false;
        }

        /// <summary>
        /// get the CloudBlobContainer object by name if container exists
        /// </summary>
        /// <param name="containerName">container name</param>
        /// <returns>return CloudBlobContianer object if specified container exists, otherwise throw an exception</returns>
        internal async Task<CloudBlobContainer> GetCloudBlobContainerByName(IStorageBlobManagement localChannel, string containerName, bool skipCheckExists = false)
        {
            if (!NameUtil.IsValidContainerName(containerName))
            {
                throw new ArgumentException(String.Format(Resources.InvalidContainerName, containerName));
            }

            BlobRequestOptions requestOptions = RequestOptions;
            CloudBlobContainer container = localChannel.GetContainerReference(containerName);

            if (!skipCheckExists && container.ServiceClient.Credentials.IsSharedKey
                && !await localChannel.DoesContainerExistAsync(container, requestOptions, OperationContext, CmdletCancellationToken).ConfigureAwait(false))
            {
                throw new ArgumentException(String.Format(Resources.ContainerNotFound, containerName));
            }

            return container;
        }

        /// <summary>
        /// Get an Exist DataLakeGen2Item, return true is the item is a folder, return false if it's File
        /// </summary>
        /// <param name="container">the blob container</param>
        /// <param name="path">the path of the Items</param>
        /// <returns>return true if the item is a folder, else false</returns>
        public static bool GetExistDataLakeGen2Item(DataLakeFileSystemClient fileSystem, string path, out DataLakeFileClient fileClient, out DataLakeDirectoryClient dirClient)
        {
            try
            {
                if (string.IsNullOrEmpty(path))
                {
                    dirClient = fileSystem.GetDirectoryClient("");
                    fileClient = null;
                    return true;
                }

                fileClient = fileSystem.GetFileClient(path);
                PathProperties properties = fileClient.GetProperties().Value;
                if (isDirectory(properties))
                {
                    dirClient = fileSystem.GetDirectoryClient(path);
                    fileClient = null;
                    return true;
                }
                else
                {
                    dirClient = null;
                    return false;
                }
            }
            catch (RequestFailedException e) when (e.Status == 404)
            {
                // TODO: through exception that the item not exist
                throw new ArgumentException(string.Format("The Item in File System {0} on path {1} does not exist.", fileSystem.Name, path));
            }
        }

        //only support the common properties for DatalakeGen2File
        protected static Dictionary<string, Action<PathHttpHeaders, string>> validDatalakeGen2FileProperties =
            new Dictionary<string, Action<PathHttpHeaders, string>>(StringComparer.OrdinalIgnoreCase)
            {
                {"CacheControl", (p, v) => p.CacheControl = v},
                {"ContentDisposition", (p, v) => p.ContentDisposition = v},
                {"ContentEncoding", (p, v) => p.ContentEncoding = v},
                {"ContentLanguage", (p, v) => p.ContentLanguage = v},
                {"ContentMD5", (p, v) => p.ContentHash = Convert.FromBase64String(v)},
                {"ContentType", (p, v) => p.ContentType = v},
            };

        //only support the common properties for DatalakeGen2Folder
        protected static Dictionary<string, Action<PathHttpHeaders, string>> validDatalakeGen2FolderProperties =
            new Dictionary<string, Action<PathHttpHeaders, string>>(StringComparer.OrdinalIgnoreCase)
            {
                {"CacheControl", (p, v) => p.CacheControl = v},
                {"ContentDisposition", (p, v) => p.ContentDisposition = v},
                {"ContentEncoding", (p, v) => p.ContentEncoding = v},
                {"ContentLanguage", (p, v) => p.ContentLanguage = v},
            };

        /// <summary>
        /// Set properties to a datalake gen2 Datalakegen2Item
        /// </summary>
        /// <param name="item">datalake gen2 Datalakegen2Item</param>
        /// <param name="BlobProperties">properties to set</param>
        /// <param name="setToServer">True will set to server, false only set to the local Datalakegen2Item object</param>
        protected static PathHttpHeaders SetDatalakegen2ItemProperties(DataLakePathClient item, Hashtable BlobProperties, bool setToServer = true)
        {
            if (BlobProperties != null)
            {
                // Valid Blob Dir properties
                foreach (DictionaryEntry entry in BlobProperties)
                {
                    if (!validDatalakeGen2FileProperties.ContainsKey(entry.Key.ToString()))
                    {
                        throw new ArgumentException(String.Format("InvalidDataLakeFileProperties", entry.Key.ToString(), entry.Value.ToString()));
                    }
                }

                PathHttpHeaders headers = new PathHttpHeaders();
                foreach (DictionaryEntry entry in BlobProperties)
                {
                    string key = entry.Key.ToString();
                    string value = entry.Value.ToString();
                    Action<PathHttpHeaders, string> action = validDatalakeGen2FileProperties[key];

                    if (action != null)
                    {
                        action(headers, value);
                    }
                }
                if (setToServer && item != null)
                {
                    item.SetHttpHeaders(headers);
                }
                return headers;
            }
            else
            {
                return null;
            }
        }

        /// <summary>
        /// Set Metadata to a datalake gen2 item
        /// </summary>
        /// <param name="file">datalake gen2 item</param>
        /// <param name="Metadata">Metadata to set</param>
        /// <param name="setToServer">True will set to server, false only set to the local Datalakegen2Item object</param>
        protected static IDictionary<string, string> SetDatalakegen2ItemMetaData(DataLakePathClient item, Hashtable Metadata, bool setToServer = true)
        {
            if (Metadata != null)
            {
                IDictionary<string, string> metadata = GetUpdatedMetaData(Metadata, null);
                if (setToServer && item != null)
                {
                    item.SetMetadata(metadata);
                }
                return metadata;
            }
            else
            {
                return null;
            }
        }

        public static IDictionary<string, string> GetUpdatedMetaData(Hashtable Metadata, IDictionary<string, string> originalMetadata = null)
        {
            if (Metadata != null)
            {
                IDictionary<string, string> metadata;
                if (originalMetadata == null)
                {
                    metadata = new Dictionary<string, string>();
                }
                else
                {
                    metadata = originalMetadata;
                    metadata.Remove("hdi_isfolder");
                }
                foreach (DictionaryEntry entry in Metadata)
                {
                    string key = entry.Key.ToString();
                    string value = entry.Value.ToString();

                    if (metadata.ContainsKey(key))
                    {
                        metadata[key] = value;
                    }
                    else
                    {
                        metadata.Add(key, value);
                    }
                }
                return metadata;
            }
            else
            {
                return originalMetadata;
            }
        }

        /// <summary>
<<<<<<< HEAD
=======
        /// Get Item string without SAS for confirmation string.
        /// </summary>
        /// <param name="item"></param>
        /// <returns></returns>
        protected static string GetDataLakeItemUriWithoutSas(DataLakePathClient item)
        {
            string uriString = item.Uri.ToString();
            int length = uriString.IndexOf("?");
            if (length < 0) // Not container "?"
            {
                return uriString;
            }
            else
            {
                return uriString.Substring(0, uriString.IndexOf("?"));
            }
        }

        /// <summary>
>>>>>>> 7056018b
        /// get the DataLakeFileSystemClient object by name if DataLakeFileSystem exists
        /// </summary>
        /// <param name="fileSystemName">DataLakeFileSystem name</param>
        /// <returns>return DataLakeFileSystemClient object if specified DataLakeFileSystem exists, otherwise throw an exception</returns>
        internal DataLakeFileSystemClient GetFileSystemClientByName(IStorageBlobManagement localChannel, string fileSystemName, bool skipCheckExists = false)
        {
            if (!NameUtil.IsValidContainerName(fileSystemName))
            {
                throw new ArgumentException(String.Format(Resources.InvalidContainerName, fileSystemName));
            }

            Uri fileSystemUri = localChannel.StorageContext.StorageAccount.CreateCloudBlobClient().GetContainerReference(fileSystemName).Uri;
            DataLakeFileSystemClient fileSystem;

            if (localChannel.StorageContext.StorageAccount.Credentials.IsToken) //Oauth
            {
                fileSystem = new DataLakeFileSystemClient(fileSystemUri, localChannel.StorageContext.Track2OauthToken);
            }
            else if (localChannel.StorageContext.StorageAccount.Credentials.IsSAS) //SAS
            {
                fileSystem = new DataLakeFileSystemClient(new Uri (fileSystemUri.ToString() + localChannel.StorageContext.StorageAccount.Credentials.SASToken));
            }
            else if (localChannel.StorageContext.StorageAccount.Credentials.IsSharedKey) //Shared Key
            {
                fileSystem = new DataLakeFileSystemClient(fileSystemUri,
                     new StorageSharedKeyCredential(localChannel.StorageContext.StorageAccountName, localChannel.StorageContext.StorageAccount.Credentials.ExportBase64EncodedKey()));
            }
            else //Anonymous
            {
                fileSystem = new DataLakeFileSystemClient(fileSystemUri);
            }

            return fileSystem;
        }

        //only support the common blob properties for block blob and page blob
        //http://msdn.microsoft.com/en-us/library/windowsazure/ee691966.aspx
        protected static Dictionary<string, Action<BlobProperties, string>> validCloudBlobProperties =
            new Dictionary<string, Action<BlobProperties, string>>(StringComparer.OrdinalIgnoreCase)
            {
                {"CacheControl", (p, v) => p.CacheControl = v},
                {"ContentDisposition", (p, v) => p.ContentDisposition = v},
                {"ContentEncoding", (p, v) => p.ContentEncoding = v},
                {"ContentLanguage", (p, v) => p.ContentLanguage = v},
                {"ContentMD5", (p, v) => p.ContentMD5 = v},
                {"ContentType", (p, v) => p.ContentType = v},
            };

        /// <summary>
        /// check whether the blob properties is valid
        /// </summary>
        /// <param name="properties">Blob properties table</param>
        protected void ValidateBlobProperties(Hashtable properties)
        {
            if (properties == null)
            {
                return;
            }

            foreach (DictionaryEntry entry in properties)
            {
                if (!validCloudBlobProperties.ContainsKey(entry.Key.ToString()))
                {
                    throw new ArgumentException(String.Format(Resources.InvalidBlobProperties, entry.Key.ToString(), entry.Value.ToString()));
                }
            }
        }

        /// <summary>
        /// set blob properties to a blob object
        /// </summary>
        /// <param name="azureBlob">CloudBlob object</param>
        /// <param name="meta">blob properties hashtable</param>
        protected static void SetBlobProperties(CloudBlob blob, Hashtable properties)
        {
            if (properties == null)
            {
                return;
            }

            foreach (DictionaryEntry entry in properties)
            {
                string key = entry.Key.ToString();
                string value = entry.Value.ToString();
                Action<BlobProperties, string> action = validCloudBlobProperties[key];

                if (action != null)
                {
                    action(blob.Properties, value);
                }
            }
        }

        /// <summary>
        /// set blob metadata to a blob object
        /// </summary>
        /// <param name="azureBlob">CloudBlob object</param>
        /// <param name="meta">meta data hashtable</param>
        protected static void SetBlobMeta(CloudBlob blob, Hashtable meta)
        {
            if (meta == null)
            {
                return;
            }

            foreach (DictionaryEntry entry in meta)
            {
                string key = entry.Key.ToString();
                string value = entry.Value.ToString();

                if (blob.Metadata.ContainsKey(key))
                {
                    blob.Metadata[key] = value;
                }
                else
                {
                    blob.Metadata.Add(key, value);
                }
            }
        }
<<<<<<< HEAD

        /// <summary>
        /// CreateBlobPropertiesObject, which will be set to server
        /// </summary>
        /// <param name="BlobProperties">properties to set</param>
        protected static Track2blobModel.BlobHttpHeaders CreateBlobHttpHeaders(Hashtable BlobProperties)
        {
            if (BlobProperties != null)
            {
                // Valid Blob Dir properties
                foreach (DictionaryEntry entry in BlobProperties)
                {
                    if (!validDatalakeGen2FileProperties.ContainsKey(entry.Key.ToString()))
                    {
                        throw new ArgumentException(String.Format("InvalidDataLakeFileProperties", entry.Key.ToString(), entry.Value.ToString()));
                    }
                }

                Track2blobModel.BlobHttpHeaders headers = new Track2blobModel.BlobHttpHeaders();
                foreach (DictionaryEntry entry in BlobProperties)
                {
                    string key = entry.Key.ToString();
                    string value = entry.Value.ToString();
                    Action<Track2blobModel.BlobHttpHeaders, string> action = validBlobProperties_Track2[key];

                    if (action != null)
                    {
                        action(headers, value);
                    }
                }
                return headers;
            }
            else
            {
                return null;
            }
        }

        //only support the common properties for Blob
        protected static Dictionary<string, Action<Track2blobModel.BlobHttpHeaders, string>> validBlobProperties_Track2 =
            new Dictionary<string, Action<Track2blobModel.BlobHttpHeaders, string>>(StringComparer.OrdinalIgnoreCase)
            {
                {"CacheControl", (p, v) => p.CacheControl = v},
                {"ContentDisposition", (p, v) => p.ContentDisposition = v},
                {"ContentEncoding", (p, v) => p.ContentEncoding = v},
                {"ContentLanguage", (p, v) => p.ContentLanguage = v},
                {"ContentMD5", (p, v) => p.ContentHash = Convert.FromBase64String(v)},
                {"ContentType", (p, v) => p.ContentType = v},
            };

        //Update Blob Metadata
        protected static IDictionary<string, string> SetBlobMeta_Track2(IDictionary<string, string> originalMetaData, Hashtable meta)
        {
            if (meta == null)
            {
                return originalMetaData;
            }

            foreach (DictionaryEntry entry in meta)
            {
                string key = entry.Key.ToString();
                string value = entry.Value.ToString();

                if (originalMetaData.ContainsKey(key))
                {
                    originalMetaData[key] = value;
                }
                else
                {
                    originalMetaData.Add(key, value);
                }
            }
            return originalMetaData;
        }

        protected static Track2blobModel.AccessTier? GetAccessTier_Track2(StandardBlobTier? standardBlobTier, PremiumPageBlobTier? pageBlobTier)
        {
            if(standardBlobTier == null && pageBlobTier == null)
            {
                return null;
            }
            if (standardBlobTier != null)
            {
                switch (standardBlobTier.Value)
                {
                    case StandardBlobTier.Archive:
                        return Track2blobModel.AccessTier.Archive;
                    case StandardBlobTier.Cool:
                        return Track2blobModel.AccessTier.Cool;
                    case StandardBlobTier.Hot:
                        return Track2blobModel.AccessTier.Hot;
                    default:
                        return null;
                }
            }
            else //pageBlobTier != null
            {
                switch (pageBlobTier.Value)
                {
                    case PremiumPageBlobTier.P4:
                        return Track2blobModel.AccessTier.P4;
                    case PremiumPageBlobTier.P6:
                        return Track2blobModel.AccessTier.P6;
                    case PremiumPageBlobTier.P10:
                        return Track2blobModel.AccessTier.P10;
                    case PremiumPageBlobTier.P20:
                        return Track2blobModel.AccessTier.P20;
                    case PremiumPageBlobTier.P30:
                        return Track2blobModel.AccessTier.P30;
                    case PremiumPageBlobTier.P40:
                        return Track2blobModel.AccessTier.P40;
                    case PremiumPageBlobTier.P50:
                        return Track2blobModel.AccessTier.P50;
                    case PremiumPageBlobTier.P60:
                        return Track2blobModel.AccessTier.P60;
                    case PremiumPageBlobTier.P70:
                        return Track2blobModel.AccessTier.P70;
                    case PremiumPageBlobTier.P80:
                        return Track2blobModel.AccessTier.P80;
                    default:
                        return null;
                }
            }
        }

        // Convert Track1 Blob object to Track 2 blob Client
        public static BlobClient GetTrack2BlobClient(CloudBlob cloubBlob, AzureStorageContext context, BlobClientOptions options = null)
        {
            BlobClient blobClient;
            if (cloubBlob.ServiceClient.Credentials.IsToken) //Oauth
            {
                if (context == null)
                {
                    //TODO : Get Oauth context from current login user.
                    throw new System.Exception("Need Storage Context to convert Track1 Blob object in token credentail to Track2 Blob object.");
                }
                blobClient = new BlobClient(cloubBlob.SnapshotQualifiedUri, context.Track2OauthToken, options);

            }
            else if (cloubBlob.ServiceClient.Credentials.IsSAS) //SAS
            {
                string fullUri = cloubBlob.SnapshotQualifiedUri.ToString();
                if (cloubBlob.IsSnapshot)
                {
                    // Since snapshot URL already has '?', need remove '?' in the first char of sas
                    fullUri = fullUri + "&" + cloubBlob.ServiceClient.Credentials.SASToken.Substring(1);
                }
                else
                {
                    fullUri = fullUri + cloubBlob.ServiceClient.Credentials.SASToken;
                }
                blobClient = new BlobClient(new Uri(fullUri), options);
            }
            else if (cloubBlob.ServiceClient.Credentials.IsSharedKey) //Shared Key
            {
                blobClient = new BlobClient(cloubBlob.SnapshotQualifiedUri,
                    new StorageSharedKeyCredential(context.StorageAccountName, cloubBlob.ServiceClient.Credentials.ExportBase64EncodedKey()),
                    options);
            }
            else //Anonymous
            {
                blobClient = new BlobClient(cloubBlob.SnapshotQualifiedUri, options);
            }

            return blobClient;
        }

        // Convert Track1 Blob object to Track 2 page blob Client
        public static PageBlobClient GetTrack2PageBlobClient(CloudBlob cloubBlob, AzureStorageContext context, BlobClientOptions options = null)
        {
            PageBlobClient blobClient;
            if (cloubBlob.ServiceClient.Credentials.IsToken) //Oauth
            {
                if (context == null)
                {
                    //TODO : Get Oauth context from current login user.
                    throw new System.Exception("Need Storage Context to convert Track1 Blob object in token credentail to Track2 Blob object.");
                }
                blobClient = new PageBlobClient(cloubBlob.SnapshotQualifiedUri, context.Track2OauthToken, options);

            }
            else if (cloubBlob.ServiceClient.Credentials.IsSAS) //SAS
            {
                string fullUri = cloubBlob.SnapshotQualifiedUri.ToString();
                if (cloubBlob.IsSnapshot)
                {
                    // Since snapshot URL already has '?', need remove '?' in the first char of sas
                    fullUri = fullUri + "&" + cloubBlob.ServiceClient.Credentials.SASToken.Substring(1);
                }
                else
                {
                    fullUri = fullUri + cloubBlob.ServiceClient.Credentials.SASToken;
                }
                blobClient = new PageBlobClient(new Uri(fullUri), options);
            }
            else if (cloubBlob.ServiceClient.Credentials.IsSharedKey) //Shared Key
            {
                blobClient = new PageBlobClient(cloubBlob.SnapshotQualifiedUri,
                    new StorageSharedKeyCredential(context.StorageAccountName, cloubBlob.ServiceClient.Credentials.ExportBase64EncodedKey()),
                    options);
            }
            else //Anonymous
            {
                blobClient = new PageBlobClient(cloubBlob.SnapshotQualifiedUri, options);
            }

            return blobClient;
        }

        // Convert Track1 Blob object to Track 2 append blob Client
        public static AppendBlobClient GetTrack2AppendBlobClient(CloudBlob cloubBlob, AzureStorageContext context, BlobClientOptions options = null)
        {
            AppendBlobClient blobClient;
            if (cloubBlob.ServiceClient.Credentials.IsToken) //Oauth
            {
                if (context == null)
                {
                    //TODO : Get Oauth context from current login user.
                    throw new System.Exception("Need Storage Context to convert Track1 Blob object in token credentail to Track2 Blob object.");
                }
                blobClient = new AppendBlobClient(cloubBlob.SnapshotQualifiedUri, context.Track2OauthToken, options);

            }
            else if (cloubBlob.ServiceClient.Credentials.IsSAS) //SAS
            {
                string fullUri = cloubBlob.SnapshotQualifiedUri.ToString();
                if (cloubBlob.IsSnapshot)
                {
                    // Since snapshot URL already has '?', need remove '?' in the first char of sas
                    fullUri = fullUri + "&" + cloubBlob.ServiceClient.Credentials.SASToken.Substring(1);
                }
                else
                {
                    fullUri = fullUri + cloubBlob.ServiceClient.Credentials.SASToken;
                }
                blobClient = new AppendBlobClient(new Uri(fullUri), options);
            }
            else if (cloubBlob.ServiceClient.Credentials.IsSharedKey) //Shared Key
            {
                blobClient = new AppendBlobClient(cloubBlob.SnapshotQualifiedUri,
                    new StorageSharedKeyCredential(context.StorageAccountName, cloubBlob.ServiceClient.Credentials.ExportBase64EncodedKey()),
                    options);
            }
            else //Anonymous
            {
                blobClient = new AppendBlobClient(cloubBlob.SnapshotQualifiedUri, options);
            }

            return blobClient;
        }
=======
>>>>>>> 7056018b
    }
}<|MERGE_RESOLUTION|>--- conflicted
+++ resolved
@@ -31,11 +31,8 @@
     using global::Azure.Storage;
     using global::Azure;
     using global::Azure.Storage.Files.DataLake.Models;
-<<<<<<< HEAD
     using Track2blobModel = global::Azure.Storage.Blobs.Models;
     using global::Azure.Storage.Blobs.Specialized;
-=======
->>>>>>> 7056018b
 
     /// <summary>
     /// Base cmdlet for storage blob/container cmdlet
@@ -527,8 +524,6 @@
         }
 
         /// <summary>
-<<<<<<< HEAD
-=======
         /// Get Item string without SAS for confirmation string.
         /// </summary>
         /// <param name="item"></param>
@@ -548,7 +543,6 @@
         }
 
         /// <summary>
->>>>>>> 7056018b
         /// get the DataLakeFileSystemClient object by name if DataLakeFileSystem exists
         /// </summary>
         /// <param name="fileSystemName">DataLakeFileSystem name</param>
@@ -669,7 +663,6 @@
                 }
             }
         }
-<<<<<<< HEAD
 
         /// <summary>
         /// CreateBlobPropertiesObject, which will be set to server
@@ -920,7 +913,5 @@
 
             return blobClient;
         }
-=======
->>>>>>> 7056018b
     }
 }