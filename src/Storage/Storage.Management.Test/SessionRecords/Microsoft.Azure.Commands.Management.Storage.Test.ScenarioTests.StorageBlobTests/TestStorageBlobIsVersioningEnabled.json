--- conflicted
+++ resolved
@@ -7,45 +7,45 @@
       "RequestBody": "",
       "RequestHeaders": {
         "x-ms-client-request-id": [
-          "41f05332-fc17-4d58-bd45-1520883e4ac9"
+          "6744da04-86d9-4b22-8b21-35bcbece011c"
         ],
         "Accept-Language": [
           "en-US"
         ],
         "User-Agent": [
-          "FxVersion/4.6.29220.03",
-          "OSName/Windows",
-          "OSVersion/Microsoft.Windows.10.0.19042.",
-          "Microsoft.Azure.Management.Internal.Resources.ResourceManagementClient/1.3.24"
-        ]
-      },
-      "ResponseHeaders": {
-        "Cache-Control": [
-          "no-cache"
-        ],
-        "Pragma": [
-          "no-cache"
-        ],
-        "x-ms-ratelimit-remaining-subscription-reads": [
-          "11986"
-        ],
-        "x-ms-request-id": [
-          "82d79963-39c1-4872-8dd8-5fe0d1a48c4d"
-        ],
-        "x-ms-correlation-request-id": [
-          "82d79963-39c1-4872-8dd8-5fe0d1a48c4d"
-        ],
-        "x-ms-routing-request-id": [
-          "SOUTHEASTASIA:20201019T103043Z:82d79963-39c1-4872-8dd8-5fe0d1a48c4d"
-        ],
-        "Strict-Transport-Security": [
-          "max-age=31536000; includeSubDomains"
-        ],
-        "X-Content-Type-Options": [
-          "nosniff"
-        ],
-        "Date": [
-          "Mon, 19 Oct 2020 10:30:43 GMT"
+          "FxVersion/4.6.27817.03",
+          "OSName/Windows",
+          "OSVersion/Microsoft.Windows.10.0.18363.",
+          "Microsoft.Azure.Management.Internal.Resources.ResourceManagementClient/1.3.17"
+        ]
+      },
+      "ResponseHeaders": {
+        "Cache-Control": [
+          "no-cache"
+        ],
+        "Pragma": [
+          "no-cache"
+        ],
+        "x-ms-ratelimit-remaining-subscription-reads": [
+          "11999"
+        ],
+        "x-ms-request-id": [
+          "955dab17-f56f-4c61-8ae3-90f76937ee80"
+        ],
+        "x-ms-correlation-request-id": [
+          "955dab17-f56f-4c61-8ae3-90f76937ee80"
+        ],
+        "x-ms-routing-request-id": [
+          "SOUTHEASTASIA:20200703T131847Z:955dab17-f56f-4c61-8ae3-90f76937ee80"
+        ],
+        "Strict-Transport-Security": [
+          "max-age=31536000; includeSubDomains"
+        ],
+        "X-Content-Type-Options": [
+          "nosniff"
+        ],
+        "Date": [
+          "Fri, 03 Jul 2020 13:18:46 GMT"
         ],
         "Content-Type": [
           "application/json; charset=utf-8"
@@ -54,29 +54,29 @@
           "-1"
         ],
         "Content-Length": [
-          "14380"
-        ]
-      },
-      "ResponseBody": "{\r\n  \"id\": \"/subscriptions/45b60d85-fd72-427a-a708-f994d26e593e/providers/Microsoft.Storage\",\r\n  \"namespace\": \"Microsoft.Storage\",\r\n  \"authorizations\": [\r\n    {\r\n      \"applicationId\": \"a6aa9161-5291-40bb-8c5c-923b567bee3b\",\r\n      \"roleDefinitionId\": \"070ab87f-0efc-4423-b18b-756f3bdb0236\"\r\n    },\r\n    {\r\n      \"applicationId\": \"e406a681-f3d4-42a8-90b6-c2b029497af1\"\r\n    }\r\n  ],\r\n  \"resourceTypes\": [\r\n    {\r\n      \"resourceType\": \"deletedAccounts\",\r\n      \"locations\": [\r\n        \"East US\",\r\n        \"East US 2\",\r\n        \"West US\",\r\n        \"West Europe\",\r\n        \"East Asia\",\r\n        \"Southeast Asia\",\r\n        \"Japan East\",\r\n        \"Japan West\",\r\n        \"North Central US\",\r\n        \"South Central US\",\r\n        \"Central US\",\r\n        \"North Europe\",\r\n        \"Brazil South\",\r\n        \"Australia East\",\r\n        \"Australia Southeast\",\r\n        \"South India\",\r\n        \"Central India\",\r\n        \"West India\",\r\n        \"Canada East\",\r\n        \"Canada Central\",\r\n        \"West US 2\",\r\n        \"West Central US\",\r\n        \"UK South\",\r\n        \"UK West\",\r\n        \"Korea Central\",\r\n        \"Korea South\",\r\n        \"France Central\",\r\n        \"Australia Central\",\r\n        \"South Africa North\",\r\n        \"UAE North\",\r\n        \"Switzerland North\",\r\n        \"Germany West Central\",\r\n        \"Norway East\",\r\n        \"East US 2 (Stage)\",\r\n        \"East US 2 EUAP\",\r\n        \"Central US EUAP\"\r\n      ],\r\n      \"apiVersions\": [\r\n        \"2019-06-01\"\r\n      ]\r\n    },\r\n    {\r\n      \"resourceType\": \"locations/deletedAccounts\",\r\n      \"locations\": [\r\n        \"East US\",\r\n        \"East US 2\",\r\n        \"West US\",\r\n        \"West Europe\",\r\n        \"East Asia\",\r\n        \"Southeast Asia\",\r\n        \"Japan East\",\r\n        \"Japan West\",\r\n        \"North Central US\",\r\n        \"South Central US\",\r\n        \"Central US\",\r\n        \"North Europe\",\r\n        \"Brazil South\",\r\n        \"Australia East\",\r\n        \"Australia Southeast\",\r\n        \"South India\",\r\n        \"Central India\",\r\n        \"West India\",\r\n        \"Canada East\",\r\n        \"Canada Central\",\r\n        \"West US 2\",\r\n        \"West Central US\",\r\n        \"UK South\",\r\n        \"UK West\",\r\n        \"Korea Central\",\r\n        \"Korea South\",\r\n        \"France Central\",\r\n        \"Australia Central\",\r\n        \"South Africa North\",\r\n        \"UAE North\",\r\n        \"Switzerland North\",\r\n        \"Germany West Central\",\r\n        \"Norway East\",\r\n        \"East US 2 (Stage)\",\r\n        \"East US 2 EUAP\",\r\n        \"Central US EUAP\"\r\n      ],\r\n      \"apiVersions\": [\r\n        \"2019-06-01\"\r\n      ]\r\n    },\r\n    {\r\n      \"resourceType\": \"storageAccounts\",\r\n      \"locations\": [\r\n        \"East US\",\r\n        \"East US 2\",\r\n        \"West US\",\r\n        \"West Europe\",\r\n        \"East Asia\",\r\n        \"Southeast Asia\",\r\n        \"Japan East\",\r\n        \"Japan West\",\r\n        \"North Central US\",\r\n        \"South Central US\",\r\n        \"Central US\",\r\n        \"North Europe\",\r\n        \"Brazil South\",\r\n        \"Australia East\",\r\n        \"Australia Southeast\",\r\n        \"South India\",\r\n        \"Central India\",\r\n        \"West India\",\r\n        \"Canada East\",\r\n        \"Canada Central\",\r\n        \"West US 2\",\r\n        \"West Central US\",\r\n        \"UK South\",\r\n        \"UK West\",\r\n        \"Korea Central\",\r\n        \"Korea South\",\r\n        \"France Central\",\r\n        \"Australia Central\",\r\n        \"South Africa North\",\r\n        \"UAE North\",\r\n        \"Switzerland North\",\r\n        \"Germany West Central\",\r\n        \"Norway East\",\r\n        \"East US 2 (Stage)\",\r\n        \"East US 2 EUAP\",\r\n        \"Central US EUAP\"\r\n      ],\r\n      \"apiVersions\": [\r\n        \"2019-06-01\",\r\n        \"2019-04-01\",\r\n        \"2018-11-01\",\r\n        \"2018-07-01\",\r\n        \"2018-03-01-preview\",\r\n        \"2018-02-01\",\r\n        \"2017-10-01\",\r\n        \"2017-06-01\",\r\n        \"2016-12-01\",\r\n        \"2016-05-01\",\r\n        \"2016-01-01\",\r\n        \"2015-06-15\",\r\n        \"2015-05-01-preview\"\r\n      ],\r\n      \"zoneMappings\": [\r\n        {\r\n          \"location\": \"East US 2\",\r\n          \"zones\": []\r\n        },\r\n        {\r\n          \"location\": \"Central US\",\r\n          \"zones\": []\r\n        },\r\n        {\r\n          \"location\": \"West Europe\",\r\n          \"zones\": []\r\n        },\r\n        {\r\n          \"location\": \"East US 2 EUAP\",\r\n          \"zones\": [\r\n            \"1\",\r\n            \"2\",\r\n            \"3\"\r\n          ]\r\n        },\r\n        {\r\n          \"location\": \"Central US EUAP\",\r\n          \"zones\": []\r\n        },\r\n        {\r\n          \"location\": \"France Central\",\r\n          \"zones\": []\r\n        },\r\n        {\r\n          \"location\": \"Southeast Asia\",\r\n          \"zones\": []\r\n        },\r\n        {\r\n          \"location\": \"West US 2\",\r\n          \"zones\": []\r\n        },\r\n        {\r\n          \"location\": \"North Europe\",\r\n          \"zones\": []\r\n        },\r\n        {\r\n          \"location\": \"East US\",\r\n          \"zones\": []\r\n        },\r\n        {\r\n          \"location\": \"UK South\",\r\n          \"zones\": []\r\n        },\r\n        {\r\n          \"location\": \"Japan East\",\r\n          \"zones\": []\r\n        },\r\n        {\r\n          \"location\": \"Australia East\",\r\n          \"zones\": []\r\n        },\r\n        {\r\n          \"location\": \"South Africa North\",\r\n          \"zones\": []\r\n        },\r\n        {\r\n          \"location\": \"South Central US\",\r\n          \"zones\": []\r\n        },\r\n        {\r\n          \"location\": \"Canada Central\",\r\n          \"zones\": []\r\n        },\r\n        {\r\n          \"location\": \"Germany West Central\",\r\n          \"zones\": []\r\n        },\r\n        {\r\n          \"location\": \"Brazil South\",\r\n          \"zones\": []\r\n        }\r\n      ],\r\n      \"capabilities\": \"CrossResourceGroupResourceMove, CrossSubscriptionResourceMove, SystemAssignedResourceIdentity\"\r\n    },\r\n    {\r\n      \"resourceType\": \"operations\",\r\n      \"locations\": [\r\n        \"East US\",\r\n        \"East US 2\",\r\n        \"West US\",\r\n        \"West Europe\",\r\n        \"East Asia\",\r\n        \"Southeast Asia\",\r\n        \"Japan East\",\r\n        \"Japan West\",\r\n        \"North Central US\",\r\n        \"South Central US\",\r\n        \"Central US\",\r\n        \"North Europe\",\r\n        \"Brazil South\",\r\n        \"Australia East\",\r\n        \"Australia Southeast\",\r\n        \"South India\",\r\n        \"Central India\",\r\n        \"West India\",\r\n        \"Canada East\",\r\n        \"Canada Central\",\r\n        \"West US 2\",\r\n        \"West Central US\",\r\n        \"UK South\",\r\n        \"UK West\",\r\n        \"Korea Central\",\r\n        \"Korea South\",\r\n        \"France Central\",\r\n        \"Australia Central\",\r\n        \"South Africa North\",\r\n        \"UAE North\",\r\n        \"Switzerland North\",\r\n        \"Germany West Central\",\r\n        \"East US 2 (Stage)\",\r\n        \"East US 2 EUAP\",\r\n        \"Central US EUAP\"\r\n      ],\r\n      \"apiVersions\": [\r\n        \"2019-06-01\",\r\n        \"2019-04-01\",\r\n        \"2018-11-01\",\r\n        \"2018-07-01\",\r\n        \"2018-03-01-preview\",\r\n        \"2018-02-01\",\r\n        \"2017-10-01\",\r\n        \"2017-06-01\",\r\n        \"2016-12-01\",\r\n        \"2016-05-01\",\r\n        \"2016-01-01\",\r\n        \"2015-06-15\",\r\n        \"2015-05-01-preview\"\r\n      ]\r\n    },\r\n    {\r\n      \"resourceType\": \"locations/asyncoperations\",\r\n      \"locations\": [\r\n        \"East US\",\r\n        \"East US 2\",\r\n        \"West US\",\r\n        \"West Europe\",\r\n        \"East Asia\",\r\n        \"Southeast Asia\",\r\n        \"Japan East\",\r\n        \"Japan West\",\r\n        \"North Central US\",\r\n        \"South Central US\",\r\n        \"Central US\",\r\n        \"North Europe\",\r\n        \"Brazil South\",\r\n        \"Australia East\",\r\n        \"Australia Southeast\",\r\n        \"South India\",\r\n        \"Central India\",\r\n        \"West India\",\r\n        \"Canada East\",\r\n        \"Canada Central\",\r\n        \"West US 2\",\r\n        \"West Central US\",\r\n        \"UK South\",\r\n        \"UK West\",\r\n        \"Korea Central\",\r\n        \"Korea South\",\r\n        \"France Central\",\r\n        \"Australia Central\",\r\n        \"South Africa North\",\r\n        \"UAE North\",\r\n        \"Switzerland North\",\r\n        \"Germany West Central\",\r\n        \"Norway East\",\r\n        \"East US 2 (Stage)\",\r\n        \"East US 2 EUAP\",\r\n        \"Central US EUAP\"\r\n      ],\r\n      \"apiVersions\": [\r\n        \"2019-06-01\",\r\n        \"2019-04-01\",\r\n        \"2018-11-01\",\r\n        \"2018-07-01\",\r\n        \"2018-03-01-preview\",\r\n        \"2018-02-01\",\r\n        \"2017-10-01\",\r\n        \"2017-06-01\",\r\n        \"2016-12-01\",\r\n        \"2016-05-01\",\r\n        \"2016-01-01\",\r\n        \"2015-06-15\",\r\n        \"2015-05-01-preview\"\r\n      ]\r\n    },\r\n    {\r\n      \"resourceType\": \"storageAccounts/listAccountSas\",\r\n      \"locations\": [\r\n        \"East US\",\r\n        \"East US 2\",\r\n        \"West US\",\r\n        \"West Europe\",\r\n        \"East Asia\",\r\n        \"Southeast Asia\",\r\n        \"Japan East\",\r\n        \"Japan West\",\r\n        \"North Central US\",\r\n        \"South Central US\",\r\n        \"Central US\",\r\n        \"North Europe\",\r\n        \"Brazil South\",\r\n        \"Australia East\",\r\n        \"Australia Southeast\",\r\n        \"South India\",\r\n        \"Central India\",\r\n        \"West India\",\r\n        \"Canada East\",\r\n        \"Canada Central\",\r\n        \"West US 2\",\r\n        \"West Central US\",\r\n        \"UK South\",\r\n        \"UK West\",\r\n        \"Korea Central\",\r\n        \"Korea South\",\r\n        \"France Central\",\r\n        \"Australia Central\",\r\n        \"South Africa North\",\r\n        \"UAE North\",\r\n        \"Switzerland North\",\r\n        \"Germany West Central\",\r\n        \"Norway East\",\r\n        \"East US 2 (Stage)\",\r\n        \"East US 2 EUAP\",\r\n        \"Central US EUAP\"\r\n      ],\r\n      \"apiVersions\": [\r\n        \"2019-06-01\",\r\n        \"2019-04-01\",\r\n        \"2018-11-01\",\r\n        \"2018-07-01\",\r\n        \"2018-03-01-preview\",\r\n        \"2018-02-01\",\r\n        \"2017-10-01\",\r\n        \"2017-06-01\",\r\n        \"2016-12-01\",\r\n        \"2016-05-01\"\r\n      ]\r\n    },\r\n    {\r\n      \"resourceType\": \"storageAccounts/listServiceSas\",\r\n      \"locations\": [\r\n        \"East US\",\r\n        \"East US 2\",\r\n        \"West US\",\r\n        \"West Europe\",\r\n        \"East Asia\",\r\n        \"Southeast Asia\",\r\n        \"Japan East\",\r\n        \"Japan West\",\r\n        \"North Central US\",\r\n        \"South Central US\",\r\n        \"Central US\",\r\n        \"North Europe\",\r\n        \"Brazil South\",\r\n        \"Australia East\",\r\n        \"Australia Southeast\",\r\n        \"South India\",\r\n        \"Central India\",\r\n        \"West India\",\r\n        \"Canada East\",\r\n        \"Canada Central\",\r\n        \"West US 2\",\r\n        \"West Central US\",\r\n        \"UK South\",\r\n        \"UK West\",\r\n        \"Korea Central\",\r\n        \"Korea South\",\r\n        \"France Central\",\r\n        \"Australia Central\",\r\n        \"South Africa North\",\r\n        \"UAE North\",\r\n        \"Switzerland North\",\r\n        \"Germany West Central\",\r\n        \"Norway East\",\r\n        \"East US 2 (Stage)\",\r\n        \"East US 2 EUAP\",\r\n        \"Central US EUAP\"\r\n      ],\r\n      \"apiVersions\": [\r\n        \"2019-06-01\",\r\n        \"2019-04-01\",\r\n        \"2018-11-01\",\r\n        \"2018-07-01\",\r\n        \"2018-03-01-preview\",\r\n        \"2018-02-01\",\r\n        \"2017-10-01\",\r\n        \"2017-06-01\",\r\n        \"2016-12-01\",\r\n        \"2016-05-01\"\r\n      ]\r\n    },\r\n    {\r\n      \"resourceType\": \"storageAccounts/blobServices\",\r\n      \"locations\": [\r\n        \"East US\",\r\n        \"East US 2\",\r\n        \"West US\",\r\n        \"West Europe\",\r\n        \"East Asia\",\r\n        \"Southeast Asia\",\r\n        \"Japan East\",\r\n        \"Japan West\",\r\n        \"North Central US\",\r\n        \"South Central US\",\r\n        \"Central US\",\r\n        \"North Europe\",\r\n        \"Brazil South\",\r\n        \"Australia East\",\r\n        \"Australia Southeast\",\r\n        \"South India\",\r\n        \"Central India\",\r\n        \"West India\",\r\n        \"Canada East\",\r\n        \"Canada Central\",\r\n        \"West US 2\",\r\n        \"West Central US\",\r\n        \"UK South\",\r\n        \"UK West\",\r\n        \"Korea Central\",\r\n        \"Korea South\",\r\n        \"France Central\",\r\n        \"Australia Central\",\r\n        \"South Africa North\",\r\n        \"UAE North\",\r\n        \"Switzerland North\",\r\n        \"Germany West Central\",\r\n        \"Norway East\",\r\n        \"East US 2 (Stage)\",\r\n        \"East US 2 EUAP\",\r\n        \"Central US EUAP\"\r\n      ],\r\n      \"apiVersions\": [\r\n        \"2019-06-01\",\r\n        \"2019-04-01\",\r\n        \"2018-11-01\",\r\n        \"2018-07-01\",\r\n        \"2018-03-01-preview\",\r\n        \"2018-02-01\",\r\n        \"2017-10-01\",\r\n        \"2017-06-01\",\r\n        \"2016-12-01\",\r\n        \"2016-05-01\"\r\n      ]\r\n    },\r\n    {\r\n      \"resourceType\": \"storageAccounts/tableServices\",\r\n      \"locations\": [\r\n        \"East US\",\r\n        \"East US 2\",\r\n        \"West US\",\r\n        \"West Europe\",\r\n        \"East Asia\",\r\n        \"Southeast Asia\",\r\n        \"Japan East\",\r\n        \"Japan West\",\r\n        \"North Central US\",\r\n        \"South Central US\",\r\n        \"Central US\",\r\n        \"North Europe\",\r\n        \"Brazil South\",\r\n        \"Australia East\",\r\n        \"Australia Southeast\",\r\n        \"South India\",\r\n        \"Central India\",\r\n        \"West India\",\r\n        \"Canada East\",\r\n        \"Canada Central\",\r\n        \"West US 2\",\r\n        \"West Central US\",\r\n        \"UK South\",\r\n        \"UK West\",\r\n        \"Korea Central\",\r\n        \"Korea South\",\r\n        \"France Central\",\r\n        \"Australia Central\",\r\n        \"South Africa North\",\r\n        \"UAE North\",\r\n        \"Switzerland North\",\r\n        \"Germany West Central\",\r\n        \"Norway East\",\r\n        \"East US 2 (Stage)\",\r\n        \"East US 2 EUAP\",\r\n        \"Central US EUAP\"\r\n      ],\r\n      \"apiVersions\": [\r\n        \"2019-06-01\",\r\n        \"2019-04-01\",\r\n        \"2018-11-01\",\r\n        \"2018-07-01\",\r\n        \"2018-03-01-preview\",\r\n        \"2018-02-01\",\r\n        \"2017-10-01\",\r\n        \"2017-06-01\",\r\n        \"2016-12-01\",\r\n        \"2016-05-01\"\r\n      ]\r\n    },\r\n    {\r\n      \"resourceType\": \"storageAccounts/queueServices\",\r\n      \"locations\": [\r\n        \"East US\",\r\n        \"East US 2\",\r\n        \"West US\",\r\n        \"West Europe\",\r\n        \"East Asia\",\r\n        \"Southeast Asia\",\r\n        \"Japan East\",\r\n        \"Japan West\",\r\n        \"North Central US\",\r\n        \"South Central US\",\r\n        \"Central US\",\r\n        \"North Europe\",\r\n        \"Brazil South\",\r\n        \"Australia East\",\r\n        \"Australia Southeast\",\r\n        \"South India\",\r\n        \"Central India\",\r\n        \"West India\",\r\n        \"Canada East\",\r\n        \"Canada Central\",\r\n        \"West US 2\",\r\n        \"West Central US\",\r\n        \"UK South\",\r\n        \"UK West\",\r\n        \"Korea Central\",\r\n        \"Korea South\",\r\n        \"France Central\",\r\n        \"Australia Central\",\r\n        \"South Africa North\",\r\n        \"UAE North\",\r\n        \"Switzerland North\",\r\n        \"Germany West Central\",\r\n        \"Norway East\",\r\n        \"East US 2 (Stage)\",\r\n        \"East US 2 EUAP\",\r\n        \"Central US EUAP\"\r\n      ],\r\n      \"apiVersions\": [\r\n        \"2019-06-01\",\r\n        \"2019-04-01\",\r\n        \"2018-11-01\",\r\n        \"2018-07-01\",\r\n        \"2018-03-01-preview\",\r\n        \"2018-02-01\",\r\n        \"2017-10-01\",\r\n        \"2017-06-01\",\r\n        \"2016-12-01\",\r\n        \"2016-05-01\"\r\n      ]\r\n    },\r\n    {\r\n      \"resourceType\": \"storageAccounts/fileServices\",\r\n      \"locations\": [\r\n        \"East US\",\r\n        \"East US 2\",\r\n        \"West US\",\r\n        \"West Europe\",\r\n        \"East Asia\",\r\n        \"Southeast Asia\",\r\n        \"Japan East\",\r\n        \"Japan West\",\r\n        \"North Central US\",\r\n        \"South Central US\",\r\n        \"Central US\",\r\n        \"North Europe\",\r\n        \"Brazil South\",\r\n        \"Australia East\",\r\n        \"Australia Southeast\",\r\n        \"South India\",\r\n        \"Central India\",\r\n        \"West India\",\r\n        \"Canada East\",\r\n        \"Canada Central\",\r\n        \"West US 2\",\r\n        \"West Central US\",\r\n        \"UK South\",\r\n        \"UK West\",\r\n        \"Korea Central\",\r\n        \"Korea South\",\r\n        \"France Central\",\r\n        \"Australia Central\",\r\n        \"South Africa North\",\r\n        \"UAE North\",\r\n        \"Switzerland North\",\r\n        \"Germany West Central\",\r\n        \"Norway East\",\r\n        \"East US 2 (Stage)\",\r\n        \"East US 2 EUAP\",\r\n        \"Central US EUAP\"\r\n      ],\r\n      \"apiVersions\": [\r\n        \"2019-06-01\",\r\n        \"2019-04-01\",\r\n        \"2018-11-01\",\r\n        \"2018-07-01\",\r\n        \"2018-03-01-preview\",\r\n        \"2018-02-01\",\r\n        \"2017-10-01\",\r\n        \"2017-06-01\",\r\n        \"2016-12-01\",\r\n        \"2016-05-01\"\r\n      ]\r\n    },\r\n    {\r\n      \"resourceType\": \"locations\",\r\n      \"locations\": [],\r\n      \"apiVersions\": [\r\n        \"2019-06-01\",\r\n        \"2019-04-01\",\r\n        \"2018-11-01\",\r\n        \"2018-07-01\",\r\n        \"2018-03-01-preview\",\r\n        \"2018-02-01\",\r\n        \"2017-10-01\",\r\n        \"2017-06-01\",\r\n        \"2016-12-01\",\r\n        \"2016-07-01\",\r\n        \"2016-01-01\"\r\n      ]\r\n    },\r\n    {\r\n      \"resourceType\": \"locations/usages\",\r\n      \"locations\": [\r\n        \"East US\",\r\n        \"East US 2\",\r\n        \"West US\",\r\n        \"West Europe\",\r\n        \"East Asia\",\r\n        \"Southeast Asia\",\r\n        \"Japan East\",\r\n        \"Japan West\",\r\n        \"North Central US\",\r\n        \"South Central US\",\r\n        \"Central US\",\r\n        \"North Europe\",\r\n        \"Brazil South\",\r\n        \"Australia East\",\r\n        \"Australia Southeast\",\r\n        \"South India\",\r\n        \"Central India\",\r\n        \"West India\",\r\n        \"Canada East\",\r\n        \"Canada Central\",\r\n        \"West US 2\",\r\n        \"West Central US\",\r\n        \"UK South\",\r\n        \"UK West\",\r\n        \"Korea Central\",\r\n        \"Korea South\",\r\n        \"France Central\",\r\n        \"Australia Central\",\r\n        \"South Africa North\",\r\n        \"UAE North\",\r\n        \"Switzerland North\",\r\n        \"Germany West Central\",\r\n        \"Norway East\",\r\n        \"East US 2 (Stage)\",\r\n        \"East US 2 EUAP\",\r\n        \"Central US EUAP\"\r\n      ],\r\n      \"apiVersions\": [\r\n        \"2019-06-01\",\r\n        \"2019-04-01\",\r\n        \"2018-11-01\",\r\n        \"2018-07-01\",\r\n        \"2018-03-01-preview\",\r\n        \"2018-02-01\",\r\n        \"2017-10-01\",\r\n        \"2017-06-01\",\r\n        \"2016-12-01\"\r\n      ]\r\n    },\r\n    {\r\n      \"resourceType\": \"locations/deleteVirtualNetworkOrSubnets\",\r\n      \"locations\": [\r\n        \"East US\",\r\n        \"East US 2\",\r\n        \"West US\",\r\n        \"West Europe\",\r\n        \"East Asia\",\r\n        \"Southeast Asia\",\r\n        \"Japan East\",\r\n        \"Japan West\",\r\n        \"North Central US\",\r\n        \"South Central US\",\r\n        \"Central US\",\r\n        \"North Europe\",\r\n        \"Brazil South\",\r\n        \"Australia East\",\r\n        \"Australia Southeast\",\r\n        \"South India\",\r\n        \"Central India\",\r\n        \"West India\",\r\n        \"Canada East\",\r\n        \"Canada Central\",\r\n        \"West US 2\",\r\n        \"West Central US\",\r\n        \"UK South\",\r\n        \"UK West\",\r\n        \"Korea Central\",\r\n        \"Korea South\",\r\n        \"France Central\",\r\n        \"Australia Central\",\r\n        \"South Africa North\",\r\n        \"UAE North\",\r\n        \"Switzerland North\",\r\n        \"Germany West Central\",\r\n        \"Norway East\",\r\n        \"East US 2 (Stage)\",\r\n        \"East US 2 EUAP\",\r\n        \"Central US EUAP\"\r\n      ],\r\n      \"apiVersions\": [\r\n        \"2019-06-01\",\r\n        \"2019-04-01\",\r\n        \"2018-11-01\",\r\n        \"2018-07-01\",\r\n        \"2018-03-01-preview\",\r\n        \"2018-02-01\",\r\n        \"2017-10-01\",\r\n        \"2017-06-01\",\r\n        \"2016-12-01\",\r\n        \"2016-07-01\"\r\n      ]\r\n    },\r\n    {\r\n      \"resourceType\": \"usages\",\r\n      \"locations\": [],\r\n      \"apiVersions\": [\r\n        \"2020-08-01-preview\",\r\n        \"2019-06-01\",\r\n        \"2019-04-01\",\r\n        \"2018-11-01\",\r\n        \"2018-07-01\",\r\n        \"2018-03-01-preview\",\r\n        \"2018-02-01\",\r\n        \"2017-10-01\",\r\n        \"2017-06-01\",\r\n        \"2016-12-01\",\r\n        \"2016-05-01\",\r\n        \"2016-01-01\",\r\n        \"2015-06-15\",\r\n        \"2015-05-01-preview\"\r\n      ]\r\n    },\r\n    {\r\n      \"resourceType\": \"checkNameAvailability\",\r\n      \"locations\": [\r\n        \"East US\",\r\n        \"East US 2\",\r\n        \"West US\",\r\n        \"West Europe\",\r\n        \"East Asia\",\r\n        \"Southeast Asia\",\r\n        \"Japan East\",\r\n        \"Japan West\",\r\n        \"North Central US\",\r\n        \"South Central US\",\r\n        \"Central US\",\r\n        \"North Europe\",\r\n        \"Brazil South\",\r\n        \"Australia East\",\r\n        \"Australia Southeast\",\r\n        \"South India\",\r\n        \"Central India\",\r\n        \"West India\",\r\n        \"Canada East\",\r\n        \"Canada Central\",\r\n        \"West US 2\",\r\n        \"West Central US\",\r\n        \"UK South\",\r\n        \"UK West\",\r\n        \"Korea Central\",\r\n        \"Korea South\",\r\n        \"France Central\",\r\n        \"Australia Central\",\r\n        \"South Africa North\",\r\n        \"UAE North\",\r\n        \"Switzerland North\",\r\n        \"Germany West Central\",\r\n        \"East US 2 (Stage)\",\r\n        \"East US 2 EUAP\",\r\n        \"Central US EUAP\"\r\n      ],\r\n      \"apiVersions\": [\r\n        \"2019-06-01\",\r\n        \"2019-04-01\",\r\n        \"2018-11-01\",\r\n        \"2018-07-01\",\r\n        \"2018-03-01-preview\",\r\n        \"2018-02-01\",\r\n        \"2017-10-01\",\r\n        \"2017-06-01\",\r\n        \"2016-12-01\",\r\n        \"2016-05-01\",\r\n        \"2016-01-01\",\r\n        \"2015-06-15\",\r\n        \"2015-05-01-preview\"\r\n      ]\r\n    },\r\n    {\r\n      \"resourceType\": \"locations/checkNameAvailability\",\r\n      \"locations\": [\r\n        \"East US\",\r\n        \"East US 2\",\r\n        \"West US\",\r\n        \"West Europe\",\r\n        \"East Asia\",\r\n        \"Southeast Asia\",\r\n        \"Japan East\",\r\n        \"Japan West\",\r\n        \"North Central US\",\r\n        \"South Central US\",\r\n        \"Central US\",\r\n        \"North Europe\",\r\n        \"Brazil South\",\r\n        \"Australia East\",\r\n        \"Australia Southeast\",\r\n        \"South India\",\r\n        \"Central India\",\r\n        \"West India\",\r\n        \"Canada East\",\r\n        \"Canada Central\",\r\n        \"West US 2\",\r\n        \"West Central US\",\r\n        \"UK South\",\r\n        \"UK West\",\r\n        \"Korea Central\",\r\n        \"Korea South\",\r\n        \"France Central\",\r\n        \"Australia Central\",\r\n        \"South Africa North\",\r\n        \"UAE North\",\r\n        \"Switzerland North\",\r\n        \"Germany West Central\",\r\n        \"Norway East\",\r\n        \"East US 2 (Stage)\",\r\n        \"East US 2 EUAP\",\r\n        \"Central US EUAP\"\r\n      ],\r\n      \"apiVersions\": [\r\n        \"2019-06-01\",\r\n        \"2019-04-01\",\r\n        \"2018-11-01\",\r\n        \"2018-07-01\",\r\n        \"2018-02-01\",\r\n        \"2017-10-01\",\r\n        \"2017-06-01\",\r\n        \"2016-12-01\"\r\n      ]\r\n    },\r\n    {\r\n      \"resourceType\": \"storageAccounts/services\",\r\n      \"locations\": [\r\n        \"East US\",\r\n        \"West US\",\r\n        \"East US 2 (Stage)\",\r\n        \"West Europe\",\r\n        \"North Europe\",\r\n        \"East Asia\",\r\n        \"Southeast Asia\",\r\n        \"Japan East\",\r\n        \"Japan West\",\r\n        \"North Central US\",\r\n        \"South Central US\",\r\n        \"East US 2\",\r\n        \"Central US\",\r\n        \"Australia East\",\r\n        \"Australia Southeast\",\r\n        \"Brazil South\",\r\n        \"South India\",\r\n        \"Central India\",\r\n        \"West India\",\r\n        \"Canada East\",\r\n        \"Canada Central\",\r\n        \"West US 2\",\r\n        \"West Central US\",\r\n        \"UK South\",\r\n        \"UK West\",\r\n        \"Korea Central\",\r\n        \"Korea South\",\r\n        \"France Central\",\r\n        \"South Africa North\",\r\n        \"UAE North\",\r\n        \"Switzerland North\",\r\n        \"Germany West Central\",\r\n        \"Norway East\",\r\n        \"East US 2 EUAP\",\r\n        \"Central US EUAP\"\r\n      ],\r\n      \"apiVersions\": [\r\n        \"2014-04-01\"\r\n      ]\r\n    },\r\n    {\r\n      \"resourceType\": \"storageAccounts/services/metricDefinitions\",\r\n      \"locations\": [\r\n        \"East US\",\r\n        \"West US\",\r\n        \"East US 2 (Stage)\",\r\n        \"West Europe\",\r\n        \"North Europe\",\r\n        \"East Asia\",\r\n        \"Southeast Asia\",\r\n        \"Japan East\",\r\n        \"Japan West\",\r\n        \"North Central US\",\r\n        \"South Central US\",\r\n        \"East US 2\",\r\n        \"Central US\",\r\n        \"Australia East\",\r\n        \"Australia Southeast\",\r\n        \"Brazil South\",\r\n        \"South India\",\r\n        \"Central India\",\r\n        \"West India\",\r\n        \"Canada East\",\r\n        \"Canada Central\",\r\n        \"West US 2\",\r\n        \"West Central US\",\r\n        \"UK South\",\r\n        \"UK West\",\r\n        \"Korea Central\",\r\n        \"Korea South\",\r\n        \"France Central\",\r\n        \"South Africa North\",\r\n        \"UAE North\",\r\n        \"Switzerland North\",\r\n        \"Germany West Central\",\r\n        \"Norway East\",\r\n        \"East US 2 EUAP\",\r\n        \"Central US EUAP\"\r\n      ],\r\n      \"apiVersions\": [\r\n        \"2014-04-01\"\r\n      ]\r\n    }\r\n  ],\r\n  \"registrationState\": \"Registered\"\r\n}",
+          "12336"
+        ]
+      },
+      "ResponseBody": "{\r\n  \"id\": \"/subscriptions/45b60d85-fd72-427a-a708-f994d26e593e/providers/Microsoft.Storage\",\r\n  \"namespace\": \"Microsoft.Storage\",\r\n  \"authorizations\": [\r\n    {\r\n      \"applicationId\": \"a6aa9161-5291-40bb-8c5c-923b567bee3b\",\r\n      \"roleDefinitionId\": \"070ab87f-0efc-4423-b18b-756f3bdb0236\"\r\n    },\r\n    {\r\n      \"applicationId\": \"e406a681-f3d4-42a8-90b6-c2b029497af1\"\r\n    }\r\n  ],\r\n  \"resourceTypes\": [\r\n    {\r\n      \"resourceType\": \"storageAccounts\",\r\n      \"locations\": [\r\n        \"East US\",\r\n        \"East US 2\",\r\n        \"West US\",\r\n        \"West Europe\",\r\n        \"East Asia\",\r\n        \"Southeast Asia\",\r\n        \"Japan East\",\r\n        \"Japan West\",\r\n        \"North Central US\",\r\n        \"South Central US\",\r\n        \"Central US\",\r\n        \"North Europe\",\r\n        \"Brazil South\",\r\n        \"Australia East\",\r\n        \"Australia Southeast\",\r\n        \"South India\",\r\n        \"Central India\",\r\n        \"West India\",\r\n        \"Canada East\",\r\n        \"Canada Central\",\r\n        \"West US 2\",\r\n        \"West Central US\",\r\n        \"UK South\",\r\n        \"UK West\",\r\n        \"Korea Central\",\r\n        \"Korea South\",\r\n        \"France Central\",\r\n        \"Australia Central\",\r\n        \"South Africa North\",\r\n        \"UAE North\",\r\n        \"Switzerland North\",\r\n        \"Germany West Central\",\r\n        \"Norway East\",\r\n        \"East US 2 (Stage)\",\r\n        \"East US 2 EUAP\",\r\n        \"Central US EUAP\"\r\n      ],\r\n      \"apiVersions\": [\r\n        \"2019-06-01\",\r\n        \"2019-04-01\",\r\n        \"2018-11-01\",\r\n        \"2018-07-01\",\r\n        \"2018-03-01-preview\",\r\n        \"2018-02-01\",\r\n        \"2017-10-01\",\r\n        \"2017-06-01\",\r\n        \"2016-12-01\",\r\n        \"2016-05-01\",\r\n        \"2016-01-01\",\r\n        \"2015-06-15\",\r\n        \"2015-05-01-preview\"\r\n      ],\r\n      \"capabilities\": \"CrossResourceGroupResourceMove, CrossSubscriptionResourceMove, SystemAssignedResourceIdentity\"\r\n    },\r\n    {\r\n      \"resourceType\": \"operations\",\r\n      \"locations\": [\r\n        \"East US\",\r\n        \"East US 2\",\r\n        \"West US\",\r\n        \"West Europe\",\r\n        \"East Asia\",\r\n        \"Southeast Asia\",\r\n        \"Japan East\",\r\n        \"Japan West\",\r\n        \"North Central US\",\r\n        \"South Central US\",\r\n        \"Central US\",\r\n        \"North Europe\",\r\n        \"Brazil South\",\r\n        \"Australia East\",\r\n        \"Australia Southeast\",\r\n        \"South India\",\r\n        \"Central India\",\r\n        \"West India\",\r\n        \"Canada East\",\r\n        \"Canada Central\",\r\n        \"West US 2\",\r\n        \"West Central US\",\r\n        \"UK South\",\r\n        \"UK West\",\r\n        \"Korea Central\",\r\n        \"Korea South\",\r\n        \"France Central\",\r\n        \"Australia Central\",\r\n        \"South Africa North\",\r\n        \"UAE North\",\r\n        \"Switzerland North\",\r\n        \"Germany West Central\",\r\n        \"East US 2 (Stage)\",\r\n        \"East US 2 EUAP\",\r\n        \"Central US EUAP\"\r\n      ],\r\n      \"apiVersions\": [\r\n        \"2019-06-01\",\r\n        \"2019-04-01\",\r\n        \"2018-11-01\",\r\n        \"2018-07-01\",\r\n        \"2018-03-01-preview\",\r\n        \"2018-02-01\",\r\n        \"2017-10-01\",\r\n        \"2017-06-01\",\r\n        \"2016-12-01\",\r\n        \"2016-05-01\",\r\n        \"2016-01-01\",\r\n        \"2015-06-15\",\r\n        \"2015-05-01-preview\"\r\n      ]\r\n    },\r\n    {\r\n      \"resourceType\": \"locations/asyncoperations\",\r\n      \"locations\": [\r\n        \"East US\",\r\n        \"East US 2\",\r\n        \"West US\",\r\n        \"West Europe\",\r\n        \"East Asia\",\r\n        \"Southeast Asia\",\r\n        \"Japan East\",\r\n        \"Japan West\",\r\n        \"North Central US\",\r\n        \"South Central US\",\r\n        \"Central US\",\r\n        \"North Europe\",\r\n        \"Brazil South\",\r\n        \"Australia East\",\r\n        \"Australia Southeast\",\r\n        \"South India\",\r\n        \"Central India\",\r\n        \"West India\",\r\n        \"Canada East\",\r\n        \"Canada Central\",\r\n        \"West US 2\",\r\n        \"West Central US\",\r\n        \"UK South\",\r\n        \"UK West\",\r\n        \"Korea Central\",\r\n        \"Korea South\",\r\n        \"France Central\",\r\n        \"Australia Central\",\r\n        \"South Africa North\",\r\n        \"UAE North\",\r\n        \"Switzerland North\",\r\n        \"Germany West Central\",\r\n        \"Norway East\",\r\n        \"East US 2 (Stage)\",\r\n        \"East US 2 EUAP\",\r\n        \"Central US EUAP\"\r\n      ],\r\n      \"apiVersions\": [\r\n        \"2019-06-01\",\r\n        \"2019-04-01\",\r\n        \"2018-11-01\",\r\n        \"2018-07-01\",\r\n        \"2018-03-01-preview\",\r\n        \"2018-02-01\",\r\n        \"2017-10-01\",\r\n        \"2017-06-01\",\r\n        \"2016-12-01\",\r\n        \"2016-05-01\",\r\n        \"2016-01-01\",\r\n        \"2015-06-15\",\r\n        \"2015-05-01-preview\"\r\n      ]\r\n    },\r\n    {\r\n      \"resourceType\": \"storageAccounts/listAccountSas\",\r\n      \"locations\": [\r\n        \"East US\",\r\n        \"East US 2\",\r\n        \"West US\",\r\n        \"West Europe\",\r\n        \"East Asia\",\r\n        \"Southeast Asia\",\r\n        \"Japan East\",\r\n        \"Japan West\",\r\n        \"North Central US\",\r\n        \"South Central US\",\r\n        \"Central US\",\r\n        \"North Europe\",\r\n        \"Brazil South\",\r\n        \"Australia East\",\r\n        \"Australia Southeast\",\r\n        \"South India\",\r\n        \"Central India\",\r\n        \"West India\",\r\n        \"Canada East\",\r\n        \"Canada Central\",\r\n        \"West US 2\",\r\n        \"West Central US\",\r\n        \"UK South\",\r\n        \"UK West\",\r\n        \"Korea Central\",\r\n        \"Korea South\",\r\n        \"France Central\",\r\n        \"Australia Central\",\r\n        \"South Africa North\",\r\n        \"UAE North\",\r\n        \"Switzerland North\",\r\n        \"Germany West Central\",\r\n        \"Norway East\",\r\n        \"East US 2 (Stage)\",\r\n        \"East US 2 EUAP\",\r\n        \"Central US EUAP\"\r\n      ],\r\n      \"apiVersions\": [\r\n        \"2019-06-01\",\r\n        \"2019-04-01\",\r\n        \"2018-11-01\",\r\n        \"2018-07-01\",\r\n        \"2018-03-01-preview\",\r\n        \"2018-02-01\",\r\n        \"2017-10-01\",\r\n        \"2017-06-01\",\r\n        \"2016-12-01\",\r\n        \"2016-05-01\"\r\n      ]\r\n    },\r\n    {\r\n      \"resourceType\": \"storageAccounts/listServiceSas\",\r\n      \"locations\": [\r\n        \"East US\",\r\n        \"East US 2\",\r\n        \"West US\",\r\n        \"West Europe\",\r\n        \"East Asia\",\r\n        \"Southeast Asia\",\r\n        \"Japan East\",\r\n        \"Japan West\",\r\n        \"North Central US\",\r\n        \"South Central US\",\r\n        \"Central US\",\r\n        \"North Europe\",\r\n        \"Brazil South\",\r\n        \"Australia East\",\r\n        \"Australia Southeast\",\r\n        \"South India\",\r\n        \"Central India\",\r\n        \"West India\",\r\n        \"Canada East\",\r\n        \"Canada Central\",\r\n        \"West US 2\",\r\n        \"West Central US\",\r\n        \"UK South\",\r\n        \"UK West\",\r\n        \"Korea Central\",\r\n        \"Korea South\",\r\n        \"France Central\",\r\n        \"Australia Central\",\r\n        \"South Africa North\",\r\n        \"UAE North\",\r\n        \"Switzerland North\",\r\n        \"Germany West Central\",\r\n        \"Norway East\",\r\n        \"East US 2 (Stage)\",\r\n        \"East US 2 EUAP\",\r\n        \"Central US EUAP\"\r\n      ],\r\n      \"apiVersions\": [\r\n        \"2019-06-01\",\r\n        \"2019-04-01\",\r\n        \"2018-11-01\",\r\n        \"2018-07-01\",\r\n        \"2018-03-01-preview\",\r\n        \"2018-02-01\",\r\n        \"2017-10-01\",\r\n        \"2017-06-01\",\r\n        \"2016-12-01\",\r\n        \"2016-05-01\"\r\n      ]\r\n    },\r\n    {\r\n      \"resourceType\": \"storageAccounts/blobServices\",\r\n      \"locations\": [\r\n        \"East US\",\r\n        \"East US 2\",\r\n        \"West US\",\r\n        \"West Europe\",\r\n        \"East Asia\",\r\n        \"Southeast Asia\",\r\n        \"Japan East\",\r\n        \"Japan West\",\r\n        \"North Central US\",\r\n        \"South Central US\",\r\n        \"Central US\",\r\n        \"North Europe\",\r\n        \"Brazil South\",\r\n        \"Australia East\",\r\n        \"Australia Southeast\",\r\n        \"South India\",\r\n        \"Central India\",\r\n        \"West India\",\r\n        \"Canada East\",\r\n        \"Canada Central\",\r\n        \"West US 2\",\r\n        \"West Central US\",\r\n        \"UK South\",\r\n        \"UK West\",\r\n        \"Korea Central\",\r\n        \"Korea South\",\r\n        \"France Central\",\r\n        \"Australia Central\",\r\n        \"South Africa North\",\r\n        \"UAE North\",\r\n        \"Switzerland North\",\r\n        \"Germany West Central\",\r\n        \"Norway East\",\r\n        \"East US 2 (Stage)\",\r\n        \"East US 2 EUAP\",\r\n        \"Central US EUAP\"\r\n      ],\r\n      \"apiVersions\": [\r\n        \"2019-06-01\",\r\n        \"2019-04-01\",\r\n        \"2018-11-01\",\r\n        \"2018-07-01\",\r\n        \"2018-03-01-preview\",\r\n        \"2018-02-01\",\r\n        \"2017-10-01\",\r\n        \"2017-06-01\",\r\n        \"2016-12-01\",\r\n        \"2016-05-01\"\r\n      ]\r\n    },\r\n    {\r\n      \"resourceType\": \"storageAccounts/tableServices\",\r\n      \"locations\": [\r\n        \"East US\",\r\n        \"East US 2\",\r\n        \"West US\",\r\n        \"West Europe\",\r\n        \"East Asia\",\r\n        \"Southeast Asia\",\r\n        \"Japan East\",\r\n        \"Japan West\",\r\n        \"North Central US\",\r\n        \"South Central US\",\r\n        \"Central US\",\r\n        \"North Europe\",\r\n        \"Brazil South\",\r\n        \"Australia East\",\r\n        \"Australia Southeast\",\r\n        \"South India\",\r\n        \"Central India\",\r\n        \"West India\",\r\n        \"Canada East\",\r\n        \"Canada Central\",\r\n        \"West US 2\",\r\n        \"West Central US\",\r\n        \"UK South\",\r\n        \"UK West\",\r\n        \"Korea Central\",\r\n        \"Korea South\",\r\n        \"France Central\",\r\n        \"Australia Central\",\r\n        \"South Africa North\",\r\n        \"UAE North\",\r\n        \"Switzerland North\",\r\n        \"Germany West Central\",\r\n        \"Norway East\",\r\n        \"East US 2 (Stage)\",\r\n        \"East US 2 EUAP\",\r\n        \"Central US EUAP\"\r\n      ],\r\n      \"apiVersions\": [\r\n        \"2019-06-01\",\r\n        \"2019-04-01\",\r\n        \"2018-11-01\",\r\n        \"2018-07-01\",\r\n        \"2018-03-01-preview\",\r\n        \"2018-02-01\",\r\n        \"2017-10-01\",\r\n        \"2017-06-01\",\r\n        \"2016-12-01\",\r\n        \"2016-05-01\"\r\n      ]\r\n    },\r\n    {\r\n      \"resourceType\": \"storageAccounts/queueServices\",\r\n      \"locations\": [\r\n        \"East US\",\r\n        \"East US 2\",\r\n        \"West US\",\r\n        \"West Europe\",\r\n        \"East Asia\",\r\n        \"Southeast Asia\",\r\n        \"Japan East\",\r\n        \"Japan West\",\r\n        \"North Central US\",\r\n        \"South Central US\",\r\n        \"Central US\",\r\n        \"North Europe\",\r\n        \"Brazil South\",\r\n        \"Australia East\",\r\n        \"Australia Southeast\",\r\n        \"South India\",\r\n        \"Central India\",\r\n        \"West India\",\r\n        \"Canada East\",\r\n        \"Canada Central\",\r\n        \"West US 2\",\r\n        \"West Central US\",\r\n        \"UK South\",\r\n        \"UK West\",\r\n        \"Korea Central\",\r\n        \"Korea South\",\r\n        \"France Central\",\r\n        \"Australia Central\",\r\n        \"South Africa North\",\r\n        \"UAE North\",\r\n        \"Switzerland North\",\r\n        \"Germany West Central\",\r\n        \"Norway East\",\r\n        \"East US 2 (Stage)\",\r\n        \"East US 2 EUAP\",\r\n        \"Central US EUAP\"\r\n      ],\r\n      \"apiVersions\": [\r\n        \"2019-06-01\",\r\n        \"2019-04-01\",\r\n        \"2018-11-01\",\r\n        \"2018-07-01\",\r\n        \"2018-03-01-preview\",\r\n        \"2018-02-01\",\r\n        \"2017-10-01\",\r\n        \"2017-06-01\",\r\n        \"2016-12-01\",\r\n        \"2016-05-01\"\r\n      ]\r\n    },\r\n    {\r\n      \"resourceType\": \"storageAccounts/fileServices\",\r\n      \"locations\": [\r\n        \"East US\",\r\n        \"East US 2\",\r\n        \"West US\",\r\n        \"West Europe\",\r\n        \"East Asia\",\r\n        \"Southeast Asia\",\r\n        \"Japan East\",\r\n        \"Japan West\",\r\n        \"North Central US\",\r\n        \"South Central US\",\r\n        \"Central US\",\r\n        \"North Europe\",\r\n        \"Brazil South\",\r\n        \"Australia East\",\r\n        \"Australia Southeast\",\r\n        \"South India\",\r\n        \"Central India\",\r\n        \"West India\",\r\n        \"Canada East\",\r\n        \"Canada Central\",\r\n        \"West US 2\",\r\n        \"West Central US\",\r\n        \"UK South\",\r\n        \"UK West\",\r\n        \"Korea Central\",\r\n        \"Korea South\",\r\n        \"France Central\",\r\n        \"Australia Central\",\r\n        \"South Africa North\",\r\n        \"UAE North\",\r\n        \"Switzerland North\",\r\n        \"Germany West Central\",\r\n        \"Norway East\",\r\n        \"East US 2 (Stage)\",\r\n        \"East US 2 EUAP\",\r\n        \"Central US EUAP\"\r\n      ],\r\n      \"apiVersions\": [\r\n        \"2019-06-01\",\r\n        \"2019-04-01\",\r\n        \"2018-11-01\",\r\n        \"2018-07-01\",\r\n        \"2018-03-01-preview\",\r\n        \"2018-02-01\",\r\n        \"2017-10-01\",\r\n        \"2017-06-01\",\r\n        \"2016-12-01\",\r\n        \"2016-05-01\"\r\n      ]\r\n    },\r\n    {\r\n      \"resourceType\": \"locations\",\r\n      \"locations\": [],\r\n      \"apiVersions\": [\r\n        \"2019-06-01\",\r\n        \"2019-04-01\",\r\n        \"2018-11-01\",\r\n        \"2018-07-01\",\r\n        \"2018-03-01-preview\",\r\n        \"2018-02-01\",\r\n        \"2017-10-01\",\r\n        \"2017-06-01\",\r\n        \"2016-12-01\",\r\n        \"2016-07-01\",\r\n        \"2016-01-01\"\r\n      ]\r\n    },\r\n    {\r\n      \"resourceType\": \"locations/usages\",\r\n      \"locations\": [\r\n        \"East US\",\r\n        \"East US 2\",\r\n        \"West US\",\r\n        \"West Europe\",\r\n        \"East Asia\",\r\n        \"Southeast Asia\",\r\n        \"Japan East\",\r\n        \"Japan West\",\r\n        \"North Central US\",\r\n        \"South Central US\",\r\n        \"Central US\",\r\n        \"North Europe\",\r\n        \"Brazil South\",\r\n        \"Australia East\",\r\n        \"Australia Southeast\",\r\n        \"South India\",\r\n        \"Central India\",\r\n        \"West India\",\r\n        \"Canada East\",\r\n        \"Canada Central\",\r\n        \"West US 2\",\r\n        \"West Central US\",\r\n        \"UK South\",\r\n        \"UK West\",\r\n        \"Korea Central\",\r\n        \"Korea South\",\r\n        \"France Central\",\r\n        \"Australia Central\",\r\n        \"South Africa North\",\r\n        \"UAE North\",\r\n        \"Switzerland North\",\r\n        \"Germany West Central\",\r\n        \"Norway East\",\r\n        \"East US 2 (Stage)\",\r\n        \"East US 2 EUAP\",\r\n        \"Central US EUAP\"\r\n      ],\r\n      \"apiVersions\": [\r\n        \"2019-06-01\",\r\n        \"2019-04-01\",\r\n        \"2018-11-01\",\r\n        \"2018-07-01\",\r\n        \"2018-03-01-preview\",\r\n        \"2018-02-01\",\r\n        \"2017-10-01\",\r\n        \"2017-06-01\",\r\n        \"2016-12-01\"\r\n      ]\r\n    },\r\n    {\r\n      \"resourceType\": \"locations/deleteVirtualNetworkOrSubnets\",\r\n      \"locations\": [\r\n        \"East US\",\r\n        \"East US 2\",\r\n        \"West US\",\r\n        \"West Europe\",\r\n        \"East Asia\",\r\n        \"Southeast Asia\",\r\n        \"Japan East\",\r\n        \"Japan West\",\r\n        \"North Central US\",\r\n        \"South Central US\",\r\n        \"Central US\",\r\n        \"North Europe\",\r\n        \"Brazil South\",\r\n        \"Australia East\",\r\n        \"Australia Southeast\",\r\n        \"South India\",\r\n        \"Central India\",\r\n        \"West India\",\r\n        \"Canada East\",\r\n        \"Canada Central\",\r\n        \"West US 2\",\r\n        \"West Central US\",\r\n        \"UK South\",\r\n        \"UK West\",\r\n        \"Korea Central\",\r\n        \"Korea South\",\r\n        \"France Central\",\r\n        \"Australia Central\",\r\n        \"South Africa North\",\r\n        \"UAE North\",\r\n        \"Switzerland North\",\r\n        \"Germany West Central\",\r\n        \"Norway East\",\r\n        \"East US 2 (Stage)\",\r\n        \"East US 2 EUAP\",\r\n        \"Central US EUAP\"\r\n      ],\r\n      \"apiVersions\": [\r\n        \"2019-06-01\",\r\n        \"2019-04-01\",\r\n        \"2018-11-01\",\r\n        \"2018-07-01\",\r\n        \"2018-03-01-preview\",\r\n        \"2018-02-01\",\r\n        \"2017-10-01\",\r\n        \"2017-06-01\",\r\n        \"2016-12-01\",\r\n        \"2016-07-01\"\r\n      ]\r\n    },\r\n    {\r\n      \"resourceType\": \"usages\",\r\n      \"locations\": [],\r\n      \"apiVersions\": [\r\n        \"2019-06-01\",\r\n        \"2019-04-01\",\r\n        \"2018-11-01\",\r\n        \"2018-07-01\",\r\n        \"2018-03-01-preview\",\r\n        \"2018-02-01\",\r\n        \"2017-10-01\",\r\n        \"2017-06-01\",\r\n        \"2016-12-01\",\r\n        \"2016-05-01\",\r\n        \"2016-01-01\",\r\n        \"2015-06-15\",\r\n        \"2015-05-01-preview\"\r\n      ]\r\n    },\r\n    {\r\n      \"resourceType\": \"checkNameAvailability\",\r\n      \"locations\": [\r\n        \"East US\",\r\n        \"East US 2\",\r\n        \"West US\",\r\n        \"West Europe\",\r\n        \"East Asia\",\r\n        \"Southeast Asia\",\r\n        \"Japan East\",\r\n        \"Japan West\",\r\n        \"North Central US\",\r\n        \"South Central US\",\r\n        \"Central US\",\r\n        \"North Europe\",\r\n        \"Brazil South\",\r\n        \"Australia East\",\r\n        \"Australia Southeast\",\r\n        \"South India\",\r\n        \"Central India\",\r\n        \"West India\",\r\n        \"Canada East\",\r\n        \"Canada Central\",\r\n        \"West US 2\",\r\n        \"West Central US\",\r\n        \"UK South\",\r\n        \"UK West\",\r\n        \"Korea Central\",\r\n        \"Korea South\",\r\n        \"France Central\",\r\n        \"Australia Central\",\r\n        \"South Africa North\",\r\n        \"UAE North\",\r\n        \"Switzerland North\",\r\n        \"Germany West Central\",\r\n        \"East US 2 (Stage)\",\r\n        \"East US 2 EUAP\",\r\n        \"Central US EUAP\"\r\n      ],\r\n      \"apiVersions\": [\r\n        \"2019-06-01\",\r\n        \"2019-04-01\",\r\n        \"2018-11-01\",\r\n        \"2018-07-01\",\r\n        \"2018-03-01-preview\",\r\n        \"2018-02-01\",\r\n        \"2017-10-01\",\r\n        \"2017-06-01\",\r\n        \"2016-12-01\",\r\n        \"2016-05-01\",\r\n        \"2016-01-01\",\r\n        \"2015-06-15\",\r\n        \"2015-05-01-preview\"\r\n      ]\r\n    },\r\n    {\r\n      \"resourceType\": \"locations/checkNameAvailability\",\r\n      \"locations\": [\r\n        \"East US\",\r\n        \"East US 2\",\r\n        \"West US\",\r\n        \"West Europe\",\r\n        \"East Asia\",\r\n        \"Southeast Asia\",\r\n        \"Japan East\",\r\n        \"Japan West\",\r\n        \"North Central US\",\r\n        \"South Central US\",\r\n        \"Central US\",\r\n        \"North Europe\",\r\n        \"Brazil South\",\r\n        \"Australia East\",\r\n        \"Australia Southeast\",\r\n        \"South India\",\r\n        \"Central India\",\r\n        \"West India\",\r\n        \"Canada East\",\r\n        \"Canada Central\",\r\n        \"West US 2\",\r\n        \"West Central US\",\r\n        \"UK South\",\r\n        \"UK West\",\r\n        \"Korea Central\",\r\n        \"Korea South\",\r\n        \"France Central\",\r\n        \"Australia Central\",\r\n        \"South Africa North\",\r\n        \"UAE North\",\r\n        \"Switzerland North\",\r\n        \"Germany West Central\",\r\n        \"Norway East\",\r\n        \"East US 2 (Stage)\",\r\n        \"East US 2 EUAP\",\r\n        \"Central US EUAP\"\r\n      ],\r\n      \"apiVersions\": [\r\n        \"2019-06-01\",\r\n        \"2019-04-01\",\r\n        \"2018-11-01\",\r\n        \"2018-07-01\",\r\n        \"2018-02-01\",\r\n        \"2017-10-01\",\r\n        \"2017-06-01\",\r\n        \"2016-12-01\"\r\n      ]\r\n    },\r\n    {\r\n      \"resourceType\": \"storageAccounts/services\",\r\n      \"locations\": [\r\n        \"East US\",\r\n        \"West US\",\r\n        \"East US 2 (Stage)\",\r\n        \"West Europe\",\r\n        \"North Europe\",\r\n        \"East Asia\",\r\n        \"Southeast Asia\",\r\n        \"Japan East\",\r\n        \"Japan West\",\r\n        \"North Central US\",\r\n        \"South Central US\",\r\n        \"East US 2\",\r\n        \"Central US\",\r\n        \"Australia East\",\r\n        \"Australia Southeast\",\r\n        \"Brazil South\",\r\n        \"South India\",\r\n        \"Central India\",\r\n        \"West India\",\r\n        \"Canada East\",\r\n        \"Canada Central\",\r\n        \"West US 2\",\r\n        \"West Central US\",\r\n        \"UK South\",\r\n        \"UK West\",\r\n        \"Korea Central\",\r\n        \"Korea South\",\r\n        \"France Central\",\r\n        \"South Africa North\",\r\n        \"UAE North\",\r\n        \"Switzerland North\",\r\n        \"Germany West Central\",\r\n        \"Norway East\",\r\n        \"East US 2 EUAP\",\r\n        \"Central US EUAP\"\r\n      ],\r\n      \"apiVersions\": [\r\n        \"2014-04-01\"\r\n      ]\r\n    },\r\n    {\r\n      \"resourceType\": \"storageAccounts/services/metricDefinitions\",\r\n      \"locations\": [\r\n        \"East US\",\r\n        \"West US\",\r\n        \"East US 2 (Stage)\",\r\n        \"West Europe\",\r\n        \"North Europe\",\r\n        \"East Asia\",\r\n        \"Southeast Asia\",\r\n        \"Japan East\",\r\n        \"Japan West\",\r\n        \"North Central US\",\r\n        \"South Central US\",\r\n        \"East US 2\",\r\n        \"Central US\",\r\n        \"Australia East\",\r\n        \"Australia Southeast\",\r\n        \"Brazil South\",\r\n        \"South India\",\r\n        \"Central India\",\r\n        \"West India\",\r\n        \"Canada East\",\r\n        \"Canada Central\",\r\n        \"West US 2\",\r\n        \"West Central US\",\r\n        \"UK South\",\r\n        \"UK West\",\r\n        \"Korea Central\",\r\n        \"Korea South\",\r\n        \"France Central\",\r\n        \"South Africa North\",\r\n        \"UAE North\",\r\n        \"Switzerland North\",\r\n        \"Germany West Central\",\r\n        \"Norway East\",\r\n        \"East US 2 EUAP\",\r\n        \"Central US EUAP\"\r\n      ],\r\n      \"apiVersions\": [\r\n        \"2014-04-01\"\r\n      ]\r\n    }\r\n  ],\r\n  \"registrationState\": \"Registered\"\r\n}",
       "StatusCode": 200
     },
     {
-      "RequestUri": "/subscriptions/45b60d85-fd72-427a-a708-f994d26e593e/resourcegroups/pstestrg172?api-version=2016-09-01",
-      "EncodedRequestUri": "L3N1YnNjcmlwdGlvbnMvNDViNjBkODUtZmQ3Mi00MjdhLWE3MDgtZjk5NGQyNmU1OTNlL3Jlc291cmNlZ3JvdXBzL3BzdGVzdHJnMTcyP2FwaS12ZXJzaW9uPTIwMTYtMDktMDE=",
+      "RequestUri": "/subscriptions/45b60d85-fd72-427a-a708-f994d26e593e/resourcegroups/pstestrg9355?api-version=2016-09-01",
+      "EncodedRequestUri": "L3N1YnNjcmlwdGlvbnMvNDViNjBkODUtZmQ3Mi00MjdhLWE3MDgtZjk5NGQyNmU1OTNlL3Jlc291cmNlZ3JvdXBzL3BzdGVzdHJnOTM1NT9hcGktdmVyc2lvbj0yMDE2LTA5LTAx",
       "RequestMethod": "PUT",
       "RequestBody": "{\r\n  \"location\": \"West US\"\r\n}",
       "RequestHeaders": {
         "x-ms-client-request-id": [
-          "88365211-e8a4-4a12-afc7-c40c27e3ff08"
+          "4596efa8-846e-492d-9449-254b683d7b56"
         ],
         "Accept-Language": [
           "en-US"
         ],
         "User-Agent": [
-          "FxVersion/4.6.29220.03",
-          "OSName/Windows",
-          "OSVersion/Microsoft.Windows.10.0.19042.",
-          "Microsoft.Azure.Management.Internal.Resources.ResourceManagementClient/1.3.24"
+          "FxVersion/4.6.27817.03",
+          "OSName/Windows",
+          "OSVersion/Microsoft.Windows.10.0.18363.",
+          "Microsoft.Azure.Management.Internal.Resources.ResourceManagementClient/1.3.17"
         ],
         "Content-Type": [
           "application/json; charset=utf-8"
@@ -93,28 +93,28 @@
           "no-cache"
         ],
         "x-ms-ratelimit-remaining-subscription-writes": [
-          "1197"
-        ],
-        "x-ms-request-id": [
-          "6ff68f38-a8dd-493a-a270-bcbdc220f60d"
-        ],
-        "x-ms-correlation-request-id": [
-          "6ff68f38-a8dd-493a-a270-bcbdc220f60d"
-        ],
-        "x-ms-routing-request-id": [
-          "SOUTHEASTASIA:20201019T103045Z:6ff68f38-a8dd-493a-a270-bcbdc220f60d"
-        ],
-        "Strict-Transport-Security": [
-          "max-age=31536000; includeSubDomains"
-        ],
-        "X-Content-Type-Options": [
-          "nosniff"
-        ],
-        "Date": [
-          "Mon, 19 Oct 2020 10:30:45 GMT"
-        ],
-        "Content-Length": [
-          "175"
+          "1199"
+        ],
+        "x-ms-request-id": [
+          "2d8cdbbc-0062-47a0-aca1-b4195ad28ad5"
+        ],
+        "x-ms-correlation-request-id": [
+          "2d8cdbbc-0062-47a0-aca1-b4195ad28ad5"
+        ],
+        "x-ms-routing-request-id": [
+          "SOUTHEASTASIA:20200703T131850Z:2d8cdbbc-0062-47a0-aca1-b4195ad28ad5"
+        ],
+        "Strict-Transport-Security": [
+          "max-age=31536000; includeSubDomains"
+        ],
+        "X-Content-Type-Options": [
+          "nosniff"
+        ],
+        "Date": [
+          "Fri, 03 Jul 2020 13:18:49 GMT"
+        ],
+        "Content-Length": [
+          "177"
         ],
         "Content-Type": [
           "application/json; charset=utf-8"
@@ -123,48 +123,43 @@
           "-1"
         ]
       },
-      "ResponseBody": "{\r\n  \"id\": \"/subscriptions/45b60d85-fd72-427a-a708-f994d26e593e/resourceGroups/pstestrg172\",\r\n  \"name\": \"pstestrg172\",\r\n  \"location\": \"westus\",\r\n  \"properties\": {\r\n    \"provisioningState\": \"Succeeded\"\r\n  }\r\n}",
+      "ResponseBody": "{\r\n  \"id\": \"/subscriptions/45b60d85-fd72-427a-a708-f994d26e593e/resourceGroups/pstestrg9355\",\r\n  \"name\": \"pstestrg9355\",\r\n  \"location\": \"westus\",\r\n  \"properties\": {\r\n    \"provisioningState\": \"Succeeded\"\r\n  }\r\n}",
       "StatusCode": 201
     },
     {
-<<<<<<< HEAD
-      "RequestUri": "/subscriptions/45b60d85-fd72-427a-a708-f994d26e593e/providers/Microsoft.Storage/checkNameAvailability?api-version=2020-08-01-preview",
-      "EncodedRequestUri": "L3N1YnNjcmlwdGlvbnMvNDViNjBkODUtZmQ3Mi00MjdhLWE3MDgtZjk5NGQyNmU1OTNlL3Byb3ZpZGVycy9NaWNyb3NvZnQuU3RvcmFnZS9jaGVja05hbWVBdmFpbGFiaWxpdHk/YXBpLXZlcnNpb249MjAyMC0wOC0wMS1wcmV2aWV3",
-=======
       "RequestUri": "/subscriptions/45b60d85-fd72-427a-a708-f994d26e593e/providers/Microsoft.Storage/checkNameAvailability?api-version=2021-01-01",
       "EncodedRequestUri": "L3N1YnNjcmlwdGlvbnMvNDViNjBkODUtZmQ3Mi00MjdhLWE3MDgtZjk5NGQyNmU1OTNlL3Byb3ZpZGVycy9NaWNyb3NvZnQuU3RvcmFnZS9jaGVja05hbWVBdmFpbGFiaWxpdHk/YXBpLXZlcnNpb249MjAyMS0wMS0wMQ==",
->>>>>>> 16e4c121
       "RequestMethod": "POST",
-      "RequestBody": "{\r\n  \"name\": \"pstestrg172\",\r\n  \"type\": \"Microsoft.Storage/storageAccounts\"\r\n}",
+      "RequestBody": "{\r\n  \"name\": \"pstestrg9355\",\r\n  \"type\": \"Microsoft.Storage/storageAccounts\"\r\n}",
       "RequestHeaders": {
         "x-ms-client-request-id": [
-          "ad8a7af2-c32e-4508-a506-a98746e452ad"
+          "e5c13f41-296c-4074-bb6e-bba647a2e937"
         ],
         "Accept-Language": [
           "en-US"
         ],
         "User-Agent": [
-          "FxVersion/4.6.29220.03",
-          "OSName/Windows",
-          "OSVersion/Microsoft.Windows.10.0.19042.",
-          "Microsoft.Azure.Management.Storage.StorageManagementClient/18.0.0.0"
+          "FxVersion/4.6.27817.03",
+          "OSName/Windows",
+          "OSVersion/Microsoft.Windows.10.0.18363.",
+          "Microsoft.Azure.Management.Storage.StorageManagementClient/17.1.0.0"
         ],
         "Content-Type": [
           "application/json; charset=utf-8"
         ],
         "Content-Length": [
-          "77"
-        ]
-      },
-      "ResponseHeaders": {
-        "Cache-Control": [
-          "no-cache"
-        ],
-        "Pragma": [
-          "no-cache"
-        ],
-        "x-ms-request-id": [
-          "25fc9f71-30aa-49f2-885a-878e3af54a27"
+          "78"
+        ]
+      },
+      "ResponseHeaders": {
+        "Cache-Control": [
+          "no-cache"
+        ],
+        "Pragma": [
+          "no-cache"
+        ],
+        "x-ms-request-id": [
+          "ace322a5-924c-42f3-abc4-93622f628d91"
         ],
         "Strict-Transport-Security": [
           "max-age=31536000; includeSubDomains"
@@ -173,19 +168,19 @@
           "Microsoft-Azure-Storage-Resource-Provider/1.0,Microsoft-HTTPAPI/2.0 Microsoft-HTTPAPI/2.0"
         ],
         "x-ms-ratelimit-remaining-subscription-reads": [
-          "11994"
-        ],
-        "x-ms-correlation-request-id": [
-          "127440b9-e046-4f03-bc2d-3764bc684e0b"
-        ],
-        "x-ms-routing-request-id": [
-          "SOUTHEASTASIA:20201019T103047Z:127440b9-e046-4f03-bc2d-3764bc684e0b"
-        ],
-        "X-Content-Type-Options": [
-          "nosniff"
-        ],
-        "Date": [
-          "Mon, 19 Oct 2020 10:30:46 GMT"
+          "11998"
+        ],
+        "x-ms-correlation-request-id": [
+          "c0e07243-56ee-4a30-a669-b07110d3c041"
+        ],
+        "x-ms-routing-request-id": [
+          "SOUTHEASTASIA:20200703T131851Z:c0e07243-56ee-4a30-a669-b07110d3c041"
+        ],
+        "X-Content-Type-Options": [
+          "nosniff"
+        ],
+        "Date": [
+          "Fri, 03 Jul 2020 13:18:51 GMT"
         ],
         "Content-Length": [
           "22"
@@ -201,27 +196,22 @@
       "StatusCode": 200
     },
     {
-<<<<<<< HEAD
-      "RequestUri": "/subscriptions/45b60d85-fd72-427a-a708-f994d26e593e/resourceGroups/pstestrg172/providers/Microsoft.Storage/storageAccounts/pstestrg172?api-version=2020-08-01-preview",
-      "EncodedRequestUri": "L3N1YnNjcmlwdGlvbnMvNDViNjBkODUtZmQ3Mi00MjdhLWE3MDgtZjk5NGQyNmU1OTNlL3Jlc291cmNlR3JvdXBzL3BzdGVzdHJnMTcyL3Byb3ZpZGVycy9NaWNyb3NvZnQuU3RvcmFnZS9zdG9yYWdlQWNjb3VudHMvcHN0ZXN0cmcxNzI/YXBpLXZlcnNpb249MjAyMC0wOC0wMS1wcmV2aWV3",
-=======
       "RequestUri": "/subscriptions/45b60d85-fd72-427a-a708-f994d26e593e/resourceGroups/pstestrg9355/providers/Microsoft.Storage/storageAccounts/pstestrg9355?api-version=2021-01-01",
       "EncodedRequestUri": "L3N1YnNjcmlwdGlvbnMvNDViNjBkODUtZmQ3Mi00MjdhLWE3MDgtZjk5NGQyNmU1OTNlL3Jlc291cmNlR3JvdXBzL3BzdGVzdHJnOTM1NS9wcm92aWRlcnMvTWljcm9zb2Z0LlN0b3JhZ2Uvc3RvcmFnZUFjY291bnRzL3BzdGVzdHJnOTM1NT9hcGktdmVyc2lvbj0yMDIxLTAxLTAx",
->>>>>>> 16e4c121
       "RequestMethod": "PUT",
       "RequestBody": "{\r\n  \"sku\": {\r\n    \"name\": \"Standard_LRS\"\r\n  },\r\n  \"kind\": \"StorageV2\",\r\n  \"location\": \"eastus2euap\"\r\n}",
       "RequestHeaders": {
         "x-ms-client-request-id": [
-          "b3e0d430-b3ca-428b-82cf-cc4b16304e24"
+          "20722302-b591-4524-8fc1-bf4cfe92962d"
         ],
         "Accept-Language": [
           "en-US"
         ],
         "User-Agent": [
-          "FxVersion/4.6.29220.03",
-          "OSName/Windows",
-          "OSVersion/Microsoft.Windows.10.0.19042.",
-          "Microsoft.Azure.Management.Storage.StorageManagementClient/18.0.0.0"
+          "FxVersion/4.6.27817.03",
+          "OSName/Windows",
+          "OSVersion/Microsoft.Windows.10.0.18363.",
+          "Microsoft.Azure.Management.Storage.StorageManagementClient/17.1.0.0"
         ],
         "Content-Type": [
           "application/json; charset=utf-8"
@@ -238,17 +228,13 @@
           "no-cache"
         ],
         "Location": [
-<<<<<<< HEAD
-          "https://management.azure.com/subscriptions/45b60d85-fd72-427a-a708-f994d26e593e/providers/Microsoft.Storage/locations/eastus2euap/asyncoperations/625951a7-eec7-43d9-8ced-e98a1cf038e6?monitor=true&api-version=2020-08-01-preview"
-=======
           "https://management.azure.com/subscriptions/45b60d85-fd72-427a-a708-f994d26e593e/providers/Microsoft.Storage/locations/eastus2euap/asyncoperations/9326007b-1b71-4fa1-894a-4f81f250606c?monitor=true&api-version=2021-01-01"
->>>>>>> 16e4c121
         ],
         "Retry-After": [
           "17"
         ],
         "x-ms-request-id": [
-          "625951a7-eec7-43d9-8ced-e98a1cf038e6"
+          "9326007b-1b71-4fa1-894a-4f81f250606c"
         ],
         "Strict-Transport-Security": [
           "max-age=31536000; includeSubDomains"
@@ -257,19 +243,19 @@
           "Microsoft-Azure-Storage-Resource-Provider/1.0,Microsoft-HTTPAPI/2.0 Microsoft-HTTPAPI/2.0"
         ],
         "x-ms-ratelimit-remaining-subscription-writes": [
-          "1198"
-        ],
-        "x-ms-correlation-request-id": [
-          "0bf1de5b-c70d-4c52-b3f2-4e773377e92f"
-        ],
-        "x-ms-routing-request-id": [
-          "SOUTHEASTASIA:20201019T103054Z:0bf1de5b-c70d-4c52-b3f2-4e773377e92f"
-        ],
-        "X-Content-Type-Options": [
-          "nosniff"
-        ],
-        "Date": [
-          "Mon, 19 Oct 2020 10:30:53 GMT"
+          "1199"
+        ],
+        "x-ms-correlation-request-id": [
+          "40d28895-ad4c-4fd8-9cda-bf52422e099c"
+        ],
+        "x-ms-routing-request-id": [
+          "SOUTHEASTASIA:20200703T131858Z:40d28895-ad4c-4fd8-9cda-bf52422e099c"
+        ],
+        "X-Content-Type-Options": [
+          "nosniff"
+        ],
+        "Date": [
+          "Fri, 03 Jul 2020 13:18:57 GMT"
         ],
         "Content-Type": [
           "text/plain; charset=utf-8"
@@ -285,32 +271,27 @@
       "StatusCode": 202
     },
     {
-<<<<<<< HEAD
-      "RequestUri": "/subscriptions/45b60d85-fd72-427a-a708-f994d26e593e/providers/Microsoft.Storage/locations/eastus2euap/asyncoperations/625951a7-eec7-43d9-8ced-e98a1cf038e6?monitor=true&api-version=2020-08-01-preview",
-      "EncodedRequestUri": "L3N1YnNjcmlwdGlvbnMvNDViNjBkODUtZmQ3Mi00MjdhLWE3MDgtZjk5NGQyNmU1OTNlL3Byb3ZpZGVycy9NaWNyb3NvZnQuU3RvcmFnZS9sb2NhdGlvbnMvZWFzdHVzMmV1YXAvYXN5bmNvcGVyYXRpb25zLzYyNTk1MWE3LWVlYzctNDNkOS04Y2VkLWU5OGExY2YwMzhlNj9tb25pdG9yPXRydWUmYXBpLXZlcnNpb249MjAyMC0wOC0wMS1wcmV2aWV3",
-=======
       "RequestUri": "/subscriptions/45b60d85-fd72-427a-a708-f994d26e593e/providers/Microsoft.Storage/locations/eastus2euap/asyncoperations/9326007b-1b71-4fa1-894a-4f81f250606c?monitor=true&api-version=2021-01-01",
       "EncodedRequestUri": "L3N1YnNjcmlwdGlvbnMvNDViNjBkODUtZmQ3Mi00MjdhLWE3MDgtZjk5NGQyNmU1OTNlL3Byb3ZpZGVycy9NaWNyb3NvZnQuU3RvcmFnZS9sb2NhdGlvbnMvZWFzdHVzMmV1YXAvYXN5bmNvcGVyYXRpb25zLzkzMjYwMDdiLTFiNzEtNGZhMS04OTRhLTRmODFmMjUwNjA2Yz9tb25pdG9yPXRydWUmYXBpLXZlcnNpb249MjAyMS0wMS0wMQ==",
->>>>>>> 16e4c121
-      "RequestMethod": "GET",
-      "RequestBody": "",
-      "RequestHeaders": {
-        "User-Agent": [
-          "FxVersion/4.6.29220.03",
-          "OSName/Windows",
-          "OSVersion/Microsoft.Windows.10.0.19042.",
-          "Microsoft.Azure.Management.Storage.StorageManagementClient/18.0.0.0"
-        ]
-      },
-      "ResponseHeaders": {
-        "Cache-Control": [
-          "no-cache"
-        ],
-        "Pragma": [
-          "no-cache"
-        ],
-        "x-ms-request-id": [
-          "ee7eca1b-ed2f-4a32-a06d-f30f053ff928"
+      "RequestMethod": "GET",
+      "RequestBody": "",
+      "RequestHeaders": {
+        "User-Agent": [
+          "FxVersion/4.6.27817.03",
+          "OSName/Windows",
+          "OSVersion/Microsoft.Windows.10.0.18363.",
+          "Microsoft.Azure.Management.Storage.StorageManagementClient/17.1.0.0"
+        ]
+      },
+      "ResponseHeaders": {
+        "Cache-Control": [
+          "no-cache"
+        ],
+        "Pragma": [
+          "no-cache"
+        ],
+        "x-ms-request-id": [
+          "1cee3b01-9d24-49b2-89b0-9764347d0f18"
         ],
         "Strict-Transport-Security": [
           "max-age=31536000; includeSubDomains"
@@ -319,22 +300,22 @@
           "Microsoft-Azure-Storage-Resource-Provider/1.0,Microsoft-HTTPAPI/2.0 Microsoft-HTTPAPI/2.0"
         ],
         "x-ms-ratelimit-remaining-subscription-reads": [
-          "11993"
-        ],
-        "x-ms-correlation-request-id": [
-          "95e3d84b-61f6-4886-9af7-b3bb0a222441"
-        ],
-        "x-ms-routing-request-id": [
-          "SOUTHEASTASIA:20201019T103111Z:95e3d84b-61f6-4886-9af7-b3bb0a222441"
-        ],
-        "X-Content-Type-Options": [
-          "nosniff"
-        ],
-        "Date": [
-          "Mon, 19 Oct 2020 10:31:10 GMT"
-        ],
-        "Content-Length": [
-          "1232"
+          "11997"
+        ],
+        "x-ms-correlation-request-id": [
+          "a5a4ed75-e022-4a11-8c4f-edf9cc3b1b1f"
+        ],
+        "x-ms-routing-request-id": [
+          "SOUTHEASTASIA:20200703T131915Z:a5a4ed75-e022-4a11-8c4f-edf9cc3b1b1f"
+        ],
+        "X-Content-Type-Options": [
+          "nosniff"
+        ],
+        "Date": [
+          "Fri, 03 Jul 2020 13:19:15 GMT"
+        ],
+        "Content-Length": [
+          "1241"
         ],
         "Content-Type": [
           "application/json"
@@ -343,42 +324,37 @@
           "-1"
         ]
       },
-      "ResponseBody": "{\r\n  \"sku\": {\r\n    \"name\": \"Standard_LRS\",\r\n    \"tier\": \"Standard\"\r\n  },\r\n  \"kind\": \"StorageV2\",\r\n  \"id\": \"/subscriptions/45b60d85-fd72-427a-a708-f994d26e593e/resourceGroups/pstestrg172/providers/Microsoft.Storage/storageAccounts/pstestrg172\",\r\n  \"name\": \"pstestrg172\",\r\n  \"type\": \"Microsoft.Storage/storageAccounts\",\r\n  \"location\": \"eastus2euap\",\r\n  \"tags\": {},\r\n  \"properties\": {\r\n    \"privateEndpointConnections\": [],\r\n    \"networkAcls\": {\r\n      \"bypass\": \"AzureServices\",\r\n      \"virtualNetworkRules\": [],\r\n      \"ipRules\": [],\r\n      \"defaultAction\": \"Allow\"\r\n    },\r\n    \"supportsHttpsTrafficOnly\": true,\r\n    \"encryption\": {\r\n      \"services\": {\r\n        \"file\": {\r\n          \"keyType\": \"Account\",\r\n          \"enabled\": true,\r\n          \"lastEnabledTime\": \"2020-10-19T10:30:54.124792Z\"\r\n        },\r\n        \"blob\": {\r\n          \"keyType\": \"Account\",\r\n          \"enabled\": true,\r\n          \"lastEnabledTime\": \"2020-10-19T10:30:54.124792Z\"\r\n        }\r\n      },\r\n      \"keySource\": \"Microsoft.Storage\"\r\n    },\r\n    \"accessTier\": \"Hot\",\r\n    \"provisioningState\": \"Succeeded\",\r\n    \"creationTime\": \"2020-10-19T10:30:53.9998314Z\",\r\n    \"primaryEndpoints\": {\r\n      \"dfs\": \"https://pstestrg172.dfs.core.windows.net/\",\r\n      \"web\": \"https://pstestrg172.z3.web.core.windows.net/\",\r\n      \"blob\": \"https://pstestrg172.blob.core.windows.net/\",\r\n      \"queue\": \"https://pstestrg172.queue.core.windows.net/\",\r\n      \"table\": \"https://pstestrg172.table.core.windows.net/\",\r\n      \"file\": \"https://pstestrg172.file.core.windows.net/\"\r\n    },\r\n    \"primaryLocation\": \"eastus2euap\",\r\n    \"statusOfPrimary\": \"available\"\r\n  }\r\n}",
+      "ResponseBody": "{\r\n  \"sku\": {\r\n    \"name\": \"Standard_LRS\",\r\n    \"tier\": \"Standard\"\r\n  },\r\n  \"kind\": \"StorageV2\",\r\n  \"id\": \"/subscriptions/45b60d85-fd72-427a-a708-f994d26e593e/resourceGroups/pstestrg9355/providers/Microsoft.Storage/storageAccounts/pstestrg9355\",\r\n  \"name\": \"pstestrg9355\",\r\n  \"type\": \"Microsoft.Storage/storageAccounts\",\r\n  \"location\": \"eastus2euap\",\r\n  \"tags\": {},\r\n  \"properties\": {\r\n    \"privateEndpointConnections\": [],\r\n    \"networkAcls\": {\r\n      \"bypass\": \"AzureServices\",\r\n      \"virtualNetworkRules\": [],\r\n      \"ipRules\": [],\r\n      \"defaultAction\": \"Allow\"\r\n    },\r\n    \"supportsHttpsTrafficOnly\": true,\r\n    \"encryption\": {\r\n      \"services\": {\r\n        \"file\": {\r\n          \"keyType\": \"Account\",\r\n          \"enabled\": true,\r\n          \"lastEnabledTime\": \"2020-07-03T13:18:57.7188624Z\"\r\n        },\r\n        \"blob\": {\r\n          \"keyType\": \"Account\",\r\n          \"enabled\": true,\r\n          \"lastEnabledTime\": \"2020-07-03T13:18:57.7188624Z\"\r\n        }\r\n      },\r\n      \"keySource\": \"Microsoft.Storage\"\r\n    },\r\n    \"accessTier\": \"Hot\",\r\n    \"provisioningState\": \"Succeeded\",\r\n    \"creationTime\": \"2020-07-03T13:18:57.6407214Z\",\r\n    \"primaryEndpoints\": {\r\n      \"dfs\": \"https://pstestrg9355.dfs.core.windows.net/\",\r\n      \"web\": \"https://pstestrg9355.z3.web.core.windows.net/\",\r\n      \"blob\": \"https://pstestrg9355.blob.core.windows.net/\",\r\n      \"queue\": \"https://pstestrg9355.queue.core.windows.net/\",\r\n      \"table\": \"https://pstestrg9355.table.core.windows.net/\",\r\n      \"file\": \"https://pstestrg9355.file.core.windows.net/\"\r\n    },\r\n    \"primaryLocation\": \"eastus2euap\",\r\n    \"statusOfPrimary\": \"available\"\r\n  }\r\n}",
       "StatusCode": 200
     },
     {
-<<<<<<< HEAD
-      "RequestUri": "/subscriptions/45b60d85-fd72-427a-a708-f994d26e593e/resourceGroups/pstestrg172/providers/Microsoft.Storage/storageAccounts/pstestrg172?api-version=2020-08-01-preview",
-      "EncodedRequestUri": "L3N1YnNjcmlwdGlvbnMvNDViNjBkODUtZmQ3Mi00MjdhLWE3MDgtZjk5NGQyNmU1OTNlL3Jlc291cmNlR3JvdXBzL3BzdGVzdHJnMTcyL3Byb3ZpZGVycy9NaWNyb3NvZnQuU3RvcmFnZS9zdG9yYWdlQWNjb3VudHMvcHN0ZXN0cmcxNzI/YXBpLXZlcnNpb249MjAyMC0wOC0wMS1wcmV2aWV3",
-=======
       "RequestUri": "/subscriptions/45b60d85-fd72-427a-a708-f994d26e593e/resourceGroups/pstestrg9355/providers/Microsoft.Storage/storageAccounts/pstestrg9355?api-version=2021-01-01",
       "EncodedRequestUri": "L3N1YnNjcmlwdGlvbnMvNDViNjBkODUtZmQ3Mi00MjdhLWE3MDgtZjk5NGQyNmU1OTNlL3Jlc291cmNlR3JvdXBzL3BzdGVzdHJnOTM1NS9wcm92aWRlcnMvTWljcm9zb2Z0LlN0b3JhZ2Uvc3RvcmFnZUFjY291bnRzL3BzdGVzdHJnOTM1NT9hcGktdmVyc2lvbj0yMDIxLTAxLTAx",
->>>>>>> 16e4c121
       "RequestMethod": "GET",
       "RequestBody": "",
       "RequestHeaders": {
         "x-ms-client-request-id": [
-          "93c066f6-38be-4be1-8036-1982c323ccbb"
+          "9dd17ffa-8a32-426c-8cf3-125a3526c2e2"
         ],
         "Accept-Language": [
           "en-US"
         ],
         "User-Agent": [
-          "FxVersion/4.6.29220.03",
-          "OSName/Windows",
-          "OSVersion/Microsoft.Windows.10.0.19042.",
-          "Microsoft.Azure.Management.Storage.StorageManagementClient/18.0.0.0"
-        ]
-      },
-      "ResponseHeaders": {
-        "Cache-Control": [
-          "no-cache"
-        ],
-        "Pragma": [
-          "no-cache"
-        ],
-        "x-ms-request-id": [
-          "a83ddeb5-650e-4996-91be-2c387509255f"
+          "FxVersion/4.6.27817.03",
+          "OSName/Windows",
+          "OSVersion/Microsoft.Windows.10.0.18363.",
+          "Microsoft.Azure.Management.Storage.StorageManagementClient/17.1.0.0"
+        ]
+      },
+      "ResponseHeaders": {
+        "Cache-Control": [
+          "no-cache"
+        ],
+        "Pragma": [
+          "no-cache"
+        ],
+        "x-ms-request-id": [
+          "96299bd8-b758-4e59-b36c-2be7fb06671c"
         ],
         "Strict-Transport-Security": [
           "max-age=31536000; includeSubDomains"
@@ -387,22 +363,22 @@
           "Microsoft-Azure-Storage-Resource-Provider/1.0,Microsoft-HTTPAPI/2.0 Microsoft-HTTPAPI/2.0"
         ],
         "x-ms-ratelimit-remaining-subscription-reads": [
-          "11992"
-        ],
-        "x-ms-correlation-request-id": [
-          "1da0a13d-ab2d-449d-a454-d7df6f9752d7"
-        ],
-        "x-ms-routing-request-id": [
-          "SOUTHEASTASIA:20201019T103112Z:1da0a13d-ab2d-449d-a454-d7df6f9752d7"
-        ],
-        "X-Content-Type-Options": [
-          "nosniff"
-        ],
-        "Date": [
-          "Mon, 19 Oct 2020 10:31:11 GMT"
-        ],
-        "Content-Length": [
-          "1232"
+          "11996"
+        ],
+        "x-ms-correlation-request-id": [
+          "742b1df9-cb12-42e4-8e54-0f013f2e55ef"
+        ],
+        "x-ms-routing-request-id": [
+          "SOUTHEASTASIA:20200703T131916Z:742b1df9-cb12-42e4-8e54-0f013f2e55ef"
+        ],
+        "X-Content-Type-Options": [
+          "nosniff"
+        ],
+        "Date": [
+          "Fri, 03 Jul 2020 13:19:15 GMT"
+        ],
+        "Content-Length": [
+          "1241"
         ],
         "Content-Type": [
           "application/json"
@@ -411,50 +387,37 @@
           "-1"
         ]
       },
-      "ResponseBody": "{\r\n  \"sku\": {\r\n    \"name\": \"Standard_LRS\",\r\n    \"tier\": \"Standard\"\r\n  },\r\n  \"kind\": \"StorageV2\",\r\n  \"id\": \"/subscriptions/45b60d85-fd72-427a-a708-f994d26e593e/resourceGroups/pstestrg172/providers/Microsoft.Storage/storageAccounts/pstestrg172\",\r\n  \"name\": \"pstestrg172\",\r\n  \"type\": \"Microsoft.Storage/storageAccounts\",\r\n  \"location\": \"eastus2euap\",\r\n  \"tags\": {},\r\n  \"properties\": {\r\n    \"privateEndpointConnections\": [],\r\n    \"networkAcls\": {\r\n      \"bypass\": \"AzureServices\",\r\n      \"virtualNetworkRules\": [],\r\n      \"ipRules\": [],\r\n      \"defaultAction\": \"Allow\"\r\n    },\r\n    \"supportsHttpsTrafficOnly\": true,\r\n    \"encryption\": {\r\n      \"services\": {\r\n        \"file\": {\r\n          \"keyType\": \"Account\",\r\n          \"enabled\": true,\r\n          \"lastEnabledTime\": \"2020-10-19T10:30:54.124792Z\"\r\n        },\r\n        \"blob\": {\r\n          \"keyType\": \"Account\",\r\n          \"enabled\": true,\r\n          \"lastEnabledTime\": \"2020-10-19T10:30:54.124792Z\"\r\n        }\r\n      },\r\n      \"keySource\": \"Microsoft.Storage\"\r\n    },\r\n    \"accessTier\": \"Hot\",\r\n    \"provisioningState\": \"Succeeded\",\r\n    \"creationTime\": \"2020-10-19T10:30:53.9998314Z\",\r\n    \"primaryEndpoints\": {\r\n      \"dfs\": \"https://pstestrg172.dfs.core.windows.net/\",\r\n      \"web\": \"https://pstestrg172.z3.web.core.windows.net/\",\r\n      \"blob\": \"https://pstestrg172.blob.core.windows.net/\",\r\n      \"queue\": \"https://pstestrg172.queue.core.windows.net/\",\r\n      \"table\": \"https://pstestrg172.table.core.windows.net/\",\r\n      \"file\": \"https://pstestrg172.file.core.windows.net/\"\r\n    },\r\n    \"primaryLocation\": \"eastus2euap\",\r\n    \"statusOfPrimary\": \"available\"\r\n  }\r\n}",
+      "ResponseBody": "{\r\n  \"sku\": {\r\n    \"name\": \"Standard_LRS\",\r\n    \"tier\": \"Standard\"\r\n  },\r\n  \"kind\": \"StorageV2\",\r\n  \"id\": \"/subscriptions/45b60d85-fd72-427a-a708-f994d26e593e/resourceGroups/pstestrg9355/providers/Microsoft.Storage/storageAccounts/pstestrg9355\",\r\n  \"name\": \"pstestrg9355\",\r\n  \"type\": \"Microsoft.Storage/storageAccounts\",\r\n  \"location\": \"eastus2euap\",\r\n  \"tags\": {},\r\n  \"properties\": {\r\n    \"privateEndpointConnections\": [],\r\n    \"networkAcls\": {\r\n      \"bypass\": \"AzureServices\",\r\n      \"virtualNetworkRules\": [],\r\n      \"ipRules\": [],\r\n      \"defaultAction\": \"Allow\"\r\n    },\r\n    \"supportsHttpsTrafficOnly\": true,\r\n    \"encryption\": {\r\n      \"services\": {\r\n        \"file\": {\r\n          \"keyType\": \"Account\",\r\n          \"enabled\": true,\r\n          \"lastEnabledTime\": \"2020-07-03T13:18:57.7188624Z\"\r\n        },\r\n        \"blob\": {\r\n          \"keyType\": \"Account\",\r\n          \"enabled\": true,\r\n          \"lastEnabledTime\": \"2020-07-03T13:18:57.7188624Z\"\r\n        }\r\n      },\r\n      \"keySource\": \"Microsoft.Storage\"\r\n    },\r\n    \"accessTier\": \"Hot\",\r\n    \"provisioningState\": \"Succeeded\",\r\n    \"creationTime\": \"2020-07-03T13:18:57.6407214Z\",\r\n    \"primaryEndpoints\": {\r\n      \"dfs\": \"https://pstestrg9355.dfs.core.windows.net/\",\r\n      \"web\": \"https://pstestrg9355.z3.web.core.windows.net/\",\r\n      \"blob\": \"https://pstestrg9355.blob.core.windows.net/\",\r\n      \"queue\": \"https://pstestrg9355.queue.core.windows.net/\",\r\n      \"table\": \"https://pstestrg9355.table.core.windows.net/\",\r\n      \"file\": \"https://pstestrg9355.file.core.windows.net/\"\r\n    },\r\n    \"primaryLocation\": \"eastus2euap\",\r\n    \"statusOfPrimary\": \"available\"\r\n  }\r\n}",
       "StatusCode": 200
     },
     {
-<<<<<<< HEAD
-      "RequestUri": "/subscriptions/45b60d85-fd72-427a-a708-f994d26e593e/resourceGroups/pstestrg172/providers/Microsoft.Storage/storageAccounts/pstestrg172/blobServices/default?api-version=2020-08-01-preview",
-      "EncodedRequestUri": "L3N1YnNjcmlwdGlvbnMvNDViNjBkODUtZmQ3Mi00MjdhLWE3MDgtZjk5NGQyNmU1OTNlL3Jlc291cmNlR3JvdXBzL3BzdGVzdHJnMTcyL3Byb3ZpZGVycy9NaWNyb3NvZnQuU3RvcmFnZS9zdG9yYWdlQWNjb3VudHMvcHN0ZXN0cmcxNzIvYmxvYlNlcnZpY2VzL2RlZmF1bHQ/YXBpLXZlcnNpb249MjAyMC0wOC0wMS1wcmV2aWV3",
-      "RequestMethod": "PUT",
-      "RequestBody": "{\r\n  \"properties\": {\r\n    \"isVersioningEnabled\": true\r\n  }\r\n}",
-=======
       "RequestUri": "/subscriptions/45b60d85-fd72-427a-a708-f994d26e593e/resourceGroups/pstestrg9355/providers/Microsoft.Storage/storageAccounts/pstestrg9355/blobServices/default?api-version=2021-01-01",
       "EncodedRequestUri": "L3N1YnNjcmlwdGlvbnMvNDViNjBkODUtZmQ3Mi00MjdhLWE3MDgtZjk5NGQyNmU1OTNlL3Jlc291cmNlR3JvdXBzL3BzdGVzdHJnOTM1NS9wcm92aWRlcnMvTWljcm9zb2Z0LlN0b3JhZ2Uvc3RvcmFnZUFjY291bnRzL3BzdGVzdHJnOTM1NS9ibG9iU2VydmljZXMvZGVmYXVsdD9hcGktdmVyc2lvbj0yMDIxLTAxLTAx",
       "RequestMethod": "GET",
       "RequestBody": "",
->>>>>>> 16e4c121
       "RequestHeaders": {
         "x-ms-client-request-id": [
-          "c40bcccd-1523-43ca-9589-48729810cf2b"
+          "526167a7-a59a-42df-899a-827efc07f39c"
         ],
         "Accept-Language": [
           "en-US"
         ],
         "User-Agent": [
-          "FxVersion/4.6.29220.03",
-          "OSName/Windows",
-          "OSVersion/Microsoft.Windows.10.0.19042.",
-          "Microsoft.Azure.Management.Storage.StorageManagementClient/18.0.0.0"
-        ],
-        "Content-Type": [
-          "application/json; charset=utf-8"
-        ],
-        "Content-Length": [
-          "61"
-        ]
-      },
-      "ResponseHeaders": {
-        "Cache-Control": [
-          "no-cache"
-        ],
-        "Pragma": [
-          "no-cache"
-        ],
-        "x-ms-request-id": [
-          "86a2249f-df28-4580-bc0b-973db84a7248"
+          "FxVersion/4.6.27817.03",
+          "OSName/Windows",
+          "OSVersion/Microsoft.Windows.10.0.18363.",
+          "Microsoft.Azure.Management.Storage.StorageManagementClient/17.1.0.0"
+        ]
+      },
+      "ResponseHeaders": {
+        "Cache-Control": [
+          "no-cache"
+        ],
+        "Pragma": [
+          "no-cache"
+        ],
+        "x-ms-request-id": [
+          "fd9aa192-6273-428d-a9df-aaef9b44ba80"
         ],
         "Strict-Transport-Security": [
           "max-age=31536000; includeSubDomains"
@@ -462,23 +425,23 @@
         "Server": [
           "Microsoft-Azure-Storage-Resource-Provider/1.0,Microsoft-HTTPAPI/2.0 Microsoft-HTTPAPI/2.0"
         ],
-        "x-ms-ratelimit-remaining-subscription-writes": [
-          "1197"
-        ],
-        "x-ms-correlation-request-id": [
-          "520602b4-3922-4ba3-bf55-6543f6d6474b"
-        ],
-        "x-ms-routing-request-id": [
-          "SOUTHEASTASIA:20201019T103112Z:520602b4-3922-4ba3-bf55-6543f6d6474b"
-        ],
-        "X-Content-Type-Options": [
-          "nosniff"
-        ],
-        "Date": [
-          "Mon, 19 Oct 2020 10:31:11 GMT"
-        ],
-        "Content-Length": [
-          "279"
+        "x-ms-ratelimit-remaining-subscription-reads": [
+          "11995"
+        ],
+        "x-ms-correlation-request-id": [
+          "aafcb6c5-ad26-4d43-8555-c0cc21df9929"
+        ],
+        "x-ms-routing-request-id": [
+          "SOUTHEASTASIA:20200703T131916Z:aafcb6c5-ad26-4d43-8555-c0cc21df9929"
+        ],
+        "X-Content-Type-Options": [
+          "nosniff"
+        ],
+        "Date": [
+          "Fri, 03 Jul 2020 13:19:16 GMT"
+        ],
+        "Content-Length": [
+          "368"
         ],
         "Content-Type": [
           "application/json"
@@ -487,50 +450,37 @@
           "-1"
         ]
       },
-      "ResponseBody": "{\r\n  \"id\": \"/subscriptions/45b60d85-fd72-427a-a708-f994d26e593e/resourceGroups/pstestrg172/providers/Microsoft.Storage/storageAccounts/pstestrg172/blobServices/default\",\r\n  \"name\": \"default\",\r\n  \"type\": \"Microsoft.Storage/storageAccounts/blobServices\",\r\n  \"properties\": {\r\n    \"isVersioningEnabled\": true\r\n  }\r\n}",
+      "ResponseBody": "{\r\n  \"sku\": {\r\n    \"name\": \"Standard_LRS\",\r\n    \"tier\": \"Standard\"\r\n  },\r\n  \"id\": \"/subscriptions/45b60d85-fd72-427a-a708-f994d26e593e/resourceGroups/pstestrg9355/providers/Microsoft.Storage/storageAccounts/pstestrg9355/blobServices/default\",\r\n  \"name\": \"default\",\r\n  \"type\": \"Microsoft.Storage/storageAccounts/blobServices\",\r\n  \"properties\": {\r\n    \"cors\": {\r\n      \"corsRules\": []\r\n    },\r\n    \"deleteRetentionPolicy\": {\r\n      \"enabled\": false\r\n    }\r\n  }\r\n}",
       "StatusCode": 200
     },
     {
-<<<<<<< HEAD
-      "RequestUri": "/subscriptions/45b60d85-fd72-427a-a708-f994d26e593e/resourceGroups/pstestrg172/providers/Microsoft.Storage/storageAccounts/pstestrg172/blobServices/default?api-version=2020-08-01-preview",
-      "EncodedRequestUri": "L3N1YnNjcmlwdGlvbnMvNDViNjBkODUtZmQ3Mi00MjdhLWE3MDgtZjk5NGQyNmU1OTNlL3Jlc291cmNlR3JvdXBzL3BzdGVzdHJnMTcyL3Byb3ZpZGVycy9NaWNyb3NvZnQuU3RvcmFnZS9zdG9yYWdlQWNjb3VudHMvcHN0ZXN0cmcxNzIvYmxvYlNlcnZpY2VzL2RlZmF1bHQ/YXBpLXZlcnNpb249MjAyMC0wOC0wMS1wcmV2aWV3",
-      "RequestMethod": "PUT",
-      "RequestBody": "{\r\n  \"properties\": {\r\n    \"isVersioningEnabled\": false\r\n  }\r\n}",
-=======
       "RequestUri": "/subscriptions/45b60d85-fd72-427a-a708-f994d26e593e/resourceGroups/pstestrg9355/providers/Microsoft.Storage/storageAccounts/pstestrg9355/blobServices/default?api-version=2021-01-01",
       "EncodedRequestUri": "L3N1YnNjcmlwdGlvbnMvNDViNjBkODUtZmQ3Mi00MjdhLWE3MDgtZjk5NGQyNmU1OTNlL3Jlc291cmNlR3JvdXBzL3BzdGVzdHJnOTM1NS9wcm92aWRlcnMvTWljcm9zb2Z0LlN0b3JhZ2Uvc3RvcmFnZUFjY291bnRzL3BzdGVzdHJnOTM1NS9ibG9iU2VydmljZXMvZGVmYXVsdD9hcGktdmVyc2lvbj0yMDIxLTAxLTAx",
       "RequestMethod": "GET",
       "RequestBody": "",
->>>>>>> 16e4c121
       "RequestHeaders": {
         "x-ms-client-request-id": [
-          "d357337b-45dc-4881-95a6-797a5351cec0"
+          "2461e5ed-7a4e-4b8b-ac9a-16187e87219b"
         ],
         "Accept-Language": [
           "en-US"
         ],
         "User-Agent": [
-          "FxVersion/4.6.29220.03",
-          "OSName/Windows",
-          "OSVersion/Microsoft.Windows.10.0.19042.",
-          "Microsoft.Azure.Management.Storage.StorageManagementClient/18.0.0.0"
-        ],
-        "Content-Type": [
-          "application/json; charset=utf-8"
-        ],
-        "Content-Length": [
-          "62"
-        ]
-      },
-      "ResponseHeaders": {
-        "Cache-Control": [
-          "no-cache"
-        ],
-        "Pragma": [
-          "no-cache"
-        ],
-        "x-ms-request-id": [
-          "7d8b1944-504b-4546-82a0-eb174ebbc0d3"
+          "FxVersion/4.6.27817.03",
+          "OSName/Windows",
+          "OSVersion/Microsoft.Windows.10.0.18363.",
+          "Microsoft.Azure.Management.Storage.StorageManagementClient/17.1.0.0"
+        ]
+      },
+      "ResponseHeaders": {
+        "Cache-Control": [
+          "no-cache"
+        ],
+        "Pragma": [
+          "no-cache"
+        ],
+        "x-ms-request-id": [
+          "683c5a46-e408-4a23-ac92-65174bfb1ee6"
         ],
         "Strict-Transport-Security": [
           "max-age=31536000; includeSubDomains"
@@ -538,23 +488,23 @@
         "Server": [
           "Microsoft-Azure-Storage-Resource-Provider/1.0,Microsoft-HTTPAPI/2.0 Microsoft-HTTPAPI/2.0"
         ],
-        "x-ms-ratelimit-remaining-subscription-writes": [
-          "1196"
-        ],
-        "x-ms-correlation-request-id": [
-          "5d5f9054-d5db-4414-80f6-31face7d92bc"
-        ],
-        "x-ms-routing-request-id": [
-          "SOUTHEASTASIA:20201019T103114Z:5d5f9054-d5db-4414-80f6-31face7d92bc"
-        ],
-        "X-Content-Type-Options": [
-          "nosniff"
-        ],
-        "Date": [
-          "Mon, 19 Oct 2020 10:31:13 GMT"
-        ],
-        "Content-Length": [
-          "280"
+        "x-ms-ratelimit-remaining-subscription-reads": [
+          "11994"
+        ],
+        "x-ms-correlation-request-id": [
+          "33a0d92a-b261-4037-ad52-54c176be4ce8"
+        ],
+        "x-ms-routing-request-id": [
+          "SOUTHEASTASIA:20200703T131917Z:33a0d92a-b261-4037-ad52-54c176be4ce8"
+        ],
+        "X-Content-Type-Options": [
+          "nosniff"
+        ],
+        "Date": [
+          "Fri, 03 Jul 2020 13:19:16 GMT"
+        ],
+        "Content-Length": [
+          "395"
         ],
         "Content-Type": [
           "application/json"
@@ -563,42 +513,37 @@
           "-1"
         ]
       },
-      "ResponseBody": "{\r\n  \"id\": \"/subscriptions/45b60d85-fd72-427a-a708-f994d26e593e/resourceGroups/pstestrg172/providers/Microsoft.Storage/storageAccounts/pstestrg172/blobServices/default\",\r\n  \"name\": \"default\",\r\n  \"type\": \"Microsoft.Storage/storageAccounts/blobServices\",\r\n  \"properties\": {\r\n    \"isVersioningEnabled\": false\r\n  }\r\n}",
+      "ResponseBody": "{\r\n  \"sku\": {\r\n    \"name\": \"Standard_LRS\",\r\n    \"tier\": \"Standard\"\r\n  },\r\n  \"id\": \"/subscriptions/45b60d85-fd72-427a-a708-f994d26e593e/resourceGroups/pstestrg9355/providers/Microsoft.Storage/storageAccounts/pstestrg9355/blobServices/default\",\r\n  \"name\": \"default\",\r\n  \"type\": \"Microsoft.Storage/storageAccounts/blobServices\",\r\n  \"properties\": {\r\n    \"cors\": {\r\n      \"corsRules\": []\r\n    },\r\n    \"deleteRetentionPolicy\": {\r\n      \"enabled\": false\r\n    },\r\n    \"isVersioningEnabled\": true\r\n  }\r\n}",
       "StatusCode": 200
     },
     {
-<<<<<<< HEAD
-      "RequestUri": "/subscriptions/45b60d85-fd72-427a-a708-f994d26e593e/resourceGroups/pstestrg172/providers/Microsoft.Storage/storageAccounts/pstestrg172/blobServices/default?api-version=2020-08-01-preview",
-      "EncodedRequestUri": "L3N1YnNjcmlwdGlvbnMvNDViNjBkODUtZmQ3Mi00MjdhLWE3MDgtZjk5NGQyNmU1OTNlL3Jlc291cmNlR3JvdXBzL3BzdGVzdHJnMTcyL3Byb3ZpZGVycy9NaWNyb3NvZnQuU3RvcmFnZS9zdG9yYWdlQWNjb3VudHMvcHN0ZXN0cmcxNzIvYmxvYlNlcnZpY2VzL2RlZmF1bHQ/YXBpLXZlcnNpb249MjAyMC0wOC0wMS1wcmV2aWV3",
-=======
       "RequestUri": "/subscriptions/45b60d85-fd72-427a-a708-f994d26e593e/resourceGroups/pstestrg9355/providers/Microsoft.Storage/storageAccounts/pstestrg9355/blobServices/default?api-version=2021-01-01",
       "EncodedRequestUri": "L3N1YnNjcmlwdGlvbnMvNDViNjBkODUtZmQ3Mi00MjdhLWE3MDgtZjk5NGQyNmU1OTNlL3Jlc291cmNlR3JvdXBzL3BzdGVzdHJnOTM1NS9wcm92aWRlcnMvTWljcm9zb2Z0LlN0b3JhZ2Uvc3RvcmFnZUFjY291bnRzL3BzdGVzdHJnOTM1NS9ibG9iU2VydmljZXMvZGVmYXVsdD9hcGktdmVyc2lvbj0yMDIxLTAxLTAx",
->>>>>>> 16e4c121
       "RequestMethod": "GET",
       "RequestBody": "",
       "RequestHeaders": {
         "x-ms-client-request-id": [
-          "b466b7c3-449c-448c-8f79-64b684778346"
+          "596f70a6-2b1b-4456-8b73-a3b98296ecad"
         ],
         "Accept-Language": [
           "en-US"
         ],
         "User-Agent": [
-          "FxVersion/4.6.29220.03",
-          "OSName/Windows",
-          "OSVersion/Microsoft.Windows.10.0.19042.",
-          "Microsoft.Azure.Management.Storage.StorageManagementClient/18.0.0.0"
-        ]
-      },
-      "ResponseHeaders": {
-        "Cache-Control": [
-          "no-cache"
-        ],
-        "Pragma": [
-          "no-cache"
-        ],
-        "x-ms-request-id": [
-          "ff6590a1-3f19-42ce-af9a-cd0faa30c8b8"
+          "FxVersion/4.6.27817.03",
+          "OSName/Windows",
+          "OSVersion/Microsoft.Windows.10.0.18363.",
+          "Microsoft.Azure.Management.Storage.StorageManagementClient/17.1.0.0"
+        ]
+      },
+      "ResponseHeaders": {
+        "Cache-Control": [
+          "no-cache"
+        ],
+        "Pragma": [
+          "no-cache"
+        ],
+        "x-ms-request-id": [
+          "8e0b5a0e-e3db-4ee7-a506-6062a497f913"
         ],
         "Strict-Transport-Security": [
           "max-age=31536000; includeSubDomains"
@@ -607,22 +552,22 @@
           "Microsoft-Azure-Storage-Resource-Provider/1.0,Microsoft-HTTPAPI/2.0 Microsoft-HTTPAPI/2.0"
         ],
         "x-ms-ratelimit-remaining-subscription-reads": [
-          "11991"
-        ],
-        "x-ms-correlation-request-id": [
-          "492fb2db-f223-4e26-8854-108e9dd6c177"
-        ],
-        "x-ms-routing-request-id": [
-          "SOUTHEASTASIA:20201019T103113Z:492fb2db-f223-4e26-8854-108e9dd6c177"
-        ],
-        "X-Content-Type-Options": [
-          "nosniff"
-        ],
-        "Date": [
-          "Mon, 19 Oct 2020 10:31:12 GMT"
-        ],
-        "Content-Length": [
-          "393"
+          "11993"
+        ],
+        "x-ms-correlation-request-id": [
+          "2826f285-8e44-4889-be42-f73d3e071155"
+        ],
+        "x-ms-routing-request-id": [
+          "SOUTHEASTASIA:20200703T131917Z:2826f285-8e44-4889-be42-f73d3e071155"
+        ],
+        "X-Content-Type-Options": [
+          "nosniff"
+        ],
+        "Date": [
+          "Fri, 03 Jul 2020 13:19:17 GMT"
+        ],
+        "Content-Length": [
+          "395"
         ],
         "Content-Type": [
           "application/json"
@@ -631,42 +576,37 @@
           "-1"
         ]
       },
-      "ResponseBody": "{\r\n  \"sku\": {\r\n    \"name\": \"Standard_LRS\",\r\n    \"tier\": \"Standard\"\r\n  },\r\n  \"id\": \"/subscriptions/45b60d85-fd72-427a-a708-f994d26e593e/resourceGroups/pstestrg172/providers/Microsoft.Storage/storageAccounts/pstestrg172/blobServices/default\",\r\n  \"name\": \"default\",\r\n  \"type\": \"Microsoft.Storage/storageAccounts/blobServices\",\r\n  \"properties\": {\r\n    \"cors\": {\r\n      \"corsRules\": []\r\n    },\r\n    \"deleteRetentionPolicy\": {\r\n      \"enabled\": false\r\n    },\r\n    \"isVersioningEnabled\": true\r\n  }\r\n}",
+      "ResponseBody": "{\r\n  \"sku\": {\r\n    \"name\": \"Standard_LRS\",\r\n    \"tier\": \"Standard\"\r\n  },\r\n  \"id\": \"/subscriptions/45b60d85-fd72-427a-a708-f994d26e593e/resourceGroups/pstestrg9355/providers/Microsoft.Storage/storageAccounts/pstestrg9355/blobServices/default\",\r\n  \"name\": \"default\",\r\n  \"type\": \"Microsoft.Storage/storageAccounts/blobServices\",\r\n  \"properties\": {\r\n    \"cors\": {\r\n      \"corsRules\": []\r\n    },\r\n    \"deleteRetentionPolicy\": {\r\n      \"enabled\": false\r\n    },\r\n    \"isVersioningEnabled\": true\r\n  }\r\n}",
       "StatusCode": 200
     },
     {
-<<<<<<< HEAD
-      "RequestUri": "/subscriptions/45b60d85-fd72-427a-a708-f994d26e593e/resourceGroups/pstestrg172/providers/Microsoft.Storage/storageAccounts/pstestrg172/blobServices/default?api-version=2020-08-01-preview",
-      "EncodedRequestUri": "L3N1YnNjcmlwdGlvbnMvNDViNjBkODUtZmQ3Mi00MjdhLWE3MDgtZjk5NGQyNmU1OTNlL3Jlc291cmNlR3JvdXBzL3BzdGVzdHJnMTcyL3Byb3ZpZGVycy9NaWNyb3NvZnQuU3RvcmFnZS9zdG9yYWdlQWNjb3VudHMvcHN0ZXN0cmcxNzIvYmxvYlNlcnZpY2VzL2RlZmF1bHQ/YXBpLXZlcnNpb249MjAyMC0wOC0wMS1wcmV2aWV3",
-=======
       "RequestUri": "/subscriptions/45b60d85-fd72-427a-a708-f994d26e593e/resourceGroups/pstestrg9355/providers/Microsoft.Storage/storageAccounts/pstestrg9355/blobServices/default?api-version=2021-01-01",
       "EncodedRequestUri": "L3N1YnNjcmlwdGlvbnMvNDViNjBkODUtZmQ3Mi00MjdhLWE3MDgtZjk5NGQyNmU1OTNlL3Jlc291cmNlR3JvdXBzL3BzdGVzdHJnOTM1NS9wcm92aWRlcnMvTWljcm9zb2Z0LlN0b3JhZ2Uvc3RvcmFnZUFjY291bnRzL3BzdGVzdHJnOTM1NS9ibG9iU2VydmljZXMvZGVmYXVsdD9hcGktdmVyc2lvbj0yMDIxLTAxLTAx",
->>>>>>> 16e4c121
       "RequestMethod": "GET",
       "RequestBody": "",
       "RequestHeaders": {
         "x-ms-client-request-id": [
-          "a4744f21-995b-4bd0-834b-5f7b41638da2"
+          "752a0729-5036-4f40-9903-703c7eec3fdf"
         ],
         "Accept-Language": [
           "en-US"
         ],
         "User-Agent": [
-          "FxVersion/4.6.29220.03",
-          "OSName/Windows",
-          "OSVersion/Microsoft.Windows.10.0.19042.",
-          "Microsoft.Azure.Management.Storage.StorageManagementClient/18.0.0.0"
-        ]
-      },
-      "ResponseHeaders": {
-        "Cache-Control": [
-          "no-cache"
-        ],
-        "Pragma": [
-          "no-cache"
-        ],
-        "x-ms-request-id": [
-          "368d4543-d5d4-4025-9e62-cdc0fd4e3570"
+          "FxVersion/4.6.27817.03",
+          "OSName/Windows",
+          "OSVersion/Microsoft.Windows.10.0.18363.",
+          "Microsoft.Azure.Management.Storage.StorageManagementClient/17.1.0.0"
+        ]
+      },
+      "ResponseHeaders": {
+        "Cache-Control": [
+          "no-cache"
+        ],
+        "Pragma": [
+          "no-cache"
+        ],
+        "x-ms-request-id": [
+          "313cb1ee-976c-4b0f-97b0-ac62cc8f105c"
         ],
         "Strict-Transport-Security": [
           "max-age=31536000; includeSubDomains"
@@ -675,22 +615,22 @@
           "Microsoft-Azure-Storage-Resource-Provider/1.0,Microsoft-HTTPAPI/2.0 Microsoft-HTTPAPI/2.0"
         ],
         "x-ms-ratelimit-remaining-subscription-reads": [
-          "11990"
-        ],
-        "x-ms-correlation-request-id": [
-          "1379cb6a-a6a2-43a1-89aa-c231629b24cc"
-        ],
-        "x-ms-routing-request-id": [
-          "SOUTHEASTASIA:20201019T103113Z:1379cb6a-a6a2-43a1-89aa-c231629b24cc"
-        ],
-        "X-Content-Type-Options": [
-          "nosniff"
-        ],
-        "Date": [
-          "Mon, 19 Oct 2020 10:31:12 GMT"
-        ],
-        "Content-Length": [
-          "393"
+          "11992"
+        ],
+        "x-ms-correlation-request-id": [
+          "a77ef69b-f720-42f8-9570-7d7bcfa990e6"
+        ],
+        "x-ms-routing-request-id": [
+          "SOUTHEASTASIA:20200703T131918Z:a77ef69b-f720-42f8-9570-7d7bcfa990e6"
+        ],
+        "X-Content-Type-Options": [
+          "nosniff"
+        ],
+        "Date": [
+          "Fri, 03 Jul 2020 13:19:18 GMT"
+        ],
+        "Content-Length": [
+          "396"
         ],
         "Content-Type": [
           "application/json"
@@ -699,44 +639,43 @@
           "-1"
         ]
       },
-      "ResponseBody": "{\r\n  \"sku\": {\r\n    \"name\": \"Standard_LRS\",\r\n    \"tier\": \"Standard\"\r\n  },\r\n  \"id\": \"/subscriptions/45b60d85-fd72-427a-a708-f994d26e593e/resourceGroups/pstestrg172/providers/Microsoft.Storage/storageAccounts/pstestrg172/blobServices/default\",\r\n  \"name\": \"default\",\r\n  \"type\": \"Microsoft.Storage/storageAccounts/blobServices\",\r\n  \"properties\": {\r\n    \"cors\": {\r\n      \"corsRules\": []\r\n    },\r\n    \"deleteRetentionPolicy\": {\r\n      \"enabled\": false\r\n    },\r\n    \"isVersioningEnabled\": true\r\n  }\r\n}",
+      "ResponseBody": "{\r\n  \"sku\": {\r\n    \"name\": \"Standard_LRS\",\r\n    \"tier\": \"Standard\"\r\n  },\r\n  \"id\": \"/subscriptions/45b60d85-fd72-427a-a708-f994d26e593e/resourceGroups/pstestrg9355/providers/Microsoft.Storage/storageAccounts/pstestrg9355/blobServices/default\",\r\n  \"name\": \"default\",\r\n  \"type\": \"Microsoft.Storage/storageAccounts/blobServices\",\r\n  \"properties\": {\r\n    \"cors\": {\r\n      \"corsRules\": []\r\n    },\r\n    \"deleteRetentionPolicy\": {\r\n      \"enabled\": false\r\n    },\r\n    \"isVersioningEnabled\": false\r\n  }\r\n}",
       "StatusCode": 200
     },
     {
-<<<<<<< HEAD
-      "RequestUri": "/subscriptions/45b60d85-fd72-427a-a708-f994d26e593e/resourceGroups/pstestrg172/providers/Microsoft.Storage/storageAccounts/pstestrg172/blobServices/default?api-version=2020-08-01-preview",
-      "EncodedRequestUri": "L3N1YnNjcmlwdGlvbnMvNDViNjBkODUtZmQ3Mi00MjdhLWE3MDgtZjk5NGQyNmU1OTNlL3Jlc291cmNlR3JvdXBzL3BzdGVzdHJnMTcyL3Byb3ZpZGVycy9NaWNyb3NvZnQuU3RvcmFnZS9zdG9yYWdlQWNjb3VudHMvcHN0ZXN0cmcxNzIvYmxvYlNlcnZpY2VzL2RlZmF1bHQ/YXBpLXZlcnNpb249MjAyMC0wOC0wMS1wcmV2aWV3",
-      "RequestMethod": "GET",
-      "RequestBody": "",
-=======
       "RequestUri": "/subscriptions/45b60d85-fd72-427a-a708-f994d26e593e/resourceGroups/pstestrg9355/providers/Microsoft.Storage/storageAccounts/pstestrg9355/blobServices/default?api-version=2021-01-01",
       "EncodedRequestUri": "L3N1YnNjcmlwdGlvbnMvNDViNjBkODUtZmQ3Mi00MjdhLWE3MDgtZjk5NGQyNmU1OTNlL3Jlc291cmNlR3JvdXBzL3BzdGVzdHJnOTM1NS9wcm92aWRlcnMvTWljcm9zb2Z0LlN0b3JhZ2Uvc3RvcmFnZUFjY291bnRzL3BzdGVzdHJnOTM1NS9ibG9iU2VydmljZXMvZGVmYXVsdD9hcGktdmVyc2lvbj0yMDIxLTAxLTAx",
       "RequestMethod": "PUT",
       "RequestBody": "{\r\n  \"properties\": {\r\n    \"cors\": {\r\n      \"corsRules\": []\r\n    },\r\n    \"deleteRetentionPolicy\": {\r\n      \"enabled\": false\r\n    },\r\n    \"isVersioningEnabled\": true\r\n  }\r\n}",
->>>>>>> 16e4c121
       "RequestHeaders": {
         "x-ms-client-request-id": [
-          "7fd08885-a58c-4f30-aea1-9650c41f45bc"
+          "eb71da43-5dfc-40e5-9f93-0b29db30a512"
         ],
         "Accept-Language": [
           "en-US"
         ],
         "User-Agent": [
-          "FxVersion/4.6.29220.03",
-          "OSName/Windows",
-          "OSVersion/Microsoft.Windows.10.0.19042.",
-          "Microsoft.Azure.Management.Storage.StorageManagementClient/18.0.0.0"
-        ]
-      },
-      "ResponseHeaders": {
-        "Cache-Control": [
-          "no-cache"
-        ],
-        "Pragma": [
-          "no-cache"
-        ],
-        "x-ms-request-id": [
-          "113d5aad-3193-461f-aab0-0865f2c99250"
+          "FxVersion/4.6.27817.03",
+          "OSName/Windows",
+          "OSVersion/Microsoft.Windows.10.0.18363.",
+          "Microsoft.Azure.Management.Storage.StorageManagementClient/17.1.0.0"
+        ],
+        "Content-Type": [
+          "application/json; charset=utf-8"
+        ],
+        "Content-Length": [
+          "171"
+        ]
+      },
+      "ResponseHeaders": {
+        "Cache-Control": [
+          "no-cache"
+        ],
+        "Pragma": [
+          "no-cache"
+        ],
+        "x-ms-request-id": [
+          "586497c9-1465-47dd-85e7-ee6ceff2cf97"
         ],
         "Strict-Transport-Security": [
           "max-age=31536000; includeSubDomains"
@@ -744,23 +683,23 @@
         "Server": [
           "Microsoft-Azure-Storage-Resource-Provider/1.0,Microsoft-HTTPAPI/2.0 Microsoft-HTTPAPI/2.0"
         ],
-        "x-ms-ratelimit-remaining-subscription-reads": [
-          "11989"
-        ],
-        "x-ms-correlation-request-id": [
-          "7e8e31b8-79c6-430d-8f30-57c23c88a048"
-        ],
-        "x-ms-routing-request-id": [
-          "SOUTHEASTASIA:20201019T103114Z:7e8e31b8-79c6-430d-8f30-57c23c88a048"
-        ],
-        "X-Content-Type-Options": [
-          "nosniff"
-        ],
-        "Date": [
-          "Mon, 19 Oct 2020 10:31:13 GMT"
-        ],
-        "Content-Length": [
-          "394"
+        "x-ms-ratelimit-remaining-subscription-writes": [
+          "1198"
+        ],
+        "x-ms-correlation-request-id": [
+          "918781b3-231d-4123-a086-88b8564874da"
+        ],
+        "x-ms-routing-request-id": [
+          "SOUTHEASTASIA:20200703T131917Z:918781b3-231d-4123-a086-88b8564874da"
+        ],
+        "X-Content-Type-Options": [
+          "nosniff"
+        ],
+        "Date": [
+          "Fri, 03 Jul 2020 13:19:16 GMT"
+        ],
+        "Content-Length": [
+          "347"
         ],
         "Content-Type": [
           "application/json"
@@ -769,44 +708,43 @@
           "-1"
         ]
       },
-      "ResponseBody": "{\r\n  \"sku\": {\r\n    \"name\": \"Standard_LRS\",\r\n    \"tier\": \"Standard\"\r\n  },\r\n  \"id\": \"/subscriptions/45b60d85-fd72-427a-a708-f994d26e593e/resourceGroups/pstestrg172/providers/Microsoft.Storage/storageAccounts/pstestrg172/blobServices/default\",\r\n  \"name\": \"default\",\r\n  \"type\": \"Microsoft.Storage/storageAccounts/blobServices\",\r\n  \"properties\": {\r\n    \"cors\": {\r\n      \"corsRules\": []\r\n    },\r\n    \"deleteRetentionPolicy\": {\r\n      \"enabled\": false\r\n    },\r\n    \"isVersioningEnabled\": false\r\n  }\r\n}",
+      "ResponseBody": "{\r\n  \"id\": \"/subscriptions/45b60d85-fd72-427a-a708-f994d26e593e/resourceGroups/pstestrg9355/providers/Microsoft.Storage/storageAccounts/pstestrg9355/blobServices/default\",\r\n  \"name\": \"default\",\r\n  \"type\": \"Microsoft.Storage/storageAccounts/blobServices\",\r\n  \"properties\": {\r\n    \"cors\": {\r\n      \"corsRules\": []\r\n    },\r\n    \"deleteRetentionPolicy\": {\r\n      \"enabled\": false\r\n    },\r\n    \"isVersioningEnabled\": true\r\n  }\r\n}",
       "StatusCode": 200
     },
     {
-<<<<<<< HEAD
-      "RequestUri": "/subscriptions/45b60d85-fd72-427a-a708-f994d26e593e/resourceGroups/pstestrg172/providers/Microsoft.Storage/storageAccounts/pstestrg172/blobServices/default?api-version=2020-08-01-preview",
-      "EncodedRequestUri": "L3N1YnNjcmlwdGlvbnMvNDViNjBkODUtZmQ3Mi00MjdhLWE3MDgtZjk5NGQyNmU1OTNlL3Jlc291cmNlR3JvdXBzL3BzdGVzdHJnMTcyL3Byb3ZpZGVycy9NaWNyb3NvZnQuU3RvcmFnZS9zdG9yYWdlQWNjb3VudHMvcHN0ZXN0cmcxNzIvYmxvYlNlcnZpY2VzL2RlZmF1bHQ/YXBpLXZlcnNpb249MjAyMC0wOC0wMS1wcmV2aWV3",
-      "RequestMethod": "GET",
-      "RequestBody": "",
-=======
       "RequestUri": "/subscriptions/45b60d85-fd72-427a-a708-f994d26e593e/resourceGroups/pstestrg9355/providers/Microsoft.Storage/storageAccounts/pstestrg9355/blobServices/default?api-version=2021-01-01",
       "EncodedRequestUri": "L3N1YnNjcmlwdGlvbnMvNDViNjBkODUtZmQ3Mi00MjdhLWE3MDgtZjk5NGQyNmU1OTNlL3Jlc291cmNlR3JvdXBzL3BzdGVzdHJnOTM1NS9wcm92aWRlcnMvTWljcm9zb2Z0LlN0b3JhZ2Uvc3RvcmFnZUFjY291bnRzL3BzdGVzdHJnOTM1NS9ibG9iU2VydmljZXMvZGVmYXVsdD9hcGktdmVyc2lvbj0yMDIxLTAxLTAx",
       "RequestMethod": "PUT",
       "RequestBody": "{\r\n  \"properties\": {\r\n    \"cors\": {\r\n      \"corsRules\": []\r\n    },\r\n    \"deleteRetentionPolicy\": {\r\n      \"enabled\": false\r\n    },\r\n    \"isVersioningEnabled\": false\r\n  }\r\n}",
->>>>>>> 16e4c121
       "RequestHeaders": {
         "x-ms-client-request-id": [
-          "3acdf566-c7a4-42c5-8a8b-6a7fbcc02f96"
+          "101f6dd2-4fa8-4abc-90d1-166a19a8986c"
         ],
         "Accept-Language": [
           "en-US"
         ],
         "User-Agent": [
-          "FxVersion/4.6.29220.03",
-          "OSName/Windows",
-          "OSVersion/Microsoft.Windows.10.0.19042.",
-          "Microsoft.Azure.Management.Storage.StorageManagementClient/18.0.0.0"
-        ]
-      },
-      "ResponseHeaders": {
-        "Cache-Control": [
-          "no-cache"
-        ],
-        "Pragma": [
-          "no-cache"
-        ],
-        "x-ms-request-id": [
-          "2d3c5e3f-acf0-4d4a-abe2-5f55e30d0b61"
+          "FxVersion/4.6.27817.03",
+          "OSName/Windows",
+          "OSVersion/Microsoft.Windows.10.0.18363.",
+          "Microsoft.Azure.Management.Storage.StorageManagementClient/17.1.0.0"
+        ],
+        "Content-Type": [
+          "application/json; charset=utf-8"
+        ],
+        "Content-Length": [
+          "172"
+        ]
+      },
+      "ResponseHeaders": {
+        "Cache-Control": [
+          "no-cache"
+        ],
+        "Pragma": [
+          "no-cache"
+        ],
+        "x-ms-request-id": [
+          "bc9c31f3-ed58-4f7e-abc5-fb32855d9fe1"
         ],
         "Strict-Transport-Security": [
           "max-age=31536000; includeSubDomains"
@@ -814,23 +752,23 @@
         "Server": [
           "Microsoft-Azure-Storage-Resource-Provider/1.0,Microsoft-HTTPAPI/2.0 Microsoft-HTTPAPI/2.0"
         ],
-        "x-ms-ratelimit-remaining-subscription-reads": [
-          "11988"
-        ],
-        "x-ms-correlation-request-id": [
-          "0e63bf1f-5049-47c9-afb3-3fe0ffb7ba34"
-        ],
-        "x-ms-routing-request-id": [
-          "SOUTHEASTASIA:20201019T103114Z:0e63bf1f-5049-47c9-afb3-3fe0ffb7ba34"
-        ],
-        "X-Content-Type-Options": [
-          "nosniff"
-        ],
-        "Date": [
-          "Mon, 19 Oct 2020 10:31:13 GMT"
-        ],
-        "Content-Length": [
-          "394"
+        "x-ms-ratelimit-remaining-subscription-writes": [
+          "1197"
+        ],
+        "x-ms-correlation-request-id": [
+          "0bb0ba3d-9041-4c98-888b-19b04e1001d9"
+        ],
+        "x-ms-routing-request-id": [
+          "SOUTHEASTASIA:20200703T131918Z:0bb0ba3d-9041-4c98-888b-19b04e1001d9"
+        ],
+        "X-Content-Type-Options": [
+          "nosniff"
+        ],
+        "Date": [
+          "Fri, 03 Jul 2020 13:19:17 GMT"
+        ],
+        "Content-Length": [
+          "348"
         ],
         "Content-Type": [
           "application/json"
@@ -839,42 +777,37 @@
           "-1"
         ]
       },
-      "ResponseBody": "{\r\n  \"sku\": {\r\n    \"name\": \"Standard_LRS\",\r\n    \"tier\": \"Standard\"\r\n  },\r\n  \"id\": \"/subscriptions/45b60d85-fd72-427a-a708-f994d26e593e/resourceGroups/pstestrg172/providers/Microsoft.Storage/storageAccounts/pstestrg172/blobServices/default\",\r\n  \"name\": \"default\",\r\n  \"type\": \"Microsoft.Storage/storageAccounts/blobServices\",\r\n  \"properties\": {\r\n    \"cors\": {\r\n      \"corsRules\": []\r\n    },\r\n    \"deleteRetentionPolicy\": {\r\n      \"enabled\": false\r\n    },\r\n    \"isVersioningEnabled\": false\r\n  }\r\n}",
+      "ResponseBody": "{\r\n  \"id\": \"/subscriptions/45b60d85-fd72-427a-a708-f994d26e593e/resourceGroups/pstestrg9355/providers/Microsoft.Storage/storageAccounts/pstestrg9355/blobServices/default\",\r\n  \"name\": \"default\",\r\n  \"type\": \"Microsoft.Storage/storageAccounts/blobServices\",\r\n  \"properties\": {\r\n    \"cors\": {\r\n      \"corsRules\": []\r\n    },\r\n    \"deleteRetentionPolicy\": {\r\n      \"enabled\": false\r\n    },\r\n    \"isVersioningEnabled\": false\r\n  }\r\n}",
       "StatusCode": 200
     },
     {
-<<<<<<< HEAD
-      "RequestUri": "/subscriptions/45b60d85-fd72-427a-a708-f994d26e593e/resourceGroups/pstestrg172/providers/Microsoft.Storage/storageAccounts/pstestrg172?api-version=2020-08-01-preview",
-      "EncodedRequestUri": "L3N1YnNjcmlwdGlvbnMvNDViNjBkODUtZmQ3Mi00MjdhLWE3MDgtZjk5NGQyNmU1OTNlL3Jlc291cmNlR3JvdXBzL3BzdGVzdHJnMTcyL3Byb3ZpZGVycy9NaWNyb3NvZnQuU3RvcmFnZS9zdG9yYWdlQWNjb3VudHMvcHN0ZXN0cmcxNzI/YXBpLXZlcnNpb249MjAyMC0wOC0wMS1wcmV2aWV3",
-=======
       "RequestUri": "/subscriptions/45b60d85-fd72-427a-a708-f994d26e593e/resourceGroups/pstestrg9355/providers/Microsoft.Storage/storageAccounts/pstestrg9355?api-version=2021-01-01",
       "EncodedRequestUri": "L3N1YnNjcmlwdGlvbnMvNDViNjBkODUtZmQ3Mi00MjdhLWE3MDgtZjk5NGQyNmU1OTNlL3Jlc291cmNlR3JvdXBzL3BzdGVzdHJnOTM1NS9wcm92aWRlcnMvTWljcm9zb2Z0LlN0b3JhZ2Uvc3RvcmFnZUFjY291bnRzL3BzdGVzdHJnOTM1NT9hcGktdmVyc2lvbj0yMDIxLTAxLTAx",
->>>>>>> 16e4c121
       "RequestMethod": "DELETE",
       "RequestBody": "",
       "RequestHeaders": {
         "x-ms-client-request-id": [
-          "175b801e-66d3-435f-81b3-52b585119324"
+          "02112261-3b40-43e1-8430-06d25b1a6396"
         ],
         "Accept-Language": [
           "en-US"
         ],
         "User-Agent": [
-          "FxVersion/4.6.29220.03",
-          "OSName/Windows",
-          "OSVersion/Microsoft.Windows.10.0.19042.",
-          "Microsoft.Azure.Management.Storage.StorageManagementClient/18.0.0.0"
-        ]
-      },
-      "ResponseHeaders": {
-        "Cache-Control": [
-          "no-cache"
-        ],
-        "Pragma": [
-          "no-cache"
-        ],
-        "x-ms-request-id": [
-          "b2c31ba8-a498-443f-9735-ecadff6d2589"
+          "FxVersion/4.6.27817.03",
+          "OSName/Windows",
+          "OSVersion/Microsoft.Windows.10.0.18363.",
+          "Microsoft.Azure.Management.Storage.StorageManagementClient/17.1.0.0"
+        ]
+      },
+      "ResponseHeaders": {
+        "Cache-Control": [
+          "no-cache"
+        ],
+        "Pragma": [
+          "no-cache"
+        ],
+        "x-ms-request-id": [
+          "a87b9e32-8820-4572-bdc2-bcc8b438769b"
         ],
         "Strict-Transport-Security": [
           "max-age=31536000; includeSubDomains"
@@ -883,19 +816,19 @@
           "Microsoft-Azure-Storage-Resource-Provider/1.0,Microsoft-HTTPAPI/2.0 Microsoft-HTTPAPI/2.0"
         ],
         "x-ms-ratelimit-remaining-subscription-deletes": [
-          "14998"
-        ],
-        "x-ms-correlation-request-id": [
-          "8cd90c17-67b8-4fca-bdd3-c67209946017"
-        ],
-        "x-ms-routing-request-id": [
-          "SOUTHEASTASIA:20201019T103120Z:8cd90c17-67b8-4fca-bdd3-c67209946017"
-        ],
-        "X-Content-Type-Options": [
-          "nosniff"
-        ],
-        "Date": [
-          "Mon, 19 Oct 2020 10:31:20 GMT"
+          "14999"
+        ],
+        "x-ms-correlation-request-id": [
+          "7a0962a2-5ebc-4f82-8bf6-d3b4cd5aaab1"
+        ],
+        "x-ms-routing-request-id": [
+          "SOUTHEASTASIA:20200703T131924Z:7a0962a2-5ebc-4f82-8bf6-d3b4cd5aaab1"
+        ],
+        "X-Content-Type-Options": [
+          "nosniff"
+        ],
+        "Date": [
+          "Fri, 03 Jul 2020 13:19:24 GMT"
         ],
         "Content-Type": [
           "text/plain; charset=utf-8"
@@ -911,22 +844,22 @@
       "StatusCode": 200
     },
     {
-      "RequestUri": "/subscriptions/45b60d85-fd72-427a-a708-f994d26e593e/resourcegroups/pstestrg172?api-version=2016-09-01",
-      "EncodedRequestUri": "L3N1YnNjcmlwdGlvbnMvNDViNjBkODUtZmQ3Mi00MjdhLWE3MDgtZjk5NGQyNmU1OTNlL3Jlc291cmNlZ3JvdXBzL3BzdGVzdHJnMTcyP2FwaS12ZXJzaW9uPTIwMTYtMDktMDE=",
+      "RequestUri": "/subscriptions/45b60d85-fd72-427a-a708-f994d26e593e/resourcegroups/pstestrg9355?api-version=2016-09-01",
+      "EncodedRequestUri": "L3N1YnNjcmlwdGlvbnMvNDViNjBkODUtZmQ3Mi00MjdhLWE3MDgtZjk5NGQyNmU1OTNlL3Jlc291cmNlZ3JvdXBzL3BzdGVzdHJnOTM1NT9hcGktdmVyc2lvbj0yMDE2LTA5LTAx",
       "RequestMethod": "DELETE",
       "RequestBody": "",
       "RequestHeaders": {
         "x-ms-client-request-id": [
-          "94a85df6-c60c-4523-abda-ce5c94f4e6e3"
+          "cf3ce21a-4444-4831-8c6b-f252679d93f4"
         ],
         "Accept-Language": [
           "en-US"
         ],
         "User-Agent": [
-          "FxVersion/4.6.29220.03",
-          "OSName/Windows",
-          "OSVersion/Microsoft.Windows.10.0.19042.",
-          "Microsoft.Azure.Management.Internal.Resources.ResourceManagementClient/1.3.24"
+          "FxVersion/4.6.27817.03",
+          "OSName/Windows",
+          "OSVersion/Microsoft.Windows.10.0.18363.",
+          "Microsoft.Azure.Management.Internal.Resources.ResourceManagementClient/1.3.17"
         ]
       },
       "ResponseHeaders": {
@@ -937,31 +870,31 @@
           "no-cache"
         ],
         "Location": [
-          "https://management.azure.com/subscriptions/45b60d85-fd72-427a-a708-f994d26e593e/operationresults/eyJqb2JJZCI6IlJFU09VUkNFR1JPVVBERUxFVElPTkpPQi1QU1RFU1RSRzE3Mi1XRVNUVVMiLCJqb2JMb2NhdGlvbiI6Indlc3R1cyJ9?api-version=2016-09-01"
+          "https://management.azure.com/subscriptions/45b60d85-fd72-427a-a708-f994d26e593e/operationresults/eyJqb2JJZCI6IlJFU09VUkNFR1JPVVBERUxFVElPTkpPQi1QU1RFU1RSRzkzNTUtV0VTVFVTIiwiam9iTG9jYXRpb24iOiJ3ZXN0dXMifQ?api-version=2016-09-01"
         ],
         "Retry-After": [
           "15"
         ],
         "x-ms-ratelimit-remaining-subscription-deletes": [
-          "14994"
-        ],
-        "x-ms-request-id": [
-          "e3b4b34b-eeb7-47f8-a921-d2f23981ccc1"
-        ],
-        "x-ms-correlation-request-id": [
-          "e3b4b34b-eeb7-47f8-a921-d2f23981ccc1"
-        ],
-        "x-ms-routing-request-id": [
-          "SOUTHEASTASIA:20201019T103123Z:e3b4b34b-eeb7-47f8-a921-d2f23981ccc1"
-        ],
-        "Strict-Transport-Security": [
-          "max-age=31536000; includeSubDomains"
-        ],
-        "X-Content-Type-Options": [
-          "nosniff"
-        ],
-        "Date": [
-          "Mon, 19 Oct 2020 10:31:23 GMT"
+          "14998"
+        ],
+        "x-ms-request-id": [
+          "e7ef6a01-50a2-468d-b4fd-ec698e6ab1d2"
+        ],
+        "x-ms-correlation-request-id": [
+          "e7ef6a01-50a2-468d-b4fd-ec698e6ab1d2"
+        ],
+        "x-ms-routing-request-id": [
+          "SOUTHEASTASIA:20200703T131927Z:e7ef6a01-50a2-468d-b4fd-ec698e6ab1d2"
+        ],
+        "Strict-Transport-Security": [
+          "max-age=31536000; includeSubDomains"
+        ],
+        "X-Content-Type-Options": [
+          "nosniff"
+        ],
+        "Date": [
+          "Fri, 03 Jul 2020 13:19:26 GMT"
         ],
         "Expires": [
           "-1"
@@ -974,16 +907,16 @@
       "StatusCode": 202
     },
     {
-      "RequestUri": "/subscriptions/45b60d85-fd72-427a-a708-f994d26e593e/operationresults/eyJqb2JJZCI6IlJFU09VUkNFR1JPVVBERUxFVElPTkpPQi1QU1RFU1RSRzE3Mi1XRVNUVVMiLCJqb2JMb2NhdGlvbiI6Indlc3R1cyJ9?api-version=2016-09-01",
-      "EncodedRequestUri": "L3N1YnNjcmlwdGlvbnMvNDViNjBkODUtZmQ3Mi00MjdhLWE3MDgtZjk5NGQyNmU1OTNlL29wZXJhdGlvbnJlc3VsdHMvZXlKcWIySkpaQ0k2SWxKRlUwOVZVa05GUjFKUFZWQkVSVXhGVkVsUFRrcFBRaTFRVTFSRlUxUlNSekUzTWkxWFJWTlVWVk1pTENKcWIySk1iMk5oZEdsdmJpSTZJbmRsYzNSMWN5Sjk/YXBpLXZlcnNpb249MjAxNi0wOS0wMQ==",
-      "RequestMethod": "GET",
-      "RequestBody": "",
-      "RequestHeaders": {
-        "User-Agent": [
-          "FxVersion/4.6.29220.03",
-          "OSName/Windows",
-          "OSVersion/Microsoft.Windows.10.0.19042.",
-          "Microsoft.Azure.Management.Internal.Resources.ResourceManagementClient/1.3.24"
+      "RequestUri": "/subscriptions/45b60d85-fd72-427a-a708-f994d26e593e/operationresults/eyJqb2JJZCI6IlJFU09VUkNFR1JPVVBERUxFVElPTkpPQi1QU1RFU1RSRzkzNTUtV0VTVFVTIiwiam9iTG9jYXRpb24iOiJ3ZXN0dXMifQ?api-version=2016-09-01",
+      "EncodedRequestUri": "L3N1YnNjcmlwdGlvbnMvNDViNjBkODUtZmQ3Mi00MjdhLWE3MDgtZjk5NGQyNmU1OTNlL29wZXJhdGlvbnJlc3VsdHMvZXlKcWIySkpaQ0k2SWxKRlUwOVZVa05GUjFKUFZWQkVSVXhGVkVsUFRrcFBRaTFRVTFSRlUxUlNSemt6TlRVdFYwVlRWRlZUSWl3aWFtOWlURzlqWVhScGIyNGlPaUozWlhOMGRYTWlmUT9hcGktdmVyc2lvbj0yMDE2LTA5LTAx",
+      "RequestMethod": "GET",
+      "RequestBody": "",
+      "RequestHeaders": {
+        "User-Agent": [
+          "FxVersion/4.6.27817.03",
+          "OSName/Windows",
+          "OSVersion/Microsoft.Windows.10.0.18363.",
+          "Microsoft.Azure.Management.Internal.Resources.ResourceManagementClient/1.3.17"
         ]
       },
       "ResponseHeaders": {
@@ -994,31 +927,31 @@
           "no-cache"
         ],
         "Location": [
-          "https://management.azure.com/subscriptions/45b60d85-fd72-427a-a708-f994d26e593e/operationresults/eyJqb2JJZCI6IlJFU09VUkNFR1JPVVBERUxFVElPTkpPQi1QU1RFU1RSRzE3Mi1XRVNUVVMiLCJqb2JMb2NhdGlvbiI6Indlc3R1cyJ9?api-version=2016-09-01"
+          "https://management.azure.com/subscriptions/45b60d85-fd72-427a-a708-f994d26e593e/operationresults/eyJqb2JJZCI6IlJFU09VUkNFR1JPVVBERUxFVElPTkpPQi1QU1RFU1RSRzkzNTUtV0VTVFVTIiwiam9iTG9jYXRpb24iOiJ3ZXN0dXMifQ?api-version=2016-09-01"
         ],
         "Retry-After": [
           "15"
         ],
         "x-ms-ratelimit-remaining-subscription-reads": [
-          "11985"
-        ],
-        "x-ms-request-id": [
-          "a2b93a6f-f528-43ed-aad3-148a5f88cc55"
-        ],
-        "x-ms-correlation-request-id": [
-          "a2b93a6f-f528-43ed-aad3-148a5f88cc55"
-        ],
-        "x-ms-routing-request-id": [
-          "SOUTHEASTASIA:20201019T103138Z:a2b93a6f-f528-43ed-aad3-148a5f88cc55"
-        ],
-        "Strict-Transport-Security": [
-          "max-age=31536000; includeSubDomains"
-        ],
-        "X-Content-Type-Options": [
-          "nosniff"
-        ],
-        "Date": [
-          "Mon, 19 Oct 2020 10:31:38 GMT"
+          "11991"
+        ],
+        "x-ms-request-id": [
+          "07aea00a-27c3-45f3-83ab-00e1583d1b90"
+        ],
+        "x-ms-correlation-request-id": [
+          "07aea00a-27c3-45f3-83ab-00e1583d1b90"
+        ],
+        "x-ms-routing-request-id": [
+          "SOUTHEASTASIA:20200703T131942Z:07aea00a-27c3-45f3-83ab-00e1583d1b90"
+        ],
+        "Strict-Transport-Security": [
+          "max-age=31536000; includeSubDomains"
+        ],
+        "X-Content-Type-Options": [
+          "nosniff"
+        ],
+        "Date": [
+          "Fri, 03 Jul 2020 13:19:42 GMT"
         ],
         "Expires": [
           "-1"
@@ -1031,16 +964,16 @@
       "StatusCode": 202
     },
     {
-      "RequestUri": "/subscriptions/45b60d85-fd72-427a-a708-f994d26e593e/operationresults/eyJqb2JJZCI6IlJFU09VUkNFR1JPVVBERUxFVElPTkpPQi1QU1RFU1RSRzE3Mi1XRVNUVVMiLCJqb2JMb2NhdGlvbiI6Indlc3R1cyJ9?api-version=2016-09-01",
-      "EncodedRequestUri": "L3N1YnNjcmlwdGlvbnMvNDViNjBkODUtZmQ3Mi00MjdhLWE3MDgtZjk5NGQyNmU1OTNlL29wZXJhdGlvbnJlc3VsdHMvZXlKcWIySkpaQ0k2SWxKRlUwOVZVa05GUjFKUFZWQkVSVXhGVkVsUFRrcFBRaTFRVTFSRlUxUlNSekUzTWkxWFJWTlVWVk1pTENKcWIySk1iMk5oZEdsdmJpSTZJbmRsYzNSMWN5Sjk/YXBpLXZlcnNpb249MjAxNi0wOS0wMQ==",
-      "RequestMethod": "GET",
-      "RequestBody": "",
-      "RequestHeaders": {
-        "User-Agent": [
-          "FxVersion/4.6.29220.03",
-          "OSName/Windows",
-          "OSVersion/Microsoft.Windows.10.0.19042.",
-          "Microsoft.Azure.Management.Internal.Resources.ResourceManagementClient/1.3.24"
+      "RequestUri": "/subscriptions/45b60d85-fd72-427a-a708-f994d26e593e/operationresults/eyJqb2JJZCI6IlJFU09VUkNFR1JPVVBERUxFVElPTkpPQi1QU1RFU1RSRzkzNTUtV0VTVFVTIiwiam9iTG9jYXRpb24iOiJ3ZXN0dXMifQ?api-version=2016-09-01",
+      "EncodedRequestUri": "L3N1YnNjcmlwdGlvbnMvNDViNjBkODUtZmQ3Mi00MjdhLWE3MDgtZjk5NGQyNmU1OTNlL29wZXJhdGlvbnJlc3VsdHMvZXlKcWIySkpaQ0k2SWxKRlUwOVZVa05GUjFKUFZWQkVSVXhGVkVsUFRrcFBRaTFRVTFSRlUxUlNSemt6TlRVdFYwVlRWRlZUSWl3aWFtOWlURzlqWVhScGIyNGlPaUozWlhOMGRYTWlmUT9hcGktdmVyc2lvbj0yMDE2LTA5LTAx",
+      "RequestMethod": "GET",
+      "RequestBody": "",
+      "RequestHeaders": {
+        "User-Agent": [
+          "FxVersion/4.6.27817.03",
+          "OSName/Windows",
+          "OSVersion/Microsoft.Windows.10.0.18363.",
+          "Microsoft.Azure.Management.Internal.Resources.ResourceManagementClient/1.3.17"
         ]
       },
       "ResponseHeaders": {
@@ -1051,31 +984,31 @@
           "no-cache"
         ],
         "Location": [
-          "https://management.azure.com/subscriptions/45b60d85-fd72-427a-a708-f994d26e593e/operationresults/eyJqb2JJZCI6IlJFU09VUkNFR1JPVVBERUxFVElPTkpPQi1QU1RFU1RSRzE3Mi1XRVNUVVMiLCJqb2JMb2NhdGlvbiI6Indlc3R1cyJ9?api-version=2016-09-01"
+          "https://management.azure.com/subscriptions/45b60d85-fd72-427a-a708-f994d26e593e/operationresults/eyJqb2JJZCI6IlJFU09VUkNFR1JPVVBERUxFVElPTkpPQi1QU1RFU1RSRzkzNTUtV0VTVFVTIiwiam9iTG9jYXRpb24iOiJ3ZXN0dXMifQ?api-version=2016-09-01"
         ],
         "Retry-After": [
           "15"
         ],
         "x-ms-ratelimit-remaining-subscription-reads": [
-          "11984"
-        ],
-        "x-ms-request-id": [
-          "7e9fdf67-a2c9-4d30-9ca6-e748b832e122"
-        ],
-        "x-ms-correlation-request-id": [
-          "7e9fdf67-a2c9-4d30-9ca6-e748b832e122"
-        ],
-        "x-ms-routing-request-id": [
-          "SOUTHEASTASIA:20201019T103154Z:7e9fdf67-a2c9-4d30-9ca6-e748b832e122"
-        ],
-        "Strict-Transport-Security": [
-          "max-age=31536000; includeSubDomains"
-        ],
-        "X-Content-Type-Options": [
-          "nosniff"
-        ],
-        "Date": [
-          "Mon, 19 Oct 2020 10:31:53 GMT"
+          "11990"
+        ],
+        "x-ms-request-id": [
+          "d5671604-f3a7-43d2-a483-b5d35486276c"
+        ],
+        "x-ms-correlation-request-id": [
+          "d5671604-f3a7-43d2-a483-b5d35486276c"
+        ],
+        "x-ms-routing-request-id": [
+          "SOUTHEASTASIA:20200703T131958Z:d5671604-f3a7-43d2-a483-b5d35486276c"
+        ],
+        "Strict-Transport-Security": [
+          "max-age=31536000; includeSubDomains"
+        ],
+        "X-Content-Type-Options": [
+          "nosniff"
+        ],
+        "Date": [
+          "Fri, 03 Jul 2020 13:19:58 GMT"
         ],
         "Expires": [
           "-1"
@@ -1088,45 +1021,273 @@
       "StatusCode": 202
     },
     {
-      "RequestUri": "/subscriptions/45b60d85-fd72-427a-a708-f994d26e593e/operationresults/eyJqb2JJZCI6IlJFU09VUkNFR1JPVVBERUxFVElPTkpPQi1QU1RFU1RSRzE3Mi1XRVNUVVMiLCJqb2JMb2NhdGlvbiI6Indlc3R1cyJ9?api-version=2016-09-01",
-      "EncodedRequestUri": "L3N1YnNjcmlwdGlvbnMvNDViNjBkODUtZmQ3Mi00MjdhLWE3MDgtZjk5NGQyNmU1OTNlL29wZXJhdGlvbnJlc3VsdHMvZXlKcWIySkpaQ0k2SWxKRlUwOVZVa05GUjFKUFZWQkVSVXhGVkVsUFRrcFBRaTFRVTFSRlUxUlNSekUzTWkxWFJWTlVWVk1pTENKcWIySk1iMk5oZEdsdmJpSTZJbmRsYzNSMWN5Sjk/YXBpLXZlcnNpb249MjAxNi0wOS0wMQ==",
-      "RequestMethod": "GET",
-      "RequestBody": "",
-      "RequestHeaders": {
-        "User-Agent": [
-          "FxVersion/4.6.29220.03",
-          "OSName/Windows",
-          "OSVersion/Microsoft.Windows.10.0.19042.",
-          "Microsoft.Azure.Management.Internal.Resources.ResourceManagementClient/1.3.24"
-        ]
-      },
-      "ResponseHeaders": {
-        "Cache-Control": [
-          "no-cache"
-        ],
-        "Pragma": [
-          "no-cache"
-        ],
-        "x-ms-ratelimit-remaining-subscription-reads": [
-          "11983"
-        ],
-        "x-ms-request-id": [
-          "16d6b02e-0ea6-44c1-98da-38b72cbf3037"
-        ],
-        "x-ms-correlation-request-id": [
-          "16d6b02e-0ea6-44c1-98da-38b72cbf3037"
-        ],
-        "x-ms-routing-request-id": [
-          "SOUTHEASTASIA:20201019T103209Z:16d6b02e-0ea6-44c1-98da-38b72cbf3037"
-        ],
-        "Strict-Transport-Security": [
-          "max-age=31536000; includeSubDomains"
-        ],
-        "X-Content-Type-Options": [
-          "nosniff"
-        ],
-        "Date": [
-          "Mon, 19 Oct 2020 10:32:08 GMT"
+      "RequestUri": "/subscriptions/45b60d85-fd72-427a-a708-f994d26e593e/operationresults/eyJqb2JJZCI6IlJFU09VUkNFR1JPVVBERUxFVElPTkpPQi1QU1RFU1RSRzkzNTUtV0VTVFVTIiwiam9iTG9jYXRpb24iOiJ3ZXN0dXMifQ?api-version=2016-09-01",
+      "EncodedRequestUri": "L3N1YnNjcmlwdGlvbnMvNDViNjBkODUtZmQ3Mi00MjdhLWE3MDgtZjk5NGQyNmU1OTNlL29wZXJhdGlvbnJlc3VsdHMvZXlKcWIySkpaQ0k2SWxKRlUwOVZVa05GUjFKUFZWQkVSVXhGVkVsUFRrcFBRaTFRVTFSRlUxUlNSemt6TlRVdFYwVlRWRlZUSWl3aWFtOWlURzlqWVhScGIyNGlPaUozWlhOMGRYTWlmUT9hcGktdmVyc2lvbj0yMDE2LTA5LTAx",
+      "RequestMethod": "GET",
+      "RequestBody": "",
+      "RequestHeaders": {
+        "User-Agent": [
+          "FxVersion/4.6.27817.03",
+          "OSName/Windows",
+          "OSVersion/Microsoft.Windows.10.0.18363.",
+          "Microsoft.Azure.Management.Internal.Resources.ResourceManagementClient/1.3.17"
+        ]
+      },
+      "ResponseHeaders": {
+        "Cache-Control": [
+          "no-cache"
+        ],
+        "Pragma": [
+          "no-cache"
+        ],
+        "Location": [
+          "https://management.azure.com/subscriptions/45b60d85-fd72-427a-a708-f994d26e593e/operationresults/eyJqb2JJZCI6IlJFU09VUkNFR1JPVVBERUxFVElPTkpPQi1QU1RFU1RSRzkzNTUtV0VTVFVTIiwiam9iTG9jYXRpb24iOiJ3ZXN0dXMifQ?api-version=2016-09-01"
+        ],
+        "Retry-After": [
+          "15"
+        ],
+        "x-ms-ratelimit-remaining-subscription-reads": [
+          "11989"
+        ],
+        "x-ms-request-id": [
+          "36e14a40-1cda-4986-a7e2-6f67ca64634c"
+        ],
+        "x-ms-correlation-request-id": [
+          "36e14a40-1cda-4986-a7e2-6f67ca64634c"
+        ],
+        "x-ms-routing-request-id": [
+          "SOUTHEASTASIA:20200703T132013Z:36e14a40-1cda-4986-a7e2-6f67ca64634c"
+        ],
+        "Strict-Transport-Security": [
+          "max-age=31536000; includeSubDomains"
+        ],
+        "X-Content-Type-Options": [
+          "nosniff"
+        ],
+        "Date": [
+          "Fri, 03 Jul 2020 13:20:13 GMT"
+        ],
+        "Expires": [
+          "-1"
+        ],
+        "Content-Length": [
+          "0"
+        ]
+      },
+      "ResponseBody": "",
+      "StatusCode": 202
+    },
+    {
+      "RequestUri": "/subscriptions/45b60d85-fd72-427a-a708-f994d26e593e/operationresults/eyJqb2JJZCI6IlJFU09VUkNFR1JPVVBERUxFVElPTkpPQi1QU1RFU1RSRzkzNTUtV0VTVFVTIiwiam9iTG9jYXRpb24iOiJ3ZXN0dXMifQ?api-version=2016-09-01",
+      "EncodedRequestUri": "L3N1YnNjcmlwdGlvbnMvNDViNjBkODUtZmQ3Mi00MjdhLWE3MDgtZjk5NGQyNmU1OTNlL29wZXJhdGlvbnJlc3VsdHMvZXlKcWIySkpaQ0k2SWxKRlUwOVZVa05GUjFKUFZWQkVSVXhGVkVsUFRrcFBRaTFRVTFSRlUxUlNSemt6TlRVdFYwVlRWRlZUSWl3aWFtOWlURzlqWVhScGIyNGlPaUozWlhOMGRYTWlmUT9hcGktdmVyc2lvbj0yMDE2LTA5LTAx",
+      "RequestMethod": "GET",
+      "RequestBody": "",
+      "RequestHeaders": {
+        "User-Agent": [
+          "FxVersion/4.6.27817.03",
+          "OSName/Windows",
+          "OSVersion/Microsoft.Windows.10.0.18363.",
+          "Microsoft.Azure.Management.Internal.Resources.ResourceManagementClient/1.3.17"
+        ]
+      },
+      "ResponseHeaders": {
+        "Cache-Control": [
+          "no-cache"
+        ],
+        "Pragma": [
+          "no-cache"
+        ],
+        "Location": [
+          "https://management.azure.com/subscriptions/45b60d85-fd72-427a-a708-f994d26e593e/operationresults/eyJqb2JJZCI6IlJFU09VUkNFR1JPVVBERUxFVElPTkpPQi1QU1RFU1RSRzkzNTUtV0VTVFVTIiwiam9iTG9jYXRpb24iOiJ3ZXN0dXMifQ?api-version=2016-09-01"
+        ],
+        "Retry-After": [
+          "15"
+        ],
+        "x-ms-ratelimit-remaining-subscription-reads": [
+          "11988"
+        ],
+        "x-ms-request-id": [
+          "032484cf-484d-40c3-846e-12e093fbddff"
+        ],
+        "x-ms-correlation-request-id": [
+          "032484cf-484d-40c3-846e-12e093fbddff"
+        ],
+        "x-ms-routing-request-id": [
+          "SOUTHEASTASIA:20200703T132029Z:032484cf-484d-40c3-846e-12e093fbddff"
+        ],
+        "Strict-Transport-Security": [
+          "max-age=31536000; includeSubDomains"
+        ],
+        "X-Content-Type-Options": [
+          "nosniff"
+        ],
+        "Date": [
+          "Fri, 03 Jul 2020 13:20:28 GMT"
+        ],
+        "Expires": [
+          "-1"
+        ],
+        "Content-Length": [
+          "0"
+        ]
+      },
+      "ResponseBody": "",
+      "StatusCode": 202
+    },
+    {
+      "RequestUri": "/subscriptions/45b60d85-fd72-427a-a708-f994d26e593e/operationresults/eyJqb2JJZCI6IlJFU09VUkNFR1JPVVBERUxFVElPTkpPQi1QU1RFU1RSRzkzNTUtV0VTVFVTIiwiam9iTG9jYXRpb24iOiJ3ZXN0dXMifQ?api-version=2016-09-01",
+      "EncodedRequestUri": "L3N1YnNjcmlwdGlvbnMvNDViNjBkODUtZmQ3Mi00MjdhLWE3MDgtZjk5NGQyNmU1OTNlL29wZXJhdGlvbnJlc3VsdHMvZXlKcWIySkpaQ0k2SWxKRlUwOVZVa05GUjFKUFZWQkVSVXhGVkVsUFRrcFBRaTFRVTFSRlUxUlNSemt6TlRVdFYwVlRWRlZUSWl3aWFtOWlURzlqWVhScGIyNGlPaUozWlhOMGRYTWlmUT9hcGktdmVyc2lvbj0yMDE2LTA5LTAx",
+      "RequestMethod": "GET",
+      "RequestBody": "",
+      "RequestHeaders": {
+        "User-Agent": [
+          "FxVersion/4.6.27817.03",
+          "OSName/Windows",
+          "OSVersion/Microsoft.Windows.10.0.18363.",
+          "Microsoft.Azure.Management.Internal.Resources.ResourceManagementClient/1.3.17"
+        ]
+      },
+      "ResponseHeaders": {
+        "Cache-Control": [
+          "no-cache"
+        ],
+        "Pragma": [
+          "no-cache"
+        ],
+        "Location": [
+          "https://management.azure.com/subscriptions/45b60d85-fd72-427a-a708-f994d26e593e/operationresults/eyJqb2JJZCI6IlJFU09VUkNFR1JPVVBERUxFVElPTkpPQi1QU1RFU1RSRzkzNTUtV0VTVFVTIiwiam9iTG9jYXRpb24iOiJ3ZXN0dXMifQ?api-version=2016-09-01"
+        ],
+        "Retry-After": [
+          "15"
+        ],
+        "x-ms-ratelimit-remaining-subscription-reads": [
+          "11987"
+        ],
+        "x-ms-request-id": [
+          "6dbbff1c-d458-4fa2-a0cb-bfe25ac74ba4"
+        ],
+        "x-ms-correlation-request-id": [
+          "6dbbff1c-d458-4fa2-a0cb-bfe25ac74ba4"
+        ],
+        "x-ms-routing-request-id": [
+          "SOUTHEASTASIA:20200703T132044Z:6dbbff1c-d458-4fa2-a0cb-bfe25ac74ba4"
+        ],
+        "Strict-Transport-Security": [
+          "max-age=31536000; includeSubDomains"
+        ],
+        "X-Content-Type-Options": [
+          "nosniff"
+        ],
+        "Date": [
+          "Fri, 03 Jul 2020 13:20:44 GMT"
+        ],
+        "Expires": [
+          "-1"
+        ],
+        "Content-Length": [
+          "0"
+        ]
+      },
+      "ResponseBody": "",
+      "StatusCode": 202
+    },
+    {
+      "RequestUri": "/subscriptions/45b60d85-fd72-427a-a708-f994d26e593e/operationresults/eyJqb2JJZCI6IlJFU09VUkNFR1JPVVBERUxFVElPTkpPQi1QU1RFU1RSRzkzNTUtV0VTVFVTIiwiam9iTG9jYXRpb24iOiJ3ZXN0dXMifQ?api-version=2016-09-01",
+      "EncodedRequestUri": "L3N1YnNjcmlwdGlvbnMvNDViNjBkODUtZmQ3Mi00MjdhLWE3MDgtZjk5NGQyNmU1OTNlL29wZXJhdGlvbnJlc3VsdHMvZXlKcWIySkpaQ0k2SWxKRlUwOVZVa05GUjFKUFZWQkVSVXhGVkVsUFRrcFBRaTFRVTFSRlUxUlNSemt6TlRVdFYwVlRWRlZUSWl3aWFtOWlURzlqWVhScGIyNGlPaUozWlhOMGRYTWlmUT9hcGktdmVyc2lvbj0yMDE2LTA5LTAx",
+      "RequestMethod": "GET",
+      "RequestBody": "",
+      "RequestHeaders": {
+        "User-Agent": [
+          "FxVersion/4.6.27817.03",
+          "OSName/Windows",
+          "OSVersion/Microsoft.Windows.10.0.18363.",
+          "Microsoft.Azure.Management.Internal.Resources.ResourceManagementClient/1.3.17"
+        ]
+      },
+      "ResponseHeaders": {
+        "Cache-Control": [
+          "no-cache"
+        ],
+        "Pragma": [
+          "no-cache"
+        ],
+        "Location": [
+          "https://management.azure.com/subscriptions/45b60d85-fd72-427a-a708-f994d26e593e/operationresults/eyJqb2JJZCI6IlJFU09VUkNFR1JPVVBERUxFVElPTkpPQi1QU1RFU1RSRzkzNTUtV0VTVFVTIiwiam9iTG9jYXRpb24iOiJ3ZXN0dXMifQ?api-version=2016-09-01"
+        ],
+        "Retry-After": [
+          "15"
+        ],
+        "x-ms-ratelimit-remaining-subscription-reads": [
+          "11986"
+        ],
+        "x-ms-request-id": [
+          "a56a0e44-005f-4710-9fc8-0665099b052b"
+        ],
+        "x-ms-correlation-request-id": [
+          "a56a0e44-005f-4710-9fc8-0665099b052b"
+        ],
+        "x-ms-routing-request-id": [
+          "SOUTHEASTASIA:20200703T132059Z:a56a0e44-005f-4710-9fc8-0665099b052b"
+        ],
+        "Strict-Transport-Security": [
+          "max-age=31536000; includeSubDomains"
+        ],
+        "X-Content-Type-Options": [
+          "nosniff"
+        ],
+        "Date": [
+          "Fri, 03 Jul 2020 13:20:59 GMT"
+        ],
+        "Expires": [
+          "-1"
+        ],
+        "Content-Length": [
+          "0"
+        ]
+      },
+      "ResponseBody": "",
+      "StatusCode": 202
+    },
+    {
+      "RequestUri": "/subscriptions/45b60d85-fd72-427a-a708-f994d26e593e/operationresults/eyJqb2JJZCI6IlJFU09VUkNFR1JPVVBERUxFVElPTkpPQi1QU1RFU1RSRzkzNTUtV0VTVFVTIiwiam9iTG9jYXRpb24iOiJ3ZXN0dXMifQ?api-version=2016-09-01",
+      "EncodedRequestUri": "L3N1YnNjcmlwdGlvbnMvNDViNjBkODUtZmQ3Mi00MjdhLWE3MDgtZjk5NGQyNmU1OTNlL29wZXJhdGlvbnJlc3VsdHMvZXlKcWIySkpaQ0k2SWxKRlUwOVZVa05GUjFKUFZWQkVSVXhGVkVsUFRrcFBRaTFRVTFSRlUxUlNSemt6TlRVdFYwVlRWRlZUSWl3aWFtOWlURzlqWVhScGIyNGlPaUozWlhOMGRYTWlmUT9hcGktdmVyc2lvbj0yMDE2LTA5LTAx",
+      "RequestMethod": "GET",
+      "RequestBody": "",
+      "RequestHeaders": {
+        "User-Agent": [
+          "FxVersion/4.6.27817.03",
+          "OSName/Windows",
+          "OSVersion/Microsoft.Windows.10.0.18363.",
+          "Microsoft.Azure.Management.Internal.Resources.ResourceManagementClient/1.3.17"
+        ]
+      },
+      "ResponseHeaders": {
+        "Cache-Control": [
+          "no-cache"
+        ],
+        "Pragma": [
+          "no-cache"
+        ],
+        "x-ms-ratelimit-remaining-subscription-reads": [
+          "11985"
+        ],
+        "x-ms-request-id": [
+          "57a83ec3-75d2-47cc-888d-a365952ea86a"
+        ],
+        "x-ms-correlation-request-id": [
+          "57a83ec3-75d2-47cc-888d-a365952ea86a"
+        ],
+        "x-ms-routing-request-id": [
+          "SOUTHEASTASIA:20200703T132115Z:57a83ec3-75d2-47cc-888d-a365952ea86a"
+        ],
+        "Strict-Transport-Security": [
+          "max-age=31536000; includeSubDomains"
+        ],
+        "X-Content-Type-Options": [
+          "nosniff"
+        ],
+        "Date": [
+          "Fri, 03 Jul 2020 13:21:14 GMT"
         ],
         "Expires": [
           "-1"
@@ -1139,45 +1300,45 @@
       "StatusCode": 200
     },
     {
-      "RequestUri": "/subscriptions/45b60d85-fd72-427a-a708-f994d26e593e/operationresults/eyJqb2JJZCI6IlJFU09VUkNFR1JPVVBERUxFVElPTkpPQi1QU1RFU1RSRzE3Mi1XRVNUVVMiLCJqb2JMb2NhdGlvbiI6Indlc3R1cyJ9?api-version=2016-09-01",
-      "EncodedRequestUri": "L3N1YnNjcmlwdGlvbnMvNDViNjBkODUtZmQ3Mi00MjdhLWE3MDgtZjk5NGQyNmU1OTNlL29wZXJhdGlvbnJlc3VsdHMvZXlKcWIySkpaQ0k2SWxKRlUwOVZVa05GUjFKUFZWQkVSVXhGVkVsUFRrcFBRaTFRVTFSRlUxUlNSekUzTWkxWFJWTlVWVk1pTENKcWIySk1iMk5oZEdsdmJpSTZJbmRsYzNSMWN5Sjk/YXBpLXZlcnNpb249MjAxNi0wOS0wMQ==",
-      "RequestMethod": "GET",
-      "RequestBody": "",
-      "RequestHeaders": {
-        "User-Agent": [
-          "FxVersion/4.6.29220.03",
-          "OSName/Windows",
-          "OSVersion/Microsoft.Windows.10.0.19042.",
-          "Microsoft.Azure.Management.Internal.Resources.ResourceManagementClient/1.3.24"
-        ]
-      },
-      "ResponseHeaders": {
-        "Cache-Control": [
-          "no-cache"
-        ],
-        "Pragma": [
-          "no-cache"
-        ],
-        "x-ms-ratelimit-remaining-subscription-reads": [
-          "11982"
-        ],
-        "x-ms-request-id": [
-          "2f84427e-1710-486c-96a5-8a8e132b39ca"
-        ],
-        "x-ms-correlation-request-id": [
-          "2f84427e-1710-486c-96a5-8a8e132b39ca"
-        ],
-        "x-ms-routing-request-id": [
-          "SOUTHEASTASIA:20201019T103210Z:2f84427e-1710-486c-96a5-8a8e132b39ca"
-        ],
-        "Strict-Transport-Security": [
-          "max-age=31536000; includeSubDomains"
-        ],
-        "X-Content-Type-Options": [
-          "nosniff"
-        ],
-        "Date": [
-          "Mon, 19 Oct 2020 10:32:09 GMT"
+      "RequestUri": "/subscriptions/45b60d85-fd72-427a-a708-f994d26e593e/operationresults/eyJqb2JJZCI6IlJFU09VUkNFR1JPVVBERUxFVElPTkpPQi1QU1RFU1RSRzkzNTUtV0VTVFVTIiwiam9iTG9jYXRpb24iOiJ3ZXN0dXMifQ?api-version=2016-09-01",
+      "EncodedRequestUri": "L3N1YnNjcmlwdGlvbnMvNDViNjBkODUtZmQ3Mi00MjdhLWE3MDgtZjk5NGQyNmU1OTNlL29wZXJhdGlvbnJlc3VsdHMvZXlKcWIySkpaQ0k2SWxKRlUwOVZVa05GUjFKUFZWQkVSVXhGVkVsUFRrcFBRaTFRVTFSRlUxUlNSemt6TlRVdFYwVlRWRlZUSWl3aWFtOWlURzlqWVhScGIyNGlPaUozWlhOMGRYTWlmUT9hcGktdmVyc2lvbj0yMDE2LTA5LTAx",
+      "RequestMethod": "GET",
+      "RequestBody": "",
+      "RequestHeaders": {
+        "User-Agent": [
+          "FxVersion/4.6.27817.03",
+          "OSName/Windows",
+          "OSVersion/Microsoft.Windows.10.0.18363.",
+          "Microsoft.Azure.Management.Internal.Resources.ResourceManagementClient/1.3.17"
+        ]
+      },
+      "ResponseHeaders": {
+        "Cache-Control": [
+          "no-cache"
+        ],
+        "Pragma": [
+          "no-cache"
+        ],
+        "x-ms-ratelimit-remaining-subscription-reads": [
+          "11984"
+        ],
+        "x-ms-request-id": [
+          "2d216770-2dd3-4a5a-9df1-3fdd54bb32b2"
+        ],
+        "x-ms-correlation-request-id": [
+          "2d216770-2dd3-4a5a-9df1-3fdd54bb32b2"
+        ],
+        "x-ms-routing-request-id": [
+          "SOUTHEASTASIA:20200703T132115Z:2d216770-2dd3-4a5a-9df1-3fdd54bb32b2"
+        ],
+        "Strict-Transport-Security": [
+          "max-age=31536000; includeSubDomains"
+        ],
+        "X-Content-Type-Options": [
+          "nosniff"
+        ],
+        "Date": [
+          "Fri, 03 Jul 2020 13:21:15 GMT"
         ],
         "Expires": [
           "-1"
@@ -1192,7 +1353,7 @@
   ],
   "Names": {
     "Test-StorageBlobIsVersioningEnabled": [
-      "pstestrg172"
+      "pstestrg9355"
     ]
   },
   "Variables": {
