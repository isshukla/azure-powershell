{
  "Entries": [
    {
      "RequestUri": "/subscriptions/45b60d85-fd72-427a-a708-f994d26e593e/resourcegroups/pstestrg7467?api-version=2016-09-01",
      "EncodedRequestUri": "L3N1YnNjcmlwdGlvbnMvNDViNjBkODUtZmQ3Mi00MjdhLWE3MDgtZjk5NGQyNmU1OTNlL3Jlc291cmNlZ3JvdXBzL3BzdGVzdHJnNzQ2Nz9hcGktdmVyc2lvbj0yMDE2LTA5LTAx",
      "RequestMethod": "PUT",
      "RequestBody": "{\r\n  \"location\": \"eastus2euap\"\r\n}",
      "RequestHeaders": {
        "x-ms-client-request-id": [
          "0d47ab0e-b786-4142-88eb-4b39ceaa6fa0"
        ],
        "Accept-Language": [
          "en-US"
        ],
        "User-Agent": [
          "FxVersion/4.6.29719.03",
          "OSName/Windows",
          "OSVersion/Microsoft.Windows.10.0.19042.",
          "Microsoft.Azure.Management.Internal.Resources.ResourceManagementClient/1.3.31"
        ],
        "Content-Type": [
          "application/json; charset=utf-8"
        ],
        "Content-Length": [
          "33"
        ]
      },
      "ResponseHeaders": {
        "Cache-Control": [
          "no-cache"
        ],
        "Pragma": [
          "no-cache"
        ],
        "x-ms-ratelimit-remaining-subscription-writes": [
          "1199"
        ],
        "x-ms-request-id": [
          "3e9f271d-5bbf-4cd4-9a9b-c5e2b5ff8ce3"
        ],
        "x-ms-correlation-request-id": [
          "3e9f271d-5bbf-4cd4-9a9b-c5e2b5ff8ce3"
        ],
        "x-ms-routing-request-id": [
          "SOUTHEASTASIA:20210223T074448Z:3e9f271d-5bbf-4cd4-9a9b-c5e2b5ff8ce3"
        ],
        "Strict-Transport-Security": [
          "max-age=31536000; includeSubDomains"
        ],
        "X-Content-Type-Options": [
          "nosniff"
        ],
        "Date": [
          "Tue, 23 Feb 2021 07:44:48 GMT"
        ],
        "Content-Length": [
          "182"
        ],
        "Content-Type": [
          "application/json; charset=utf-8"
        ],
        "Expires": [
          "-1"
        ]
      },
      "ResponseBody": "{\r\n  \"id\": \"/subscriptions/45b60d85-fd72-427a-a708-f994d26e593e/resourceGroups/pstestrg7467\",\r\n  \"name\": \"pstestrg7467\",\r\n  \"location\": \"eastus2euap\",\r\n  \"properties\": {\r\n    \"provisioningState\": \"Succeeded\"\r\n  }\r\n}",
      "StatusCode": 201
    },
    {
      "RequestUri": "/subscriptions/45b60d85-fd72-427a-a708-f994d26e593e/providers/Microsoft.Storage/checkNameAvailability?api-version=2021-06-01",
      "EncodedRequestUri": "L3N1YnNjcmlwdGlvbnMvNDViNjBkODUtZmQ3Mi00MjdhLWE3MDgtZjk5NGQyNmU1OTNlL3Byb3ZpZGVycy9NaWNyb3NvZnQuU3RvcmFnZS9jaGVja05hbWVBdmFpbGFiaWxpdHk/YXBpLXZlcnNpb249MjAyMS0wNi0wMQ==",
      "RequestMethod": "POST",
      "RequestBody": "{\r\n  \"name\": \"stopstestrg7467\",\r\n  \"type\": \"Microsoft.Storage/storageAccounts\"\r\n}",
      "RequestHeaders": {
        "x-ms-client-request-id": [
          "8e6e3cac-7c52-443e-a47e-2c1ff7c29e2f"
        ],
        "Accept-Language": [
          "en-US"
        ],
        "User-Agent": [
          "FxVersion/4.6.29719.03",
          "OSName/Windows",
          "OSVersion/Microsoft.Windows.10.0.19042.",
          "Microsoft.Azure.Management.Storage.StorageManagementClient/19.0.0.0"
        ],
        "Content-Type": [
          "application/json; charset=utf-8"
        ],
        "Content-Length": [
          "81"
        ]
      },
      "ResponseHeaders": {
        "Cache-Control": [
          "no-cache"
        ],
        "Pragma": [
          "no-cache"
        ],
        "x-ms-request-id": [
          "f0fcfb2c-932b-4434-bf83-83a80a3c8d47"
        ],
        "Strict-Transport-Security": [
          "max-age=31536000; includeSubDomains"
        ],
        "Server": [
          "Microsoft-Azure-Storage-Resource-Provider/1.0,Microsoft-HTTPAPI/2.0 Microsoft-HTTPAPI/2.0"
        ],
        "x-ms-ratelimit-remaining-subscription-reads": [
          "11999"
        ],
        "x-ms-correlation-request-id": [
          "59747e0e-bab9-499c-85a5-460b8e1b186c"
        ],
        "x-ms-routing-request-id": [
          "SOUTHEASTASIA:20210223T074449Z:59747e0e-bab9-499c-85a5-460b8e1b186c"
        ],
        "X-Content-Type-Options": [
          "nosniff"
        ],
        "Date": [
          "Tue, 23 Feb 2021 07:44:49 GMT"
        ],
        "Content-Length": [
          "22"
        ],
        "Content-Type": [
          "application/json"
        ],
        "Expires": [
          "-1"
        ]
      },
      "ResponseBody": "{\r\n  \"nameAvailable\": true\r\n}",
      "StatusCode": 200
    },
    {
<<<<<<< HEAD
      "RequestUri": "/subscriptions/45b60d85-fd72-427a-a708-f994d26e593e/resourceGroups/pstestrg7467/providers/Microsoft.Storage/storageAccounts/stopstestrg7467?api-version=2021-04-01",
      "EncodedRequestUri": "L3N1YnNjcmlwdGlvbnMvNDViNjBkODUtZmQ3Mi00MjdhLWE3MDgtZjk5NGQyNmU1OTNlL3Jlc291cmNlR3JvdXBzL3BzdGVzdHJnNzQ2Ny9wcm92aWRlcnMvTWljcm9zb2Z0LlN0b3JhZ2Uvc3RvcmFnZUFjY291bnRzL3N0b3BzdGVzdHJnNzQ2Nz9hcGktdmVyc2lvbj0yMDIxLTA0LTAx",
=======
      "RequestUri": "/subscriptions/45b60d85-fd72-427a-a708-f994d26e593e/resourceGroups/pstestrg1793/providers/Microsoft.Storage/storageAccounts/stopstestrg1793?api-version=2021-06-01",
      "EncodedRequestUri": "L3N1YnNjcmlwdGlvbnMvNDViNjBkODUtZmQ3Mi00MjdhLWE3MDgtZjk5NGQyNmU1OTNlL3Jlc291cmNlR3JvdXBzL3BzdGVzdHJnMTc5My9wcm92aWRlcnMvTWljcm9zb2Z0LlN0b3JhZ2Uvc3RvcmFnZUFjY291bnRzL3N0b3BzdGVzdHJnMTc5Mz9hcGktdmVyc2lvbj0yMDIxLTA2LTAx",
>>>>>>> 20e4a17a
      "RequestMethod": "PUT",
      "RequestBody": "{\r\n  \"sku\": {\r\n    \"name\": \"Standard_GRS\"\r\n  },\r\n  \"kind\": \"StorageV2\",\r\n  \"location\": \"eastus2euap\"\r\n}",
      "RequestHeaders": {
        "x-ms-client-request-id": [
          "8e6e3cac-7c52-443e-a47e-2c1ff7c29e2f"
        ],
        "Accept-Language": [
          "en-US"
        ],
        "User-Agent": [
          "FxVersion/4.6.29719.03",
          "OSName/Windows",
          "OSVersion/Microsoft.Windows.10.0.19042.",
          "Microsoft.Azure.Management.Storage.StorageManagementClient/19.0.0.0"
        ],
        "Content-Type": [
          "application/json; charset=utf-8"
        ],
        "Content-Length": [
          "103"
        ]
      },
      "ResponseHeaders": {
        "Cache-Control": [
          "no-cache"
        ],
        "Pragma": [
          "no-cache"
        ],
        "Location": [
<<<<<<< HEAD
          "https://management.azure.com/subscriptions/45b60d85-fd72-427a-a708-f994d26e593e/providers/Microsoft.Storage/locations/eastus2euap/asyncoperations/c6f8fe12-22f5-4155-906b-907e729c7fe0?monitor=true&api-version=2021-04-01"
=======
          "https://management.azure.com/subscriptions/45b60d85-fd72-427a-a708-f994d26e593e/providers/Microsoft.Storage/locations/westus/asyncoperations/d94d1a7f-eaba-402d-b824-7616d9c103a9?monitor=true&api-version=2021-06-01"
>>>>>>> 20e4a17a
        ],
        "Retry-After": [
          "17"
        ],
        "x-ms-request-id": [
          "c6f8fe12-22f5-4155-906b-907e729c7fe0"
        ],
        "Strict-Transport-Security": [
          "max-age=31536000; includeSubDomains"
        ],
        "Server": [
          "Microsoft-Azure-Storage-Resource-Provider/1.0,Microsoft-HTTPAPI/2.0 Microsoft-HTTPAPI/2.0"
        ],
        "x-ms-ratelimit-remaining-subscription-writes": [
          "1199"
        ],
        "x-ms-correlation-request-id": [
          "62cc2138-3682-41db-99d9-8f08faae6a37"
        ],
        "x-ms-routing-request-id": [
          "SOUTHEASTASIA:20210223T074500Z:62cc2138-3682-41db-99d9-8f08faae6a37"
        ],
        "X-Content-Type-Options": [
          "nosniff"
        ],
        "Date": [
          "Tue, 23 Feb 2021 07:45:00 GMT"
        ],
        "Content-Type": [
          "text/plain; charset=utf-8"
        ],
        "Expires": [
          "-1"
        ],
        "Content-Length": [
          "0"
        ]
      },
      "ResponseBody": "",
      "StatusCode": 202
    },
    {
<<<<<<< HEAD
      "RequestUri": "/subscriptions/45b60d85-fd72-427a-a708-f994d26e593e/providers/Microsoft.Storage/locations/eastus2euap/asyncoperations/c6f8fe12-22f5-4155-906b-907e729c7fe0?monitor=true&api-version=2021-04-01",
      "EncodedRequestUri": "L3N1YnNjcmlwdGlvbnMvNDViNjBkODUtZmQ3Mi00MjdhLWE3MDgtZjk5NGQyNmU1OTNlL3Byb3ZpZGVycy9NaWNyb3NvZnQuU3RvcmFnZS9sb2NhdGlvbnMvZWFzdHVzMmV1YXAvYXN5bmNvcGVyYXRpb25zL2M2ZjhmZTEyLTIyZjUtNDE1NS05MDZiLTkwN2U3MjljN2ZlMD9tb25pdG9yPXRydWUmYXBpLXZlcnNpb249MjAyMS0wNC0wMQ==",
=======
      "RequestUri": "/subscriptions/45b60d85-fd72-427a-a708-f994d26e593e/providers/Microsoft.Storage/locations/westus/asyncoperations/d94d1a7f-eaba-402d-b824-7616d9c103a9?monitor=true&api-version=2021-06-01",
      "EncodedRequestUri": "L3N1YnNjcmlwdGlvbnMvNDViNjBkODUtZmQ3Mi00MjdhLWE3MDgtZjk5NGQyNmU1OTNlL3Byb3ZpZGVycy9NaWNyb3NvZnQuU3RvcmFnZS9sb2NhdGlvbnMvd2VzdHVzL2FzeW5jb3BlcmF0aW9ucy9kOTRkMWE3Zi1lYWJhLTQwMmQtYjgyNC03NjE2ZDljMTAzYTk/bW9uaXRvcj10cnVlJmFwaS12ZXJzaW9uPTIwMjEtMDYtMDE=",
>>>>>>> 20e4a17a
      "RequestMethod": "GET",
      "RequestBody": "",
      "RequestHeaders": {
        "x-ms-client-request-id": [
          "8e6e3cac-7c52-443e-a47e-2c1ff7c29e2f"
        ],
        "User-Agent": [
          "FxVersion/4.6.29719.03",
          "OSName/Windows",
          "OSVersion/Microsoft.Windows.10.0.19042.",
          "Microsoft.Azure.Management.Storage.StorageManagementClient/19.0.0.0"
        ]
      },
      "ResponseHeaders": {
        "Cache-Control": [
          "no-cache"
        ],
        "Pragma": [
          "no-cache"
        ],
        "x-ms-request-id": [
          "4f1064ca-9de0-45fa-b805-e357dc9155a8"
        ],
        "Strict-Transport-Security": [
          "max-age=31536000; includeSubDomains"
        ],
        "Server": [
          "Microsoft-Azure-Storage-Resource-Provider/1.0,Microsoft-HTTPAPI/2.0 Microsoft-HTTPAPI/2.0"
        ],
        "x-ms-ratelimit-remaining-subscription-reads": [
          "11998"
        ],
        "x-ms-correlation-request-id": [
          "13e5eace-2e7c-4df2-8150-40ab0d1bbc12"
        ],
        "x-ms-routing-request-id": [
          "SOUTHEASTASIA:20210223T074518Z:13e5eace-2e7c-4df2-8150-40ab0d1bbc12"
        ],
        "X-Content-Type-Options": [
          "nosniff"
        ],
        "Date": [
          "Tue, 23 Feb 2021 07:45:17 GMT"
        ],
        "Content-Length": [
          "1333"
        ],
        "Content-Type": [
          "application/json"
        ],
        "Expires": [
          "-1"
        ]
      },
      "ResponseBody": "{\r\n  \"sku\": {\r\n    \"name\": \"Standard_GRS\",\r\n    \"tier\": \"Standard\"\r\n  },\r\n  \"kind\": \"StorageV2\",\r\n  \"id\": \"/subscriptions/45b60d85-fd72-427a-a708-f994d26e593e/resourceGroups/pstestrg7467/providers/Microsoft.Storage/storageAccounts/stopstestrg7467\",\r\n  \"name\": \"stopstestrg7467\",\r\n  \"type\": \"Microsoft.Storage/storageAccounts\",\r\n  \"location\": \"eastus2euap\",\r\n  \"tags\": {},\r\n  \"properties\": {\r\n    \"privateEndpointConnections\": [],\r\n    \"networkAcls\": {\r\n      \"bypass\": \"AzureServices\",\r\n      \"virtualNetworkRules\": [],\r\n      \"ipRules\": [],\r\n      \"defaultAction\": \"Allow\"\r\n    },\r\n    \"supportsHttpsTrafficOnly\": true,\r\n    \"encryption\": {\r\n      \"services\": {\r\n        \"file\": {\r\n          \"keyType\": \"Account\",\r\n          \"enabled\": true,\r\n          \"lastEnabledTime\": \"2021-02-23T07:45:00.0448726Z\"\r\n        },\r\n        \"blob\": {\r\n          \"keyType\": \"Account\",\r\n          \"enabled\": true,\r\n          \"lastEnabledTime\": \"2021-02-23T07:45:00.0448726Z\"\r\n        }\r\n      },\r\n      \"keySource\": \"Microsoft.Storage\"\r\n    },\r\n    \"accessTier\": \"Hot\",\r\n    \"provisioningState\": \"Succeeded\",\r\n    \"creationTime\": \"2021-02-23T07:44:59.9548701Z\",\r\n    \"primaryEndpoints\": {\r\n      \"dfs\": \"https://stopstestrg7467.dfs.core.windows.net/\",\r\n      \"web\": \"https://stopstestrg7467.z3.web.core.windows.net/\",\r\n      \"blob\": \"https://stopstestrg7467.blob.core.windows.net/\",\r\n      \"queue\": \"https://stopstestrg7467.queue.core.windows.net/\",\r\n      \"table\": \"https://stopstestrg7467.table.core.windows.net/\",\r\n      \"file\": \"https://stopstestrg7467.file.core.windows.net/\"\r\n    },\r\n    \"primaryLocation\": \"eastus2euap\",\r\n    \"statusOfPrimary\": \"available\",\r\n    \"secondaryLocation\": \"centraluseuap\",\r\n    \"statusOfSecondary\": \"available\"\r\n  }\r\n}",
      "StatusCode": 200
    },
    {
<<<<<<< HEAD
      "RequestUri": "/subscriptions/45b60d85-fd72-427a-a708-f994d26e593e/resourceGroups/pstestrg7467/providers/Microsoft.Storage/storageAccounts/stopstestrg7467?api-version=2021-04-01",
      "EncodedRequestUri": "L3N1YnNjcmlwdGlvbnMvNDViNjBkODUtZmQ3Mi00MjdhLWE3MDgtZjk5NGQyNmU1OTNlL3Jlc291cmNlR3JvdXBzL3BzdGVzdHJnNzQ2Ny9wcm92aWRlcnMvTWljcm9zb2Z0LlN0b3JhZ2Uvc3RvcmFnZUFjY291bnRzL3N0b3BzdGVzdHJnNzQ2Nz9hcGktdmVyc2lvbj0yMDIxLTA0LTAx",
=======
      "RequestUri": "/subscriptions/45b60d85-fd72-427a-a708-f994d26e593e/resourceGroups/pstestrg1793/providers/Microsoft.Storage/storageAccounts/stopstestrg1793?api-version=2021-06-01",
      "EncodedRequestUri": "L3N1YnNjcmlwdGlvbnMvNDViNjBkODUtZmQ3Mi00MjdhLWE3MDgtZjk5NGQyNmU1OTNlL3Jlc291cmNlR3JvdXBzL3BzdGVzdHJnMTc5My9wcm92aWRlcnMvTWljcm9zb2Z0LlN0b3JhZ2Uvc3RvcmFnZUFjY291bnRzL3N0b3BzdGVzdHJnMTc5Mz9hcGktdmVyc2lvbj0yMDIxLTA2LTAx",
>>>>>>> 20e4a17a
      "RequestMethod": "GET",
      "RequestBody": "",
      "RequestHeaders": {
        "x-ms-client-request-id": [
          "8e6e3cac-7c52-443e-a47e-2c1ff7c29e2f"
        ],
        "Accept-Language": [
          "en-US"
        ],
        "User-Agent": [
          "FxVersion/4.6.29719.03",
          "OSName/Windows",
          "OSVersion/Microsoft.Windows.10.0.19042.",
          "Microsoft.Azure.Management.Storage.StorageManagementClient/19.0.0.0"
        ]
      },
      "ResponseHeaders": {
        "Cache-Control": [
          "no-cache"
        ],
        "Pragma": [
          "no-cache"
        ],
        "x-ms-request-id": [
          "153c39c9-dc33-42e5-a034-0ef0b697e88d"
        ],
        "Strict-Transport-Security": [
          "max-age=31536000; includeSubDomains"
        ],
        "Server": [
          "Microsoft-Azure-Storage-Resource-Provider/1.0,Microsoft-HTTPAPI/2.0 Microsoft-HTTPAPI/2.0"
        ],
        "x-ms-ratelimit-remaining-subscription-reads": [
          "11997"
        ],
        "x-ms-correlation-request-id": [
          "dc9e9b09-851c-4b4b-8a59-91cf8731e2f9"
        ],
        "x-ms-routing-request-id": [
          "SOUTHEASTASIA:20210223T074518Z:dc9e9b09-851c-4b4b-8a59-91cf8731e2f9"
        ],
        "X-Content-Type-Options": [
          "nosniff"
        ],
        "Date": [
          "Tue, 23 Feb 2021 07:45:18 GMT"
        ],
        "Content-Length": [
          "1333"
        ],
        "Content-Type": [
          "application/json"
        ],
        "Expires": [
          "-1"
        ]
      },
      "ResponseBody": "{\r\n  \"sku\": {\r\n    \"name\": \"Standard_GRS\",\r\n    \"tier\": \"Standard\"\r\n  },\r\n  \"kind\": \"StorageV2\",\r\n  \"id\": \"/subscriptions/45b60d85-fd72-427a-a708-f994d26e593e/resourceGroups/pstestrg7467/providers/Microsoft.Storage/storageAccounts/stopstestrg7467\",\r\n  \"name\": \"stopstestrg7467\",\r\n  \"type\": \"Microsoft.Storage/storageAccounts\",\r\n  \"location\": \"eastus2euap\",\r\n  \"tags\": {},\r\n  \"properties\": {\r\n    \"privateEndpointConnections\": [],\r\n    \"networkAcls\": {\r\n      \"bypass\": \"AzureServices\",\r\n      \"virtualNetworkRules\": [],\r\n      \"ipRules\": [],\r\n      \"defaultAction\": \"Allow\"\r\n    },\r\n    \"supportsHttpsTrafficOnly\": true,\r\n    \"encryption\": {\r\n      \"services\": {\r\n        \"file\": {\r\n          \"keyType\": \"Account\",\r\n          \"enabled\": true,\r\n          \"lastEnabledTime\": \"2021-02-23T07:45:00.0448726Z\"\r\n        },\r\n        \"blob\": {\r\n          \"keyType\": \"Account\",\r\n          \"enabled\": true,\r\n          \"lastEnabledTime\": \"2021-02-23T07:45:00.0448726Z\"\r\n        }\r\n      },\r\n      \"keySource\": \"Microsoft.Storage\"\r\n    },\r\n    \"accessTier\": \"Hot\",\r\n    \"provisioningState\": \"Succeeded\",\r\n    \"creationTime\": \"2021-02-23T07:44:59.9548701Z\",\r\n    \"primaryEndpoints\": {\r\n      \"dfs\": \"https://stopstestrg7467.dfs.core.windows.net/\",\r\n      \"web\": \"https://stopstestrg7467.z3.web.core.windows.net/\",\r\n      \"blob\": \"https://stopstestrg7467.blob.core.windows.net/\",\r\n      \"queue\": \"https://stopstestrg7467.queue.core.windows.net/\",\r\n      \"table\": \"https://stopstestrg7467.table.core.windows.net/\",\r\n      \"file\": \"https://stopstestrg7467.file.core.windows.net/\"\r\n    },\r\n    \"primaryLocation\": \"eastus2euap\",\r\n    \"statusOfPrimary\": \"available\",\r\n    \"secondaryLocation\": \"centraluseuap\",\r\n    \"statusOfSecondary\": \"available\"\r\n  }\r\n}",
      "StatusCode": 200
    },
    {
<<<<<<< HEAD
      "RequestUri": "/subscriptions/45b60d85-fd72-427a-a708-f994d26e593e/resourceGroups/pstestrg7467/providers/Microsoft.Storage/storageAccounts?api-version=2021-04-01",
      "EncodedRequestUri": "L3N1YnNjcmlwdGlvbnMvNDViNjBkODUtZmQ3Mi00MjdhLWE3MDgtZjk5NGQyNmU1OTNlL3Jlc291cmNlR3JvdXBzL3BzdGVzdHJnNzQ2Ny9wcm92aWRlcnMvTWljcm9zb2Z0LlN0b3JhZ2Uvc3RvcmFnZUFjY291bnRzP2FwaS12ZXJzaW9uPTIwMjEtMDQtMDE=",
=======
      "RequestUri": "/subscriptions/45b60d85-fd72-427a-a708-f994d26e593e/resourceGroups/pstestrg1793/providers/Microsoft.Storage/storageAccounts?api-version=2021-06-01",
      "EncodedRequestUri": "L3N1YnNjcmlwdGlvbnMvNDViNjBkODUtZmQ3Mi00MjdhLWE3MDgtZjk5NGQyNmU1OTNlL3Jlc291cmNlR3JvdXBzL3BzdGVzdHJnMTc5My9wcm92aWRlcnMvTWljcm9zb2Z0LlN0b3JhZ2Uvc3RvcmFnZUFjY291bnRzP2FwaS12ZXJzaW9uPTIwMjEtMDYtMDE=",
>>>>>>> 20e4a17a
      "RequestMethod": "GET",
      "RequestBody": "",
      "RequestHeaders": {
        "x-ms-client-request-id": [
          "fec79cb0-5e08-4497-a1f1-c88cb8538d26"
        ],
        "Accept-Language": [
          "en-US"
        ],
        "User-Agent": [
          "FxVersion/4.6.29719.03",
          "OSName/Windows",
          "OSVersion/Microsoft.Windows.10.0.19042.",
          "Microsoft.Azure.Management.Storage.StorageManagementClient/19.0.0.0"
        ]
      },
      "ResponseHeaders": {
        "Cache-Control": [
          "no-cache"
        ],
        "Pragma": [
          "no-cache"
        ],
        "x-ms-request-id": [
          "ca57ebb0-4b16-44f4-ac50-d61183055b18"
        ],
        "Strict-Transport-Security": [
          "max-age=31536000; includeSubDomains"
        ],
        "Server": [
          "Microsoft-Azure-Storage-Resource-Provider/1.0,Microsoft-HTTPAPI/2.0 Microsoft-HTTPAPI/2.0"
        ],
        "x-ms-ratelimit-remaining-subscription-reads": [
          "11996"
        ],
        "x-ms-correlation-request-id": [
          "c5305726-b0e6-4cff-a323-5d6329d61bff"
        ],
        "x-ms-routing-request-id": [
          "SOUTHEASTASIA:20210223T074519Z:c5305726-b0e6-4cff-a323-5d6329d61bff"
        ],
        "X-Content-Type-Options": [
          "nosniff"
        ],
        "Date": [
          "Tue, 23 Feb 2021 07:45:18 GMT"
        ],
        "Content-Length": [
          "1345"
        ],
        "Content-Type": [
          "application/json"
        ],
        "Expires": [
          "-1"
        ]
      },
      "ResponseBody": "{\r\n  \"value\": [\r\n    {\r\n      \"sku\": {\r\n        \"name\": \"Standard_GRS\",\r\n        \"tier\": \"Standard\"\r\n      },\r\n      \"kind\": \"StorageV2\",\r\n      \"id\": \"/subscriptions/45b60d85-fd72-427a-a708-f994d26e593e/resourceGroups/pstestrg7467/providers/Microsoft.Storage/storageAccounts/stopstestrg7467\",\r\n      \"name\": \"stopstestrg7467\",\r\n      \"type\": \"Microsoft.Storage/storageAccounts\",\r\n      \"location\": \"eastus2euap\",\r\n      \"tags\": {},\r\n      \"properties\": {\r\n        \"privateEndpointConnections\": [],\r\n        \"networkAcls\": {\r\n          \"bypass\": \"AzureServices\",\r\n          \"virtualNetworkRules\": [],\r\n          \"ipRules\": [],\r\n          \"defaultAction\": \"Allow\"\r\n        },\r\n        \"supportsHttpsTrafficOnly\": true,\r\n        \"encryption\": {\r\n          \"services\": {\r\n            \"file\": {\r\n              \"keyType\": \"Account\",\r\n              \"enabled\": true,\r\n              \"lastEnabledTime\": \"2021-02-23T07:45:00.0448726Z\"\r\n            },\r\n            \"blob\": {\r\n              \"keyType\": \"Account\",\r\n              \"enabled\": true,\r\n              \"lastEnabledTime\": \"2021-02-23T07:45:00.0448726Z\"\r\n            }\r\n          },\r\n          \"keySource\": \"Microsoft.Storage\"\r\n        },\r\n        \"accessTier\": \"Hot\",\r\n        \"provisioningState\": \"Succeeded\",\r\n        \"creationTime\": \"2021-02-23T07:44:59.9548701Z\",\r\n        \"primaryEndpoints\": {\r\n          \"dfs\": \"https://stopstestrg7467.dfs.core.windows.net/\",\r\n          \"web\": \"https://stopstestrg7467.z3.web.core.windows.net/\",\r\n          \"blob\": \"https://stopstestrg7467.blob.core.windows.net/\",\r\n          \"queue\": \"https://stopstestrg7467.queue.core.windows.net/\",\r\n          \"table\": \"https://stopstestrg7467.table.core.windows.net/\",\r\n          \"file\": \"https://stopstestrg7467.file.core.windows.net/\"\r\n        },\r\n        \"primaryLocation\": \"eastus2euap\",\r\n        \"statusOfPrimary\": \"available\",\r\n        \"secondaryLocation\": \"centraluseuap\",\r\n        \"statusOfSecondary\": \"available\"\r\n      }\r\n    }\r\n  ]\r\n}",
      "StatusCode": 200
    },
    {
<<<<<<< HEAD
      "RequestUri": "/subscriptions/45b60d85-fd72-427a-a708-f994d26e593e/resourceGroups/pstestrg7467/providers/Microsoft.Storage/storageAccounts/stopstestrg7467/blobServices/default?api-version=2021-04-01",
      "EncodedRequestUri": "L3N1YnNjcmlwdGlvbnMvNDViNjBkODUtZmQ3Mi00MjdhLWE3MDgtZjk5NGQyNmU1OTNlL3Jlc291cmNlR3JvdXBzL3BzdGVzdHJnNzQ2Ny9wcm92aWRlcnMvTWljcm9zb2Z0LlN0b3JhZ2Uvc3RvcmFnZUFjY291bnRzL3N0b3BzdGVzdHJnNzQ2Ny9ibG9iU2VydmljZXMvZGVmYXVsdD9hcGktdmVyc2lvbj0yMDIxLTA0LTAx",
=======
      "RequestUri": "/subscriptions/45b60d85-fd72-427a-a708-f994d26e593e/resourceGroups/pstestrg1793/providers/Microsoft.Storage/storageAccounts/stopstestrg1793/blobServices/default?api-version=2021-06-01",
      "EncodedRequestUri": "L3N1YnNjcmlwdGlvbnMvNDViNjBkODUtZmQ3Mi00MjdhLWE3MDgtZjk5NGQyNmU1OTNlL3Jlc291cmNlR3JvdXBzL3BzdGVzdHJnMTc5My9wcm92aWRlcnMvTWljcm9zb2Z0LlN0b3JhZ2Uvc3RvcmFnZUFjY291bnRzL3N0b3BzdGVzdHJnMTc5My9ibG9iU2VydmljZXMvZGVmYXVsdD9hcGktdmVyc2lvbj0yMDIxLTA2LTAx",
>>>>>>> 20e4a17a
      "RequestMethod": "PUT",
      "RequestBody": "{\r\n  \"properties\": {\r\n    \"defaultServiceVersion\": \"2018-03-28\"\r\n  }\r\n}",
      "RequestHeaders": {
        "x-ms-client-request-id": [
          "2c0c0f82-7da6-46d3-945a-4227ab5baba9"
        ],
        "Accept-Language": [
          "en-US"
        ],
        "User-Agent": [
          "FxVersion/4.6.29719.03",
          "OSName/Windows",
          "OSVersion/Microsoft.Windows.10.0.19042.",
          "Microsoft.Azure.Management.Storage.StorageManagementClient/19.0.0.0"
        ],
        "Content-Type": [
          "application/json; charset=utf-8"
        ],
        "Content-Length": [
          "71"
        ]
      },
      "ResponseHeaders": {
        "Cache-Control": [
          "no-cache"
        ],
        "Pragma": [
          "no-cache"
        ],
        "x-ms-request-id": [
          "ecdf6202-d2f8-44ec-86d2-d177821fffcc"
        ],
        "Strict-Transport-Security": [
          "max-age=31536000; includeSubDomains"
        ],
        "Server": [
          "Microsoft-Azure-Storage-Resource-Provider/1.0,Microsoft-HTTPAPI/2.0 Microsoft-HTTPAPI/2.0"
        ],
        "x-ms-ratelimit-remaining-subscription-writes": [
          "1198"
        ],
        "x-ms-correlation-request-id": [
          "f1d90b7a-808e-4905-b1eb-5c343a6e8b30"
        ],
        "x-ms-routing-request-id": [
          "SOUTHEASTASIA:20210223T074519Z:f1d90b7a-808e-4905-b1eb-5c343a6e8b30"
        ],
        "X-Content-Type-Options": [
          "nosniff"
        ],
        "Date": [
          "Tue, 23 Feb 2021 07:45:19 GMT"
        ],
        "Content-Length": [
          "294"
        ],
        "Content-Type": [
          "application/json"
        ],
        "Expires": [
          "-1"
        ]
      },
      "ResponseBody": "{\r\n  \"id\": \"/subscriptions/45b60d85-fd72-427a-a708-f994d26e593e/resourceGroups/pstestrg7467/providers/Microsoft.Storage/storageAccounts/stopstestrg7467/blobServices/default\",\r\n  \"name\": \"default\",\r\n  \"type\": \"Microsoft.Storage/storageAccounts/blobServices\",\r\n  \"properties\": {\r\n    \"defaultServiceVersion\": \"2018-03-28\"\r\n  }\r\n}",
      "StatusCode": 200
    },
    {
      "RequestUri": "/subscriptions/45b60d85-fd72-427a-a708-f994d26e593e/resourceGroups/pstestrg7467/providers/Microsoft.Storage/storageAccounts/stopstestrg7467/blobServices/default?api-version=2021-04-01",
      "EncodedRequestUri": "L3N1YnNjcmlwdGlvbnMvNDViNjBkODUtZmQ3Mi00MjdhLWE3MDgtZjk5NGQyNmU1OTNlL3Jlc291cmNlR3JvdXBzL3BzdGVzdHJnNzQ2Ny9wcm92aWRlcnMvTWljcm9zb2Z0LlN0b3JhZ2Uvc3RvcmFnZUFjY291bnRzL3N0b3BzdGVzdHJnNzQ2Ny9ibG9iU2VydmljZXMvZGVmYXVsdD9hcGktdmVyc2lvbj0yMDIxLTA0LTAx",
      "RequestMethod": "PUT",
      "RequestBody": "{\r\n  \"properties\": {\r\n    \"changeFeed\": {\r\n      \"enabled\": true\r\n    }\r\n  }\r\n}",
      "RequestHeaders": {
        "x-ms-client-request-id": [
          "c831eda8-757b-4a73-a72d-1f80e81a2bbe"
        ],
        "Accept-Language": [
          "en-US"
        ],
        "User-Agent": [
          "FxVersion/4.6.29719.03",
          "OSName/Windows",
          "OSVersion/Microsoft.Windows.10.0.19042.",
          "Microsoft.Azure.Management.Storage.StorageManagementClient/19.0.0.0"
        ],
        "Content-Type": [
          "application/json; charset=utf-8"
        ],
        "Content-Length": [
          "79"
        ]
      },
      "ResponseHeaders": {
        "Cache-Control": [
          "no-cache"
        ],
        "Pragma": [
          "no-cache"
        ],
        "x-ms-request-id": [
          "ef03a2f5-4098-40d0-ab39-03896bcead6c"
        ],
        "Strict-Transport-Security": [
          "max-age=31536000; includeSubDomains"
        ],
        "Server": [
          "Microsoft-Azure-Storage-Resource-Provider/1.0,Microsoft-HTTPAPI/2.0 Microsoft-HTTPAPI/2.0"
        ],
        "x-ms-ratelimit-remaining-subscription-writes": [
          "1197"
        ],
        "x-ms-correlation-request-id": [
          "8cb7b635-1cab-4684-97dc-586237cb232d"
        ],
        "x-ms-routing-request-id": [
          "SOUTHEASTASIA:20210223T074521Z:8cb7b635-1cab-4684-97dc-586237cb232d"
        ],
        "X-Content-Type-Options": [
          "nosniff"
        ],
        "Date": [
          "Tue, 23 Feb 2021 07:45:20 GMT"
        ],
        "Content-Length": [
          "287"
        ],
        "Content-Type": [
          "application/json"
        ],
        "Expires": [
          "-1"
        ]
      },
      "ResponseBody": "{\r\n  \"id\": \"/subscriptions/45b60d85-fd72-427a-a708-f994d26e593e/resourceGroups/pstestrg7467/providers/Microsoft.Storage/storageAccounts/stopstestrg7467/blobServices/default\",\r\n  \"name\": \"default\",\r\n  \"type\": \"Microsoft.Storage/storageAccounts/blobServices\",\r\n  \"properties\": {\r\n    \"changeFeed\": {\r\n      \"enabled\": true\r\n    }\r\n  }\r\n}",
      "StatusCode": 200
    },
    {
<<<<<<< HEAD
      "RequestUri": "/subscriptions/45b60d85-fd72-427a-a708-f994d26e593e/resourceGroups/pstestrg7467/providers/Microsoft.Storage/storageAccounts/stopstestrg7467/blobServices/default?api-version=2021-04-01",
      "EncodedRequestUri": "L3N1YnNjcmlwdGlvbnMvNDViNjBkODUtZmQ3Mi00MjdhLWE3MDgtZjk5NGQyNmU1OTNlL3Jlc291cmNlR3JvdXBzL3BzdGVzdHJnNzQ2Ny9wcm92aWRlcnMvTWljcm9zb2Z0LlN0b3JhZ2Uvc3RvcmFnZUFjY291bnRzL3N0b3BzdGVzdHJnNzQ2Ny9ibG9iU2VydmljZXMvZGVmYXVsdD9hcGktdmVyc2lvbj0yMDIxLTA0LTAx",
      "RequestMethod": "PUT",
      "RequestBody": "{\r\n  \"properties\": {\r\n    \"changeFeed\": {\r\n      \"enabled\": false\r\n    }\r\n  }\r\n}",
      "RequestHeaders": {
        "x-ms-client-request-id": [
          "32a74eac-018c-4abf-b09b-4b1a34b8b0b7"
        ],
        "Accept-Language": [
          "en-US"
        ],
        "User-Agent": [
          "FxVersion/4.6.29719.03",
          "OSName/Windows",
          "OSVersion/Microsoft.Windows.10.0.19042.",
          "Microsoft.Azure.Management.Storage.StorageManagementClient/19.0.0.0"
        ],
        "Content-Type": [
          "application/json; charset=utf-8"
        ],
        "Content-Length": [
          "80"
        ]
      },
      "ResponseHeaders": {
        "Cache-Control": [
          "no-cache"
        ],
        "Pragma": [
          "no-cache"
        ],
        "x-ms-request-id": [
          "62640891-93ac-4a0e-b2f1-559a1b830f8d"
        ],
        "Strict-Transport-Security": [
          "max-age=31536000; includeSubDomains"
        ],
        "Server": [
          "Microsoft-Azure-Storage-Resource-Provider/1.0,Microsoft-HTTPAPI/2.0 Microsoft-HTTPAPI/2.0"
        ],
        "x-ms-ratelimit-remaining-subscription-writes": [
          "1196"
        ],
        "x-ms-correlation-request-id": [
          "3b2efc2a-ac48-4542-8a74-cb2db430288f"
        ],
        "x-ms-routing-request-id": [
          "SOUTHEASTASIA:20210223T074522Z:3b2efc2a-ac48-4542-8a74-cb2db430288f"
        ],
        "X-Content-Type-Options": [
          "nosniff"
        ],
        "Date": [
          "Tue, 23 Feb 2021 07:45:22 GMT"
        ],
        "Content-Length": [
          "288"
        ],
        "Content-Type": [
          "application/json"
        ],
        "Expires": [
          "-1"
        ]
      },
      "ResponseBody": "{\r\n  \"id\": \"/subscriptions/45b60d85-fd72-427a-a708-f994d26e593e/resourceGroups/pstestrg7467/providers/Microsoft.Storage/storageAccounts/stopstestrg7467/blobServices/default\",\r\n  \"name\": \"default\",\r\n  \"type\": \"Microsoft.Storage/storageAccounts/blobServices\",\r\n  \"properties\": {\r\n    \"changeFeed\": {\r\n      \"enabled\": false\r\n    }\r\n  }\r\n}",
      "StatusCode": 200
    },
    {
      "RequestUri": "/subscriptions/45b60d85-fd72-427a-a708-f994d26e593e/resourceGroups/pstestrg7467/providers/Microsoft.Storage/storageAccounts/stopstestrg7467/blobServices/default?api-version=2021-04-01",
      "EncodedRequestUri": "L3N1YnNjcmlwdGlvbnMvNDViNjBkODUtZmQ3Mi00MjdhLWE3MDgtZjk5NGQyNmU1OTNlL3Jlc291cmNlR3JvdXBzL3BzdGVzdHJnNzQ2Ny9wcm92aWRlcnMvTWljcm9zb2Z0LlN0b3JhZ2Uvc3RvcmFnZUFjY291bnRzL3N0b3BzdGVzdHJnNzQ2Ny9ibG9iU2VydmljZXMvZGVmYXVsdD9hcGktdmVyc2lvbj0yMDIxLTA0LTAx",
=======
      "RequestUri": "/subscriptions/45b60d85-fd72-427a-a708-f994d26e593e/resourceGroups/pstestrg1793/providers/Microsoft.Storage/storageAccounts/stopstestrg1793/blobServices/default?api-version=2021-06-01",
      "EncodedRequestUri": "L3N1YnNjcmlwdGlvbnMvNDViNjBkODUtZmQ3Mi00MjdhLWE3MDgtZjk5NGQyNmU1OTNlL3Jlc291cmNlR3JvdXBzL3BzdGVzdHJnMTc5My9wcm92aWRlcnMvTWljcm9zb2Z0LlN0b3JhZ2Uvc3RvcmFnZUFjY291bnRzL3N0b3BzdGVzdHJnMTc5My9ibG9iU2VydmljZXMvZGVmYXVsdD9hcGktdmVyc2lvbj0yMDIxLTA2LTAx",
>>>>>>> 20e4a17a
      "RequestMethod": "PUT",
      "RequestBody": "{\r\n  \"properties\": {\r\n    \"deleteRetentionPolicy\": {\r\n      \"enabled\": true,\r\n      \"days\": 3\r\n    }\r\n  }\r\n}",
      "RequestHeaders": {
        "x-ms-client-request-id": [
          "7c322154-378f-4da6-9b1e-2e737a995926"
        ],
        "Accept-Language": [
          "en-US"
        ],
        "User-Agent": [
          "FxVersion/4.6.29719.03",
          "OSName/Windows",
          "OSVersion/Microsoft.Windows.10.0.19042.",
          "Microsoft.Azure.Management.Storage.StorageManagementClient/19.0.0.0"
        ],
        "Content-Type": [
          "application/json; charset=utf-8"
        ],
        "Content-Length": [
          "108"
        ]
      },
      "ResponseHeaders": {
        "Cache-Control": [
          "no-cache"
        ],
        "Pragma": [
          "no-cache"
        ],
        "x-ms-request-id": [
          "a30dfd17-9eb6-4794-982b-f243a7e18018"
        ],
        "Strict-Transport-Security": [
          "max-age=31536000; includeSubDomains"
        ],
        "Server": [
          "Microsoft-Azure-Storage-Resource-Provider/1.0,Microsoft-HTTPAPI/2.0 Microsoft-HTTPAPI/2.0"
        ],
        "x-ms-ratelimit-remaining-subscription-writes": [
          "1195"
        ],
        "x-ms-correlation-request-id": [
          "79f7085d-aafe-44b3-a8e3-8410cea20ce7"
        ],
        "x-ms-routing-request-id": [
          "SOUTHEASTASIA:20210223T074523Z:79f7085d-aafe-44b3-a8e3-8410cea20ce7"
        ],
        "X-Content-Type-Options": [
          "nosniff"
        ],
        "Date": [
          "Tue, 23 Feb 2021 07:45:23 GMT"
        ],
        "Content-Length": [
          "307"
        ],
        "Content-Type": [
          "application/json"
        ],
        "Expires": [
          "-1"
        ]
      },
      "ResponseBody": "{\r\n  \"id\": \"/subscriptions/45b60d85-fd72-427a-a708-f994d26e593e/resourceGroups/pstestrg7467/providers/Microsoft.Storage/storageAccounts/stopstestrg7467/blobServices/default\",\r\n  \"name\": \"default\",\r\n  \"type\": \"Microsoft.Storage/storageAccounts/blobServices\",\r\n  \"properties\": {\r\n    \"deleteRetentionPolicy\": {\r\n      \"enabled\": true,\r\n      \"days\": 3\r\n    }\r\n  }\r\n}",
      "StatusCode": 200
    },
    {
<<<<<<< HEAD
      "RequestUri": "/subscriptions/45b60d85-fd72-427a-a708-f994d26e593e/resourceGroups/pstestrg7467/providers/Microsoft.Storage/storageAccounts/stopstestrg7467/blobServices/default?api-version=2021-04-01",
      "EncodedRequestUri": "L3N1YnNjcmlwdGlvbnMvNDViNjBkODUtZmQ3Mi00MjdhLWE3MDgtZjk5NGQyNmU1OTNlL3Jlc291cmNlR3JvdXBzL3BzdGVzdHJnNzQ2Ny9wcm92aWRlcnMvTWljcm9zb2Z0LlN0b3JhZ2Uvc3RvcmFnZUFjY291bnRzL3N0b3BzdGVzdHJnNzQ2Ny9ibG9iU2VydmljZXMvZGVmYXVsdD9hcGktdmVyc2lvbj0yMDIxLTA0LTAx",
=======
      "RequestUri": "/subscriptions/45b60d85-fd72-427a-a708-f994d26e593e/resourceGroups/pstestrg1793/providers/Microsoft.Storage/storageAccounts/stopstestrg1793/blobServices/default?api-version=2021-06-01",
      "EncodedRequestUri": "L3N1YnNjcmlwdGlvbnMvNDViNjBkODUtZmQ3Mi00MjdhLWE3MDgtZjk5NGQyNmU1OTNlL3Jlc291cmNlR3JvdXBzL3BzdGVzdHJnMTc5My9wcm92aWRlcnMvTWljcm9zb2Z0LlN0b3JhZ2Uvc3RvcmFnZUFjY291bnRzL3N0b3BzdGVzdHJnMTc5My9ibG9iU2VydmljZXMvZGVmYXVsdD9hcGktdmVyc2lvbj0yMDIxLTA2LTAx",
>>>>>>> 20e4a17a
      "RequestMethod": "PUT",
      "RequestBody": "{\r\n  \"properties\": {\r\n    \"deleteRetentionPolicy\": {\r\n      \"enabled\": false\r\n    }\r\n  }\r\n}",
      "RequestHeaders": {
        "x-ms-client-request-id": [
          "236e9802-536d-4140-8c96-023dd78dce02"
        ],
        "Accept-Language": [
          "en-US"
        ],
        "User-Agent": [
          "FxVersion/4.6.29719.03",
          "OSName/Windows",
          "OSVersion/Microsoft.Windows.10.0.19042.",
          "Microsoft.Azure.Management.Storage.StorageManagementClient/19.0.0.0"
        ],
        "Content-Type": [
          "application/json; charset=utf-8"
        ],
        "Content-Length": [
          "91"
        ]
      },
      "ResponseHeaders": {
        "Cache-Control": [
          "no-cache"
        ],
        "Pragma": [
          "no-cache"
        ],
        "x-ms-request-id": [
          "10585b6a-9e16-4f5d-862e-3d598de1be8f"
        ],
        "Strict-Transport-Security": [
          "max-age=31536000; includeSubDomains"
        ],
        "Server": [
          "Microsoft-Azure-Storage-Resource-Provider/1.0,Microsoft-HTTPAPI/2.0 Microsoft-HTTPAPI/2.0"
        ],
        "x-ms-ratelimit-remaining-subscription-writes": [
          "1194"
        ],
        "x-ms-correlation-request-id": [
          "58efee73-72b1-45fd-8343-e980af9d937f"
        ],
        "x-ms-routing-request-id": [
          "SOUTHEASTASIA:20210223T074524Z:58efee73-72b1-45fd-8343-e980af9d937f"
        ],
        "X-Content-Type-Options": [
          "nosniff"
        ],
        "Date": [
          "Tue, 23 Feb 2021 07:45:24 GMT"
        ],
        "Content-Length": [
          "299"
        ],
        "Content-Type": [
          "application/json"
        ],
        "Expires": [
          "-1"
        ]
      },
      "ResponseBody": "{\r\n  \"id\": \"/subscriptions/45b60d85-fd72-427a-a708-f994d26e593e/resourceGroups/pstestrg7467/providers/Microsoft.Storage/storageAccounts/stopstestrg7467/blobServices/default\",\r\n  \"name\": \"default\",\r\n  \"type\": \"Microsoft.Storage/storageAccounts/blobServices\",\r\n  \"properties\": {\r\n    \"deleteRetentionPolicy\": {\r\n      \"enabled\": false\r\n    }\r\n  }\r\n}",
      "StatusCode": 200
    },
    {
<<<<<<< HEAD
      "RequestUri": "/subscriptions/45b60d85-fd72-427a-a708-f994d26e593e/resourceGroups/pstestrg7467/providers/Microsoft.Storage/storageAccounts/stopstestrg7467/blobServices/default?api-version=2021-04-01",
      "EncodedRequestUri": "L3N1YnNjcmlwdGlvbnMvNDViNjBkODUtZmQ3Mi00MjdhLWE3MDgtZjk5NGQyNmU1OTNlL3Jlc291cmNlR3JvdXBzL3BzdGVzdHJnNzQ2Ny9wcm92aWRlcnMvTWljcm9zb2Z0LlN0b3JhZ2Uvc3RvcmFnZUFjY291bnRzL3N0b3BzdGVzdHJnNzQ2Ny9ibG9iU2VydmljZXMvZGVmYXVsdD9hcGktdmVyc2lvbj0yMDIxLTA0LTAx",
=======
      "RequestUri": "/subscriptions/45b60d85-fd72-427a-a708-f994d26e593e/resourceGroups/pstestrg1793/providers/Microsoft.Storage/storageAccounts/stopstestrg1793/blobServices/default?api-version=2021-06-01",
      "EncodedRequestUri": "L3N1YnNjcmlwdGlvbnMvNDViNjBkODUtZmQ3Mi00MjdhLWE3MDgtZjk5NGQyNmU1OTNlL3Jlc291cmNlR3JvdXBzL3BzdGVzdHJnMTc5My9wcm92aWRlcnMvTWljcm9zb2Z0LlN0b3JhZ2Uvc3RvcmFnZUFjY291bnRzL3N0b3BzdGVzdHJnMTc5My9ibG9iU2VydmljZXMvZGVmYXVsdD9hcGktdmVyc2lvbj0yMDIxLTA2LTAx",
>>>>>>> 20e4a17a
      "RequestMethod": "GET",
      "RequestBody": "",
      "RequestHeaders": {
        "x-ms-client-request-id": [
          "2c0c0f82-7da6-46d3-945a-4227ab5baba9"
        ],
        "Accept-Language": [
          "en-US"
        ],
        "User-Agent": [
          "FxVersion/4.6.29719.03",
          "OSName/Windows",
          "OSVersion/Microsoft.Windows.10.0.19042.",
          "Microsoft.Azure.Management.Storage.StorageManagementClient/19.0.0.0"
        ]
      },
      "ResponseHeaders": {
        "Cache-Control": [
          "no-cache"
        ],
        "Pragma": [
          "no-cache"
        ],
        "x-ms-request-id": [
          "df3d8a91-d4db-41d3-bcaa-42cb5c5ed86b"
        ],
        "Strict-Transport-Security": [
          "max-age=31536000; includeSubDomains"
        ],
        "Server": [
          "Microsoft-Azure-Storage-Resource-Provider/1.0,Microsoft-HTTPAPI/2.0 Microsoft-HTTPAPI/2.0"
        ],
        "x-ms-ratelimit-remaining-subscription-reads": [
          "11995"
        ],
        "x-ms-correlation-request-id": [
          "cb4ef929-9265-4a8d-b3b8-1c643c53145a"
        ],
        "x-ms-routing-request-id": [
          "SOUTHEASTASIA:20210223T074520Z:cb4ef929-9265-4a8d-b3b8-1c643c53145a"
        ],
        "X-Content-Type-Options": [
          "nosniff"
        ],
        "Date": [
          "Tue, 23 Feb 2021 07:45:19 GMT"
        ],
        "Content-Length": [
          "408"
        ],
        "Content-Type": [
          "application/json"
        ],
        "Expires": [
          "-1"
        ]
      },
      "ResponseBody": "{\r\n  \"sku\": {\r\n    \"name\": \"Standard_GRS\",\r\n    \"tier\": \"Standard\"\r\n  },\r\n  \"id\": \"/subscriptions/45b60d85-fd72-427a-a708-f994d26e593e/resourceGroups/pstestrg7467/providers/Microsoft.Storage/storageAccounts/stopstestrg7467/blobServices/default\",\r\n  \"name\": \"default\",\r\n  \"type\": \"Microsoft.Storage/storageAccounts/blobServices\",\r\n  \"properties\": {\r\n    \"cors\": {\r\n      \"corsRules\": []\r\n    },\r\n    \"defaultServiceVersion\": \"2018-03-28\",\r\n    \"deleteRetentionPolicy\": {\r\n      \"enabled\": false\r\n    }\r\n  }\r\n}",
      "StatusCode": 200
    },
    {
<<<<<<< HEAD
      "RequestUri": "/subscriptions/45b60d85-fd72-427a-a708-f994d26e593e/resourceGroups/pstestrg7467/providers/Microsoft.Storage/storageAccounts/stopstestrg7467/blobServices/default?api-version=2021-04-01",
      "EncodedRequestUri": "L3N1YnNjcmlwdGlvbnMvNDViNjBkODUtZmQ3Mi00MjdhLWE3MDgtZjk5NGQyNmU1OTNlL3Jlc291cmNlR3JvdXBzL3BzdGVzdHJnNzQ2Ny9wcm92aWRlcnMvTWljcm9zb2Z0LlN0b3JhZ2Uvc3RvcmFnZUFjY291bnRzL3N0b3BzdGVzdHJnNzQ2Ny9ibG9iU2VydmljZXMvZGVmYXVsdD9hcGktdmVyc2lvbj0yMDIxLTA0LTAx",
=======
      "RequestUri": "/subscriptions/45b60d85-fd72-427a-a708-f994d26e593e/resourceGroups/pstestrg1793/providers/Microsoft.Storage/storageAccounts/stopstestrg1793/blobServices/default?api-version=2021-06-01",
      "EncodedRequestUri": "L3N1YnNjcmlwdGlvbnMvNDViNjBkODUtZmQ3Mi00MjdhLWE3MDgtZjk5NGQyNmU1OTNlL3Jlc291cmNlR3JvdXBzL3BzdGVzdHJnMTc5My9wcm92aWRlcnMvTWljcm9zb2Z0LlN0b3JhZ2Uvc3RvcmFnZUFjY291bnRzL3N0b3BzdGVzdHJnMTc5My9ibG9iU2VydmljZXMvZGVmYXVsdD9hcGktdmVyc2lvbj0yMDIxLTA2LTAx",
>>>>>>> 20e4a17a
      "RequestMethod": "GET",
      "RequestBody": "",
      "RequestHeaders": {
        "x-ms-client-request-id": [
          "ba252f23-ce8f-45e5-8b4c-f94080621e90"
        ],
        "Accept-Language": [
          "en-US"
        ],
        "User-Agent": [
          "FxVersion/4.6.29719.03",
          "OSName/Windows",
          "OSVersion/Microsoft.Windows.10.0.19042.",
          "Microsoft.Azure.Management.Storage.StorageManagementClient/19.0.0.0"
        ]
      },
      "ResponseHeaders": {
        "Cache-Control": [
          "no-cache"
        ],
        "Pragma": [
          "no-cache"
        ],
        "x-ms-request-id": [
          "86d9f797-8dc5-410d-a8f0-580e2496a988"
        ],
        "Strict-Transport-Security": [
          "max-age=31536000; includeSubDomains"
        ],
        "Server": [
          "Microsoft-Azure-Storage-Resource-Provider/1.0,Microsoft-HTTPAPI/2.0 Microsoft-HTTPAPI/2.0"
        ],
        "x-ms-ratelimit-remaining-subscription-reads": [
          "11994"
        ],
        "x-ms-correlation-request-id": [
          "ef02b2b8-45cc-429e-a17c-dcec627ba8c2"
        ],
        "x-ms-routing-request-id": [
          "SOUTHEASTASIA:20210223T074520Z:ef02b2b8-45cc-429e-a17c-dcec627ba8c2"
        ],
        "X-Content-Type-Options": [
          "nosniff"
        ],
        "Date": [
          "Tue, 23 Feb 2021 07:45:20 GMT"
        ],
        "Content-Length": [
          "408"
        ],
        "Content-Type": [
          "application/json"
        ],
        "Expires": [
          "-1"
        ]
      },
      "ResponseBody": "{\r\n  \"sku\": {\r\n    \"name\": \"Standard_GRS\",\r\n    \"tier\": \"Standard\"\r\n  },\r\n  \"id\": \"/subscriptions/45b60d85-fd72-427a-a708-f994d26e593e/resourceGroups/pstestrg7467/providers/Microsoft.Storage/storageAccounts/stopstestrg7467/blobServices/default\",\r\n  \"name\": \"default\",\r\n  \"type\": \"Microsoft.Storage/storageAccounts/blobServices\",\r\n  \"properties\": {\r\n    \"cors\": {\r\n      \"corsRules\": []\r\n    },\r\n    \"defaultServiceVersion\": \"2018-03-28\",\r\n    \"deleteRetentionPolicy\": {\r\n      \"enabled\": false\r\n    }\r\n  }\r\n}",
      "StatusCode": 200
    },
    {
<<<<<<< HEAD
      "RequestUri": "/subscriptions/45b60d85-fd72-427a-a708-f994d26e593e/resourceGroups/pstestrg7467/providers/Microsoft.Storage/storageAccounts/stopstestrg7467/blobServices/default?api-version=2021-04-01",
      "EncodedRequestUri": "L3N1YnNjcmlwdGlvbnMvNDViNjBkODUtZmQ3Mi00MjdhLWE3MDgtZjk5NGQyNmU1OTNlL3Jlc291cmNlR3JvdXBzL3BzdGVzdHJnNzQ2Ny9wcm92aWRlcnMvTWljcm9zb2Z0LlN0b3JhZ2Uvc3RvcmFnZUFjY291bnRzL3N0b3BzdGVzdHJnNzQ2Ny9ibG9iU2VydmljZXMvZGVmYXVsdD9hcGktdmVyc2lvbj0yMDIxLTA0LTAx",
=======
      "RequestUri": "/subscriptions/45b60d85-fd72-427a-a708-f994d26e593e/resourceGroups/pstestrg1793/providers/Microsoft.Storage/storageAccounts/stopstestrg1793/blobServices/default?api-version=2021-06-01",
      "EncodedRequestUri": "L3N1YnNjcmlwdGlvbnMvNDViNjBkODUtZmQ3Mi00MjdhLWE3MDgtZjk5NGQyNmU1OTNlL3Jlc291cmNlR3JvdXBzL3BzdGVzdHJnMTc5My9wcm92aWRlcnMvTWljcm9zb2Z0LlN0b3JhZ2Uvc3RvcmFnZUFjY291bnRzL3N0b3BzdGVzdHJnMTc5My9ibG9iU2VydmljZXMvZGVmYXVsdD9hcGktdmVyc2lvbj0yMDIxLTA2LTAx",
>>>>>>> 20e4a17a
      "RequestMethod": "GET",
      "RequestBody": "",
      "RequestHeaders": {
        "x-ms-client-request-id": [
          "c831eda8-757b-4a73-a72d-1f80e81a2bbe"
        ],
        "Accept-Language": [
          "en-US"
        ],
        "User-Agent": [
          "FxVersion/4.6.29719.03",
          "OSName/Windows",
          "OSVersion/Microsoft.Windows.10.0.19042.",
          "Microsoft.Azure.Management.Storage.StorageManagementClient/19.0.0.0"
        ]
      },
      "ResponseHeaders": {
        "Cache-Control": [
          "no-cache"
        ],
        "Pragma": [
          "no-cache"
        ],
        "x-ms-request-id": [
          "d130324c-29e8-44fd-8cf1-ec0811d5056e"
        ],
        "Strict-Transport-Security": [
          "max-age=31536000; includeSubDomains"
        ],
        "Server": [
          "Microsoft-Azure-Storage-Resource-Provider/1.0,Microsoft-HTTPAPI/2.0 Microsoft-HTTPAPI/2.0"
        ],
        "x-ms-ratelimit-remaining-subscription-reads": [
          "11993"
        ],
        "x-ms-correlation-request-id": [
          "3143a589-4042-49c3-88af-896487869f57"
        ],
        "x-ms-routing-request-id": [
          "SOUTHEASTASIA:20210223T074521Z:3143a589-4042-49c3-88af-896487869f57"
        ],
        "X-Content-Type-Options": [
          "nosniff"
        ],
        "Date": [
          "Tue, 23 Feb 2021 07:45:21 GMT"
        ],
        "Content-Length": [
          "438"
        ],
        "Content-Type": [
          "application/json"
        ],
        "Expires": [
          "-1"
        ]
      },
      "ResponseBody": "{\r\n  \"sku\": {\r\n    \"name\": \"Standard_GRS\",\r\n    \"tier\": \"Standard\"\r\n  },\r\n  \"id\": \"/subscriptions/45b60d85-fd72-427a-a708-f994d26e593e/resourceGroups/pstestrg7467/providers/Microsoft.Storage/storageAccounts/stopstestrg7467/blobServices/default\",\r\n  \"name\": \"default\",\r\n  \"type\": \"Microsoft.Storage/storageAccounts/blobServices\",\r\n  \"properties\": {\r\n    \"changeFeed\": {\r\n      \"enabled\": true\r\n    },\r\n    \"cors\": {\r\n      \"corsRules\": []\r\n    },\r\n    \"defaultServiceVersion\": \"2018-03-28\",\r\n    \"deleteRetentionPolicy\": {\r\n      \"enabled\": false\r\n    }\r\n  }\r\n}",
      "StatusCode": 200
    },
    {
<<<<<<< HEAD
      "RequestUri": "/subscriptions/45b60d85-fd72-427a-a708-f994d26e593e/resourceGroups/pstestrg7467/providers/Microsoft.Storage/storageAccounts/stopstestrg7467/blobServices/default?api-version=2021-04-01",
      "EncodedRequestUri": "L3N1YnNjcmlwdGlvbnMvNDViNjBkODUtZmQ3Mi00MjdhLWE3MDgtZjk5NGQyNmU1OTNlL3Jlc291cmNlR3JvdXBzL3BzdGVzdHJnNzQ2Ny9wcm92aWRlcnMvTWljcm9zb2Z0LlN0b3JhZ2Uvc3RvcmFnZUFjY291bnRzL3N0b3BzdGVzdHJnNzQ2Ny9ibG9iU2VydmljZXMvZGVmYXVsdD9hcGktdmVyc2lvbj0yMDIxLTA0LTAx",
=======
      "RequestUri": "/subscriptions/45b60d85-fd72-427a-a708-f994d26e593e/resourceGroups/pstestrg1793/providers/Microsoft.Storage/storageAccounts/stopstestrg1793/blobServices/default?api-version=2021-06-01",
      "EncodedRequestUri": "L3N1YnNjcmlwdGlvbnMvNDViNjBkODUtZmQ3Mi00MjdhLWE3MDgtZjk5NGQyNmU1OTNlL3Jlc291cmNlR3JvdXBzL3BzdGVzdHJnMTc5My9wcm92aWRlcnMvTWljcm9zb2Z0LlN0b3JhZ2Uvc3RvcmFnZUFjY291bnRzL3N0b3BzdGVzdHJnMTc5My9ibG9iU2VydmljZXMvZGVmYXVsdD9hcGktdmVyc2lvbj0yMDIxLTA2LTAx",
>>>>>>> 20e4a17a
      "RequestMethod": "GET",
      "RequestBody": "",
      "RequestHeaders": {
        "x-ms-client-request-id": [
          "a7601d2a-1e66-4ff8-84f5-132f0f1a898d"
        ],
        "Accept-Language": [
          "en-US"
        ],
        "User-Agent": [
          "FxVersion/4.6.29719.03",
          "OSName/Windows",
          "OSVersion/Microsoft.Windows.10.0.19042.",
          "Microsoft.Azure.Management.Storage.StorageManagementClient/19.0.0.0"
        ]
      },
      "ResponseHeaders": {
        "Cache-Control": [
          "no-cache"
        ],
        "Pragma": [
          "no-cache"
        ],
        "x-ms-request-id": [
          "ddacb11f-21c6-4cd2-9d7a-c94e54fae822"
        ],
        "Strict-Transport-Security": [
          "max-age=31536000; includeSubDomains"
        ],
        "Server": [
          "Microsoft-Azure-Storage-Resource-Provider/1.0,Microsoft-HTTPAPI/2.0 Microsoft-HTTPAPI/2.0"
        ],
        "x-ms-ratelimit-remaining-subscription-reads": [
          "11992"
        ],
        "x-ms-correlation-request-id": [
          "3e200aa2-7378-4164-b950-8f412602546e"
        ],
        "x-ms-routing-request-id": [
          "SOUTHEASTASIA:20210223T074522Z:3e200aa2-7378-4164-b950-8f412602546e"
        ],
        "X-Content-Type-Options": [
          "nosniff"
        ],
        "Date": [
          "Tue, 23 Feb 2021 07:45:21 GMT"
        ],
        "Content-Length": [
          "438"
        ],
        "Content-Type": [
          "application/json"
        ],
        "Expires": [
          "-1"
        ]
      },
      "ResponseBody": "{\r\n  \"sku\": {\r\n    \"name\": \"Standard_GRS\",\r\n    \"tier\": \"Standard\"\r\n  },\r\n  \"id\": \"/subscriptions/45b60d85-fd72-427a-a708-f994d26e593e/resourceGroups/pstestrg7467/providers/Microsoft.Storage/storageAccounts/stopstestrg7467/blobServices/default\",\r\n  \"name\": \"default\",\r\n  \"type\": \"Microsoft.Storage/storageAccounts/blobServices\",\r\n  \"properties\": {\r\n    \"changeFeed\": {\r\n      \"enabled\": true\r\n    },\r\n    \"cors\": {\r\n      \"corsRules\": []\r\n    },\r\n    \"defaultServiceVersion\": \"2018-03-28\",\r\n    \"deleteRetentionPolicy\": {\r\n      \"enabled\": false\r\n    }\r\n  }\r\n}",
      "StatusCode": 200
    },
    {
<<<<<<< HEAD
      "RequestUri": "/subscriptions/45b60d85-fd72-427a-a708-f994d26e593e/resourceGroups/pstestrg7467/providers/Microsoft.Storage/storageAccounts/stopstestrg7467/blobServices/default?api-version=2021-04-01",
      "EncodedRequestUri": "L3N1YnNjcmlwdGlvbnMvNDViNjBkODUtZmQ3Mi00MjdhLWE3MDgtZjk5NGQyNmU1OTNlL3Jlc291cmNlR3JvdXBzL3BzdGVzdHJnNzQ2Ny9wcm92aWRlcnMvTWljcm9zb2Z0LlN0b3JhZ2Uvc3RvcmFnZUFjY291bnRzL3N0b3BzdGVzdHJnNzQ2Ny9ibG9iU2VydmljZXMvZGVmYXVsdD9hcGktdmVyc2lvbj0yMDIxLTA0LTAx",
      "RequestMethod": "GET",
      "RequestBody": "",
      "RequestHeaders": {
        "x-ms-client-request-id": [
          "32a74eac-018c-4abf-b09b-4b1a34b8b0b7"
        ],
        "Accept-Language": [
          "en-US"
        ],
        "User-Agent": [
          "FxVersion/4.6.29719.03",
          "OSName/Windows",
          "OSVersion/Microsoft.Windows.10.0.19042.",
          "Microsoft.Azure.Management.Storage.StorageManagementClient/19.0.0.0"
        ]
      },
      "ResponseHeaders": {
        "Cache-Control": [
          "no-cache"
        ],
        "Pragma": [
          "no-cache"
        ],
        "x-ms-request-id": [
          "0c2ab601-57f9-4342-b5ab-ada47479b020"
        ],
        "Strict-Transport-Security": [
          "max-age=31536000; includeSubDomains"
        ],
        "Server": [
          "Microsoft-Azure-Storage-Resource-Provider/1.0,Microsoft-HTTPAPI/2.0 Microsoft-HTTPAPI/2.0"
        ],
        "x-ms-ratelimit-remaining-subscription-reads": [
          "11991"
        ],
        "x-ms-correlation-request-id": [
          "aa92da24-b1b1-4514-8f34-c4614e9dd63c"
        ],
        "x-ms-routing-request-id": [
          "SOUTHEASTASIA:20210223T074523Z:aa92da24-b1b1-4514-8f34-c4614e9dd63c"
        ],
        "X-Content-Type-Options": [
          "nosniff"
        ],
        "Date": [
          "Tue, 23 Feb 2021 07:45:22 GMT"
        ],
        "Content-Length": [
          "439"
        ],
        "Content-Type": [
          "application/json"
        ],
        "Expires": [
          "-1"
        ]
      },
      "ResponseBody": "{\r\n  \"sku\": {\r\n    \"name\": \"Standard_GRS\",\r\n    \"tier\": \"Standard\"\r\n  },\r\n  \"id\": \"/subscriptions/45b60d85-fd72-427a-a708-f994d26e593e/resourceGroups/pstestrg7467/providers/Microsoft.Storage/storageAccounts/stopstestrg7467/blobServices/default\",\r\n  \"name\": \"default\",\r\n  \"type\": \"Microsoft.Storage/storageAccounts/blobServices\",\r\n  \"properties\": {\r\n    \"changeFeed\": {\r\n      \"enabled\": false\r\n    },\r\n    \"cors\": {\r\n      \"corsRules\": []\r\n    },\r\n    \"defaultServiceVersion\": \"2018-03-28\",\r\n    \"deleteRetentionPolicy\": {\r\n      \"enabled\": false\r\n    }\r\n  }\r\n}",
      "StatusCode": 200
    },
    {
      "RequestUri": "/subscriptions/45b60d85-fd72-427a-a708-f994d26e593e/resourceGroups/pstestrg7467/providers/Microsoft.Storage/storageAccounts/stopstestrg7467/blobServices/default?api-version=2021-04-01",
      "EncodedRequestUri": "L3N1YnNjcmlwdGlvbnMvNDViNjBkODUtZmQ3Mi00MjdhLWE3MDgtZjk5NGQyNmU1OTNlL3Jlc291cmNlR3JvdXBzL3BzdGVzdHJnNzQ2Ny9wcm92aWRlcnMvTWljcm9zb2Z0LlN0b3JhZ2Uvc3RvcmFnZUFjY291bnRzL3N0b3BzdGVzdHJnNzQ2Ny9ibG9iU2VydmljZXMvZGVmYXVsdD9hcGktdmVyc2lvbj0yMDIxLTA0LTAx",
      "RequestMethod": "GET",
      "RequestBody": "",
      "RequestHeaders": {
        "x-ms-client-request-id": [
          "0f17292f-471b-46be-8e91-fed1a3251b0d"
        ],
        "Accept-Language": [
          "en-US"
        ],
        "User-Agent": [
          "FxVersion/4.6.29719.03",
          "OSName/Windows",
          "OSVersion/Microsoft.Windows.10.0.19042.",
          "Microsoft.Azure.Management.Storage.StorageManagementClient/19.0.0.0"
        ]
      },
      "ResponseHeaders": {
        "Cache-Control": [
          "no-cache"
        ],
        "Pragma": [
          "no-cache"
        ],
        "x-ms-request-id": [
          "090bebfd-75ce-4ea7-b714-d08d9f9e99ee"
        ],
        "Strict-Transport-Security": [
          "max-age=31536000; includeSubDomains"
        ],
        "Server": [
          "Microsoft-Azure-Storage-Resource-Provider/1.0,Microsoft-HTTPAPI/2.0 Microsoft-HTTPAPI/2.0"
        ],
        "x-ms-ratelimit-remaining-subscription-reads": [
          "11990"
        ],
        "x-ms-correlation-request-id": [
          "e58aef84-3de1-41ec-bfbf-17ceada56496"
        ],
        "x-ms-routing-request-id": [
          "SOUTHEASTASIA:20210223T074523Z:e58aef84-3de1-41ec-bfbf-17ceada56496"
        ],
        "X-Content-Type-Options": [
          "nosniff"
        ],
        "Date": [
          "Tue, 23 Feb 2021 07:45:22 GMT"
        ],
        "Content-Length": [
          "439"
        ],
        "Content-Type": [
          "application/json"
        ],
        "Expires": [
          "-1"
        ]
      },
      "ResponseBody": "{\r\n  \"sku\": {\r\n    \"name\": \"Standard_GRS\",\r\n    \"tier\": \"Standard\"\r\n  },\r\n  \"id\": \"/subscriptions/45b60d85-fd72-427a-a708-f994d26e593e/resourceGroups/pstestrg7467/providers/Microsoft.Storage/storageAccounts/stopstestrg7467/blobServices/default\",\r\n  \"name\": \"default\",\r\n  \"type\": \"Microsoft.Storage/storageAccounts/blobServices\",\r\n  \"properties\": {\r\n    \"changeFeed\": {\r\n      \"enabled\": false\r\n    },\r\n    \"cors\": {\r\n      \"corsRules\": []\r\n    },\r\n    \"defaultServiceVersion\": \"2018-03-28\",\r\n    \"deleteRetentionPolicy\": {\r\n      \"enabled\": false\r\n    }\r\n  }\r\n}",
      "StatusCode": 200
    },
    {
      "RequestUri": "/subscriptions/45b60d85-fd72-427a-a708-f994d26e593e/resourceGroups/pstestrg7467/providers/Microsoft.Storage/storageAccounts/stopstestrg7467/blobServices/default?api-version=2021-04-01",
      "EncodedRequestUri": "L3N1YnNjcmlwdGlvbnMvNDViNjBkODUtZmQ3Mi00MjdhLWE3MDgtZjk5NGQyNmU1OTNlL3Jlc291cmNlR3JvdXBzL3BzdGVzdHJnNzQ2Ny9wcm92aWRlcnMvTWljcm9zb2Z0LlN0b3JhZ2Uvc3RvcmFnZUFjY291bnRzL3N0b3BzdGVzdHJnNzQ2Ny9ibG9iU2VydmljZXMvZGVmYXVsdD9hcGktdmVyc2lvbj0yMDIxLTA0LTAx",
      "RequestMethod": "GET",
      "RequestBody": "",
      "RequestHeaders": {
        "x-ms-client-request-id": [
          "74187fda-9699-4d27-8034-a246eb735a72"
        ],
        "Accept-Language": [
          "en-US"
        ],
        "User-Agent": [
          "FxVersion/4.6.29719.03",
          "OSName/Windows",
          "OSVersion/Microsoft.Windows.10.0.19042.",
          "Microsoft.Azure.Management.Storage.StorageManagementClient/19.0.0.0"
        ]
      },
      "ResponseHeaders": {
        "Cache-Control": [
          "no-cache"
        ],
        "Pragma": [
          "no-cache"
        ],
        "x-ms-request-id": [
          "ba47b344-c703-4e54-b922-440d087ee7aa"
        ],
        "Strict-Transport-Security": [
          "max-age=31536000; includeSubDomains"
        ],
        "Server": [
          "Microsoft-Azure-Storage-Resource-Provider/1.0,Microsoft-HTTPAPI/2.0 Microsoft-HTTPAPI/2.0"
        ],
        "x-ms-ratelimit-remaining-subscription-reads": [
          "11989"
        ],
        "x-ms-correlation-request-id": [
          "b8ec9599-c9bd-446f-a352-d2f0166e01ce"
        ],
        "x-ms-routing-request-id": [
          "SOUTHEASTASIA:20210223T074524Z:b8ec9599-c9bd-446f-a352-d2f0166e01ce"
        ],
        "X-Content-Type-Options": [
          "nosniff"
        ],
        "Date": [
          "Tue, 23 Feb 2021 07:45:23 GMT"
        ],
        "Content-Length": [
          "447"
        ],
        "Content-Type": [
          "application/json"
        ],
        "Expires": [
          "-1"
        ]
      },
      "ResponseBody": "{\r\n  \"sku\": {\r\n    \"name\": \"Standard_GRS\",\r\n    \"tier\": \"Standard\"\r\n  },\r\n  \"id\": \"/subscriptions/45b60d85-fd72-427a-a708-f994d26e593e/resourceGroups/pstestrg7467/providers/Microsoft.Storage/storageAccounts/stopstestrg7467/blobServices/default\",\r\n  \"name\": \"default\",\r\n  \"type\": \"Microsoft.Storage/storageAccounts/blobServices\",\r\n  \"properties\": {\r\n    \"changeFeed\": {\r\n      \"enabled\": false\r\n    },\r\n    \"cors\": {\r\n      \"corsRules\": []\r\n    },\r\n    \"defaultServiceVersion\": \"2018-03-28\",\r\n    \"deleteRetentionPolicy\": {\r\n      \"enabled\": true,\r\n      \"days\": 3\r\n    }\r\n  }\r\n}",
      "StatusCode": 200
    },
    {
      "RequestUri": "/subscriptions/45b60d85-fd72-427a-a708-f994d26e593e/resourceGroups/pstestrg7467/providers/Microsoft.Storage/storageAccounts/stopstestrg7467/blobServices/default?api-version=2021-04-01",
      "EncodedRequestUri": "L3N1YnNjcmlwdGlvbnMvNDViNjBkODUtZmQ3Mi00MjdhLWE3MDgtZjk5NGQyNmU1OTNlL3Jlc291cmNlR3JvdXBzL3BzdGVzdHJnNzQ2Ny9wcm92aWRlcnMvTWljcm9zb2Z0LlN0b3JhZ2Uvc3RvcmFnZUFjY291bnRzL3N0b3BzdGVzdHJnNzQ2Ny9ibG9iU2VydmljZXMvZGVmYXVsdD9hcGktdmVyc2lvbj0yMDIxLTA0LTAx",
      "RequestMethod": "GET",
      "RequestBody": "",
      "RequestHeaders": {
        "x-ms-client-request-id": [
          "7cffc27a-5391-4122-9a4b-579ee5c8e9d1"
        ],
        "Accept-Language": [
          "en-US"
        ],
        "User-Agent": [
          "FxVersion/4.6.29719.03",
          "OSName/Windows",
          "OSVersion/Microsoft.Windows.10.0.19042.",
          "Microsoft.Azure.Management.Storage.StorageManagementClient/19.0.0.0"
        ]
      },
      "ResponseHeaders": {
        "Cache-Control": [
          "no-cache"
        ],
        "Pragma": [
          "no-cache"
        ],
        "x-ms-request-id": [
          "0441e0ec-a8f6-484a-94fe-37124a6d563d"
        ],
        "Strict-Transport-Security": [
          "max-age=31536000; includeSubDomains"
        ],
        "Server": [
          "Microsoft-Azure-Storage-Resource-Provider/1.0,Microsoft-HTTPAPI/2.0 Microsoft-HTTPAPI/2.0"
        ],
        "x-ms-ratelimit-remaining-subscription-reads": [
          "11988"
        ],
        "x-ms-correlation-request-id": [
          "1c9facf3-19e8-4715-aab1-8c0196c80620"
        ],
        "x-ms-routing-request-id": [
          "SOUTHEASTASIA:20210223T074525Z:1c9facf3-19e8-4715-aab1-8c0196c80620"
        ],
        "X-Content-Type-Options": [
          "nosniff"
        ],
        "Date": [
          "Tue, 23 Feb 2021 07:45:24 GMT"
        ],
        "Content-Length": [
          "439"
        ],
        "Content-Type": [
          "application/json"
        ],
        "Expires": [
          "-1"
        ]
      },
      "ResponseBody": "{\r\n  \"sku\": {\r\n    \"name\": \"Standard_GRS\",\r\n    \"tier\": \"Standard\"\r\n  },\r\n  \"id\": \"/subscriptions/45b60d85-fd72-427a-a708-f994d26e593e/resourceGroups/pstestrg7467/providers/Microsoft.Storage/storageAccounts/stopstestrg7467/blobServices/default\",\r\n  \"name\": \"default\",\r\n  \"type\": \"Microsoft.Storage/storageAccounts/blobServices\",\r\n  \"properties\": {\r\n    \"changeFeed\": {\r\n      \"enabled\": false\r\n    },\r\n    \"cors\": {\r\n      \"corsRules\": []\r\n    },\r\n    \"defaultServiceVersion\": \"2018-03-28\",\r\n    \"deleteRetentionPolicy\": {\r\n      \"enabled\": false\r\n    }\r\n  }\r\n}",
      "StatusCode": 200
    },
    {
      "RequestUri": "/subscriptions/45b60d85-fd72-427a-a708-f994d26e593e/resourceGroups/pstestrg7467/providers/Microsoft.Storage/storageAccounts/stopstestrg7467?api-version=2021-04-01",
      "EncodedRequestUri": "L3N1YnNjcmlwdGlvbnMvNDViNjBkODUtZmQ3Mi00MjdhLWE3MDgtZjk5NGQyNmU1OTNlL3Jlc291cmNlR3JvdXBzL3BzdGVzdHJnNzQ2Ny9wcm92aWRlcnMvTWljcm9zb2Z0LlN0b3JhZ2Uvc3RvcmFnZUFjY291bnRzL3N0b3BzdGVzdHJnNzQ2Nz9hcGktdmVyc2lvbj0yMDIxLTA0LTAx",
=======
      "RequestUri": "/subscriptions/45b60d85-fd72-427a-a708-f994d26e593e/resourceGroups/pstestrg1793/providers/Microsoft.Storage/storageAccounts/stopstestrg1793?api-version=2021-06-01",
      "EncodedRequestUri": "L3N1YnNjcmlwdGlvbnMvNDViNjBkODUtZmQ3Mi00MjdhLWE3MDgtZjk5NGQyNmU1OTNlL3Jlc291cmNlR3JvdXBzL3BzdGVzdHJnMTc5My9wcm92aWRlcnMvTWljcm9zb2Z0LlN0b3JhZ2Uvc3RvcmFnZUFjY291bnRzL3N0b3BzdGVzdHJnMTc5Mz9hcGktdmVyc2lvbj0yMDIxLTA2LTAx",
>>>>>>> 20e4a17a
      "RequestMethod": "DELETE",
      "RequestBody": "",
      "RequestHeaders": {
        "x-ms-client-request-id": [
          "1e18e2d8-771b-4963-bb85-3a18ff8ca3eb"
        ],
        "Accept-Language": [
          "en-US"
        ],
        "User-Agent": [
          "FxVersion/4.6.29719.03",
          "OSName/Windows",
          "OSVersion/Microsoft.Windows.10.0.19042.",
          "Microsoft.Azure.Management.Storage.StorageManagementClient/19.0.0.0"
        ]
      },
      "ResponseHeaders": {
        "Cache-Control": [
          "no-cache"
        ],
        "Pragma": [
          "no-cache"
        ],
        "x-ms-request-id": [
          "bddce130-fb3e-422e-a829-e8b25a44ded3"
        ],
        "Strict-Transport-Security": [
          "max-age=31536000; includeSubDomains"
        ],
        "Server": [
          "Microsoft-Azure-Storage-Resource-Provider/1.0,Microsoft-HTTPAPI/2.0 Microsoft-HTTPAPI/2.0"
        ],
        "x-ms-ratelimit-remaining-subscription-deletes": [
          "14999"
        ],
        "x-ms-correlation-request-id": [
          "48402ba7-3c42-461a-b5cf-122777eb1d25"
        ],
        "x-ms-routing-request-id": [
          "SOUTHEASTASIA:20210223T074532Z:48402ba7-3c42-461a-b5cf-122777eb1d25"
        ],
        "X-Content-Type-Options": [
          "nosniff"
        ],
        "Date": [
          "Tue, 23 Feb 2021 07:45:32 GMT"
        ],
        "Content-Type": [
          "text/plain; charset=utf-8"
        ],
        "Expires": [
          "-1"
        ],
        "Content-Length": [
          "0"
        ]
      },
      "ResponseBody": "",
      "StatusCode": 200
    },
    {
      "RequestUri": "/subscriptions/45b60d85-fd72-427a-a708-f994d26e593e/resourcegroups/pstestrg7467?api-version=2016-09-01",
      "EncodedRequestUri": "L3N1YnNjcmlwdGlvbnMvNDViNjBkODUtZmQ3Mi00MjdhLWE3MDgtZjk5NGQyNmU1OTNlL3Jlc291cmNlZ3JvdXBzL3BzdGVzdHJnNzQ2Nz9hcGktdmVyc2lvbj0yMDE2LTA5LTAx",
      "RequestMethod": "DELETE",
      "RequestBody": "",
      "RequestHeaders": {
        "x-ms-client-request-id": [
          "be33825d-e257-49ba-a5cb-ebbd835534cd"
        ],
        "Accept-Language": [
          "en-US"
        ],
        "User-Agent": [
          "FxVersion/4.6.29719.03",
          "OSName/Windows",
          "OSVersion/Microsoft.Windows.10.0.19042.",
          "Microsoft.Azure.Management.Internal.Resources.ResourceManagementClient/1.3.31"
        ]
      },
      "ResponseHeaders": {
        "Cache-Control": [
          "no-cache"
        ],
        "Pragma": [
          "no-cache"
        ],
        "Location": [
          "https://management.azure.com/subscriptions/45b60d85-fd72-427a-a708-f994d26e593e/operationresults/eyJqb2JJZCI6IlJFU09VUkNFR1JPVVBERUxFVElPTkpPQi1QU1RFU1RSRzc0NjctRUFTVFVTMkVVQVAiLCJqb2JMb2NhdGlvbiI6ImVhc3R1czJldWFwIn0?api-version=2016-09-01"
        ],
        "Retry-After": [
          "15"
        ],
        "x-ms-ratelimit-remaining-subscription-deletes": [
          "14999"
        ],
        "x-ms-request-id": [
          "177a125a-ea02-4d1b-a8d7-db01834182e0"
        ],
        "x-ms-correlation-request-id": [
          "177a125a-ea02-4d1b-a8d7-db01834182e0"
        ],
        "x-ms-routing-request-id": [
          "SOUTHEASTASIA:20210223T074536Z:177a125a-ea02-4d1b-a8d7-db01834182e0"
        ],
        "Strict-Transport-Security": [
          "max-age=31536000; includeSubDomains"
        ],
        "X-Content-Type-Options": [
          "nosniff"
        ],
        "Date": [
          "Tue, 23 Feb 2021 07:45:36 GMT"
        ],
        "Expires": [
          "-1"
        ],
        "Content-Length": [
          "0"
        ]
      },
      "ResponseBody": "",
      "StatusCode": 202
    },
    {
      "RequestUri": "/subscriptions/45b60d85-fd72-427a-a708-f994d26e593e/operationresults/eyJqb2JJZCI6IlJFU09VUkNFR1JPVVBERUxFVElPTkpPQi1QU1RFU1RSRzc0NjctRUFTVFVTMkVVQVAiLCJqb2JMb2NhdGlvbiI6ImVhc3R1czJldWFwIn0?api-version=2016-09-01",
      "EncodedRequestUri": "L3N1YnNjcmlwdGlvbnMvNDViNjBkODUtZmQ3Mi00MjdhLWE3MDgtZjk5NGQyNmU1OTNlL29wZXJhdGlvbnJlc3VsdHMvZXlKcWIySkpaQ0k2SWxKRlUwOVZVa05GUjFKUFZWQkVSVXhGVkVsUFRrcFBRaTFRVTFSRlUxUlNSemMwTmpjdFJVRlRWRlZUTWtWVlFWQWlMQ0pxYjJKTWIyTmhkR2x2YmlJNkltVmhjM1IxY3pKbGRXRndJbjA/YXBpLXZlcnNpb249MjAxNi0wOS0wMQ==",
      "RequestMethod": "GET",
      "RequestBody": "",
      "RequestHeaders": {
        "User-Agent": [
          "FxVersion/4.6.29719.03",
          "OSName/Windows",
          "OSVersion/Microsoft.Windows.10.0.19042.",
          "Microsoft.Azure.Management.Internal.Resources.ResourceManagementClient/1.3.31"
        ]
      },
      "ResponseHeaders": {
        "Cache-Control": [
          "no-cache"
        ],
        "Pragma": [
          "no-cache"
        ],
        "Location": [
          "https://management.azure.com/subscriptions/45b60d85-fd72-427a-a708-f994d26e593e/operationresults/eyJqb2JJZCI6IlJFU09VUkNFR1JPVVBERUxFVElPTkpPQi1QU1RFU1RSRzc0NjctRUFTVFVTMkVVQVAiLCJqb2JMb2NhdGlvbiI6ImVhc3R1czJldWFwIn0?api-version=2016-09-01"
        ],
        "Retry-After": [
          "15"
        ],
        "x-ms-ratelimit-remaining-subscription-reads": [
          "11999"
        ],
        "x-ms-request-id": [
          "1173cbbb-f61c-4592-9755-63ed588208fb"
        ],
        "x-ms-correlation-request-id": [
          "1173cbbb-f61c-4592-9755-63ed588208fb"
        ],
        "x-ms-routing-request-id": [
          "SOUTHEASTASIA:20210223T074552Z:1173cbbb-f61c-4592-9755-63ed588208fb"
        ],
        "Strict-Transport-Security": [
          "max-age=31536000; includeSubDomains"
        ],
        "X-Content-Type-Options": [
          "nosniff"
        ],
        "Date": [
          "Tue, 23 Feb 2021 07:45:51 GMT"
        ],
        "Expires": [
          "-1"
        ],
        "Content-Length": [
          "0"
        ]
      },
      "ResponseBody": "",
      "StatusCode": 202
    },
    {
      "RequestUri": "/subscriptions/45b60d85-fd72-427a-a708-f994d26e593e/operationresults/eyJqb2JJZCI6IlJFU09VUkNFR1JPVVBERUxFVElPTkpPQi1QU1RFU1RSRzc0NjctRUFTVFVTMkVVQVAiLCJqb2JMb2NhdGlvbiI6ImVhc3R1czJldWFwIn0?api-version=2016-09-01",
      "EncodedRequestUri": "L3N1YnNjcmlwdGlvbnMvNDViNjBkODUtZmQ3Mi00MjdhLWE3MDgtZjk5NGQyNmU1OTNlL29wZXJhdGlvbnJlc3VsdHMvZXlKcWIySkpaQ0k2SWxKRlUwOVZVa05GUjFKUFZWQkVSVXhGVkVsUFRrcFBRaTFRVTFSRlUxUlNSemMwTmpjdFJVRlRWRlZUTWtWVlFWQWlMQ0pxYjJKTWIyTmhkR2x2YmlJNkltVmhjM1IxY3pKbGRXRndJbjA/YXBpLXZlcnNpb249MjAxNi0wOS0wMQ==",
      "RequestMethod": "GET",
      "RequestBody": "",
      "RequestHeaders": {
        "User-Agent": [
          "FxVersion/4.6.29719.03",
          "OSName/Windows",
          "OSVersion/Microsoft.Windows.10.0.19042.",
          "Microsoft.Azure.Management.Internal.Resources.ResourceManagementClient/1.3.31"
        ]
      },
      "ResponseHeaders": {
        "Cache-Control": [
          "no-cache"
        ],
        "Pragma": [
          "no-cache"
        ],
        "Location": [
          "https://management.azure.com/subscriptions/45b60d85-fd72-427a-a708-f994d26e593e/operationresults/eyJqb2JJZCI6IlJFU09VUkNFR1JPVVBERUxFVElPTkpPQi1QU1RFU1RSRzc0NjctRUFTVFVTMkVVQVAiLCJqb2JMb2NhdGlvbiI6ImVhc3R1czJldWFwIn0?api-version=2016-09-01"
        ],
        "Retry-After": [
          "15"
        ],
        "x-ms-ratelimit-remaining-subscription-reads": [
          "11998"
        ],
        "x-ms-request-id": [
          "abf5f3b6-4af5-4940-9d67-5b5984062bd6"
        ],
        "x-ms-correlation-request-id": [
          "abf5f3b6-4af5-4940-9d67-5b5984062bd6"
        ],
        "x-ms-routing-request-id": [
          "SOUTHEASTASIA:20210223T074607Z:abf5f3b6-4af5-4940-9d67-5b5984062bd6"
        ],
        "Strict-Transport-Security": [
          "max-age=31536000; includeSubDomains"
        ],
        "X-Content-Type-Options": [
          "nosniff"
        ],
        "Date": [
          "Tue, 23 Feb 2021 07:46:07 GMT"
        ],
        "Expires": [
          "-1"
        ],
        "Content-Length": [
          "0"
        ]
      },
      "ResponseBody": "",
      "StatusCode": 202
    },
    {
      "RequestUri": "/subscriptions/45b60d85-fd72-427a-a708-f994d26e593e/operationresults/eyJqb2JJZCI6IlJFU09VUkNFR1JPVVBERUxFVElPTkpPQi1QU1RFU1RSRzc0NjctRUFTVFVTMkVVQVAiLCJqb2JMb2NhdGlvbiI6ImVhc3R1czJldWFwIn0?api-version=2016-09-01",
      "EncodedRequestUri": "L3N1YnNjcmlwdGlvbnMvNDViNjBkODUtZmQ3Mi00MjdhLWE3MDgtZjk5NGQyNmU1OTNlL29wZXJhdGlvbnJlc3VsdHMvZXlKcWIySkpaQ0k2SWxKRlUwOVZVa05GUjFKUFZWQkVSVXhGVkVsUFRrcFBRaTFRVTFSRlUxUlNSemMwTmpjdFJVRlRWRlZUTWtWVlFWQWlMQ0pxYjJKTWIyTmhkR2x2YmlJNkltVmhjM1IxY3pKbGRXRndJbjA/YXBpLXZlcnNpb249MjAxNi0wOS0wMQ==",
      "RequestMethod": "GET",
      "RequestBody": "",
      "RequestHeaders": {
        "User-Agent": [
          "FxVersion/4.6.29719.03",
          "OSName/Windows",
          "OSVersion/Microsoft.Windows.10.0.19042.",
          "Microsoft.Azure.Management.Internal.Resources.ResourceManagementClient/1.3.31"
        ]
      },
      "ResponseHeaders": {
        "Cache-Control": [
          "no-cache"
        ],
        "Pragma": [
          "no-cache"
        ],
        "x-ms-ratelimit-remaining-subscription-reads": [
          "11997"
        ],
        "x-ms-request-id": [
          "282574d7-097e-489a-b307-cc1843f6f5df"
        ],
        "x-ms-correlation-request-id": [
          "282574d7-097e-489a-b307-cc1843f6f5df"
        ],
        "x-ms-routing-request-id": [
          "SOUTHEASTASIA:20210223T074623Z:282574d7-097e-489a-b307-cc1843f6f5df"
        ],
        "Strict-Transport-Security": [
          "max-age=31536000; includeSubDomains"
        ],
        "X-Content-Type-Options": [
          "nosniff"
        ],
        "Date": [
          "Tue, 23 Feb 2021 07:46:22 GMT"
        ],
        "Expires": [
          "-1"
        ],
        "Content-Length": [
          "0"
        ]
      },
      "ResponseBody": "",
      "StatusCode": 200
    },
    {
      "RequestUri": "/subscriptions/45b60d85-fd72-427a-a708-f994d26e593e/operationresults/eyJqb2JJZCI6IlJFU09VUkNFR1JPVVBERUxFVElPTkpPQi1QU1RFU1RSRzc0NjctRUFTVFVTMkVVQVAiLCJqb2JMb2NhdGlvbiI6ImVhc3R1czJldWFwIn0?api-version=2016-09-01",
      "EncodedRequestUri": "L3N1YnNjcmlwdGlvbnMvNDViNjBkODUtZmQ3Mi00MjdhLWE3MDgtZjk5NGQyNmU1OTNlL29wZXJhdGlvbnJlc3VsdHMvZXlKcWIySkpaQ0k2SWxKRlUwOVZVa05GUjFKUFZWQkVSVXhGVkVsUFRrcFBRaTFRVTFSRlUxUlNSemMwTmpjdFJVRlRWRlZUTWtWVlFWQWlMQ0pxYjJKTWIyTmhkR2x2YmlJNkltVmhjM1IxY3pKbGRXRndJbjA/YXBpLXZlcnNpb249MjAxNi0wOS0wMQ==",
      "RequestMethod": "GET",
      "RequestBody": "",
      "RequestHeaders": {
        "User-Agent": [
          "FxVersion/4.6.29719.03",
          "OSName/Windows",
          "OSVersion/Microsoft.Windows.10.0.19042.",
          "Microsoft.Azure.Management.Internal.Resources.ResourceManagementClient/1.3.31"
        ]
      },
      "ResponseHeaders": {
        "Cache-Control": [
          "no-cache"
        ],
        "Pragma": [
          "no-cache"
        ],
        "x-ms-ratelimit-remaining-subscription-reads": [
          "11996"
        ],
        "x-ms-request-id": [
          "ca081a64-a63c-4776-bb5e-c0927db78d13"
        ],
        "x-ms-correlation-request-id": [
          "ca081a64-a63c-4776-bb5e-c0927db78d13"
        ],
        "x-ms-routing-request-id": [
          "SOUTHEASTASIA:20210223T074623Z:ca081a64-a63c-4776-bb5e-c0927db78d13"
        ],
        "Strict-Transport-Security": [
          "max-age=31536000; includeSubDomains"
        ],
        "X-Content-Type-Options": [
          "nosniff"
        ],
        "Date": [
          "Tue, 23 Feb 2021 07:46:22 GMT"
        ],
        "Expires": [
          "-1"
        ],
        "Content-Length": [
          "0"
        ]
      },
      "ResponseBody": "",
      "StatusCode": 200
    }
  ],
  "Names": {
    "Test-StorageBlobServiceProperties": [
      "pstestrg7467"
    ]
  },
  "Variables": {
    "SubscriptionId": "45b60d85-fd72-427a-a708-f994d26e593e"
  }
}<|MERGE_RESOLUTION|>--- conflicted
+++ resolved
@@ -1,22 +1,22 @@
 {
   "Entries": [
     {
-      "RequestUri": "/subscriptions/45b60d85-fd72-427a-a708-f994d26e593e/resourcegroups/pstestrg7467?api-version=2016-09-01",
-      "EncodedRequestUri": "L3N1YnNjcmlwdGlvbnMvNDViNjBkODUtZmQ3Mi00MjdhLWE3MDgtZjk5NGQyNmU1OTNlL3Jlc291cmNlZ3JvdXBzL3BzdGVzdHJnNzQ2Nz9hcGktdmVyc2lvbj0yMDE2LTA5LTAx",
+      "RequestUri": "/subscriptions/45b60d85-fd72-427a-a708-f994d26e593e/resourcegroups/pstestrg9005?api-version=2016-09-01",
+      "EncodedRequestUri": "L3N1YnNjcmlwdGlvbnMvNDViNjBkODUtZmQ3Mi00MjdhLWE3MDgtZjk5NGQyNmU1OTNlL3Jlc291cmNlZ3JvdXBzL3BzdGVzdHJnOTAwNT9hcGktdmVyc2lvbj0yMDE2LTA5LTAx",
       "RequestMethod": "PUT",
       "RequestBody": "{\r\n  \"location\": \"eastus2euap\"\r\n}",
       "RequestHeaders": {
         "x-ms-client-request-id": [
-          "0d47ab0e-b786-4142-88eb-4b39ceaa6fa0"
-        ],
-        "Accept-Language": [
-          "en-US"
-        ],
-        "User-Agent": [
-          "FxVersion/4.6.29719.03",
-          "OSName/Windows",
-          "OSVersion/Microsoft.Windows.10.0.19042.",
-          "Microsoft.Azure.Management.Internal.Resources.ResourceManagementClient/1.3.31"
+          "274636d7-bb72-48f2-a105-843cb25c4a56"
+        ],
+        "Accept-Language": [
+          "en-US"
+        ],
+        "User-Agent": [
+          "FxVersion/4.6.28207.03",
+          "OSName/Windows",
+          "OSVersion/Microsoft.Windows.10.0.19043.",
+          "Microsoft.Azure.Management.Internal.Resources.ResourceManagementClient/1.3.45"
         ],
         "Content-Type": [
           "application/json; charset=utf-8"
@@ -33,25 +33,25 @@
           "no-cache"
         ],
         "x-ms-ratelimit-remaining-subscription-writes": [
-          "1199"
-        ],
-        "x-ms-request-id": [
-          "3e9f271d-5bbf-4cd4-9a9b-c5e2b5ff8ce3"
-        ],
-        "x-ms-correlation-request-id": [
-          "3e9f271d-5bbf-4cd4-9a9b-c5e2b5ff8ce3"
-        ],
-        "x-ms-routing-request-id": [
-          "SOUTHEASTASIA:20210223T074448Z:3e9f271d-5bbf-4cd4-9a9b-c5e2b5ff8ce3"
-        ],
-        "Strict-Transport-Security": [
-          "max-age=31536000; includeSubDomains"
-        ],
-        "X-Content-Type-Options": [
-          "nosniff"
-        ],
-        "Date": [
-          "Tue, 23 Feb 2021 07:44:48 GMT"
+          "1198"
+        ],
+        "x-ms-request-id": [
+          "a8ef1704-d193-4902-9ff3-0abcb7f80cc3"
+        ],
+        "x-ms-correlation-request-id": [
+          "a8ef1704-d193-4902-9ff3-0abcb7f80cc3"
+        ],
+        "x-ms-routing-request-id": [
+          "SOUTHEASTASIA:20210928T050451Z:a8ef1704-d193-4902-9ff3-0abcb7f80cc3"
+        ],
+        "Strict-Transport-Security": [
+          "max-age=31536000; includeSubDomains"
+        ],
+        "X-Content-Type-Options": [
+          "nosniff"
+        ],
+        "Date": [
+          "Tue, 28 Sep 2021 05:04:50 GMT"
         ],
         "Content-Length": [
           "182"
@@ -63,26 +63,26 @@
           "-1"
         ]
       },
-      "ResponseBody": "{\r\n  \"id\": \"/subscriptions/45b60d85-fd72-427a-a708-f994d26e593e/resourceGroups/pstestrg7467\",\r\n  \"name\": \"pstestrg7467\",\r\n  \"location\": \"eastus2euap\",\r\n  \"properties\": {\r\n    \"provisioningState\": \"Succeeded\"\r\n  }\r\n}",
+      "ResponseBody": "{\r\n  \"id\": \"/subscriptions/45b60d85-fd72-427a-a708-f994d26e593e/resourceGroups/pstestrg9005\",\r\n  \"name\": \"pstestrg9005\",\r\n  \"location\": \"eastus2euap\",\r\n  \"properties\": {\r\n    \"provisioningState\": \"Succeeded\"\r\n  }\r\n}",
       "StatusCode": 201
     },
     {
       "RequestUri": "/subscriptions/45b60d85-fd72-427a-a708-f994d26e593e/providers/Microsoft.Storage/checkNameAvailability?api-version=2021-06-01",
       "EncodedRequestUri": "L3N1YnNjcmlwdGlvbnMvNDViNjBkODUtZmQ3Mi00MjdhLWE3MDgtZjk5NGQyNmU1OTNlL3Byb3ZpZGVycy9NaWNyb3NvZnQuU3RvcmFnZS9jaGVja05hbWVBdmFpbGFiaWxpdHk/YXBpLXZlcnNpb249MjAyMS0wNi0wMQ==",
       "RequestMethod": "POST",
-      "RequestBody": "{\r\n  \"name\": \"stopstestrg7467\",\r\n  \"type\": \"Microsoft.Storage/storageAccounts\"\r\n}",
-      "RequestHeaders": {
-        "x-ms-client-request-id": [
-          "8e6e3cac-7c52-443e-a47e-2c1ff7c29e2f"
-        ],
-        "Accept-Language": [
-          "en-US"
-        ],
-        "User-Agent": [
-          "FxVersion/4.6.29719.03",
-          "OSName/Windows",
-          "OSVersion/Microsoft.Windows.10.0.19042.",
-          "Microsoft.Azure.Management.Storage.StorageManagementClient/19.0.0.0"
+      "RequestBody": "{\r\n  \"name\": \"stopstestrg9005\",\r\n  \"type\": \"Microsoft.Storage/storageAccounts\"\r\n}",
+      "RequestHeaders": {
+        "x-ms-client-request-id": [
+          "8331346d-69c9-49e3-ab08-6e1be413d840"
+        ],
+        "Accept-Language": [
+          "en-US"
+        ],
+        "User-Agent": [
+          "FxVersion/4.6.28207.03",
+          "OSName/Windows",
+          "OSVersion/Microsoft.Windows.10.0.19043.",
+          "Microsoft.Azure.Management.Storage.StorageManagementClient/23.0.0.0"
         ],
         "Content-Type": [
           "application/json; charset=utf-8"
@@ -99,7 +99,7 @@
           "no-cache"
         ],
         "x-ms-request-id": [
-          "f0fcfb2c-932b-4434-bf83-83a80a3c8d47"
+          "9bf1e5d7-e99e-487c-b362-3149b203e214"
         ],
         "Strict-Transport-Security": [
           "max-age=31536000; includeSubDomains"
@@ -108,19 +108,19 @@
           "Microsoft-Azure-Storage-Resource-Provider/1.0,Microsoft-HTTPAPI/2.0 Microsoft-HTTPAPI/2.0"
         ],
         "x-ms-ratelimit-remaining-subscription-reads": [
-          "11999"
-        ],
-        "x-ms-correlation-request-id": [
-          "59747e0e-bab9-499c-85a5-460b8e1b186c"
-        ],
-        "x-ms-routing-request-id": [
-          "SOUTHEASTASIA:20210223T074449Z:59747e0e-bab9-499c-85a5-460b8e1b186c"
-        ],
-        "X-Content-Type-Options": [
-          "nosniff"
-        ],
-        "Date": [
-          "Tue, 23 Feb 2021 07:44:49 GMT"
+          "11980"
+        ],
+        "x-ms-correlation-request-id": [
+          "442cafd2-117d-4a55-b92e-406e85f88f6a"
+        ],
+        "x-ms-routing-request-id": [
+          "SOUTHEASTASIA:20210928T050452Z:442cafd2-117d-4a55-b92e-406e85f88f6a"
+        ],
+        "X-Content-Type-Options": [
+          "nosniff"
+        ],
+        "Date": [
+          "Tue, 28 Sep 2021 05:04:51 GMT"
         ],
         "Content-Length": [
           "22"
@@ -136,27 +136,22 @@
       "StatusCode": 200
     },
     {
-<<<<<<< HEAD
-      "RequestUri": "/subscriptions/45b60d85-fd72-427a-a708-f994d26e593e/resourceGroups/pstestrg7467/providers/Microsoft.Storage/storageAccounts/stopstestrg7467?api-version=2021-04-01",
-      "EncodedRequestUri": "L3N1YnNjcmlwdGlvbnMvNDViNjBkODUtZmQ3Mi00MjdhLWE3MDgtZjk5NGQyNmU1OTNlL3Jlc291cmNlR3JvdXBzL3BzdGVzdHJnNzQ2Ny9wcm92aWRlcnMvTWljcm9zb2Z0LlN0b3JhZ2Uvc3RvcmFnZUFjY291bnRzL3N0b3BzdGVzdHJnNzQ2Nz9hcGktdmVyc2lvbj0yMDIxLTA0LTAx",
-=======
-      "RequestUri": "/subscriptions/45b60d85-fd72-427a-a708-f994d26e593e/resourceGroups/pstestrg1793/providers/Microsoft.Storage/storageAccounts/stopstestrg1793?api-version=2021-06-01",
-      "EncodedRequestUri": "L3N1YnNjcmlwdGlvbnMvNDViNjBkODUtZmQ3Mi00MjdhLWE3MDgtZjk5NGQyNmU1OTNlL3Jlc291cmNlR3JvdXBzL3BzdGVzdHJnMTc5My9wcm92aWRlcnMvTWljcm9zb2Z0LlN0b3JhZ2Uvc3RvcmFnZUFjY291bnRzL3N0b3BzdGVzdHJnMTc5Mz9hcGktdmVyc2lvbj0yMDIxLTA2LTAx",
->>>>>>> 20e4a17a
+      "RequestUri": "/subscriptions/45b60d85-fd72-427a-a708-f994d26e593e/resourceGroups/pstestrg9005/providers/Microsoft.Storage/storageAccounts/stopstestrg9005?api-version=2021-06-01",
+      "EncodedRequestUri": "L3N1YnNjcmlwdGlvbnMvNDViNjBkODUtZmQ3Mi00MjdhLWE3MDgtZjk5NGQyNmU1OTNlL3Jlc291cmNlR3JvdXBzL3BzdGVzdHJnOTAwNS9wcm92aWRlcnMvTWljcm9zb2Z0LlN0b3JhZ2Uvc3RvcmFnZUFjY291bnRzL3N0b3BzdGVzdHJnOTAwNT9hcGktdmVyc2lvbj0yMDIxLTA2LTAx",
       "RequestMethod": "PUT",
       "RequestBody": "{\r\n  \"sku\": {\r\n    \"name\": \"Standard_GRS\"\r\n  },\r\n  \"kind\": \"StorageV2\",\r\n  \"location\": \"eastus2euap\"\r\n}",
       "RequestHeaders": {
         "x-ms-client-request-id": [
-          "8e6e3cac-7c52-443e-a47e-2c1ff7c29e2f"
-        ],
-        "Accept-Language": [
-          "en-US"
-        ],
-        "User-Agent": [
-          "FxVersion/4.6.29719.03",
-          "OSName/Windows",
-          "OSVersion/Microsoft.Windows.10.0.19042.",
-          "Microsoft.Azure.Management.Storage.StorageManagementClient/19.0.0.0"
+          "8331346d-69c9-49e3-ab08-6e1be413d840"
+        ],
+        "Accept-Language": [
+          "en-US"
+        ],
+        "User-Agent": [
+          "FxVersion/4.6.28207.03",
+          "OSName/Windows",
+          "OSVersion/Microsoft.Windows.10.0.19043.",
+          "Microsoft.Azure.Management.Storage.StorageManagementClient/23.0.0.0"
         ],
         "Content-Type": [
           "application/json; charset=utf-8"
@@ -173,17 +168,13 @@
           "no-cache"
         ],
         "Location": [
-<<<<<<< HEAD
-          "https://management.azure.com/subscriptions/45b60d85-fd72-427a-a708-f994d26e593e/providers/Microsoft.Storage/locations/eastus2euap/asyncoperations/c6f8fe12-22f5-4155-906b-907e729c7fe0?monitor=true&api-version=2021-04-01"
-=======
-          "https://management.azure.com/subscriptions/45b60d85-fd72-427a-a708-f994d26e593e/providers/Microsoft.Storage/locations/westus/asyncoperations/d94d1a7f-eaba-402d-b824-7616d9c103a9?monitor=true&api-version=2021-06-01"
->>>>>>> 20e4a17a
+          "https://management.azure.com/subscriptions/45b60d85-fd72-427a-a708-f994d26e593e/providers/Microsoft.Storage/locations/eastus2euap/asyncoperations/5765e695-00a8-494d-bef9-45fdea9d75ed?monitor=true&api-version=2021-06-01"
         ],
         "Retry-After": [
           "17"
         ],
         "x-ms-request-id": [
-          "c6f8fe12-22f5-4155-906b-907e729c7fe0"
+          "5765e695-00a8-494d-bef9-45fdea9d75ed"
         ],
         "Strict-Transport-Security": [
           "max-age=31536000; includeSubDomains"
@@ -192,19 +183,19 @@
           "Microsoft-Azure-Storage-Resource-Provider/1.0,Microsoft-HTTPAPI/2.0 Microsoft-HTTPAPI/2.0"
         ],
         "x-ms-ratelimit-remaining-subscription-writes": [
-          "1199"
-        ],
-        "x-ms-correlation-request-id": [
-          "62cc2138-3682-41db-99d9-8f08faae6a37"
-        ],
-        "x-ms-routing-request-id": [
-          "SOUTHEASTASIA:20210223T074500Z:62cc2138-3682-41db-99d9-8f08faae6a37"
-        ],
-        "X-Content-Type-Options": [
-          "nosniff"
-        ],
-        "Date": [
-          "Tue, 23 Feb 2021 07:45:00 GMT"
+          "1191"
+        ],
+        "x-ms-correlation-request-id": [
+          "a4ef9b73-ae41-4358-9c39-6ed743dc4f89"
+        ],
+        "x-ms-routing-request-id": [
+          "SOUTHEASTASIA:20210928T050501Z:a4ef9b73-ae41-4358-9c39-6ed743dc4f89"
+        ],
+        "X-Content-Type-Options": [
+          "nosniff"
+        ],
+        "Date": [
+          "Tue, 28 Sep 2021 05:05:00 GMT"
         ],
         "Content-Type": [
           "text/plain; charset=utf-8"
@@ -220,35 +211,30 @@
       "StatusCode": 202
     },
     {
-<<<<<<< HEAD
-      "RequestUri": "/subscriptions/45b60d85-fd72-427a-a708-f994d26e593e/providers/Microsoft.Storage/locations/eastus2euap/asyncoperations/c6f8fe12-22f5-4155-906b-907e729c7fe0?monitor=true&api-version=2021-04-01",
-      "EncodedRequestUri": "L3N1YnNjcmlwdGlvbnMvNDViNjBkODUtZmQ3Mi00MjdhLWE3MDgtZjk5NGQyNmU1OTNlL3Byb3ZpZGVycy9NaWNyb3NvZnQuU3RvcmFnZS9sb2NhdGlvbnMvZWFzdHVzMmV1YXAvYXN5bmNvcGVyYXRpb25zL2M2ZjhmZTEyLTIyZjUtNDE1NS05MDZiLTkwN2U3MjljN2ZlMD9tb25pdG9yPXRydWUmYXBpLXZlcnNpb249MjAyMS0wNC0wMQ==",
-=======
-      "RequestUri": "/subscriptions/45b60d85-fd72-427a-a708-f994d26e593e/providers/Microsoft.Storage/locations/westus/asyncoperations/d94d1a7f-eaba-402d-b824-7616d9c103a9?monitor=true&api-version=2021-06-01",
-      "EncodedRequestUri": "L3N1YnNjcmlwdGlvbnMvNDViNjBkODUtZmQ3Mi00MjdhLWE3MDgtZjk5NGQyNmU1OTNlL3Byb3ZpZGVycy9NaWNyb3NvZnQuU3RvcmFnZS9sb2NhdGlvbnMvd2VzdHVzL2FzeW5jb3BlcmF0aW9ucy9kOTRkMWE3Zi1lYWJhLTQwMmQtYjgyNC03NjE2ZDljMTAzYTk/bW9uaXRvcj10cnVlJmFwaS12ZXJzaW9uPTIwMjEtMDYtMDE=",
->>>>>>> 20e4a17a
+      "RequestUri": "/subscriptions/45b60d85-fd72-427a-a708-f994d26e593e/providers/Microsoft.Storage/locations/eastus2euap/asyncoperations/5765e695-00a8-494d-bef9-45fdea9d75ed?monitor=true&api-version=2021-06-01",
+      "EncodedRequestUri": "L3N1YnNjcmlwdGlvbnMvNDViNjBkODUtZmQ3Mi00MjdhLWE3MDgtZjk5NGQyNmU1OTNlL3Byb3ZpZGVycy9NaWNyb3NvZnQuU3RvcmFnZS9sb2NhdGlvbnMvZWFzdHVzMmV1YXAvYXN5bmNvcGVyYXRpb25zLzU3NjVlNjk1LTAwYTgtNDk0ZC1iZWY5LTQ1ZmRlYTlkNzVlZD9tb25pdG9yPXRydWUmYXBpLXZlcnNpb249MjAyMS0wNi0wMQ==",
       "RequestMethod": "GET",
       "RequestBody": "",
       "RequestHeaders": {
         "x-ms-client-request-id": [
-          "8e6e3cac-7c52-443e-a47e-2c1ff7c29e2f"
-        ],
-        "User-Agent": [
-          "FxVersion/4.6.29719.03",
-          "OSName/Windows",
-          "OSVersion/Microsoft.Windows.10.0.19042.",
-          "Microsoft.Azure.Management.Storage.StorageManagementClient/19.0.0.0"
-        ]
-      },
-      "ResponseHeaders": {
-        "Cache-Control": [
-          "no-cache"
-        ],
-        "Pragma": [
-          "no-cache"
-        ],
-        "x-ms-request-id": [
-          "4f1064ca-9de0-45fa-b805-e357dc9155a8"
+          "8331346d-69c9-49e3-ab08-6e1be413d840"
+        ],
+        "User-Agent": [
+          "FxVersion/4.6.28207.03",
+          "OSName/Windows",
+          "OSVersion/Microsoft.Windows.10.0.19043.",
+          "Microsoft.Azure.Management.Storage.StorageManagementClient/23.0.0.0"
+        ]
+      },
+      "ResponseHeaders": {
+        "Cache-Control": [
+          "no-cache"
+        ],
+        "Pragma": [
+          "no-cache"
+        ],
+        "x-ms-request-id": [
+          "06da2ed4-b546-4d8c-94db-817e95db09ae"
         ],
         "Strict-Transport-Security": [
           "max-age=31536000; includeSubDomains"
@@ -257,66 +243,61 @@
           "Microsoft-Azure-Storage-Resource-Provider/1.0,Microsoft-HTTPAPI/2.0 Microsoft-HTTPAPI/2.0"
         ],
         "x-ms-ratelimit-remaining-subscription-reads": [
-          "11998"
-        ],
-        "x-ms-correlation-request-id": [
-          "13e5eace-2e7c-4df2-8150-40ab0d1bbc12"
-        ],
-        "x-ms-routing-request-id": [
-          "SOUTHEASTASIA:20210223T074518Z:13e5eace-2e7c-4df2-8150-40ab0d1bbc12"
-        ],
-        "X-Content-Type-Options": [
-          "nosniff"
-        ],
-        "Date": [
-          "Tue, 23 Feb 2021 07:45:17 GMT"
-        ],
-        "Content-Length": [
-          "1333"
-        ],
-        "Content-Type": [
-          "application/json"
-        ],
-        "Expires": [
-          "-1"
-        ]
-      },
-      "ResponseBody": "{\r\n  \"sku\": {\r\n    \"name\": \"Standard_GRS\",\r\n    \"tier\": \"Standard\"\r\n  },\r\n  \"kind\": \"StorageV2\",\r\n  \"id\": \"/subscriptions/45b60d85-fd72-427a-a708-f994d26e593e/resourceGroups/pstestrg7467/providers/Microsoft.Storage/storageAccounts/stopstestrg7467\",\r\n  \"name\": \"stopstestrg7467\",\r\n  \"type\": \"Microsoft.Storage/storageAccounts\",\r\n  \"location\": \"eastus2euap\",\r\n  \"tags\": {},\r\n  \"properties\": {\r\n    \"privateEndpointConnections\": [],\r\n    \"networkAcls\": {\r\n      \"bypass\": \"AzureServices\",\r\n      \"virtualNetworkRules\": [],\r\n      \"ipRules\": [],\r\n      \"defaultAction\": \"Allow\"\r\n    },\r\n    \"supportsHttpsTrafficOnly\": true,\r\n    \"encryption\": {\r\n      \"services\": {\r\n        \"file\": {\r\n          \"keyType\": \"Account\",\r\n          \"enabled\": true,\r\n          \"lastEnabledTime\": \"2021-02-23T07:45:00.0448726Z\"\r\n        },\r\n        \"blob\": {\r\n          \"keyType\": \"Account\",\r\n          \"enabled\": true,\r\n          \"lastEnabledTime\": \"2021-02-23T07:45:00.0448726Z\"\r\n        }\r\n      },\r\n      \"keySource\": \"Microsoft.Storage\"\r\n    },\r\n    \"accessTier\": \"Hot\",\r\n    \"provisioningState\": \"Succeeded\",\r\n    \"creationTime\": \"2021-02-23T07:44:59.9548701Z\",\r\n    \"primaryEndpoints\": {\r\n      \"dfs\": \"https://stopstestrg7467.dfs.core.windows.net/\",\r\n      \"web\": \"https://stopstestrg7467.z3.web.core.windows.net/\",\r\n      \"blob\": \"https://stopstestrg7467.blob.core.windows.net/\",\r\n      \"queue\": \"https://stopstestrg7467.queue.core.windows.net/\",\r\n      \"table\": \"https://stopstestrg7467.table.core.windows.net/\",\r\n      \"file\": \"https://stopstestrg7467.file.core.windows.net/\"\r\n    },\r\n    \"primaryLocation\": \"eastus2euap\",\r\n    \"statusOfPrimary\": \"available\",\r\n    \"secondaryLocation\": \"centraluseuap\",\r\n    \"statusOfSecondary\": \"available\"\r\n  }\r\n}",
-      "StatusCode": 200
-    },
-    {
-<<<<<<< HEAD
-      "RequestUri": "/subscriptions/45b60d85-fd72-427a-a708-f994d26e593e/resourceGroups/pstestrg7467/providers/Microsoft.Storage/storageAccounts/stopstestrg7467?api-version=2021-04-01",
-      "EncodedRequestUri": "L3N1YnNjcmlwdGlvbnMvNDViNjBkODUtZmQ3Mi00MjdhLWE3MDgtZjk5NGQyNmU1OTNlL3Jlc291cmNlR3JvdXBzL3BzdGVzdHJnNzQ2Ny9wcm92aWRlcnMvTWljcm9zb2Z0LlN0b3JhZ2Uvc3RvcmFnZUFjY291bnRzL3N0b3BzdGVzdHJnNzQ2Nz9hcGktdmVyc2lvbj0yMDIxLTA0LTAx",
-=======
-      "RequestUri": "/subscriptions/45b60d85-fd72-427a-a708-f994d26e593e/resourceGroups/pstestrg1793/providers/Microsoft.Storage/storageAccounts/stopstestrg1793?api-version=2021-06-01",
-      "EncodedRequestUri": "L3N1YnNjcmlwdGlvbnMvNDViNjBkODUtZmQ3Mi00MjdhLWE3MDgtZjk5NGQyNmU1OTNlL3Jlc291cmNlR3JvdXBzL3BzdGVzdHJnMTc5My9wcm92aWRlcnMvTWljcm9zb2Z0LlN0b3JhZ2Uvc3RvcmFnZUFjY291bnRzL3N0b3BzdGVzdHJnMTc5Mz9hcGktdmVyc2lvbj0yMDIxLTA2LTAx",
->>>>>>> 20e4a17a
+          "11979"
+        ],
+        "x-ms-correlation-request-id": [
+          "c2183eaa-9600-4f95-83ce-1c6222cb4710"
+        ],
+        "x-ms-routing-request-id": [
+          "SOUTHEASTASIA:20210928T050518Z:c2183eaa-9600-4f95-83ce-1c6222cb4710"
+        ],
+        "X-Content-Type-Options": [
+          "nosniff"
+        ],
+        "Date": [
+          "Tue, 28 Sep 2021 05:05:17 GMT"
+        ],
+        "Content-Length": [
+          "1487"
+        ],
+        "Content-Type": [
+          "application/json"
+        ],
+        "Expires": [
+          "-1"
+        ]
+      },
+      "ResponseBody": "{\r\n  \"sku\": {\r\n    \"name\": \"Standard_GRS\",\r\n    \"tier\": \"Standard\"\r\n  },\r\n  \"kind\": \"StorageV2\",\r\n  \"id\": \"/subscriptions/45b60d85-fd72-427a-a708-f994d26e593e/resourceGroups/pstestrg9005/providers/Microsoft.Storage/storageAccounts/stopstestrg9005\",\r\n  \"name\": \"stopstestrg9005\",\r\n  \"type\": \"Microsoft.Storage/storageAccounts\",\r\n  \"location\": \"eastus2euap\",\r\n  \"tags\": {},\r\n  \"properties\": {\r\n    \"keyCreationTime\": {\r\n      \"key1\": \"2021-09-28T05:04:59.6159949Z\",\r\n      \"key2\": \"2021-09-28T05:04:59.6159949Z\"\r\n    },\r\n    \"privateEndpointConnections\": [],\r\n    \"minimumTlsVersion\": \"TLS1_0\",\r\n    \"allowBlobPublicAccess\": true,\r\n    \"networkAcls\": {\r\n      \"bypass\": \"AzureServices\",\r\n      \"virtualNetworkRules\": [],\r\n      \"ipRules\": [],\r\n      \"defaultAction\": \"Allow\"\r\n    },\r\n    \"supportsHttpsTrafficOnly\": true,\r\n    \"encryption\": {\r\n      \"services\": {\r\n        \"file\": {\r\n          \"keyType\": \"Account\",\r\n          \"enabled\": true,\r\n          \"lastEnabledTime\": \"2021-09-28T05:04:59.6316662Z\"\r\n        },\r\n        \"blob\": {\r\n          \"keyType\": \"Account\",\r\n          \"enabled\": true,\r\n          \"lastEnabledTime\": \"2021-09-28T05:04:59.6316662Z\"\r\n        }\r\n      },\r\n      \"keySource\": \"Microsoft.Storage\"\r\n    },\r\n    \"accessTier\": \"Hot\",\r\n    \"provisioningState\": \"Succeeded\",\r\n    \"creationTime\": \"2021-09-28T05:04:59.5222439Z\",\r\n    \"primaryEndpoints\": {\r\n      \"dfs\": \"https://stopstestrg9005.dfs.core.windows.net/\",\r\n      \"web\": \"https://stopstestrg9005.z3.web.core.windows.net/\",\r\n      \"blob\": \"https://stopstestrg9005.blob.core.windows.net/\",\r\n      \"queue\": \"https://stopstestrg9005.queue.core.windows.net/\",\r\n      \"table\": \"https://stopstestrg9005.table.core.windows.net/\",\r\n      \"file\": \"https://stopstestrg9005.file.core.windows.net/\"\r\n    },\r\n    \"primaryLocation\": \"eastus2euap\",\r\n    \"statusOfPrimary\": \"available\",\r\n    \"secondaryLocation\": \"centraluseuap\",\r\n    \"statusOfSecondary\": \"available\"\r\n  }\r\n}",
+      "StatusCode": 200
+    },
+    {
+      "RequestUri": "/subscriptions/45b60d85-fd72-427a-a708-f994d26e593e/resourceGroups/pstestrg9005/providers/Microsoft.Storage/storageAccounts/stopstestrg9005?api-version=2021-06-01",
+      "EncodedRequestUri": "L3N1YnNjcmlwdGlvbnMvNDViNjBkODUtZmQ3Mi00MjdhLWE3MDgtZjk5NGQyNmU1OTNlL3Jlc291cmNlR3JvdXBzL3BzdGVzdHJnOTAwNS9wcm92aWRlcnMvTWljcm9zb2Z0LlN0b3JhZ2Uvc3RvcmFnZUFjY291bnRzL3N0b3BzdGVzdHJnOTAwNT9hcGktdmVyc2lvbj0yMDIxLTA2LTAx",
       "RequestMethod": "GET",
       "RequestBody": "",
       "RequestHeaders": {
         "x-ms-client-request-id": [
-          "8e6e3cac-7c52-443e-a47e-2c1ff7c29e2f"
-        ],
-        "Accept-Language": [
-          "en-US"
-        ],
-        "User-Agent": [
-          "FxVersion/4.6.29719.03",
-          "OSName/Windows",
-          "OSVersion/Microsoft.Windows.10.0.19042.",
-          "Microsoft.Azure.Management.Storage.StorageManagementClient/19.0.0.0"
-        ]
-      },
-      "ResponseHeaders": {
-        "Cache-Control": [
-          "no-cache"
-        ],
-        "Pragma": [
-          "no-cache"
-        ],
-        "x-ms-request-id": [
-          "153c39c9-dc33-42e5-a034-0ef0b697e88d"
+          "8331346d-69c9-49e3-ab08-6e1be413d840"
+        ],
+        "Accept-Language": [
+          "en-US"
+        ],
+        "User-Agent": [
+          "FxVersion/4.6.28207.03",
+          "OSName/Windows",
+          "OSVersion/Microsoft.Windows.10.0.19043.",
+          "Microsoft.Azure.Management.Storage.StorageManagementClient/23.0.0.0"
+        ]
+      },
+      "ResponseHeaders": {
+        "Cache-Control": [
+          "no-cache"
+        ],
+        "Pragma": [
+          "no-cache"
+        ],
+        "x-ms-request-id": [
+          "aeef55a3-6e50-4da2-8ed2-a3a52f456da3"
         ],
         "Strict-Transport-Security": [
           "max-age=31536000; includeSubDomains"
@@ -325,66 +306,61 @@
           "Microsoft-Azure-Storage-Resource-Provider/1.0,Microsoft-HTTPAPI/2.0 Microsoft-HTTPAPI/2.0"
         ],
         "x-ms-ratelimit-remaining-subscription-reads": [
-          "11997"
-        ],
-        "x-ms-correlation-request-id": [
-          "dc9e9b09-851c-4b4b-8a59-91cf8731e2f9"
-        ],
-        "x-ms-routing-request-id": [
-          "SOUTHEASTASIA:20210223T074518Z:dc9e9b09-851c-4b4b-8a59-91cf8731e2f9"
-        ],
-        "X-Content-Type-Options": [
-          "nosniff"
-        ],
-        "Date": [
-          "Tue, 23 Feb 2021 07:45:18 GMT"
-        ],
-        "Content-Length": [
-          "1333"
-        ],
-        "Content-Type": [
-          "application/json"
-        ],
-        "Expires": [
-          "-1"
-        ]
-      },
-      "ResponseBody": "{\r\n  \"sku\": {\r\n    \"name\": \"Standard_GRS\",\r\n    \"tier\": \"Standard\"\r\n  },\r\n  \"kind\": \"StorageV2\",\r\n  \"id\": \"/subscriptions/45b60d85-fd72-427a-a708-f994d26e593e/resourceGroups/pstestrg7467/providers/Microsoft.Storage/storageAccounts/stopstestrg7467\",\r\n  \"name\": \"stopstestrg7467\",\r\n  \"type\": \"Microsoft.Storage/storageAccounts\",\r\n  \"location\": \"eastus2euap\",\r\n  \"tags\": {},\r\n  \"properties\": {\r\n    \"privateEndpointConnections\": [],\r\n    \"networkAcls\": {\r\n      \"bypass\": \"AzureServices\",\r\n      \"virtualNetworkRules\": [],\r\n      \"ipRules\": [],\r\n      \"defaultAction\": \"Allow\"\r\n    },\r\n    \"supportsHttpsTrafficOnly\": true,\r\n    \"encryption\": {\r\n      \"services\": {\r\n        \"file\": {\r\n          \"keyType\": \"Account\",\r\n          \"enabled\": true,\r\n          \"lastEnabledTime\": \"2021-02-23T07:45:00.0448726Z\"\r\n        },\r\n        \"blob\": {\r\n          \"keyType\": \"Account\",\r\n          \"enabled\": true,\r\n          \"lastEnabledTime\": \"2021-02-23T07:45:00.0448726Z\"\r\n        }\r\n      },\r\n      \"keySource\": \"Microsoft.Storage\"\r\n    },\r\n    \"accessTier\": \"Hot\",\r\n    \"provisioningState\": \"Succeeded\",\r\n    \"creationTime\": \"2021-02-23T07:44:59.9548701Z\",\r\n    \"primaryEndpoints\": {\r\n      \"dfs\": \"https://stopstestrg7467.dfs.core.windows.net/\",\r\n      \"web\": \"https://stopstestrg7467.z3.web.core.windows.net/\",\r\n      \"blob\": \"https://stopstestrg7467.blob.core.windows.net/\",\r\n      \"queue\": \"https://stopstestrg7467.queue.core.windows.net/\",\r\n      \"table\": \"https://stopstestrg7467.table.core.windows.net/\",\r\n      \"file\": \"https://stopstestrg7467.file.core.windows.net/\"\r\n    },\r\n    \"primaryLocation\": \"eastus2euap\",\r\n    \"statusOfPrimary\": \"available\",\r\n    \"secondaryLocation\": \"centraluseuap\",\r\n    \"statusOfSecondary\": \"available\"\r\n  }\r\n}",
-      "StatusCode": 200
-    },
-    {
-<<<<<<< HEAD
-      "RequestUri": "/subscriptions/45b60d85-fd72-427a-a708-f994d26e593e/resourceGroups/pstestrg7467/providers/Microsoft.Storage/storageAccounts?api-version=2021-04-01",
-      "EncodedRequestUri": "L3N1YnNjcmlwdGlvbnMvNDViNjBkODUtZmQ3Mi00MjdhLWE3MDgtZjk5NGQyNmU1OTNlL3Jlc291cmNlR3JvdXBzL3BzdGVzdHJnNzQ2Ny9wcm92aWRlcnMvTWljcm9zb2Z0LlN0b3JhZ2Uvc3RvcmFnZUFjY291bnRzP2FwaS12ZXJzaW9uPTIwMjEtMDQtMDE=",
-=======
-      "RequestUri": "/subscriptions/45b60d85-fd72-427a-a708-f994d26e593e/resourceGroups/pstestrg1793/providers/Microsoft.Storage/storageAccounts?api-version=2021-06-01",
-      "EncodedRequestUri": "L3N1YnNjcmlwdGlvbnMvNDViNjBkODUtZmQ3Mi00MjdhLWE3MDgtZjk5NGQyNmU1OTNlL3Jlc291cmNlR3JvdXBzL3BzdGVzdHJnMTc5My9wcm92aWRlcnMvTWljcm9zb2Z0LlN0b3JhZ2Uvc3RvcmFnZUFjY291bnRzP2FwaS12ZXJzaW9uPTIwMjEtMDYtMDE=",
->>>>>>> 20e4a17a
+          "11978"
+        ],
+        "x-ms-correlation-request-id": [
+          "dc0651df-1a4e-478c-9a72-e674b6480796"
+        ],
+        "x-ms-routing-request-id": [
+          "SOUTHEASTASIA:20210928T050518Z:dc0651df-1a4e-478c-9a72-e674b6480796"
+        ],
+        "X-Content-Type-Options": [
+          "nosniff"
+        ],
+        "Date": [
+          "Tue, 28 Sep 2021 05:05:18 GMT"
+        ],
+        "Content-Length": [
+          "1487"
+        ],
+        "Content-Type": [
+          "application/json"
+        ],
+        "Expires": [
+          "-1"
+        ]
+      },
+      "ResponseBody": "{\r\n  \"sku\": {\r\n    \"name\": \"Standard_GRS\",\r\n    \"tier\": \"Standard\"\r\n  },\r\n  \"kind\": \"StorageV2\",\r\n  \"id\": \"/subscriptions/45b60d85-fd72-427a-a708-f994d26e593e/resourceGroups/pstestrg9005/providers/Microsoft.Storage/storageAccounts/stopstestrg9005\",\r\n  \"name\": \"stopstestrg9005\",\r\n  \"type\": \"Microsoft.Storage/storageAccounts\",\r\n  \"location\": \"eastus2euap\",\r\n  \"tags\": {},\r\n  \"properties\": {\r\n    \"keyCreationTime\": {\r\n      \"key1\": \"2021-09-28T05:04:59.6159949Z\",\r\n      \"key2\": \"2021-09-28T05:04:59.6159949Z\"\r\n    },\r\n    \"privateEndpointConnections\": [],\r\n    \"minimumTlsVersion\": \"TLS1_0\",\r\n    \"allowBlobPublicAccess\": true,\r\n    \"networkAcls\": {\r\n      \"bypass\": \"AzureServices\",\r\n      \"virtualNetworkRules\": [],\r\n      \"ipRules\": [],\r\n      \"defaultAction\": \"Allow\"\r\n    },\r\n    \"supportsHttpsTrafficOnly\": true,\r\n    \"encryption\": {\r\n      \"services\": {\r\n        \"file\": {\r\n          \"keyType\": \"Account\",\r\n          \"enabled\": true,\r\n          \"lastEnabledTime\": \"2021-09-28T05:04:59.6316662Z\"\r\n        },\r\n        \"blob\": {\r\n          \"keyType\": \"Account\",\r\n          \"enabled\": true,\r\n          \"lastEnabledTime\": \"2021-09-28T05:04:59.6316662Z\"\r\n        }\r\n      },\r\n      \"keySource\": \"Microsoft.Storage\"\r\n    },\r\n    \"accessTier\": \"Hot\",\r\n    \"provisioningState\": \"Succeeded\",\r\n    \"creationTime\": \"2021-09-28T05:04:59.5222439Z\",\r\n    \"primaryEndpoints\": {\r\n      \"dfs\": \"https://stopstestrg9005.dfs.core.windows.net/\",\r\n      \"web\": \"https://stopstestrg9005.z3.web.core.windows.net/\",\r\n      \"blob\": \"https://stopstestrg9005.blob.core.windows.net/\",\r\n      \"queue\": \"https://stopstestrg9005.queue.core.windows.net/\",\r\n      \"table\": \"https://stopstestrg9005.table.core.windows.net/\",\r\n      \"file\": \"https://stopstestrg9005.file.core.windows.net/\"\r\n    },\r\n    \"primaryLocation\": \"eastus2euap\",\r\n    \"statusOfPrimary\": \"available\",\r\n    \"secondaryLocation\": \"centraluseuap\",\r\n    \"statusOfSecondary\": \"available\"\r\n  }\r\n}",
+      "StatusCode": 200
+    },
+    {
+      "RequestUri": "/subscriptions/45b60d85-fd72-427a-a708-f994d26e593e/resourceGroups/pstestrg9005/providers/Microsoft.Storage/storageAccounts?api-version=2021-06-01",
+      "EncodedRequestUri": "L3N1YnNjcmlwdGlvbnMvNDViNjBkODUtZmQ3Mi00MjdhLWE3MDgtZjk5NGQyNmU1OTNlL3Jlc291cmNlR3JvdXBzL3BzdGVzdHJnOTAwNS9wcm92aWRlcnMvTWljcm9zb2Z0LlN0b3JhZ2Uvc3RvcmFnZUFjY291bnRzP2FwaS12ZXJzaW9uPTIwMjEtMDYtMDE=",
       "RequestMethod": "GET",
       "RequestBody": "",
       "RequestHeaders": {
         "x-ms-client-request-id": [
-          "fec79cb0-5e08-4497-a1f1-c88cb8538d26"
-        ],
-        "Accept-Language": [
-          "en-US"
-        ],
-        "User-Agent": [
-          "FxVersion/4.6.29719.03",
-          "OSName/Windows",
-          "OSVersion/Microsoft.Windows.10.0.19042.",
-          "Microsoft.Azure.Management.Storage.StorageManagementClient/19.0.0.0"
-        ]
-      },
-      "ResponseHeaders": {
-        "Cache-Control": [
-          "no-cache"
-        ],
-        "Pragma": [
-          "no-cache"
-        ],
-        "x-ms-request-id": [
-          "ca57ebb0-4b16-44f4-ac50-d61183055b18"
+          "df8a3f97-201d-4dde-b7b7-babd8fcc250e"
+        ],
+        "Accept-Language": [
+          "en-US"
+        ],
+        "User-Agent": [
+          "FxVersion/4.6.28207.03",
+          "OSName/Windows",
+          "OSVersion/Microsoft.Windows.10.0.19043.",
+          "Microsoft.Azure.Management.Storage.StorageManagementClient/23.0.0.0"
+        ]
+      },
+      "ResponseHeaders": {
+        "Cache-Control": [
+          "no-cache"
+        ],
+        "Pragma": [
+          "no-cache"
+        ],
+        "x-ms-request-id": [
+          "46539de4-740f-4048-ae69-472c76871287"
         ],
         "Strict-Transport-Security": [
           "max-age=31536000; includeSubDomains"
@@ -393,55 +369,50 @@
           "Microsoft-Azure-Storage-Resource-Provider/1.0,Microsoft-HTTPAPI/2.0 Microsoft-HTTPAPI/2.0"
         ],
         "x-ms-ratelimit-remaining-subscription-reads": [
-          "11996"
-        ],
-        "x-ms-correlation-request-id": [
-          "c5305726-b0e6-4cff-a323-5d6329d61bff"
-        ],
-        "x-ms-routing-request-id": [
-          "SOUTHEASTASIA:20210223T074519Z:c5305726-b0e6-4cff-a323-5d6329d61bff"
-        ],
-        "X-Content-Type-Options": [
-          "nosniff"
-        ],
-        "Date": [
-          "Tue, 23 Feb 2021 07:45:18 GMT"
-        ],
-        "Content-Length": [
-          "1345"
-        ],
-        "Content-Type": [
-          "application/json"
-        ],
-        "Expires": [
-          "-1"
-        ]
-      },
-      "ResponseBody": "{\r\n  \"value\": [\r\n    {\r\n      \"sku\": {\r\n        \"name\": \"Standard_GRS\",\r\n        \"tier\": \"Standard\"\r\n      },\r\n      \"kind\": \"StorageV2\",\r\n      \"id\": \"/subscriptions/45b60d85-fd72-427a-a708-f994d26e593e/resourceGroups/pstestrg7467/providers/Microsoft.Storage/storageAccounts/stopstestrg7467\",\r\n      \"name\": \"stopstestrg7467\",\r\n      \"type\": \"Microsoft.Storage/storageAccounts\",\r\n      \"location\": \"eastus2euap\",\r\n      \"tags\": {},\r\n      \"properties\": {\r\n        \"privateEndpointConnections\": [],\r\n        \"networkAcls\": {\r\n          \"bypass\": \"AzureServices\",\r\n          \"virtualNetworkRules\": [],\r\n          \"ipRules\": [],\r\n          \"defaultAction\": \"Allow\"\r\n        },\r\n        \"supportsHttpsTrafficOnly\": true,\r\n        \"encryption\": {\r\n          \"services\": {\r\n            \"file\": {\r\n              \"keyType\": \"Account\",\r\n              \"enabled\": true,\r\n              \"lastEnabledTime\": \"2021-02-23T07:45:00.0448726Z\"\r\n            },\r\n            \"blob\": {\r\n              \"keyType\": \"Account\",\r\n              \"enabled\": true,\r\n              \"lastEnabledTime\": \"2021-02-23T07:45:00.0448726Z\"\r\n            }\r\n          },\r\n          \"keySource\": \"Microsoft.Storage\"\r\n        },\r\n        \"accessTier\": \"Hot\",\r\n        \"provisioningState\": \"Succeeded\",\r\n        \"creationTime\": \"2021-02-23T07:44:59.9548701Z\",\r\n        \"primaryEndpoints\": {\r\n          \"dfs\": \"https://stopstestrg7467.dfs.core.windows.net/\",\r\n          \"web\": \"https://stopstestrg7467.z3.web.core.windows.net/\",\r\n          \"blob\": \"https://stopstestrg7467.blob.core.windows.net/\",\r\n          \"queue\": \"https://stopstestrg7467.queue.core.windows.net/\",\r\n          \"table\": \"https://stopstestrg7467.table.core.windows.net/\",\r\n          \"file\": \"https://stopstestrg7467.file.core.windows.net/\"\r\n        },\r\n        \"primaryLocation\": \"eastus2euap\",\r\n        \"statusOfPrimary\": \"available\",\r\n        \"secondaryLocation\": \"centraluseuap\",\r\n        \"statusOfSecondary\": \"available\"\r\n      }\r\n    }\r\n  ]\r\n}",
-      "StatusCode": 200
-    },
-    {
-<<<<<<< HEAD
-      "RequestUri": "/subscriptions/45b60d85-fd72-427a-a708-f994d26e593e/resourceGroups/pstestrg7467/providers/Microsoft.Storage/storageAccounts/stopstestrg7467/blobServices/default?api-version=2021-04-01",
-      "EncodedRequestUri": "L3N1YnNjcmlwdGlvbnMvNDViNjBkODUtZmQ3Mi00MjdhLWE3MDgtZjk5NGQyNmU1OTNlL3Jlc291cmNlR3JvdXBzL3BzdGVzdHJnNzQ2Ny9wcm92aWRlcnMvTWljcm9zb2Z0LlN0b3JhZ2Uvc3RvcmFnZUFjY291bnRzL3N0b3BzdGVzdHJnNzQ2Ny9ibG9iU2VydmljZXMvZGVmYXVsdD9hcGktdmVyc2lvbj0yMDIxLTA0LTAx",
-=======
-      "RequestUri": "/subscriptions/45b60d85-fd72-427a-a708-f994d26e593e/resourceGroups/pstestrg1793/providers/Microsoft.Storage/storageAccounts/stopstestrg1793/blobServices/default?api-version=2021-06-01",
-      "EncodedRequestUri": "L3N1YnNjcmlwdGlvbnMvNDViNjBkODUtZmQ3Mi00MjdhLWE3MDgtZjk5NGQyNmU1OTNlL3Jlc291cmNlR3JvdXBzL3BzdGVzdHJnMTc5My9wcm92aWRlcnMvTWljcm9zb2Z0LlN0b3JhZ2Uvc3RvcmFnZUFjY291bnRzL3N0b3BzdGVzdHJnMTc5My9ibG9iU2VydmljZXMvZGVmYXVsdD9hcGktdmVyc2lvbj0yMDIxLTA2LTAx",
->>>>>>> 20e4a17a
+          "11977"
+        ],
+        "x-ms-correlation-request-id": [
+          "076595a5-e35b-47bc-966c-f3ae80bc1509"
+        ],
+        "x-ms-routing-request-id": [
+          "SOUTHEASTASIA:20210928T050519Z:076595a5-e35b-47bc-966c-f3ae80bc1509"
+        ],
+        "X-Content-Type-Options": [
+          "nosniff"
+        ],
+        "Date": [
+          "Tue, 28 Sep 2021 05:05:18 GMT"
+        ],
+        "Content-Length": [
+          "1499"
+        ],
+        "Content-Type": [
+          "application/json"
+        ],
+        "Expires": [
+          "-1"
+        ]
+      },
+      "ResponseBody": "{\r\n  \"value\": [\r\n    {\r\n      \"sku\": {\r\n        \"name\": \"Standard_GRS\",\r\n        \"tier\": \"Standard\"\r\n      },\r\n      \"kind\": \"StorageV2\",\r\n      \"id\": \"/subscriptions/45b60d85-fd72-427a-a708-f994d26e593e/resourceGroups/pstestrg9005/providers/Microsoft.Storage/storageAccounts/stopstestrg9005\",\r\n      \"name\": \"stopstestrg9005\",\r\n      \"type\": \"Microsoft.Storage/storageAccounts\",\r\n      \"location\": \"eastus2euap\",\r\n      \"tags\": {},\r\n      \"properties\": {\r\n        \"keyCreationTime\": {\r\n          \"key1\": \"2021-09-28T05:04:59.6159949Z\",\r\n          \"key2\": \"2021-09-28T05:04:59.6159949Z\"\r\n        },\r\n        \"privateEndpointConnections\": [],\r\n        \"minimumTlsVersion\": \"TLS1_0\",\r\n        \"allowBlobPublicAccess\": true,\r\n        \"networkAcls\": {\r\n          \"bypass\": \"AzureServices\",\r\n          \"virtualNetworkRules\": [],\r\n          \"ipRules\": [],\r\n          \"defaultAction\": \"Allow\"\r\n        },\r\n        \"supportsHttpsTrafficOnly\": true,\r\n        \"encryption\": {\r\n          \"services\": {\r\n            \"file\": {\r\n              \"keyType\": \"Account\",\r\n              \"enabled\": true,\r\n              \"lastEnabledTime\": \"2021-09-28T05:04:59.6316662Z\"\r\n            },\r\n            \"blob\": {\r\n              \"keyType\": \"Account\",\r\n              \"enabled\": true,\r\n              \"lastEnabledTime\": \"2021-09-28T05:04:59.6316662Z\"\r\n            }\r\n          },\r\n          \"keySource\": \"Microsoft.Storage\"\r\n        },\r\n        \"accessTier\": \"Hot\",\r\n        \"provisioningState\": \"Succeeded\",\r\n        \"creationTime\": \"2021-09-28T05:04:59.5222439Z\",\r\n        \"primaryEndpoints\": {\r\n          \"dfs\": \"https://stopstestrg9005.dfs.core.windows.net/\",\r\n          \"web\": \"https://stopstestrg9005.z3.web.core.windows.net/\",\r\n          \"blob\": \"https://stopstestrg9005.blob.core.windows.net/\",\r\n          \"queue\": \"https://stopstestrg9005.queue.core.windows.net/\",\r\n          \"table\": \"https://stopstestrg9005.table.core.windows.net/\",\r\n          \"file\": \"https://stopstestrg9005.file.core.windows.net/\"\r\n        },\r\n        \"primaryLocation\": \"eastus2euap\",\r\n        \"statusOfPrimary\": \"available\",\r\n        \"secondaryLocation\": \"centraluseuap\",\r\n        \"statusOfSecondary\": \"available\"\r\n      }\r\n    }\r\n  ]\r\n}",
+      "StatusCode": 200
+    },
+    {
+      "RequestUri": "/subscriptions/45b60d85-fd72-427a-a708-f994d26e593e/resourceGroups/pstestrg9005/providers/Microsoft.Storage/storageAccounts/stopstestrg9005/blobServices/default?api-version=2021-06-01",
+      "EncodedRequestUri": "L3N1YnNjcmlwdGlvbnMvNDViNjBkODUtZmQ3Mi00MjdhLWE3MDgtZjk5NGQyNmU1OTNlL3Jlc291cmNlR3JvdXBzL3BzdGVzdHJnOTAwNS9wcm92aWRlcnMvTWljcm9zb2Z0LlN0b3JhZ2Uvc3RvcmFnZUFjY291bnRzL3N0b3BzdGVzdHJnOTAwNS9ibG9iU2VydmljZXMvZGVmYXVsdD9hcGktdmVyc2lvbj0yMDIxLTA2LTAx",
       "RequestMethod": "PUT",
       "RequestBody": "{\r\n  \"properties\": {\r\n    \"defaultServiceVersion\": \"2018-03-28\"\r\n  }\r\n}",
       "RequestHeaders": {
         "x-ms-client-request-id": [
-          "2c0c0f82-7da6-46d3-945a-4227ab5baba9"
-        ],
-        "Accept-Language": [
-          "en-US"
-        ],
-        "User-Agent": [
-          "FxVersion/4.6.29719.03",
-          "OSName/Windows",
-          "OSVersion/Microsoft.Windows.10.0.19042.",
-          "Microsoft.Azure.Management.Storage.StorageManagementClient/19.0.0.0"
+          "b2540654-babe-487c-bb38-2135946c33d7"
+        ],
+        "Accept-Language": [
+          "en-US"
+        ],
+        "User-Agent": [
+          "FxVersion/4.6.28207.03",
+          "OSName/Windows",
+          "OSVersion/Microsoft.Windows.10.0.19043.",
+          "Microsoft.Azure.Management.Storage.StorageManagementClient/23.0.0.0"
         ],
         "Content-Type": [
           "application/json; charset=utf-8"
@@ -458,7 +429,7 @@
           "no-cache"
         ],
         "x-ms-request-id": [
-          "ecdf6202-d2f8-44ec-86d2-d177821fffcc"
+          "0e9c4f1b-1b4b-4934-bd14-f46bb7098f29"
         ],
         "Strict-Transport-Security": [
           "max-age=31536000; includeSubDomains"
@@ -467,19 +438,19 @@
           "Microsoft-Azure-Storage-Resource-Provider/1.0,Microsoft-HTTPAPI/2.0 Microsoft-HTTPAPI/2.0"
         ],
         "x-ms-ratelimit-remaining-subscription-writes": [
-          "1198"
-        ],
-        "x-ms-correlation-request-id": [
-          "f1d90b7a-808e-4905-b1eb-5c343a6e8b30"
-        ],
-        "x-ms-routing-request-id": [
-          "SOUTHEASTASIA:20210223T074519Z:f1d90b7a-808e-4905-b1eb-5c343a6e8b30"
-        ],
-        "X-Content-Type-Options": [
-          "nosniff"
-        ],
-        "Date": [
-          "Tue, 23 Feb 2021 07:45:19 GMT"
+          "1190"
+        ],
+        "x-ms-correlation-request-id": [
+          "1b0528e9-ec40-4083-b46b-032158b570b2"
+        ],
+        "x-ms-routing-request-id": [
+          "SOUTHEASTASIA:20210928T050520Z:1b0528e9-ec40-4083-b46b-032158b570b2"
+        ],
+        "X-Content-Type-Options": [
+          "nosniff"
+        ],
+        "Date": [
+          "Tue, 28 Sep 2021 05:05:19 GMT"
         ],
         "Content-Length": [
           "294"
@@ -491,26 +462,26 @@
           "-1"
         ]
       },
-      "ResponseBody": "{\r\n  \"id\": \"/subscriptions/45b60d85-fd72-427a-a708-f994d26e593e/resourceGroups/pstestrg7467/providers/Microsoft.Storage/storageAccounts/stopstestrg7467/blobServices/default\",\r\n  \"name\": \"default\",\r\n  \"type\": \"Microsoft.Storage/storageAccounts/blobServices\",\r\n  \"properties\": {\r\n    \"defaultServiceVersion\": \"2018-03-28\"\r\n  }\r\n}",
-      "StatusCode": 200
-    },
-    {
-      "RequestUri": "/subscriptions/45b60d85-fd72-427a-a708-f994d26e593e/resourceGroups/pstestrg7467/providers/Microsoft.Storage/storageAccounts/stopstestrg7467/blobServices/default?api-version=2021-04-01",
-      "EncodedRequestUri": "L3N1YnNjcmlwdGlvbnMvNDViNjBkODUtZmQ3Mi00MjdhLWE3MDgtZjk5NGQyNmU1OTNlL3Jlc291cmNlR3JvdXBzL3BzdGVzdHJnNzQ2Ny9wcm92aWRlcnMvTWljcm9zb2Z0LlN0b3JhZ2Uvc3RvcmFnZUFjY291bnRzL3N0b3BzdGVzdHJnNzQ2Ny9ibG9iU2VydmljZXMvZGVmYXVsdD9hcGktdmVyc2lvbj0yMDIxLTA0LTAx",
+      "ResponseBody": "{\r\n  \"id\": \"/subscriptions/45b60d85-fd72-427a-a708-f994d26e593e/resourceGroups/pstestrg9005/providers/Microsoft.Storage/storageAccounts/stopstestrg9005/blobServices/default\",\r\n  \"name\": \"default\",\r\n  \"type\": \"Microsoft.Storage/storageAccounts/blobServices\",\r\n  \"properties\": {\r\n    \"defaultServiceVersion\": \"2018-03-28\"\r\n  }\r\n}",
+      "StatusCode": 200
+    },
+    {
+      "RequestUri": "/subscriptions/45b60d85-fd72-427a-a708-f994d26e593e/resourceGroups/pstestrg9005/providers/Microsoft.Storage/storageAccounts/stopstestrg9005/blobServices/default?api-version=2021-06-01",
+      "EncodedRequestUri": "L3N1YnNjcmlwdGlvbnMvNDViNjBkODUtZmQ3Mi00MjdhLWE3MDgtZjk5NGQyNmU1OTNlL3Jlc291cmNlR3JvdXBzL3BzdGVzdHJnOTAwNS9wcm92aWRlcnMvTWljcm9zb2Z0LlN0b3JhZ2Uvc3RvcmFnZUFjY291bnRzL3N0b3BzdGVzdHJnOTAwNS9ibG9iU2VydmljZXMvZGVmYXVsdD9hcGktdmVyc2lvbj0yMDIxLTA2LTAx",
       "RequestMethod": "PUT",
       "RequestBody": "{\r\n  \"properties\": {\r\n    \"changeFeed\": {\r\n      \"enabled\": true\r\n    }\r\n  }\r\n}",
       "RequestHeaders": {
         "x-ms-client-request-id": [
-          "c831eda8-757b-4a73-a72d-1f80e81a2bbe"
-        ],
-        "Accept-Language": [
-          "en-US"
-        ],
-        "User-Agent": [
-          "FxVersion/4.6.29719.03",
-          "OSName/Windows",
-          "OSVersion/Microsoft.Windows.10.0.19042.",
-          "Microsoft.Azure.Management.Storage.StorageManagementClient/19.0.0.0"
+          "274e86c2-1bf3-448c-9d6b-08dd8144a99d"
+        ],
+        "Accept-Language": [
+          "en-US"
+        ],
+        "User-Agent": [
+          "FxVersion/4.6.28207.03",
+          "OSName/Windows",
+          "OSVersion/Microsoft.Windows.10.0.19043.",
+          "Microsoft.Azure.Management.Storage.StorageManagementClient/23.0.0.0"
         ],
         "Content-Type": [
           "application/json; charset=utf-8"
@@ -527,7 +498,7 @@
           "no-cache"
         ],
         "x-ms-request-id": [
-          "ef03a2f5-4098-40d0-ab39-03896bcead6c"
+          "5492aa06-d8e9-46bb-9679-b56c47603009"
         ],
         "Strict-Transport-Security": [
           "max-age=31536000; includeSubDomains"
@@ -536,19 +507,19 @@
           "Microsoft-Azure-Storage-Resource-Provider/1.0,Microsoft-HTTPAPI/2.0 Microsoft-HTTPAPI/2.0"
         ],
         "x-ms-ratelimit-remaining-subscription-writes": [
-          "1197"
-        ],
-        "x-ms-correlation-request-id": [
-          "8cb7b635-1cab-4684-97dc-586237cb232d"
-        ],
-        "x-ms-routing-request-id": [
-          "SOUTHEASTASIA:20210223T074521Z:8cb7b635-1cab-4684-97dc-586237cb232d"
-        ],
-        "X-Content-Type-Options": [
-          "nosniff"
-        ],
-        "Date": [
-          "Tue, 23 Feb 2021 07:45:20 GMT"
+          "1189"
+        ],
+        "x-ms-correlation-request-id": [
+          "d43cd727-c821-4bf5-93f3-0c807b1d30df"
+        ],
+        "x-ms-routing-request-id": [
+          "SOUTHEASTASIA:20210928T050521Z:d43cd727-c821-4bf5-93f3-0c807b1d30df"
+        ],
+        "X-Content-Type-Options": [
+          "nosniff"
+        ],
+        "Date": [
+          "Tue, 28 Sep 2021 05:05:21 GMT"
         ],
         "Content-Length": [
           "287"
@@ -560,27 +531,26 @@
           "-1"
         ]
       },
-      "ResponseBody": "{\r\n  \"id\": \"/subscriptions/45b60d85-fd72-427a-a708-f994d26e593e/resourceGroups/pstestrg7467/providers/Microsoft.Storage/storageAccounts/stopstestrg7467/blobServices/default\",\r\n  \"name\": \"default\",\r\n  \"type\": \"Microsoft.Storage/storageAccounts/blobServices\",\r\n  \"properties\": {\r\n    \"changeFeed\": {\r\n      \"enabled\": true\r\n    }\r\n  }\r\n}",
-      "StatusCode": 200
-    },
-    {
-<<<<<<< HEAD
-      "RequestUri": "/subscriptions/45b60d85-fd72-427a-a708-f994d26e593e/resourceGroups/pstestrg7467/providers/Microsoft.Storage/storageAccounts/stopstestrg7467/blobServices/default?api-version=2021-04-01",
-      "EncodedRequestUri": "L3N1YnNjcmlwdGlvbnMvNDViNjBkODUtZmQ3Mi00MjdhLWE3MDgtZjk5NGQyNmU1OTNlL3Jlc291cmNlR3JvdXBzL3BzdGVzdHJnNzQ2Ny9wcm92aWRlcnMvTWljcm9zb2Z0LlN0b3JhZ2Uvc3RvcmFnZUFjY291bnRzL3N0b3BzdGVzdHJnNzQ2Ny9ibG9iU2VydmljZXMvZGVmYXVsdD9hcGktdmVyc2lvbj0yMDIxLTA0LTAx",
+      "ResponseBody": "{\r\n  \"id\": \"/subscriptions/45b60d85-fd72-427a-a708-f994d26e593e/resourceGroups/pstestrg9005/providers/Microsoft.Storage/storageAccounts/stopstestrg9005/blobServices/default\",\r\n  \"name\": \"default\",\r\n  \"type\": \"Microsoft.Storage/storageAccounts/blobServices\",\r\n  \"properties\": {\r\n    \"changeFeed\": {\r\n      \"enabled\": true\r\n    }\r\n  }\r\n}",
+      "StatusCode": 200
+    },
+    {
+      "RequestUri": "/subscriptions/45b60d85-fd72-427a-a708-f994d26e593e/resourceGroups/pstestrg9005/providers/Microsoft.Storage/storageAccounts/stopstestrg9005/blobServices/default?api-version=2021-06-01",
+      "EncodedRequestUri": "L3N1YnNjcmlwdGlvbnMvNDViNjBkODUtZmQ3Mi00MjdhLWE3MDgtZjk5NGQyNmU1OTNlL3Jlc291cmNlR3JvdXBzL3BzdGVzdHJnOTAwNS9wcm92aWRlcnMvTWljcm9zb2Z0LlN0b3JhZ2Uvc3RvcmFnZUFjY291bnRzL3N0b3BzdGVzdHJnOTAwNS9ibG9iU2VydmljZXMvZGVmYXVsdD9hcGktdmVyc2lvbj0yMDIxLTA2LTAx",
       "RequestMethod": "PUT",
       "RequestBody": "{\r\n  \"properties\": {\r\n    \"changeFeed\": {\r\n      \"enabled\": false\r\n    }\r\n  }\r\n}",
       "RequestHeaders": {
         "x-ms-client-request-id": [
-          "32a74eac-018c-4abf-b09b-4b1a34b8b0b7"
-        ],
-        "Accept-Language": [
-          "en-US"
-        ],
-        "User-Agent": [
-          "FxVersion/4.6.29719.03",
-          "OSName/Windows",
-          "OSVersion/Microsoft.Windows.10.0.19042.",
-          "Microsoft.Azure.Management.Storage.StorageManagementClient/19.0.0.0"
+          "87fede5b-7ffd-40a1-bb9d-fec61538d32c"
+        ],
+        "Accept-Language": [
+          "en-US"
+        ],
+        "User-Agent": [
+          "FxVersion/4.6.28207.03",
+          "OSName/Windows",
+          "OSVersion/Microsoft.Windows.10.0.19043.",
+          "Microsoft.Azure.Management.Storage.StorageManagementClient/23.0.0.0"
         ],
         "Content-Type": [
           "application/json; charset=utf-8"
@@ -597,7 +567,7 @@
           "no-cache"
         ],
         "x-ms-request-id": [
-          "62640891-93ac-4a0e-b2f1-559a1b830f8d"
+          "3d49332a-ebc7-4c0c-9143-8be23b0b0196"
         ],
         "Strict-Transport-Security": [
           "max-age=31536000; includeSubDomains"
@@ -606,19 +576,19 @@
           "Microsoft-Azure-Storage-Resource-Provider/1.0,Microsoft-HTTPAPI/2.0 Microsoft-HTTPAPI/2.0"
         ],
         "x-ms-ratelimit-remaining-subscription-writes": [
-          "1196"
-        ],
-        "x-ms-correlation-request-id": [
-          "3b2efc2a-ac48-4542-8a74-cb2db430288f"
-        ],
-        "x-ms-routing-request-id": [
-          "SOUTHEASTASIA:20210223T074522Z:3b2efc2a-ac48-4542-8a74-cb2db430288f"
-        ],
-        "X-Content-Type-Options": [
-          "nosniff"
-        ],
-        "Date": [
-          "Tue, 23 Feb 2021 07:45:22 GMT"
+          "1188"
+        ],
+        "x-ms-correlation-request-id": [
+          "6f2adb87-3c8b-4ff7-aa36-53266ae4b91d"
+        ],
+        "x-ms-routing-request-id": [
+          "SOUTHEASTASIA:20210928T050523Z:6f2adb87-3c8b-4ff7-aa36-53266ae4b91d"
+        ],
+        "X-Content-Type-Options": [
+          "nosniff"
+        ],
+        "Date": [
+          "Tue, 28 Sep 2021 05:05:22 GMT"
         ],
         "Content-Length": [
           "288"
@@ -630,30 +600,26 @@
           "-1"
         ]
       },
-      "ResponseBody": "{\r\n  \"id\": \"/subscriptions/45b60d85-fd72-427a-a708-f994d26e593e/resourceGroups/pstestrg7467/providers/Microsoft.Storage/storageAccounts/stopstestrg7467/blobServices/default\",\r\n  \"name\": \"default\",\r\n  \"type\": \"Microsoft.Storage/storageAccounts/blobServices\",\r\n  \"properties\": {\r\n    \"changeFeed\": {\r\n      \"enabled\": false\r\n    }\r\n  }\r\n}",
-      "StatusCode": 200
-    },
-    {
-      "RequestUri": "/subscriptions/45b60d85-fd72-427a-a708-f994d26e593e/resourceGroups/pstestrg7467/providers/Microsoft.Storage/storageAccounts/stopstestrg7467/blobServices/default?api-version=2021-04-01",
-      "EncodedRequestUri": "L3N1YnNjcmlwdGlvbnMvNDViNjBkODUtZmQ3Mi00MjdhLWE3MDgtZjk5NGQyNmU1OTNlL3Jlc291cmNlR3JvdXBzL3BzdGVzdHJnNzQ2Ny9wcm92aWRlcnMvTWljcm9zb2Z0LlN0b3JhZ2Uvc3RvcmFnZUFjY291bnRzL3N0b3BzdGVzdHJnNzQ2Ny9ibG9iU2VydmljZXMvZGVmYXVsdD9hcGktdmVyc2lvbj0yMDIxLTA0LTAx",
-=======
-      "RequestUri": "/subscriptions/45b60d85-fd72-427a-a708-f994d26e593e/resourceGroups/pstestrg1793/providers/Microsoft.Storage/storageAccounts/stopstestrg1793/blobServices/default?api-version=2021-06-01",
-      "EncodedRequestUri": "L3N1YnNjcmlwdGlvbnMvNDViNjBkODUtZmQ3Mi00MjdhLWE3MDgtZjk5NGQyNmU1OTNlL3Jlc291cmNlR3JvdXBzL3BzdGVzdHJnMTc5My9wcm92aWRlcnMvTWljcm9zb2Z0LlN0b3JhZ2Uvc3RvcmFnZUFjY291bnRzL3N0b3BzdGVzdHJnMTc5My9ibG9iU2VydmljZXMvZGVmYXVsdD9hcGktdmVyc2lvbj0yMDIxLTA2LTAx",
->>>>>>> 20e4a17a
+      "ResponseBody": "{\r\n  \"id\": \"/subscriptions/45b60d85-fd72-427a-a708-f994d26e593e/resourceGroups/pstestrg9005/providers/Microsoft.Storage/storageAccounts/stopstestrg9005/blobServices/default\",\r\n  \"name\": \"default\",\r\n  \"type\": \"Microsoft.Storage/storageAccounts/blobServices\",\r\n  \"properties\": {\r\n    \"changeFeed\": {\r\n      \"enabled\": false\r\n    }\r\n  }\r\n}",
+      "StatusCode": 200
+    },
+    {
+      "RequestUri": "/subscriptions/45b60d85-fd72-427a-a708-f994d26e593e/resourceGroups/pstestrg9005/providers/Microsoft.Storage/storageAccounts/stopstestrg9005/blobServices/default?api-version=2021-06-01",
+      "EncodedRequestUri": "L3N1YnNjcmlwdGlvbnMvNDViNjBkODUtZmQ3Mi00MjdhLWE3MDgtZjk5NGQyNmU1OTNlL3Jlc291cmNlR3JvdXBzL3BzdGVzdHJnOTAwNS9wcm92aWRlcnMvTWljcm9zb2Z0LlN0b3JhZ2Uvc3RvcmFnZUFjY291bnRzL3N0b3BzdGVzdHJnOTAwNS9ibG9iU2VydmljZXMvZGVmYXVsdD9hcGktdmVyc2lvbj0yMDIxLTA2LTAx",
       "RequestMethod": "PUT",
       "RequestBody": "{\r\n  \"properties\": {\r\n    \"deleteRetentionPolicy\": {\r\n      \"enabled\": true,\r\n      \"days\": 3\r\n    }\r\n  }\r\n}",
       "RequestHeaders": {
         "x-ms-client-request-id": [
-          "7c322154-378f-4da6-9b1e-2e737a995926"
-        ],
-        "Accept-Language": [
-          "en-US"
-        ],
-        "User-Agent": [
-          "FxVersion/4.6.29719.03",
-          "OSName/Windows",
-          "OSVersion/Microsoft.Windows.10.0.19042.",
-          "Microsoft.Azure.Management.Storage.StorageManagementClient/19.0.0.0"
+          "dbe48aba-dcd2-49c3-af0f-565fce191490"
+        ],
+        "Accept-Language": [
+          "en-US"
+        ],
+        "User-Agent": [
+          "FxVersion/4.6.28207.03",
+          "OSName/Windows",
+          "OSVersion/Microsoft.Windows.10.0.19043.",
+          "Microsoft.Azure.Management.Storage.StorageManagementClient/23.0.0.0"
         ],
         "Content-Type": [
           "application/json; charset=utf-8"
@@ -670,7 +636,7 @@
           "no-cache"
         ],
         "x-ms-request-id": [
-          "a30dfd17-9eb6-4794-982b-f243a7e18018"
+          "334948f4-8cb9-4851-aad0-36013e522387"
         ],
         "Strict-Transport-Security": [
           "max-age=31536000; includeSubDomains"
@@ -679,19 +645,19 @@
           "Microsoft-Azure-Storage-Resource-Provider/1.0,Microsoft-HTTPAPI/2.0 Microsoft-HTTPAPI/2.0"
         ],
         "x-ms-ratelimit-remaining-subscription-writes": [
-          "1195"
-        ],
-        "x-ms-correlation-request-id": [
-          "79f7085d-aafe-44b3-a8e3-8410cea20ce7"
-        ],
-        "x-ms-routing-request-id": [
-          "SOUTHEASTASIA:20210223T074523Z:79f7085d-aafe-44b3-a8e3-8410cea20ce7"
-        ],
-        "X-Content-Type-Options": [
-          "nosniff"
-        ],
-        "Date": [
-          "Tue, 23 Feb 2021 07:45:23 GMT"
+          "1187"
+        ],
+        "x-ms-correlation-request-id": [
+          "97338fc9-fae8-4f61-a758-527463cbca3a"
+        ],
+        "x-ms-routing-request-id": [
+          "SOUTHEASTASIA:20210928T050524Z:97338fc9-fae8-4f61-a758-527463cbca3a"
+        ],
+        "X-Content-Type-Options": [
+          "nosniff"
+        ],
+        "Date": [
+          "Tue, 28 Sep 2021 05:05:23 GMT"
         ],
         "Content-Length": [
           "307"
@@ -703,31 +669,26 @@
           "-1"
         ]
       },
-      "ResponseBody": "{\r\n  \"id\": \"/subscriptions/45b60d85-fd72-427a-a708-f994d26e593e/resourceGroups/pstestrg7467/providers/Microsoft.Storage/storageAccounts/stopstestrg7467/blobServices/default\",\r\n  \"name\": \"default\",\r\n  \"type\": \"Microsoft.Storage/storageAccounts/blobServices\",\r\n  \"properties\": {\r\n    \"deleteRetentionPolicy\": {\r\n      \"enabled\": true,\r\n      \"days\": 3\r\n    }\r\n  }\r\n}",
-      "StatusCode": 200
-    },
-    {
-<<<<<<< HEAD
-      "RequestUri": "/subscriptions/45b60d85-fd72-427a-a708-f994d26e593e/resourceGroups/pstestrg7467/providers/Microsoft.Storage/storageAccounts/stopstestrg7467/blobServices/default?api-version=2021-04-01",
-      "EncodedRequestUri": "L3N1YnNjcmlwdGlvbnMvNDViNjBkODUtZmQ3Mi00MjdhLWE3MDgtZjk5NGQyNmU1OTNlL3Jlc291cmNlR3JvdXBzL3BzdGVzdHJnNzQ2Ny9wcm92aWRlcnMvTWljcm9zb2Z0LlN0b3JhZ2Uvc3RvcmFnZUFjY291bnRzL3N0b3BzdGVzdHJnNzQ2Ny9ibG9iU2VydmljZXMvZGVmYXVsdD9hcGktdmVyc2lvbj0yMDIxLTA0LTAx",
-=======
-      "RequestUri": "/subscriptions/45b60d85-fd72-427a-a708-f994d26e593e/resourceGroups/pstestrg1793/providers/Microsoft.Storage/storageAccounts/stopstestrg1793/blobServices/default?api-version=2021-06-01",
-      "EncodedRequestUri": "L3N1YnNjcmlwdGlvbnMvNDViNjBkODUtZmQ3Mi00MjdhLWE3MDgtZjk5NGQyNmU1OTNlL3Jlc291cmNlR3JvdXBzL3BzdGVzdHJnMTc5My9wcm92aWRlcnMvTWljcm9zb2Z0LlN0b3JhZ2Uvc3RvcmFnZUFjY291bnRzL3N0b3BzdGVzdHJnMTc5My9ibG9iU2VydmljZXMvZGVmYXVsdD9hcGktdmVyc2lvbj0yMDIxLTA2LTAx",
->>>>>>> 20e4a17a
+      "ResponseBody": "{\r\n  \"id\": \"/subscriptions/45b60d85-fd72-427a-a708-f994d26e593e/resourceGroups/pstestrg9005/providers/Microsoft.Storage/storageAccounts/stopstestrg9005/blobServices/default\",\r\n  \"name\": \"default\",\r\n  \"type\": \"Microsoft.Storage/storageAccounts/blobServices\",\r\n  \"properties\": {\r\n    \"deleteRetentionPolicy\": {\r\n      \"enabled\": true,\r\n      \"days\": 3\r\n    }\r\n  }\r\n}",
+      "StatusCode": 200
+    },
+    {
+      "RequestUri": "/subscriptions/45b60d85-fd72-427a-a708-f994d26e593e/resourceGroups/pstestrg9005/providers/Microsoft.Storage/storageAccounts/stopstestrg9005/blobServices/default?api-version=2021-06-01",
+      "EncodedRequestUri": "L3N1YnNjcmlwdGlvbnMvNDViNjBkODUtZmQ3Mi00MjdhLWE3MDgtZjk5NGQyNmU1OTNlL3Jlc291cmNlR3JvdXBzL3BzdGVzdHJnOTAwNS9wcm92aWRlcnMvTWljcm9zb2Z0LlN0b3JhZ2Uvc3RvcmFnZUFjY291bnRzL3N0b3BzdGVzdHJnOTAwNS9ibG9iU2VydmljZXMvZGVmYXVsdD9hcGktdmVyc2lvbj0yMDIxLTA2LTAx",
       "RequestMethod": "PUT",
       "RequestBody": "{\r\n  \"properties\": {\r\n    \"deleteRetentionPolicy\": {\r\n      \"enabled\": false\r\n    }\r\n  }\r\n}",
       "RequestHeaders": {
         "x-ms-client-request-id": [
-          "236e9802-536d-4140-8c96-023dd78dce02"
-        ],
-        "Accept-Language": [
-          "en-US"
-        ],
-        "User-Agent": [
-          "FxVersion/4.6.29719.03",
-          "OSName/Windows",
-          "OSVersion/Microsoft.Windows.10.0.19042.",
-          "Microsoft.Azure.Management.Storage.StorageManagementClient/19.0.0.0"
+          "e97f1122-989c-44ae-b36a-dcc83c8e8fb3"
+        ],
+        "Accept-Language": [
+          "en-US"
+        ],
+        "User-Agent": [
+          "FxVersion/4.6.28207.03",
+          "OSName/Windows",
+          "OSVersion/Microsoft.Windows.10.0.19043.",
+          "Microsoft.Azure.Management.Storage.StorageManagementClient/23.0.0.0"
         ],
         "Content-Type": [
           "application/json; charset=utf-8"
@@ -744,7 +705,7 @@
           "no-cache"
         ],
         "x-ms-request-id": [
-          "10585b6a-9e16-4f5d-862e-3d598de1be8f"
+          "755861a0-fae2-46ef-a6dd-7c5242bd7bd1"
         ],
         "Strict-Transport-Security": [
           "max-age=31536000; includeSubDomains"
@@ -753,19 +714,19 @@
           "Microsoft-Azure-Storage-Resource-Provider/1.0,Microsoft-HTTPAPI/2.0 Microsoft-HTTPAPI/2.0"
         ],
         "x-ms-ratelimit-remaining-subscription-writes": [
-          "1194"
-        ],
-        "x-ms-correlation-request-id": [
-          "58efee73-72b1-45fd-8343-e980af9d937f"
-        ],
-        "x-ms-routing-request-id": [
-          "SOUTHEASTASIA:20210223T074524Z:58efee73-72b1-45fd-8343-e980af9d937f"
-        ],
-        "X-Content-Type-Options": [
-          "nosniff"
-        ],
-        "Date": [
-          "Tue, 23 Feb 2021 07:45:24 GMT"
+          "1186"
+        ],
+        "x-ms-correlation-request-id": [
+          "2cb6609e-aec6-4409-99a6-8bfcd503b6d3"
+        ],
+        "x-ms-routing-request-id": [
+          "SOUTHEASTASIA:20210928T050525Z:2cb6609e-aec6-4409-99a6-8bfcd503b6d3"
+        ],
+        "X-Content-Type-Options": [
+          "nosniff"
+        ],
+        "Date": [
+          "Tue, 28 Sep 2021 05:05:24 GMT"
         ],
         "Content-Length": [
           "299"
@@ -777,42 +738,37 @@
           "-1"
         ]
       },
-      "ResponseBody": "{\r\n  \"id\": \"/subscriptions/45b60d85-fd72-427a-a708-f994d26e593e/resourceGroups/pstestrg7467/providers/Microsoft.Storage/storageAccounts/stopstestrg7467/blobServices/default\",\r\n  \"name\": \"default\",\r\n  \"type\": \"Microsoft.Storage/storageAccounts/blobServices\",\r\n  \"properties\": {\r\n    \"deleteRetentionPolicy\": {\r\n      \"enabled\": false\r\n    }\r\n  }\r\n}",
-      "StatusCode": 200
-    },
-    {
-<<<<<<< HEAD
-      "RequestUri": "/subscriptions/45b60d85-fd72-427a-a708-f994d26e593e/resourceGroups/pstestrg7467/providers/Microsoft.Storage/storageAccounts/stopstestrg7467/blobServices/default?api-version=2021-04-01",
-      "EncodedRequestUri": "L3N1YnNjcmlwdGlvbnMvNDViNjBkODUtZmQ3Mi00MjdhLWE3MDgtZjk5NGQyNmU1OTNlL3Jlc291cmNlR3JvdXBzL3BzdGVzdHJnNzQ2Ny9wcm92aWRlcnMvTWljcm9zb2Z0LlN0b3JhZ2Uvc3RvcmFnZUFjY291bnRzL3N0b3BzdGVzdHJnNzQ2Ny9ibG9iU2VydmljZXMvZGVmYXVsdD9hcGktdmVyc2lvbj0yMDIxLTA0LTAx",
-=======
-      "RequestUri": "/subscriptions/45b60d85-fd72-427a-a708-f994d26e593e/resourceGroups/pstestrg1793/providers/Microsoft.Storage/storageAccounts/stopstestrg1793/blobServices/default?api-version=2021-06-01",
-      "EncodedRequestUri": "L3N1YnNjcmlwdGlvbnMvNDViNjBkODUtZmQ3Mi00MjdhLWE3MDgtZjk5NGQyNmU1OTNlL3Jlc291cmNlR3JvdXBzL3BzdGVzdHJnMTc5My9wcm92aWRlcnMvTWljcm9zb2Z0LlN0b3JhZ2Uvc3RvcmFnZUFjY291bnRzL3N0b3BzdGVzdHJnMTc5My9ibG9iU2VydmljZXMvZGVmYXVsdD9hcGktdmVyc2lvbj0yMDIxLTA2LTAx",
->>>>>>> 20e4a17a
+      "ResponseBody": "{\r\n  \"id\": \"/subscriptions/45b60d85-fd72-427a-a708-f994d26e593e/resourceGroups/pstestrg9005/providers/Microsoft.Storage/storageAccounts/stopstestrg9005/blobServices/default\",\r\n  \"name\": \"default\",\r\n  \"type\": \"Microsoft.Storage/storageAccounts/blobServices\",\r\n  \"properties\": {\r\n    \"deleteRetentionPolicy\": {\r\n      \"enabled\": false\r\n    }\r\n  }\r\n}",
+      "StatusCode": 200
+    },
+    {
+      "RequestUri": "/subscriptions/45b60d85-fd72-427a-a708-f994d26e593e/resourceGroups/pstestrg9005/providers/Microsoft.Storage/storageAccounts/stopstestrg9005/blobServices/default?api-version=2021-06-01",
+      "EncodedRequestUri": "L3N1YnNjcmlwdGlvbnMvNDViNjBkODUtZmQ3Mi00MjdhLWE3MDgtZjk5NGQyNmU1OTNlL3Jlc291cmNlR3JvdXBzL3BzdGVzdHJnOTAwNS9wcm92aWRlcnMvTWljcm9zb2Z0LlN0b3JhZ2Uvc3RvcmFnZUFjY291bnRzL3N0b3BzdGVzdHJnOTAwNS9ibG9iU2VydmljZXMvZGVmYXVsdD9hcGktdmVyc2lvbj0yMDIxLTA2LTAx",
       "RequestMethod": "GET",
       "RequestBody": "",
       "RequestHeaders": {
         "x-ms-client-request-id": [
-          "2c0c0f82-7da6-46d3-945a-4227ab5baba9"
-        ],
-        "Accept-Language": [
-          "en-US"
-        ],
-        "User-Agent": [
-          "FxVersion/4.6.29719.03",
-          "OSName/Windows",
-          "OSVersion/Microsoft.Windows.10.0.19042.",
-          "Microsoft.Azure.Management.Storage.StorageManagementClient/19.0.0.0"
-        ]
-      },
-      "ResponseHeaders": {
-        "Cache-Control": [
-          "no-cache"
-        ],
-        "Pragma": [
-          "no-cache"
-        ],
-        "x-ms-request-id": [
-          "df3d8a91-d4db-41d3-bcaa-42cb5c5ed86b"
+          "b2540654-babe-487c-bb38-2135946c33d7"
+        ],
+        "Accept-Language": [
+          "en-US"
+        ],
+        "User-Agent": [
+          "FxVersion/4.6.28207.03",
+          "OSName/Windows",
+          "OSVersion/Microsoft.Windows.10.0.19043.",
+          "Microsoft.Azure.Management.Storage.StorageManagementClient/23.0.0.0"
+        ]
+      },
+      "ResponseHeaders": {
+        "Cache-Control": [
+          "no-cache"
+        ],
+        "Pragma": [
+          "no-cache"
+        ],
+        "x-ms-request-id": [
+          "c56378d4-f6e2-43fe-9c59-a79b1b586d81"
         ],
         "Strict-Transport-Security": [
           "max-age=31536000; includeSubDomains"
@@ -821,19 +777,19 @@
           "Microsoft-Azure-Storage-Resource-Provider/1.0,Microsoft-HTTPAPI/2.0 Microsoft-HTTPAPI/2.0"
         ],
         "x-ms-ratelimit-remaining-subscription-reads": [
-          "11995"
-        ],
-        "x-ms-correlation-request-id": [
-          "cb4ef929-9265-4a8d-b3b8-1c643c53145a"
-        ],
-        "x-ms-routing-request-id": [
-          "SOUTHEASTASIA:20210223T074520Z:cb4ef929-9265-4a8d-b3b8-1c643c53145a"
-        ],
-        "X-Content-Type-Options": [
-          "nosniff"
-        ],
-        "Date": [
-          "Tue, 23 Feb 2021 07:45:19 GMT"
+          "11976"
+        ],
+        "x-ms-correlation-request-id": [
+          "f915032d-2439-4c2b-aa35-73341a40cea0"
+        ],
+        "x-ms-routing-request-id": [
+          "SOUTHEASTASIA:20210928T050520Z:f915032d-2439-4c2b-aa35-73341a40cea0"
+        ],
+        "X-Content-Type-Options": [
+          "nosniff"
+        ],
+        "Date": [
+          "Tue, 28 Sep 2021 05:05:19 GMT"
         ],
         "Content-Length": [
           "408"
@@ -845,801 +801,667 @@
           "-1"
         ]
       },
-      "ResponseBody": "{\r\n  \"sku\": {\r\n    \"name\": \"Standard_GRS\",\r\n    \"tier\": \"Standard\"\r\n  },\r\n  \"id\": \"/subscriptions/45b60d85-fd72-427a-a708-f994d26e593e/resourceGroups/pstestrg7467/providers/Microsoft.Storage/storageAccounts/stopstestrg7467/blobServices/default\",\r\n  \"name\": \"default\",\r\n  \"type\": \"Microsoft.Storage/storageAccounts/blobServices\",\r\n  \"properties\": {\r\n    \"cors\": {\r\n      \"corsRules\": []\r\n    },\r\n    \"defaultServiceVersion\": \"2018-03-28\",\r\n    \"deleteRetentionPolicy\": {\r\n      \"enabled\": false\r\n    }\r\n  }\r\n}",
-      "StatusCode": 200
-    },
-    {
-<<<<<<< HEAD
-      "RequestUri": "/subscriptions/45b60d85-fd72-427a-a708-f994d26e593e/resourceGroups/pstestrg7467/providers/Microsoft.Storage/storageAccounts/stopstestrg7467/blobServices/default?api-version=2021-04-01",
-      "EncodedRequestUri": "L3N1YnNjcmlwdGlvbnMvNDViNjBkODUtZmQ3Mi00MjdhLWE3MDgtZjk5NGQyNmU1OTNlL3Jlc291cmNlR3JvdXBzL3BzdGVzdHJnNzQ2Ny9wcm92aWRlcnMvTWljcm9zb2Z0LlN0b3JhZ2Uvc3RvcmFnZUFjY291bnRzL3N0b3BzdGVzdHJnNzQ2Ny9ibG9iU2VydmljZXMvZGVmYXVsdD9hcGktdmVyc2lvbj0yMDIxLTA0LTAx",
-=======
-      "RequestUri": "/subscriptions/45b60d85-fd72-427a-a708-f994d26e593e/resourceGroups/pstestrg1793/providers/Microsoft.Storage/storageAccounts/stopstestrg1793/blobServices/default?api-version=2021-06-01",
-      "EncodedRequestUri": "L3N1YnNjcmlwdGlvbnMvNDViNjBkODUtZmQ3Mi00MjdhLWE3MDgtZjk5NGQyNmU1OTNlL3Jlc291cmNlR3JvdXBzL3BzdGVzdHJnMTc5My9wcm92aWRlcnMvTWljcm9zb2Z0LlN0b3JhZ2Uvc3RvcmFnZUFjY291bnRzL3N0b3BzdGVzdHJnMTc5My9ibG9iU2VydmljZXMvZGVmYXVsdD9hcGktdmVyc2lvbj0yMDIxLTA2LTAx",
->>>>>>> 20e4a17a
+      "ResponseBody": "{\r\n  \"sku\": {\r\n    \"name\": \"Standard_GRS\",\r\n    \"tier\": \"Standard\"\r\n  },\r\n  \"id\": \"/subscriptions/45b60d85-fd72-427a-a708-f994d26e593e/resourceGroups/pstestrg9005/providers/Microsoft.Storage/storageAccounts/stopstestrg9005/blobServices/default\",\r\n  \"name\": \"default\",\r\n  \"type\": \"Microsoft.Storage/storageAccounts/blobServices\",\r\n  \"properties\": {\r\n    \"cors\": {\r\n      \"corsRules\": []\r\n    },\r\n    \"defaultServiceVersion\": \"2018-03-28\",\r\n    \"deleteRetentionPolicy\": {\r\n      \"enabled\": false\r\n    }\r\n  }\r\n}",
+      "StatusCode": 200
+    },
+    {
+      "RequestUri": "/subscriptions/45b60d85-fd72-427a-a708-f994d26e593e/resourceGroups/pstestrg9005/providers/Microsoft.Storage/storageAccounts/stopstestrg9005/blobServices/default?api-version=2021-06-01",
+      "EncodedRequestUri": "L3N1YnNjcmlwdGlvbnMvNDViNjBkODUtZmQ3Mi00MjdhLWE3MDgtZjk5NGQyNmU1OTNlL3Jlc291cmNlR3JvdXBzL3BzdGVzdHJnOTAwNS9wcm92aWRlcnMvTWljcm9zb2Z0LlN0b3JhZ2Uvc3RvcmFnZUFjY291bnRzL3N0b3BzdGVzdHJnOTAwNS9ibG9iU2VydmljZXMvZGVmYXVsdD9hcGktdmVyc2lvbj0yMDIxLTA2LTAx",
       "RequestMethod": "GET",
       "RequestBody": "",
       "RequestHeaders": {
         "x-ms-client-request-id": [
-          "ba252f23-ce8f-45e5-8b4c-f94080621e90"
-        ],
-        "Accept-Language": [
-          "en-US"
-        ],
-        "User-Agent": [
-          "FxVersion/4.6.29719.03",
-          "OSName/Windows",
-          "OSVersion/Microsoft.Windows.10.0.19042.",
-          "Microsoft.Azure.Management.Storage.StorageManagementClient/19.0.0.0"
-        ]
-      },
-      "ResponseHeaders": {
-        "Cache-Control": [
-          "no-cache"
-        ],
-        "Pragma": [
-          "no-cache"
-        ],
-        "x-ms-request-id": [
-          "86d9f797-8dc5-410d-a8f0-580e2496a988"
-        ],
-        "Strict-Transport-Security": [
-          "max-age=31536000; includeSubDomains"
-        ],
-        "Server": [
-          "Microsoft-Azure-Storage-Resource-Provider/1.0,Microsoft-HTTPAPI/2.0 Microsoft-HTTPAPI/2.0"
+          "7996e2cc-acd2-45a6-a9cd-432a32d94d3e"
+        ],
+        "Accept-Language": [
+          "en-US"
+        ],
+        "User-Agent": [
+          "FxVersion/4.6.28207.03",
+          "OSName/Windows",
+          "OSVersion/Microsoft.Windows.10.0.19043.",
+          "Microsoft.Azure.Management.Storage.StorageManagementClient/23.0.0.0"
+        ]
+      },
+      "ResponseHeaders": {
+        "Cache-Control": [
+          "no-cache"
+        ],
+        "Pragma": [
+          "no-cache"
+        ],
+        "x-ms-request-id": [
+          "2ba96f6f-0254-429b-bdb9-42e741f7155a"
+        ],
+        "Strict-Transport-Security": [
+          "max-age=31536000; includeSubDomains"
+        ],
+        "Server": [
+          "Microsoft-Azure-Storage-Resource-Provider/1.0,Microsoft-HTTPAPI/2.0 Microsoft-HTTPAPI/2.0"
+        ],
+        "x-ms-ratelimit-remaining-subscription-reads": [
+          "11975"
+        ],
+        "x-ms-correlation-request-id": [
+          "5555071c-ddf0-4c0e-8f4a-471fbe2efb4d"
+        ],
+        "x-ms-routing-request-id": [
+          "SOUTHEASTASIA:20210928T050521Z:5555071c-ddf0-4c0e-8f4a-471fbe2efb4d"
+        ],
+        "X-Content-Type-Options": [
+          "nosniff"
+        ],
+        "Date": [
+          "Tue, 28 Sep 2021 05:05:20 GMT"
+        ],
+        "Content-Length": [
+          "408"
+        ],
+        "Content-Type": [
+          "application/json"
+        ],
+        "Expires": [
+          "-1"
+        ]
+      },
+      "ResponseBody": "{\r\n  \"sku\": {\r\n    \"name\": \"Standard_GRS\",\r\n    \"tier\": \"Standard\"\r\n  },\r\n  \"id\": \"/subscriptions/45b60d85-fd72-427a-a708-f994d26e593e/resourceGroups/pstestrg9005/providers/Microsoft.Storage/storageAccounts/stopstestrg9005/blobServices/default\",\r\n  \"name\": \"default\",\r\n  \"type\": \"Microsoft.Storage/storageAccounts/blobServices\",\r\n  \"properties\": {\r\n    \"cors\": {\r\n      \"corsRules\": []\r\n    },\r\n    \"defaultServiceVersion\": \"2018-03-28\",\r\n    \"deleteRetentionPolicy\": {\r\n      \"enabled\": false\r\n    }\r\n  }\r\n}",
+      "StatusCode": 200
+    },
+    {
+      "RequestUri": "/subscriptions/45b60d85-fd72-427a-a708-f994d26e593e/resourceGroups/pstestrg9005/providers/Microsoft.Storage/storageAccounts/stopstestrg9005/blobServices/default?api-version=2021-06-01",
+      "EncodedRequestUri": "L3N1YnNjcmlwdGlvbnMvNDViNjBkODUtZmQ3Mi00MjdhLWE3MDgtZjk5NGQyNmU1OTNlL3Jlc291cmNlR3JvdXBzL3BzdGVzdHJnOTAwNS9wcm92aWRlcnMvTWljcm9zb2Z0LlN0b3JhZ2Uvc3RvcmFnZUFjY291bnRzL3N0b3BzdGVzdHJnOTAwNS9ibG9iU2VydmljZXMvZGVmYXVsdD9hcGktdmVyc2lvbj0yMDIxLTA2LTAx",
+      "RequestMethod": "GET",
+      "RequestBody": "",
+      "RequestHeaders": {
+        "x-ms-client-request-id": [
+          "274e86c2-1bf3-448c-9d6b-08dd8144a99d"
+        ],
+        "Accept-Language": [
+          "en-US"
+        ],
+        "User-Agent": [
+          "FxVersion/4.6.28207.03",
+          "OSName/Windows",
+          "OSVersion/Microsoft.Windows.10.0.19043.",
+          "Microsoft.Azure.Management.Storage.StorageManagementClient/23.0.0.0"
+        ]
+      },
+      "ResponseHeaders": {
+        "Cache-Control": [
+          "no-cache"
+        ],
+        "Pragma": [
+          "no-cache"
+        ],
+        "x-ms-request-id": [
+          "a2c53c2f-f46c-4d60-b4ec-726097f1cc02"
+        ],
+        "Strict-Transport-Security": [
+          "max-age=31536000; includeSubDomains"
+        ],
+        "Server": [
+          "Microsoft-Azure-Storage-Resource-Provider/1.0,Microsoft-HTTPAPI/2.0 Microsoft-HTTPAPI/2.0"
+        ],
+        "x-ms-ratelimit-remaining-subscription-reads": [
+          "11974"
+        ],
+        "x-ms-correlation-request-id": [
+          "4202539f-0813-46d0-afbf-c89160cc388b"
+        ],
+        "x-ms-routing-request-id": [
+          "SOUTHEASTASIA:20210928T050522Z:4202539f-0813-46d0-afbf-c89160cc388b"
+        ],
+        "X-Content-Type-Options": [
+          "nosniff"
+        ],
+        "Date": [
+          "Tue, 28 Sep 2021 05:05:21 GMT"
+        ],
+        "Content-Length": [
+          "438"
+        ],
+        "Content-Type": [
+          "application/json"
+        ],
+        "Expires": [
+          "-1"
+        ]
+      },
+      "ResponseBody": "{\r\n  \"sku\": {\r\n    \"name\": \"Standard_GRS\",\r\n    \"tier\": \"Standard\"\r\n  },\r\n  \"id\": \"/subscriptions/45b60d85-fd72-427a-a708-f994d26e593e/resourceGroups/pstestrg9005/providers/Microsoft.Storage/storageAccounts/stopstestrg9005/blobServices/default\",\r\n  \"name\": \"default\",\r\n  \"type\": \"Microsoft.Storage/storageAccounts/blobServices\",\r\n  \"properties\": {\r\n    \"changeFeed\": {\r\n      \"enabled\": true\r\n    },\r\n    \"cors\": {\r\n      \"corsRules\": []\r\n    },\r\n    \"defaultServiceVersion\": \"2018-03-28\",\r\n    \"deleteRetentionPolicy\": {\r\n      \"enabled\": false\r\n    }\r\n  }\r\n}",
+      "StatusCode": 200
+    },
+    {
+      "RequestUri": "/subscriptions/45b60d85-fd72-427a-a708-f994d26e593e/resourceGroups/pstestrg9005/providers/Microsoft.Storage/storageAccounts/stopstestrg9005/blobServices/default?api-version=2021-06-01",
+      "EncodedRequestUri": "L3N1YnNjcmlwdGlvbnMvNDViNjBkODUtZmQ3Mi00MjdhLWE3MDgtZjk5NGQyNmU1OTNlL3Jlc291cmNlR3JvdXBzL3BzdGVzdHJnOTAwNS9wcm92aWRlcnMvTWljcm9zb2Z0LlN0b3JhZ2Uvc3RvcmFnZUFjY291bnRzL3N0b3BzdGVzdHJnOTAwNS9ibG9iU2VydmljZXMvZGVmYXVsdD9hcGktdmVyc2lvbj0yMDIxLTA2LTAx",
+      "RequestMethod": "GET",
+      "RequestBody": "",
+      "RequestHeaders": {
+        "x-ms-client-request-id": [
+          "e0b6fa4e-9759-40bf-869d-a71d5281a7f9"
+        ],
+        "Accept-Language": [
+          "en-US"
+        ],
+        "User-Agent": [
+          "FxVersion/4.6.28207.03",
+          "OSName/Windows",
+          "OSVersion/Microsoft.Windows.10.0.19043.",
+          "Microsoft.Azure.Management.Storage.StorageManagementClient/23.0.0.0"
+        ]
+      },
+      "ResponseHeaders": {
+        "Cache-Control": [
+          "no-cache"
+        ],
+        "Pragma": [
+          "no-cache"
+        ],
+        "x-ms-request-id": [
+          "207d5344-7dec-42a1-bd1a-4b8b2fae61d2"
+        ],
+        "Strict-Transport-Security": [
+          "max-age=31536000; includeSubDomains"
+        ],
+        "Server": [
+          "Microsoft-Azure-Storage-Resource-Provider/1.0,Microsoft-HTTPAPI/2.0 Microsoft-HTTPAPI/2.0"
+        ],
+        "x-ms-ratelimit-remaining-subscription-reads": [
+          "11973"
+        ],
+        "x-ms-correlation-request-id": [
+          "96a3a102-a19b-43d3-b1ad-f94e54e8ef6d"
+        ],
+        "x-ms-routing-request-id": [
+          "SOUTHEASTASIA:20210928T050522Z:96a3a102-a19b-43d3-b1ad-f94e54e8ef6d"
+        ],
+        "X-Content-Type-Options": [
+          "nosniff"
+        ],
+        "Date": [
+          "Tue, 28 Sep 2021 05:05:21 GMT"
+        ],
+        "Content-Length": [
+          "438"
+        ],
+        "Content-Type": [
+          "application/json"
+        ],
+        "Expires": [
+          "-1"
+        ]
+      },
+      "ResponseBody": "{\r\n  \"sku\": {\r\n    \"name\": \"Standard_GRS\",\r\n    \"tier\": \"Standard\"\r\n  },\r\n  \"id\": \"/subscriptions/45b60d85-fd72-427a-a708-f994d26e593e/resourceGroups/pstestrg9005/providers/Microsoft.Storage/storageAccounts/stopstestrg9005/blobServices/default\",\r\n  \"name\": \"default\",\r\n  \"type\": \"Microsoft.Storage/storageAccounts/blobServices\",\r\n  \"properties\": {\r\n    \"changeFeed\": {\r\n      \"enabled\": true\r\n    },\r\n    \"cors\": {\r\n      \"corsRules\": []\r\n    },\r\n    \"defaultServiceVersion\": \"2018-03-28\",\r\n    \"deleteRetentionPolicy\": {\r\n      \"enabled\": false\r\n    }\r\n  }\r\n}",
+      "StatusCode": 200
+    },
+    {
+      "RequestUri": "/subscriptions/45b60d85-fd72-427a-a708-f994d26e593e/resourceGroups/pstestrg9005/providers/Microsoft.Storage/storageAccounts/stopstestrg9005/blobServices/default?api-version=2021-06-01",
+      "EncodedRequestUri": "L3N1YnNjcmlwdGlvbnMvNDViNjBkODUtZmQ3Mi00MjdhLWE3MDgtZjk5NGQyNmU1OTNlL3Jlc291cmNlR3JvdXBzL3BzdGVzdHJnOTAwNS9wcm92aWRlcnMvTWljcm9zb2Z0LlN0b3JhZ2Uvc3RvcmFnZUFjY291bnRzL3N0b3BzdGVzdHJnOTAwNS9ibG9iU2VydmljZXMvZGVmYXVsdD9hcGktdmVyc2lvbj0yMDIxLTA2LTAx",
+      "RequestMethod": "GET",
+      "RequestBody": "",
+      "RequestHeaders": {
+        "x-ms-client-request-id": [
+          "87fede5b-7ffd-40a1-bb9d-fec61538d32c"
+        ],
+        "Accept-Language": [
+          "en-US"
+        ],
+        "User-Agent": [
+          "FxVersion/4.6.28207.03",
+          "OSName/Windows",
+          "OSVersion/Microsoft.Windows.10.0.19043.",
+          "Microsoft.Azure.Management.Storage.StorageManagementClient/23.0.0.0"
+        ]
+      },
+      "ResponseHeaders": {
+        "Cache-Control": [
+          "no-cache"
+        ],
+        "Pragma": [
+          "no-cache"
+        ],
+        "x-ms-request-id": [
+          "f04f761a-cf23-4925-b733-84a5e9a46cde"
+        ],
+        "Strict-Transport-Security": [
+          "max-age=31536000; includeSubDomains"
+        ],
+        "Server": [
+          "Microsoft-Azure-Storage-Resource-Provider/1.0,Microsoft-HTTPAPI/2.0 Microsoft-HTTPAPI/2.0"
+        ],
+        "x-ms-ratelimit-remaining-subscription-reads": [
+          "11972"
+        ],
+        "x-ms-correlation-request-id": [
+          "8569b1e8-6472-444b-b86e-29482ded0c9e"
+        ],
+        "x-ms-routing-request-id": [
+          "SOUTHEASTASIA:20210928T050523Z:8569b1e8-6472-444b-b86e-29482ded0c9e"
+        ],
+        "X-Content-Type-Options": [
+          "nosniff"
+        ],
+        "Date": [
+          "Tue, 28 Sep 2021 05:05:22 GMT"
+        ],
+        "Content-Length": [
+          "439"
+        ],
+        "Content-Type": [
+          "application/json"
+        ],
+        "Expires": [
+          "-1"
+        ]
+      },
+      "ResponseBody": "{\r\n  \"sku\": {\r\n    \"name\": \"Standard_GRS\",\r\n    \"tier\": \"Standard\"\r\n  },\r\n  \"id\": \"/subscriptions/45b60d85-fd72-427a-a708-f994d26e593e/resourceGroups/pstestrg9005/providers/Microsoft.Storage/storageAccounts/stopstestrg9005/blobServices/default\",\r\n  \"name\": \"default\",\r\n  \"type\": \"Microsoft.Storage/storageAccounts/blobServices\",\r\n  \"properties\": {\r\n    \"changeFeed\": {\r\n      \"enabled\": false\r\n    },\r\n    \"cors\": {\r\n      \"corsRules\": []\r\n    },\r\n    \"defaultServiceVersion\": \"2018-03-28\",\r\n    \"deleteRetentionPolicy\": {\r\n      \"enabled\": false\r\n    }\r\n  }\r\n}",
+      "StatusCode": 200
+    },
+    {
+      "RequestUri": "/subscriptions/45b60d85-fd72-427a-a708-f994d26e593e/resourceGroups/pstestrg9005/providers/Microsoft.Storage/storageAccounts/stopstestrg9005/blobServices/default?api-version=2021-06-01",
+      "EncodedRequestUri": "L3N1YnNjcmlwdGlvbnMvNDViNjBkODUtZmQ3Mi00MjdhLWE3MDgtZjk5NGQyNmU1OTNlL3Jlc291cmNlR3JvdXBzL3BzdGVzdHJnOTAwNS9wcm92aWRlcnMvTWljcm9zb2Z0LlN0b3JhZ2Uvc3RvcmFnZUFjY291bnRzL3N0b3BzdGVzdHJnOTAwNS9ibG9iU2VydmljZXMvZGVmYXVsdD9hcGktdmVyc2lvbj0yMDIxLTA2LTAx",
+      "RequestMethod": "GET",
+      "RequestBody": "",
+      "RequestHeaders": {
+        "x-ms-client-request-id": [
+          "5ead7e7c-6aee-4d78-b227-b0c240384d1f"
+        ],
+        "Accept-Language": [
+          "en-US"
+        ],
+        "User-Agent": [
+          "FxVersion/4.6.28207.03",
+          "OSName/Windows",
+          "OSVersion/Microsoft.Windows.10.0.19043.",
+          "Microsoft.Azure.Management.Storage.StorageManagementClient/23.0.0.0"
+        ]
+      },
+      "ResponseHeaders": {
+        "Cache-Control": [
+          "no-cache"
+        ],
+        "Pragma": [
+          "no-cache"
+        ],
+        "x-ms-request-id": [
+          "a26b941b-d944-460b-9302-cafb8e65f68a"
+        ],
+        "Strict-Transport-Security": [
+          "max-age=31536000; includeSubDomains"
+        ],
+        "Server": [
+          "Microsoft-Azure-Storage-Resource-Provider/1.0,Microsoft-HTTPAPI/2.0 Microsoft-HTTPAPI/2.0"
+        ],
+        "x-ms-ratelimit-remaining-subscription-reads": [
+          "11971"
+        ],
+        "x-ms-correlation-request-id": [
+          "c290d79c-6fb3-4165-b00f-6acdcc35f09d"
+        ],
+        "x-ms-routing-request-id": [
+          "SOUTHEASTASIA:20210928T050523Z:c290d79c-6fb3-4165-b00f-6acdcc35f09d"
+        ],
+        "X-Content-Type-Options": [
+          "nosniff"
+        ],
+        "Date": [
+          "Tue, 28 Sep 2021 05:05:22 GMT"
+        ],
+        "Content-Length": [
+          "439"
+        ],
+        "Content-Type": [
+          "application/json"
+        ],
+        "Expires": [
+          "-1"
+        ]
+      },
+      "ResponseBody": "{\r\n  \"sku\": {\r\n    \"name\": \"Standard_GRS\",\r\n    \"tier\": \"Standard\"\r\n  },\r\n  \"id\": \"/subscriptions/45b60d85-fd72-427a-a708-f994d26e593e/resourceGroups/pstestrg9005/providers/Microsoft.Storage/storageAccounts/stopstestrg9005/blobServices/default\",\r\n  \"name\": \"default\",\r\n  \"type\": \"Microsoft.Storage/storageAccounts/blobServices\",\r\n  \"properties\": {\r\n    \"changeFeed\": {\r\n      \"enabled\": false\r\n    },\r\n    \"cors\": {\r\n      \"corsRules\": []\r\n    },\r\n    \"defaultServiceVersion\": \"2018-03-28\",\r\n    \"deleteRetentionPolicy\": {\r\n      \"enabled\": false\r\n    }\r\n  }\r\n}",
+      "StatusCode": 200
+    },
+    {
+      "RequestUri": "/subscriptions/45b60d85-fd72-427a-a708-f994d26e593e/resourceGroups/pstestrg9005/providers/Microsoft.Storage/storageAccounts/stopstestrg9005/blobServices/default?api-version=2021-06-01",
+      "EncodedRequestUri": "L3N1YnNjcmlwdGlvbnMvNDViNjBkODUtZmQ3Mi00MjdhLWE3MDgtZjk5NGQyNmU1OTNlL3Jlc291cmNlR3JvdXBzL3BzdGVzdHJnOTAwNS9wcm92aWRlcnMvTWljcm9zb2Z0LlN0b3JhZ2Uvc3RvcmFnZUFjY291bnRzL3N0b3BzdGVzdHJnOTAwNS9ibG9iU2VydmljZXMvZGVmYXVsdD9hcGktdmVyc2lvbj0yMDIxLTA2LTAx",
+      "RequestMethod": "GET",
+      "RequestBody": "",
+      "RequestHeaders": {
+        "x-ms-client-request-id": [
+          "10fb50eb-c1a9-48fe-9d00-2d6ced7e0122"
+        ],
+        "Accept-Language": [
+          "en-US"
+        ],
+        "User-Agent": [
+          "FxVersion/4.6.28207.03",
+          "OSName/Windows",
+          "OSVersion/Microsoft.Windows.10.0.19043.",
+          "Microsoft.Azure.Management.Storage.StorageManagementClient/23.0.0.0"
+        ]
+      },
+      "ResponseHeaders": {
+        "Cache-Control": [
+          "no-cache"
+        ],
+        "Pragma": [
+          "no-cache"
+        ],
+        "x-ms-request-id": [
+          "7f1da9ba-5002-4cb1-90fc-621abbfcff28"
+        ],
+        "Strict-Transport-Security": [
+          "max-age=31536000; includeSubDomains"
+        ],
+        "Server": [
+          "Microsoft-Azure-Storage-Resource-Provider/1.0,Microsoft-HTTPAPI/2.0 Microsoft-HTTPAPI/2.0"
+        ],
+        "x-ms-ratelimit-remaining-subscription-reads": [
+          "11970"
+        ],
+        "x-ms-correlation-request-id": [
+          "f7b9bb94-864e-4a2f-b816-54839377bbb8"
+        ],
+        "x-ms-routing-request-id": [
+          "SOUTHEASTASIA:20210928T050524Z:f7b9bb94-864e-4a2f-b816-54839377bbb8"
+        ],
+        "X-Content-Type-Options": [
+          "nosniff"
+        ],
+        "Date": [
+          "Tue, 28 Sep 2021 05:05:23 GMT"
+        ],
+        "Content-Length": [
+          "447"
+        ],
+        "Content-Type": [
+          "application/json"
+        ],
+        "Expires": [
+          "-1"
+        ]
+      },
+      "ResponseBody": "{\r\n  \"sku\": {\r\n    \"name\": \"Standard_GRS\",\r\n    \"tier\": \"Standard\"\r\n  },\r\n  \"id\": \"/subscriptions/45b60d85-fd72-427a-a708-f994d26e593e/resourceGroups/pstestrg9005/providers/Microsoft.Storage/storageAccounts/stopstestrg9005/blobServices/default\",\r\n  \"name\": \"default\",\r\n  \"type\": \"Microsoft.Storage/storageAccounts/blobServices\",\r\n  \"properties\": {\r\n    \"changeFeed\": {\r\n      \"enabled\": false\r\n    },\r\n    \"cors\": {\r\n      \"corsRules\": []\r\n    },\r\n    \"defaultServiceVersion\": \"2018-03-28\",\r\n    \"deleteRetentionPolicy\": {\r\n      \"enabled\": true,\r\n      \"days\": 3\r\n    }\r\n  }\r\n}",
+      "StatusCode": 200
+    },
+    {
+      "RequestUri": "/subscriptions/45b60d85-fd72-427a-a708-f994d26e593e/resourceGroups/pstestrg9005/providers/Microsoft.Storage/storageAccounts/stopstestrg9005/blobServices/default?api-version=2021-06-01",
+      "EncodedRequestUri": "L3N1YnNjcmlwdGlvbnMvNDViNjBkODUtZmQ3Mi00MjdhLWE3MDgtZjk5NGQyNmU1OTNlL3Jlc291cmNlR3JvdXBzL3BzdGVzdHJnOTAwNS9wcm92aWRlcnMvTWljcm9zb2Z0LlN0b3JhZ2Uvc3RvcmFnZUFjY291bnRzL3N0b3BzdGVzdHJnOTAwNS9ibG9iU2VydmljZXMvZGVmYXVsdD9hcGktdmVyc2lvbj0yMDIxLTA2LTAx",
+      "RequestMethod": "GET",
+      "RequestBody": "",
+      "RequestHeaders": {
+        "x-ms-client-request-id": [
+          "0b0ab609-b581-44aa-b41f-6f8c4a02f888"
+        ],
+        "Accept-Language": [
+          "en-US"
+        ],
+        "User-Agent": [
+          "FxVersion/4.6.28207.03",
+          "OSName/Windows",
+          "OSVersion/Microsoft.Windows.10.0.19043.",
+          "Microsoft.Azure.Management.Storage.StorageManagementClient/23.0.0.0"
+        ]
+      },
+      "ResponseHeaders": {
+        "Cache-Control": [
+          "no-cache"
+        ],
+        "Pragma": [
+          "no-cache"
+        ],
+        "x-ms-request-id": [
+          "e60d4e93-a30f-4547-9ce9-e4efc808fdf8"
+        ],
+        "Strict-Transport-Security": [
+          "max-age=31536000; includeSubDomains"
+        ],
+        "Server": [
+          "Microsoft-Azure-Storage-Resource-Provider/1.0,Microsoft-HTTPAPI/2.0 Microsoft-HTTPAPI/2.0"
+        ],
+        "x-ms-ratelimit-remaining-subscription-reads": [
+          "11969"
+        ],
+        "x-ms-correlation-request-id": [
+          "2f819c24-7bad-4209-9263-e6996f0b8197"
+        ],
+        "x-ms-routing-request-id": [
+          "SOUTHEASTASIA:20210928T050525Z:2f819c24-7bad-4209-9263-e6996f0b8197"
+        ],
+        "X-Content-Type-Options": [
+          "nosniff"
+        ],
+        "Date": [
+          "Tue, 28 Sep 2021 05:05:24 GMT"
+        ],
+        "Content-Length": [
+          "439"
+        ],
+        "Content-Type": [
+          "application/json"
+        ],
+        "Expires": [
+          "-1"
+        ]
+      },
+      "ResponseBody": "{\r\n  \"sku\": {\r\n    \"name\": \"Standard_GRS\",\r\n    \"tier\": \"Standard\"\r\n  },\r\n  \"id\": \"/subscriptions/45b60d85-fd72-427a-a708-f994d26e593e/resourceGroups/pstestrg9005/providers/Microsoft.Storage/storageAccounts/stopstestrg9005/blobServices/default\",\r\n  \"name\": \"default\",\r\n  \"type\": \"Microsoft.Storage/storageAccounts/blobServices\",\r\n  \"properties\": {\r\n    \"changeFeed\": {\r\n      \"enabled\": false\r\n    },\r\n    \"cors\": {\r\n      \"corsRules\": []\r\n    },\r\n    \"defaultServiceVersion\": \"2018-03-28\",\r\n    \"deleteRetentionPolicy\": {\r\n      \"enabled\": false\r\n    }\r\n  }\r\n}",
+      "StatusCode": 200
+    },
+    {
+      "RequestUri": "/subscriptions/45b60d85-fd72-427a-a708-f994d26e593e/resourceGroups/pstestrg9005/providers/Microsoft.Storage/storageAccounts/stopstestrg9005?api-version=2021-06-01",
+      "EncodedRequestUri": "L3N1YnNjcmlwdGlvbnMvNDViNjBkODUtZmQ3Mi00MjdhLWE3MDgtZjk5NGQyNmU1OTNlL3Jlc291cmNlR3JvdXBzL3BzdGVzdHJnOTAwNS9wcm92aWRlcnMvTWljcm9zb2Z0LlN0b3JhZ2Uvc3RvcmFnZUFjY291bnRzL3N0b3BzdGVzdHJnOTAwNT9hcGktdmVyc2lvbj0yMDIxLTA2LTAx",
+      "RequestMethod": "DELETE",
+      "RequestBody": "",
+      "RequestHeaders": {
+        "x-ms-client-request-id": [
+          "90bd4c35-e158-4fa2-a545-0e2b3803a0fa"
+        ],
+        "Accept-Language": [
+          "en-US"
+        ],
+        "User-Agent": [
+          "FxVersion/4.6.28207.03",
+          "OSName/Windows",
+          "OSVersion/Microsoft.Windows.10.0.19043.",
+          "Microsoft.Azure.Management.Storage.StorageManagementClient/23.0.0.0"
+        ]
+      },
+      "ResponseHeaders": {
+        "Cache-Control": [
+          "no-cache"
+        ],
+        "Pragma": [
+          "no-cache"
+        ],
+        "x-ms-request-id": [
+          "0ed3c85f-9758-4b81-8ed2-078e320d26e5"
+        ],
+        "Strict-Transport-Security": [
+          "max-age=31536000; includeSubDomains"
+        ],
+        "Server": [
+          "Microsoft-Azure-Storage-Resource-Provider/1.0,Microsoft-HTTPAPI/2.0 Microsoft-HTTPAPI/2.0"
+        ],
+        "x-ms-ratelimit-remaining-subscription-deletes": [
+          "14999"
+        ],
+        "x-ms-correlation-request-id": [
+          "f100195d-d580-44a3-a89a-5780b5c884d6"
+        ],
+        "x-ms-routing-request-id": [
+          "SOUTHEASTASIA:20210928T050533Z:f100195d-d580-44a3-a89a-5780b5c884d6"
+        ],
+        "X-Content-Type-Options": [
+          "nosniff"
+        ],
+        "Date": [
+          "Tue, 28 Sep 2021 05:05:32 GMT"
+        ],
+        "Content-Type": [
+          "text/plain; charset=utf-8"
+        ],
+        "Expires": [
+          "-1"
+        ],
+        "Content-Length": [
+          "0"
+        ]
+      },
+      "ResponseBody": "",
+      "StatusCode": 200
+    },
+    {
+      "RequestUri": "/subscriptions/45b60d85-fd72-427a-a708-f994d26e593e/resourcegroups/pstestrg9005?api-version=2016-09-01",
+      "EncodedRequestUri": "L3N1YnNjcmlwdGlvbnMvNDViNjBkODUtZmQ3Mi00MjdhLWE3MDgtZjk5NGQyNmU1OTNlL3Jlc291cmNlZ3JvdXBzL3BzdGVzdHJnOTAwNT9hcGktdmVyc2lvbj0yMDE2LTA5LTAx",
+      "RequestMethod": "DELETE",
+      "RequestBody": "",
+      "RequestHeaders": {
+        "x-ms-client-request-id": [
+          "5feecbce-5de4-4511-8a34-9c28c0e99ba3"
+        ],
+        "Accept-Language": [
+          "en-US"
+        ],
+        "User-Agent": [
+          "FxVersion/4.6.28207.03",
+          "OSName/Windows",
+          "OSVersion/Microsoft.Windows.10.0.19043.",
+          "Microsoft.Azure.Management.Internal.Resources.ResourceManagementClient/1.3.45"
+        ]
+      },
+      "ResponseHeaders": {
+        "Cache-Control": [
+          "no-cache"
+        ],
+        "Pragma": [
+          "no-cache"
+        ],
+        "Location": [
+          "https://management.azure.com/subscriptions/45b60d85-fd72-427a-a708-f994d26e593e/operationresults/eyJqb2JJZCI6IlJFU09VUkNFR1JPVVBERUxFVElPTkpPQi1QU1RFU1RSRzkwMDUtRUFTVFVTMkVVQVAiLCJqb2JMb2NhdGlvbiI6ImVhc3R1czJldWFwIn0?api-version=2016-09-01"
+        ],
+        "Retry-After": [
+          "15"
+        ],
+        "x-ms-ratelimit-remaining-subscription-deletes": [
+          "14998"
+        ],
+        "x-ms-request-id": [
+          "21a034cf-4c70-4da3-b748-608b6e1824f8"
+        ],
+        "x-ms-correlation-request-id": [
+          "21a034cf-4c70-4da3-b748-608b6e1824f8"
+        ],
+        "x-ms-routing-request-id": [
+          "SOUTHEASTASIA:20210928T050537Z:21a034cf-4c70-4da3-b748-608b6e1824f8"
+        ],
+        "Strict-Transport-Security": [
+          "max-age=31536000; includeSubDomains"
+        ],
+        "X-Content-Type-Options": [
+          "nosniff"
+        ],
+        "Date": [
+          "Tue, 28 Sep 2021 05:05:37 GMT"
+        ],
+        "Expires": [
+          "-1"
+        ],
+        "Content-Length": [
+          "0"
+        ]
+      },
+      "ResponseBody": "",
+      "StatusCode": 202
+    },
+    {
+      "RequestUri": "/subscriptions/45b60d85-fd72-427a-a708-f994d26e593e/operationresults/eyJqb2JJZCI6IlJFU09VUkNFR1JPVVBERUxFVElPTkpPQi1QU1RFU1RSRzkwMDUtRUFTVFVTMkVVQVAiLCJqb2JMb2NhdGlvbiI6ImVhc3R1czJldWFwIn0?api-version=2016-09-01",
+      "EncodedRequestUri": "L3N1YnNjcmlwdGlvbnMvNDViNjBkODUtZmQ3Mi00MjdhLWE3MDgtZjk5NGQyNmU1OTNlL29wZXJhdGlvbnJlc3VsdHMvZXlKcWIySkpaQ0k2SWxKRlUwOVZVa05GUjFKUFZWQkVSVXhGVkVsUFRrcFBRaTFRVTFSRlUxUlNSemt3TURVdFJVRlRWRlZUTWtWVlFWQWlMQ0pxYjJKTWIyTmhkR2x2YmlJNkltVmhjM1IxY3pKbGRXRndJbjA/YXBpLXZlcnNpb249MjAxNi0wOS0wMQ==",
+      "RequestMethod": "GET",
+      "RequestBody": "",
+      "RequestHeaders": {
+        "User-Agent": [
+          "FxVersion/4.6.28207.03",
+          "OSName/Windows",
+          "OSVersion/Microsoft.Windows.10.0.19043.",
+          "Microsoft.Azure.Management.Internal.Resources.ResourceManagementClient/1.3.45"
+        ]
+      },
+      "ResponseHeaders": {
+        "Cache-Control": [
+          "no-cache"
+        ],
+        "Pragma": [
+          "no-cache"
         ],
         "x-ms-ratelimit-remaining-subscription-reads": [
           "11994"
         ],
-        "x-ms-correlation-request-id": [
-          "ef02b2b8-45cc-429e-a17c-dcec627ba8c2"
-        ],
-        "x-ms-routing-request-id": [
-          "SOUTHEASTASIA:20210223T074520Z:ef02b2b8-45cc-429e-a17c-dcec627ba8c2"
-        ],
-        "X-Content-Type-Options": [
-          "nosniff"
-        ],
-        "Date": [
-          "Tue, 23 Feb 2021 07:45:20 GMT"
-        ],
-        "Content-Length": [
-          "408"
-        ],
-        "Content-Type": [
-          "application/json"
-        ],
-        "Expires": [
-          "-1"
-        ]
-      },
-      "ResponseBody": "{\r\n  \"sku\": {\r\n    \"name\": \"Standard_GRS\",\r\n    \"tier\": \"Standard\"\r\n  },\r\n  \"id\": \"/subscriptions/45b60d85-fd72-427a-a708-f994d26e593e/resourceGroups/pstestrg7467/providers/Microsoft.Storage/storageAccounts/stopstestrg7467/blobServices/default\",\r\n  \"name\": \"default\",\r\n  \"type\": \"Microsoft.Storage/storageAccounts/blobServices\",\r\n  \"properties\": {\r\n    \"cors\": {\r\n      \"corsRules\": []\r\n    },\r\n    \"defaultServiceVersion\": \"2018-03-28\",\r\n    \"deleteRetentionPolicy\": {\r\n      \"enabled\": false\r\n    }\r\n  }\r\n}",
-      "StatusCode": 200
-    },
-    {
-<<<<<<< HEAD
-      "RequestUri": "/subscriptions/45b60d85-fd72-427a-a708-f994d26e593e/resourceGroups/pstestrg7467/providers/Microsoft.Storage/storageAccounts/stopstestrg7467/blobServices/default?api-version=2021-04-01",
-      "EncodedRequestUri": "L3N1YnNjcmlwdGlvbnMvNDViNjBkODUtZmQ3Mi00MjdhLWE3MDgtZjk5NGQyNmU1OTNlL3Jlc291cmNlR3JvdXBzL3BzdGVzdHJnNzQ2Ny9wcm92aWRlcnMvTWljcm9zb2Z0LlN0b3JhZ2Uvc3RvcmFnZUFjY291bnRzL3N0b3BzdGVzdHJnNzQ2Ny9ibG9iU2VydmljZXMvZGVmYXVsdD9hcGktdmVyc2lvbj0yMDIxLTA0LTAx",
-=======
-      "RequestUri": "/subscriptions/45b60d85-fd72-427a-a708-f994d26e593e/resourceGroups/pstestrg1793/providers/Microsoft.Storage/storageAccounts/stopstestrg1793/blobServices/default?api-version=2021-06-01",
-      "EncodedRequestUri": "L3N1YnNjcmlwdGlvbnMvNDViNjBkODUtZmQ3Mi00MjdhLWE3MDgtZjk5NGQyNmU1OTNlL3Jlc291cmNlR3JvdXBzL3BzdGVzdHJnMTc5My9wcm92aWRlcnMvTWljcm9zb2Z0LlN0b3JhZ2Uvc3RvcmFnZUFjY291bnRzL3N0b3BzdGVzdHJnMTc5My9ibG9iU2VydmljZXMvZGVmYXVsdD9hcGktdmVyc2lvbj0yMDIxLTA2LTAx",
->>>>>>> 20e4a17a
+        "x-ms-request-id": [
+          "68396fe0-a51d-4473-acb2-fde32164ae8b"
+        ],
+        "x-ms-correlation-request-id": [
+          "68396fe0-a51d-4473-acb2-fde32164ae8b"
+        ],
+        "x-ms-routing-request-id": [
+          "SOUTHEASTASIA:20210928T050553Z:68396fe0-a51d-4473-acb2-fde32164ae8b"
+        ],
+        "Strict-Transport-Security": [
+          "max-age=31536000; includeSubDomains"
+        ],
+        "X-Content-Type-Options": [
+          "nosniff"
+        ],
+        "Date": [
+          "Tue, 28 Sep 2021 05:05:52 GMT"
+        ],
+        "Expires": [
+          "-1"
+        ],
+        "Content-Length": [
+          "0"
+        ]
+      },
+      "ResponseBody": "",
+      "StatusCode": 200
+    },
+    {
+      "RequestUri": "/subscriptions/45b60d85-fd72-427a-a708-f994d26e593e/operationresults/eyJqb2JJZCI6IlJFU09VUkNFR1JPVVBERUxFVElPTkpPQi1QU1RFU1RSRzkwMDUtRUFTVFVTMkVVQVAiLCJqb2JMb2NhdGlvbiI6ImVhc3R1czJldWFwIn0?api-version=2016-09-01",
+      "EncodedRequestUri": "L3N1YnNjcmlwdGlvbnMvNDViNjBkODUtZmQ3Mi00MjdhLWE3MDgtZjk5NGQyNmU1OTNlL29wZXJhdGlvbnJlc3VsdHMvZXlKcWIySkpaQ0k2SWxKRlUwOVZVa05GUjFKUFZWQkVSVXhGVkVsUFRrcFBRaTFRVTFSRlUxUlNSemt3TURVdFJVRlRWRlZUTWtWVlFWQWlMQ0pxYjJKTWIyTmhkR2x2YmlJNkltVmhjM1IxY3pKbGRXRndJbjA/YXBpLXZlcnNpb249MjAxNi0wOS0wMQ==",
       "RequestMethod": "GET",
       "RequestBody": "",
       "RequestHeaders": {
-        "x-ms-client-request-id": [
-          "c831eda8-757b-4a73-a72d-1f80e81a2bbe"
-        ],
-        "Accept-Language": [
-          "en-US"
-        ],
-        "User-Agent": [
-          "FxVersion/4.6.29719.03",
-          "OSName/Windows",
-          "OSVersion/Microsoft.Windows.10.0.19042.",
-          "Microsoft.Azure.Management.Storage.StorageManagementClient/19.0.0.0"
-        ]
-      },
-      "ResponseHeaders": {
-        "Cache-Control": [
-          "no-cache"
-        ],
-        "Pragma": [
-          "no-cache"
-        ],
-        "x-ms-request-id": [
-          "d130324c-29e8-44fd-8cf1-ec0811d5056e"
-        ],
-        "Strict-Transport-Security": [
-          "max-age=31536000; includeSubDomains"
-        ],
-        "Server": [
-          "Microsoft-Azure-Storage-Resource-Provider/1.0,Microsoft-HTTPAPI/2.0 Microsoft-HTTPAPI/2.0"
+        "User-Agent": [
+          "FxVersion/4.6.28207.03",
+          "OSName/Windows",
+          "OSVersion/Microsoft.Windows.10.0.19043.",
+          "Microsoft.Azure.Management.Internal.Resources.ResourceManagementClient/1.3.45"
+        ]
+      },
+      "ResponseHeaders": {
+        "Cache-Control": [
+          "no-cache"
+        ],
+        "Pragma": [
+          "no-cache"
         ],
         "x-ms-ratelimit-remaining-subscription-reads": [
           "11993"
         ],
-        "x-ms-correlation-request-id": [
-          "3143a589-4042-49c3-88af-896487869f57"
-        ],
-        "x-ms-routing-request-id": [
-          "SOUTHEASTASIA:20210223T074521Z:3143a589-4042-49c3-88af-896487869f57"
-        ],
-        "X-Content-Type-Options": [
-          "nosniff"
-        ],
-        "Date": [
-          "Tue, 23 Feb 2021 07:45:21 GMT"
-        ],
-        "Content-Length": [
-          "438"
-        ],
-        "Content-Type": [
-          "application/json"
-        ],
-        "Expires": [
-          "-1"
-        ]
-      },
-      "ResponseBody": "{\r\n  \"sku\": {\r\n    \"name\": \"Standard_GRS\",\r\n    \"tier\": \"Standard\"\r\n  },\r\n  \"id\": \"/subscriptions/45b60d85-fd72-427a-a708-f994d26e593e/resourceGroups/pstestrg7467/providers/Microsoft.Storage/storageAccounts/stopstestrg7467/blobServices/default\",\r\n  \"name\": \"default\",\r\n  \"type\": \"Microsoft.Storage/storageAccounts/blobServices\",\r\n  \"properties\": {\r\n    \"changeFeed\": {\r\n      \"enabled\": true\r\n    },\r\n    \"cors\": {\r\n      \"corsRules\": []\r\n    },\r\n    \"defaultServiceVersion\": \"2018-03-28\",\r\n    \"deleteRetentionPolicy\": {\r\n      \"enabled\": false\r\n    }\r\n  }\r\n}",
-      "StatusCode": 200
-    },
-    {
-<<<<<<< HEAD
-      "RequestUri": "/subscriptions/45b60d85-fd72-427a-a708-f994d26e593e/resourceGroups/pstestrg7467/providers/Microsoft.Storage/storageAccounts/stopstestrg7467/blobServices/default?api-version=2021-04-01",
-      "EncodedRequestUri": "L3N1YnNjcmlwdGlvbnMvNDViNjBkODUtZmQ3Mi00MjdhLWE3MDgtZjk5NGQyNmU1OTNlL3Jlc291cmNlR3JvdXBzL3BzdGVzdHJnNzQ2Ny9wcm92aWRlcnMvTWljcm9zb2Z0LlN0b3JhZ2Uvc3RvcmFnZUFjY291bnRzL3N0b3BzdGVzdHJnNzQ2Ny9ibG9iU2VydmljZXMvZGVmYXVsdD9hcGktdmVyc2lvbj0yMDIxLTA0LTAx",
-=======
-      "RequestUri": "/subscriptions/45b60d85-fd72-427a-a708-f994d26e593e/resourceGroups/pstestrg1793/providers/Microsoft.Storage/storageAccounts/stopstestrg1793/blobServices/default?api-version=2021-06-01",
-      "EncodedRequestUri": "L3N1YnNjcmlwdGlvbnMvNDViNjBkODUtZmQ3Mi00MjdhLWE3MDgtZjk5NGQyNmU1OTNlL3Jlc291cmNlR3JvdXBzL3BzdGVzdHJnMTc5My9wcm92aWRlcnMvTWljcm9zb2Z0LlN0b3JhZ2Uvc3RvcmFnZUFjY291bnRzL3N0b3BzdGVzdHJnMTc5My9ibG9iU2VydmljZXMvZGVmYXVsdD9hcGktdmVyc2lvbj0yMDIxLTA2LTAx",
->>>>>>> 20e4a17a
-      "RequestMethod": "GET",
-      "RequestBody": "",
-      "RequestHeaders": {
-        "x-ms-client-request-id": [
-          "a7601d2a-1e66-4ff8-84f5-132f0f1a898d"
-        ],
-        "Accept-Language": [
-          "en-US"
-        ],
-        "User-Agent": [
-          "FxVersion/4.6.29719.03",
-          "OSName/Windows",
-          "OSVersion/Microsoft.Windows.10.0.19042.",
-          "Microsoft.Azure.Management.Storage.StorageManagementClient/19.0.0.0"
-        ]
-      },
-      "ResponseHeaders": {
-        "Cache-Control": [
-          "no-cache"
-        ],
-        "Pragma": [
-          "no-cache"
-        ],
-        "x-ms-request-id": [
-          "ddacb11f-21c6-4cd2-9d7a-c94e54fae822"
-        ],
-        "Strict-Transport-Security": [
-          "max-age=31536000; includeSubDomains"
-        ],
-        "Server": [
-          "Microsoft-Azure-Storage-Resource-Provider/1.0,Microsoft-HTTPAPI/2.0 Microsoft-HTTPAPI/2.0"
-        ],
-        "x-ms-ratelimit-remaining-subscription-reads": [
-          "11992"
-        ],
-        "x-ms-correlation-request-id": [
-          "3e200aa2-7378-4164-b950-8f412602546e"
-        ],
-        "x-ms-routing-request-id": [
-          "SOUTHEASTASIA:20210223T074522Z:3e200aa2-7378-4164-b950-8f412602546e"
-        ],
-        "X-Content-Type-Options": [
-          "nosniff"
-        ],
-        "Date": [
-          "Tue, 23 Feb 2021 07:45:21 GMT"
-        ],
-        "Content-Length": [
-          "438"
-        ],
-        "Content-Type": [
-          "application/json"
-        ],
-        "Expires": [
-          "-1"
-        ]
-      },
-      "ResponseBody": "{\r\n  \"sku\": {\r\n    \"name\": \"Standard_GRS\",\r\n    \"tier\": \"Standard\"\r\n  },\r\n  \"id\": \"/subscriptions/45b60d85-fd72-427a-a708-f994d26e593e/resourceGroups/pstestrg7467/providers/Microsoft.Storage/storageAccounts/stopstestrg7467/blobServices/default\",\r\n  \"name\": \"default\",\r\n  \"type\": \"Microsoft.Storage/storageAccounts/blobServices\",\r\n  \"properties\": {\r\n    \"changeFeed\": {\r\n      \"enabled\": true\r\n    },\r\n    \"cors\": {\r\n      \"corsRules\": []\r\n    },\r\n    \"defaultServiceVersion\": \"2018-03-28\",\r\n    \"deleteRetentionPolicy\": {\r\n      \"enabled\": false\r\n    }\r\n  }\r\n}",
-      "StatusCode": 200
-    },
-    {
-<<<<<<< HEAD
-      "RequestUri": "/subscriptions/45b60d85-fd72-427a-a708-f994d26e593e/resourceGroups/pstestrg7467/providers/Microsoft.Storage/storageAccounts/stopstestrg7467/blobServices/default?api-version=2021-04-01",
-      "EncodedRequestUri": "L3N1YnNjcmlwdGlvbnMvNDViNjBkODUtZmQ3Mi00MjdhLWE3MDgtZjk5NGQyNmU1OTNlL3Jlc291cmNlR3JvdXBzL3BzdGVzdHJnNzQ2Ny9wcm92aWRlcnMvTWljcm9zb2Z0LlN0b3JhZ2Uvc3RvcmFnZUFjY291bnRzL3N0b3BzdGVzdHJnNzQ2Ny9ibG9iU2VydmljZXMvZGVmYXVsdD9hcGktdmVyc2lvbj0yMDIxLTA0LTAx",
-      "RequestMethod": "GET",
-      "RequestBody": "",
-      "RequestHeaders": {
-        "x-ms-client-request-id": [
-          "32a74eac-018c-4abf-b09b-4b1a34b8b0b7"
-        ],
-        "Accept-Language": [
-          "en-US"
-        ],
-        "User-Agent": [
-          "FxVersion/4.6.29719.03",
-          "OSName/Windows",
-          "OSVersion/Microsoft.Windows.10.0.19042.",
-          "Microsoft.Azure.Management.Storage.StorageManagementClient/19.0.0.0"
-        ]
-      },
-      "ResponseHeaders": {
-        "Cache-Control": [
-          "no-cache"
-        ],
-        "Pragma": [
-          "no-cache"
-        ],
-        "x-ms-request-id": [
-          "0c2ab601-57f9-4342-b5ab-ada47479b020"
-        ],
-        "Strict-Transport-Security": [
-          "max-age=31536000; includeSubDomains"
-        ],
-        "Server": [
-          "Microsoft-Azure-Storage-Resource-Provider/1.0,Microsoft-HTTPAPI/2.0 Microsoft-HTTPAPI/2.0"
-        ],
-        "x-ms-ratelimit-remaining-subscription-reads": [
-          "11991"
-        ],
-        "x-ms-correlation-request-id": [
-          "aa92da24-b1b1-4514-8f34-c4614e9dd63c"
-        ],
-        "x-ms-routing-request-id": [
-          "SOUTHEASTASIA:20210223T074523Z:aa92da24-b1b1-4514-8f34-c4614e9dd63c"
-        ],
-        "X-Content-Type-Options": [
-          "nosniff"
-        ],
-        "Date": [
-          "Tue, 23 Feb 2021 07:45:22 GMT"
-        ],
-        "Content-Length": [
-          "439"
-        ],
-        "Content-Type": [
-          "application/json"
-        ],
-        "Expires": [
-          "-1"
-        ]
-      },
-      "ResponseBody": "{\r\n  \"sku\": {\r\n    \"name\": \"Standard_GRS\",\r\n    \"tier\": \"Standard\"\r\n  },\r\n  \"id\": \"/subscriptions/45b60d85-fd72-427a-a708-f994d26e593e/resourceGroups/pstestrg7467/providers/Microsoft.Storage/storageAccounts/stopstestrg7467/blobServices/default\",\r\n  \"name\": \"default\",\r\n  \"type\": \"Microsoft.Storage/storageAccounts/blobServices\",\r\n  \"properties\": {\r\n    \"changeFeed\": {\r\n      \"enabled\": false\r\n    },\r\n    \"cors\": {\r\n      \"corsRules\": []\r\n    },\r\n    \"defaultServiceVersion\": \"2018-03-28\",\r\n    \"deleteRetentionPolicy\": {\r\n      \"enabled\": false\r\n    }\r\n  }\r\n}",
-      "StatusCode": 200
-    },
-    {
-      "RequestUri": "/subscriptions/45b60d85-fd72-427a-a708-f994d26e593e/resourceGroups/pstestrg7467/providers/Microsoft.Storage/storageAccounts/stopstestrg7467/blobServices/default?api-version=2021-04-01",
-      "EncodedRequestUri": "L3N1YnNjcmlwdGlvbnMvNDViNjBkODUtZmQ3Mi00MjdhLWE3MDgtZjk5NGQyNmU1OTNlL3Jlc291cmNlR3JvdXBzL3BzdGVzdHJnNzQ2Ny9wcm92aWRlcnMvTWljcm9zb2Z0LlN0b3JhZ2Uvc3RvcmFnZUFjY291bnRzL3N0b3BzdGVzdHJnNzQ2Ny9ibG9iU2VydmljZXMvZGVmYXVsdD9hcGktdmVyc2lvbj0yMDIxLTA0LTAx",
-      "RequestMethod": "GET",
-      "RequestBody": "",
-      "RequestHeaders": {
-        "x-ms-client-request-id": [
-          "0f17292f-471b-46be-8e91-fed1a3251b0d"
-        ],
-        "Accept-Language": [
-          "en-US"
-        ],
-        "User-Agent": [
-          "FxVersion/4.6.29719.03",
-          "OSName/Windows",
-          "OSVersion/Microsoft.Windows.10.0.19042.",
-          "Microsoft.Azure.Management.Storage.StorageManagementClient/19.0.0.0"
-        ]
-      },
-      "ResponseHeaders": {
-        "Cache-Control": [
-          "no-cache"
-        ],
-        "Pragma": [
-          "no-cache"
-        ],
-        "x-ms-request-id": [
-          "090bebfd-75ce-4ea7-b714-d08d9f9e99ee"
-        ],
-        "Strict-Transport-Security": [
-          "max-age=31536000; includeSubDomains"
-        ],
-        "Server": [
-          "Microsoft-Azure-Storage-Resource-Provider/1.0,Microsoft-HTTPAPI/2.0 Microsoft-HTTPAPI/2.0"
-        ],
-        "x-ms-ratelimit-remaining-subscription-reads": [
-          "11990"
-        ],
-        "x-ms-correlation-request-id": [
-          "e58aef84-3de1-41ec-bfbf-17ceada56496"
-        ],
-        "x-ms-routing-request-id": [
-          "SOUTHEASTASIA:20210223T074523Z:e58aef84-3de1-41ec-bfbf-17ceada56496"
-        ],
-        "X-Content-Type-Options": [
-          "nosniff"
-        ],
-        "Date": [
-          "Tue, 23 Feb 2021 07:45:22 GMT"
-        ],
-        "Content-Length": [
-          "439"
-        ],
-        "Content-Type": [
-          "application/json"
-        ],
-        "Expires": [
-          "-1"
-        ]
-      },
-      "ResponseBody": "{\r\n  \"sku\": {\r\n    \"name\": \"Standard_GRS\",\r\n    \"tier\": \"Standard\"\r\n  },\r\n  \"id\": \"/subscriptions/45b60d85-fd72-427a-a708-f994d26e593e/resourceGroups/pstestrg7467/providers/Microsoft.Storage/storageAccounts/stopstestrg7467/blobServices/default\",\r\n  \"name\": \"default\",\r\n  \"type\": \"Microsoft.Storage/storageAccounts/blobServices\",\r\n  \"properties\": {\r\n    \"changeFeed\": {\r\n      \"enabled\": false\r\n    },\r\n    \"cors\": {\r\n      \"corsRules\": []\r\n    },\r\n    \"defaultServiceVersion\": \"2018-03-28\",\r\n    \"deleteRetentionPolicy\": {\r\n      \"enabled\": false\r\n    }\r\n  }\r\n}",
-      "StatusCode": 200
-    },
-    {
-      "RequestUri": "/subscriptions/45b60d85-fd72-427a-a708-f994d26e593e/resourceGroups/pstestrg7467/providers/Microsoft.Storage/storageAccounts/stopstestrg7467/blobServices/default?api-version=2021-04-01",
-      "EncodedRequestUri": "L3N1YnNjcmlwdGlvbnMvNDViNjBkODUtZmQ3Mi00MjdhLWE3MDgtZjk5NGQyNmU1OTNlL3Jlc291cmNlR3JvdXBzL3BzdGVzdHJnNzQ2Ny9wcm92aWRlcnMvTWljcm9zb2Z0LlN0b3JhZ2Uvc3RvcmFnZUFjY291bnRzL3N0b3BzdGVzdHJnNzQ2Ny9ibG9iU2VydmljZXMvZGVmYXVsdD9hcGktdmVyc2lvbj0yMDIxLTA0LTAx",
-      "RequestMethod": "GET",
-      "RequestBody": "",
-      "RequestHeaders": {
-        "x-ms-client-request-id": [
-          "74187fda-9699-4d27-8034-a246eb735a72"
-        ],
-        "Accept-Language": [
-          "en-US"
-        ],
-        "User-Agent": [
-          "FxVersion/4.6.29719.03",
-          "OSName/Windows",
-          "OSVersion/Microsoft.Windows.10.0.19042.",
-          "Microsoft.Azure.Management.Storage.StorageManagementClient/19.0.0.0"
-        ]
-      },
-      "ResponseHeaders": {
-        "Cache-Control": [
-          "no-cache"
-        ],
-        "Pragma": [
-          "no-cache"
-        ],
-        "x-ms-request-id": [
-          "ba47b344-c703-4e54-b922-440d087ee7aa"
-        ],
-        "Strict-Transport-Security": [
-          "max-age=31536000; includeSubDomains"
-        ],
-        "Server": [
-          "Microsoft-Azure-Storage-Resource-Provider/1.0,Microsoft-HTTPAPI/2.0 Microsoft-HTTPAPI/2.0"
-        ],
-        "x-ms-ratelimit-remaining-subscription-reads": [
-          "11989"
-        ],
-        "x-ms-correlation-request-id": [
-          "b8ec9599-c9bd-446f-a352-d2f0166e01ce"
-        ],
-        "x-ms-routing-request-id": [
-          "SOUTHEASTASIA:20210223T074524Z:b8ec9599-c9bd-446f-a352-d2f0166e01ce"
-        ],
-        "X-Content-Type-Options": [
-          "nosniff"
-        ],
-        "Date": [
-          "Tue, 23 Feb 2021 07:45:23 GMT"
-        ],
-        "Content-Length": [
-          "447"
-        ],
-        "Content-Type": [
-          "application/json"
-        ],
-        "Expires": [
-          "-1"
-        ]
-      },
-      "ResponseBody": "{\r\n  \"sku\": {\r\n    \"name\": \"Standard_GRS\",\r\n    \"tier\": \"Standard\"\r\n  },\r\n  \"id\": \"/subscriptions/45b60d85-fd72-427a-a708-f994d26e593e/resourceGroups/pstestrg7467/providers/Microsoft.Storage/storageAccounts/stopstestrg7467/blobServices/default\",\r\n  \"name\": \"default\",\r\n  \"type\": \"Microsoft.Storage/storageAccounts/blobServices\",\r\n  \"properties\": {\r\n    \"changeFeed\": {\r\n      \"enabled\": false\r\n    },\r\n    \"cors\": {\r\n      \"corsRules\": []\r\n    },\r\n    \"defaultServiceVersion\": \"2018-03-28\",\r\n    \"deleteRetentionPolicy\": {\r\n      \"enabled\": true,\r\n      \"days\": 3\r\n    }\r\n  }\r\n}",
-      "StatusCode": 200
-    },
-    {
-      "RequestUri": "/subscriptions/45b60d85-fd72-427a-a708-f994d26e593e/resourceGroups/pstestrg7467/providers/Microsoft.Storage/storageAccounts/stopstestrg7467/blobServices/default?api-version=2021-04-01",
-      "EncodedRequestUri": "L3N1YnNjcmlwdGlvbnMvNDViNjBkODUtZmQ3Mi00MjdhLWE3MDgtZjk5NGQyNmU1OTNlL3Jlc291cmNlR3JvdXBzL3BzdGVzdHJnNzQ2Ny9wcm92aWRlcnMvTWljcm9zb2Z0LlN0b3JhZ2Uvc3RvcmFnZUFjY291bnRzL3N0b3BzdGVzdHJnNzQ2Ny9ibG9iU2VydmljZXMvZGVmYXVsdD9hcGktdmVyc2lvbj0yMDIxLTA0LTAx",
-      "RequestMethod": "GET",
-      "RequestBody": "",
-      "RequestHeaders": {
-        "x-ms-client-request-id": [
-          "7cffc27a-5391-4122-9a4b-579ee5c8e9d1"
-        ],
-        "Accept-Language": [
-          "en-US"
-        ],
-        "User-Agent": [
-          "FxVersion/4.6.29719.03",
-          "OSName/Windows",
-          "OSVersion/Microsoft.Windows.10.0.19042.",
-          "Microsoft.Azure.Management.Storage.StorageManagementClient/19.0.0.0"
-        ]
-      },
-      "ResponseHeaders": {
-        "Cache-Control": [
-          "no-cache"
-        ],
-        "Pragma": [
-          "no-cache"
-        ],
-        "x-ms-request-id": [
-          "0441e0ec-a8f6-484a-94fe-37124a6d563d"
-        ],
-        "Strict-Transport-Security": [
-          "max-age=31536000; includeSubDomains"
-        ],
-        "Server": [
-          "Microsoft-Azure-Storage-Resource-Provider/1.0,Microsoft-HTTPAPI/2.0 Microsoft-HTTPAPI/2.0"
-        ],
-        "x-ms-ratelimit-remaining-subscription-reads": [
-          "11988"
-        ],
-        "x-ms-correlation-request-id": [
-          "1c9facf3-19e8-4715-aab1-8c0196c80620"
-        ],
-        "x-ms-routing-request-id": [
-          "SOUTHEASTASIA:20210223T074525Z:1c9facf3-19e8-4715-aab1-8c0196c80620"
-        ],
-        "X-Content-Type-Options": [
-          "nosniff"
-        ],
-        "Date": [
-          "Tue, 23 Feb 2021 07:45:24 GMT"
-        ],
-        "Content-Length": [
-          "439"
-        ],
-        "Content-Type": [
-          "application/json"
-        ],
-        "Expires": [
-          "-1"
-        ]
-      },
-      "ResponseBody": "{\r\n  \"sku\": {\r\n    \"name\": \"Standard_GRS\",\r\n    \"tier\": \"Standard\"\r\n  },\r\n  \"id\": \"/subscriptions/45b60d85-fd72-427a-a708-f994d26e593e/resourceGroups/pstestrg7467/providers/Microsoft.Storage/storageAccounts/stopstestrg7467/blobServices/default\",\r\n  \"name\": \"default\",\r\n  \"type\": \"Microsoft.Storage/storageAccounts/blobServices\",\r\n  \"properties\": {\r\n    \"changeFeed\": {\r\n      \"enabled\": false\r\n    },\r\n    \"cors\": {\r\n      \"corsRules\": []\r\n    },\r\n    \"defaultServiceVersion\": \"2018-03-28\",\r\n    \"deleteRetentionPolicy\": {\r\n      \"enabled\": false\r\n    }\r\n  }\r\n}",
-      "StatusCode": 200
-    },
-    {
-      "RequestUri": "/subscriptions/45b60d85-fd72-427a-a708-f994d26e593e/resourceGroups/pstestrg7467/providers/Microsoft.Storage/storageAccounts/stopstestrg7467?api-version=2021-04-01",
-      "EncodedRequestUri": "L3N1YnNjcmlwdGlvbnMvNDViNjBkODUtZmQ3Mi00MjdhLWE3MDgtZjk5NGQyNmU1OTNlL3Jlc291cmNlR3JvdXBzL3BzdGVzdHJnNzQ2Ny9wcm92aWRlcnMvTWljcm9zb2Z0LlN0b3JhZ2Uvc3RvcmFnZUFjY291bnRzL3N0b3BzdGVzdHJnNzQ2Nz9hcGktdmVyc2lvbj0yMDIxLTA0LTAx",
-=======
-      "RequestUri": "/subscriptions/45b60d85-fd72-427a-a708-f994d26e593e/resourceGroups/pstestrg1793/providers/Microsoft.Storage/storageAccounts/stopstestrg1793?api-version=2021-06-01",
-      "EncodedRequestUri": "L3N1YnNjcmlwdGlvbnMvNDViNjBkODUtZmQ3Mi00MjdhLWE3MDgtZjk5NGQyNmU1OTNlL3Jlc291cmNlR3JvdXBzL3BzdGVzdHJnMTc5My9wcm92aWRlcnMvTWljcm9zb2Z0LlN0b3JhZ2Uvc3RvcmFnZUFjY291bnRzL3N0b3BzdGVzdHJnMTc5Mz9hcGktdmVyc2lvbj0yMDIxLTA2LTAx",
->>>>>>> 20e4a17a
-      "RequestMethod": "DELETE",
-      "RequestBody": "",
-      "RequestHeaders": {
-        "x-ms-client-request-id": [
-          "1e18e2d8-771b-4963-bb85-3a18ff8ca3eb"
-        ],
-        "Accept-Language": [
-          "en-US"
-        ],
-        "User-Agent": [
-          "FxVersion/4.6.29719.03",
-          "OSName/Windows",
-          "OSVersion/Microsoft.Windows.10.0.19042.",
-          "Microsoft.Azure.Management.Storage.StorageManagementClient/19.0.0.0"
-        ]
-      },
-      "ResponseHeaders": {
-        "Cache-Control": [
-          "no-cache"
-        ],
-        "Pragma": [
-          "no-cache"
-        ],
-        "x-ms-request-id": [
-          "bddce130-fb3e-422e-a829-e8b25a44ded3"
-        ],
-        "Strict-Transport-Security": [
-          "max-age=31536000; includeSubDomains"
-        ],
-        "Server": [
-          "Microsoft-Azure-Storage-Resource-Provider/1.0,Microsoft-HTTPAPI/2.0 Microsoft-HTTPAPI/2.0"
-        ],
-        "x-ms-ratelimit-remaining-subscription-deletes": [
-          "14999"
-        ],
-        "x-ms-correlation-request-id": [
-          "48402ba7-3c42-461a-b5cf-122777eb1d25"
-        ],
-        "x-ms-routing-request-id": [
-          "SOUTHEASTASIA:20210223T074532Z:48402ba7-3c42-461a-b5cf-122777eb1d25"
-        ],
-        "X-Content-Type-Options": [
-          "nosniff"
-        ],
-        "Date": [
-          "Tue, 23 Feb 2021 07:45:32 GMT"
-        ],
-        "Content-Type": [
-          "text/plain; charset=utf-8"
-        ],
-        "Expires": [
-          "-1"
-        ],
-        "Content-Length": [
-          "0"
-        ]
-      },
-      "ResponseBody": "",
-      "StatusCode": 200
-    },
-    {
-      "RequestUri": "/subscriptions/45b60d85-fd72-427a-a708-f994d26e593e/resourcegroups/pstestrg7467?api-version=2016-09-01",
-      "EncodedRequestUri": "L3N1YnNjcmlwdGlvbnMvNDViNjBkODUtZmQ3Mi00MjdhLWE3MDgtZjk5NGQyNmU1OTNlL3Jlc291cmNlZ3JvdXBzL3BzdGVzdHJnNzQ2Nz9hcGktdmVyc2lvbj0yMDE2LTA5LTAx",
-      "RequestMethod": "DELETE",
-      "RequestBody": "",
-      "RequestHeaders": {
-        "x-ms-client-request-id": [
-          "be33825d-e257-49ba-a5cb-ebbd835534cd"
-        ],
-        "Accept-Language": [
-          "en-US"
-        ],
-        "User-Agent": [
-          "FxVersion/4.6.29719.03",
-          "OSName/Windows",
-          "OSVersion/Microsoft.Windows.10.0.19042.",
-          "Microsoft.Azure.Management.Internal.Resources.ResourceManagementClient/1.3.31"
-        ]
-      },
-      "ResponseHeaders": {
-        "Cache-Control": [
-          "no-cache"
-        ],
-        "Pragma": [
-          "no-cache"
-        ],
-        "Location": [
-          "https://management.azure.com/subscriptions/45b60d85-fd72-427a-a708-f994d26e593e/operationresults/eyJqb2JJZCI6IlJFU09VUkNFR1JPVVBERUxFVElPTkpPQi1QU1RFU1RSRzc0NjctRUFTVFVTMkVVQVAiLCJqb2JMb2NhdGlvbiI6ImVhc3R1czJldWFwIn0?api-version=2016-09-01"
-        ],
-        "Retry-After": [
-          "15"
-        ],
-        "x-ms-ratelimit-remaining-subscription-deletes": [
-          "14999"
-        ],
-        "x-ms-request-id": [
-          "177a125a-ea02-4d1b-a8d7-db01834182e0"
-        ],
-        "x-ms-correlation-request-id": [
-          "177a125a-ea02-4d1b-a8d7-db01834182e0"
-        ],
-        "x-ms-routing-request-id": [
-          "SOUTHEASTASIA:20210223T074536Z:177a125a-ea02-4d1b-a8d7-db01834182e0"
-        ],
-        "Strict-Transport-Security": [
-          "max-age=31536000; includeSubDomains"
-        ],
-        "X-Content-Type-Options": [
-          "nosniff"
-        ],
-        "Date": [
-          "Tue, 23 Feb 2021 07:45:36 GMT"
-        ],
-        "Expires": [
-          "-1"
-        ],
-        "Content-Length": [
-          "0"
-        ]
-      },
-      "ResponseBody": "",
-      "StatusCode": 202
-    },
-    {
-      "RequestUri": "/subscriptions/45b60d85-fd72-427a-a708-f994d26e593e/operationresults/eyJqb2JJZCI6IlJFU09VUkNFR1JPVVBERUxFVElPTkpPQi1QU1RFU1RSRzc0NjctRUFTVFVTMkVVQVAiLCJqb2JMb2NhdGlvbiI6ImVhc3R1czJldWFwIn0?api-version=2016-09-01",
-      "EncodedRequestUri": "L3N1YnNjcmlwdGlvbnMvNDViNjBkODUtZmQ3Mi00MjdhLWE3MDgtZjk5NGQyNmU1OTNlL29wZXJhdGlvbnJlc3VsdHMvZXlKcWIySkpaQ0k2SWxKRlUwOVZVa05GUjFKUFZWQkVSVXhGVkVsUFRrcFBRaTFRVTFSRlUxUlNSemMwTmpjdFJVRlRWRlZUTWtWVlFWQWlMQ0pxYjJKTWIyTmhkR2x2YmlJNkltVmhjM1IxY3pKbGRXRndJbjA/YXBpLXZlcnNpb249MjAxNi0wOS0wMQ==",
-      "RequestMethod": "GET",
-      "RequestBody": "",
-      "RequestHeaders": {
-        "User-Agent": [
-          "FxVersion/4.6.29719.03",
-          "OSName/Windows",
-          "OSVersion/Microsoft.Windows.10.0.19042.",
-          "Microsoft.Azure.Management.Internal.Resources.ResourceManagementClient/1.3.31"
-        ]
-      },
-      "ResponseHeaders": {
-        "Cache-Control": [
-          "no-cache"
-        ],
-        "Pragma": [
-          "no-cache"
-        ],
-        "Location": [
-          "https://management.azure.com/subscriptions/45b60d85-fd72-427a-a708-f994d26e593e/operationresults/eyJqb2JJZCI6IlJFU09VUkNFR1JPVVBERUxFVElPTkpPQi1QU1RFU1RSRzc0NjctRUFTVFVTMkVVQVAiLCJqb2JMb2NhdGlvbiI6ImVhc3R1czJldWFwIn0?api-version=2016-09-01"
-        ],
-        "Retry-After": [
-          "15"
-        ],
-        "x-ms-ratelimit-remaining-subscription-reads": [
-          "11999"
-        ],
-        "x-ms-request-id": [
-          "1173cbbb-f61c-4592-9755-63ed588208fb"
-        ],
-        "x-ms-correlation-request-id": [
-          "1173cbbb-f61c-4592-9755-63ed588208fb"
-        ],
-        "x-ms-routing-request-id": [
-          "SOUTHEASTASIA:20210223T074552Z:1173cbbb-f61c-4592-9755-63ed588208fb"
-        ],
-        "Strict-Transport-Security": [
-          "max-age=31536000; includeSubDomains"
-        ],
-        "X-Content-Type-Options": [
-          "nosniff"
-        ],
-        "Date": [
-          "Tue, 23 Feb 2021 07:45:51 GMT"
-        ],
-        "Expires": [
-          "-1"
-        ],
-        "Content-Length": [
-          "0"
-        ]
-      },
-      "ResponseBody": "",
-      "StatusCode": 202
-    },
-    {
-      "RequestUri": "/subscriptions/45b60d85-fd72-427a-a708-f994d26e593e/operationresults/eyJqb2JJZCI6IlJFU09VUkNFR1JPVVBERUxFVElPTkpPQi1QU1RFU1RSRzc0NjctRUFTVFVTMkVVQVAiLCJqb2JMb2NhdGlvbiI6ImVhc3R1czJldWFwIn0?api-version=2016-09-01",
-      "EncodedRequestUri": "L3N1YnNjcmlwdGlvbnMvNDViNjBkODUtZmQ3Mi00MjdhLWE3MDgtZjk5NGQyNmU1OTNlL29wZXJhdGlvbnJlc3VsdHMvZXlKcWIySkpaQ0k2SWxKRlUwOVZVa05GUjFKUFZWQkVSVXhGVkVsUFRrcFBRaTFRVTFSRlUxUlNSemMwTmpjdFJVRlRWRlZUTWtWVlFWQWlMQ0pxYjJKTWIyTmhkR2x2YmlJNkltVmhjM1IxY3pKbGRXRndJbjA/YXBpLXZlcnNpb249MjAxNi0wOS0wMQ==",
-      "RequestMethod": "GET",
-      "RequestBody": "",
-      "RequestHeaders": {
-        "User-Agent": [
-          "FxVersion/4.6.29719.03",
-          "OSName/Windows",
-          "OSVersion/Microsoft.Windows.10.0.19042.",
-          "Microsoft.Azure.Management.Internal.Resources.ResourceManagementClient/1.3.31"
-        ]
-      },
-      "ResponseHeaders": {
-        "Cache-Control": [
-          "no-cache"
-        ],
-        "Pragma": [
-          "no-cache"
-        ],
-        "Location": [
-          "https://management.azure.com/subscriptions/45b60d85-fd72-427a-a708-f994d26e593e/operationresults/eyJqb2JJZCI6IlJFU09VUkNFR1JPVVBERUxFVElPTkpPQi1QU1RFU1RSRzc0NjctRUFTVFVTMkVVQVAiLCJqb2JMb2NhdGlvbiI6ImVhc3R1czJldWFwIn0?api-version=2016-09-01"
-        ],
-        "Retry-After": [
-          "15"
-        ],
-        "x-ms-ratelimit-remaining-subscription-reads": [
-          "11998"
-        ],
-        "x-ms-request-id": [
-          "abf5f3b6-4af5-4940-9d67-5b5984062bd6"
-        ],
-        "x-ms-correlation-request-id": [
-          "abf5f3b6-4af5-4940-9d67-5b5984062bd6"
-        ],
-        "x-ms-routing-request-id": [
-          "SOUTHEASTASIA:20210223T074607Z:abf5f3b6-4af5-4940-9d67-5b5984062bd6"
-        ],
-        "Strict-Transport-Security": [
-          "max-age=31536000; includeSubDomains"
-        ],
-        "X-Content-Type-Options": [
-          "nosniff"
-        ],
-        "Date": [
-          "Tue, 23 Feb 2021 07:46:07 GMT"
-        ],
-        "Expires": [
-          "-1"
-        ],
-        "Content-Length": [
-          "0"
-        ]
-      },
-      "ResponseBody": "",
-      "StatusCode": 202
-    },
-    {
-      "RequestUri": "/subscriptions/45b60d85-fd72-427a-a708-f994d26e593e/operationresults/eyJqb2JJZCI6IlJFU09VUkNFR1JPVVBERUxFVElPTkpPQi1QU1RFU1RSRzc0NjctRUFTVFVTMkVVQVAiLCJqb2JMb2NhdGlvbiI6ImVhc3R1czJldWFwIn0?api-version=2016-09-01",
-      "EncodedRequestUri": "L3N1YnNjcmlwdGlvbnMvNDViNjBkODUtZmQ3Mi00MjdhLWE3MDgtZjk5NGQyNmU1OTNlL29wZXJhdGlvbnJlc3VsdHMvZXlKcWIySkpaQ0k2SWxKRlUwOVZVa05GUjFKUFZWQkVSVXhGVkVsUFRrcFBRaTFRVTFSRlUxUlNSemMwTmpjdFJVRlRWRlZUTWtWVlFWQWlMQ0pxYjJKTWIyTmhkR2x2YmlJNkltVmhjM1IxY3pKbGRXRndJbjA/YXBpLXZlcnNpb249MjAxNi0wOS0wMQ==",
-      "RequestMethod": "GET",
-      "RequestBody": "",
-      "RequestHeaders": {
-        "User-Agent": [
-          "FxVersion/4.6.29719.03",
-          "OSName/Windows",
-          "OSVersion/Microsoft.Windows.10.0.19042.",
-          "Microsoft.Azure.Management.Internal.Resources.ResourceManagementClient/1.3.31"
-        ]
-      },
-      "ResponseHeaders": {
-        "Cache-Control": [
-          "no-cache"
-        ],
-        "Pragma": [
-          "no-cache"
-        ],
-        "x-ms-ratelimit-remaining-subscription-reads": [
-          "11997"
-        ],
-        "x-ms-request-id": [
-          "282574d7-097e-489a-b307-cc1843f6f5df"
-        ],
-        "x-ms-correlation-request-id": [
-          "282574d7-097e-489a-b307-cc1843f6f5df"
-        ],
-        "x-ms-routing-request-id": [
-          "SOUTHEASTASIA:20210223T074623Z:282574d7-097e-489a-b307-cc1843f6f5df"
-        ],
-        "Strict-Transport-Security": [
-          "max-age=31536000; includeSubDomains"
-        ],
-        "X-Content-Type-Options": [
-          "nosniff"
-        ],
-        "Date": [
-          "Tue, 23 Feb 2021 07:46:22 GMT"
-        ],
-        "Expires": [
-          "-1"
-        ],
-        "Content-Length": [
-          "0"
-        ]
-      },
-      "ResponseBody": "",
-      "StatusCode": 200
-    },
-    {
-      "RequestUri": "/subscriptions/45b60d85-fd72-427a-a708-f994d26e593e/operationresults/eyJqb2JJZCI6IlJFU09VUkNFR1JPVVBERUxFVElPTkpPQi1QU1RFU1RSRzc0NjctRUFTVFVTMkVVQVAiLCJqb2JMb2NhdGlvbiI6ImVhc3R1czJldWFwIn0?api-version=2016-09-01",
-      "EncodedRequestUri": "L3N1YnNjcmlwdGlvbnMvNDViNjBkODUtZmQ3Mi00MjdhLWE3MDgtZjk5NGQyNmU1OTNlL29wZXJhdGlvbnJlc3VsdHMvZXlKcWIySkpaQ0k2SWxKRlUwOVZVa05GUjFKUFZWQkVSVXhGVkVsUFRrcFBRaTFRVTFSRlUxUlNSemMwTmpjdFJVRlRWRlZUTWtWVlFWQWlMQ0pxYjJKTWIyTmhkR2x2YmlJNkltVmhjM1IxY3pKbGRXRndJbjA/YXBpLXZlcnNpb249MjAxNi0wOS0wMQ==",
-      "RequestMethod": "GET",
-      "RequestBody": "",
-      "RequestHeaders": {
-        "User-Agent": [
-          "FxVersion/4.6.29719.03",
-          "OSName/Windows",
-          "OSVersion/Microsoft.Windows.10.0.19042.",
-          "Microsoft.Azure.Management.Internal.Resources.ResourceManagementClient/1.3.31"
-        ]
-      },
-      "ResponseHeaders": {
-        "Cache-Control": [
-          "no-cache"
-        ],
-        "Pragma": [
-          "no-cache"
-        ],
-        "x-ms-ratelimit-remaining-subscription-reads": [
-          "11996"
-        ],
-        "x-ms-request-id": [
-          "ca081a64-a63c-4776-bb5e-c0927db78d13"
-        ],
-        "x-ms-correlation-request-id": [
-          "ca081a64-a63c-4776-bb5e-c0927db78d13"
-        ],
-        "x-ms-routing-request-id": [
-          "SOUTHEASTASIA:20210223T074623Z:ca081a64-a63c-4776-bb5e-c0927db78d13"
-        ],
-        "Strict-Transport-Security": [
-          "max-age=31536000; includeSubDomains"
-        ],
-        "X-Content-Type-Options": [
-          "nosniff"
-        ],
-        "Date": [
-          "Tue, 23 Feb 2021 07:46:22 GMT"
+        "x-ms-request-id": [
+          "f9526631-68fb-4961-ab20-75d2ab8f0f22"
+        ],
+        "x-ms-correlation-request-id": [
+          "f9526631-68fb-4961-ab20-75d2ab8f0f22"
+        ],
+        "x-ms-routing-request-id": [
+          "SOUTHEASTASIA:20210928T050553Z:f9526631-68fb-4961-ab20-75d2ab8f0f22"
+        ],
+        "Strict-Transport-Security": [
+          "max-age=31536000; includeSubDomains"
+        ],
+        "X-Content-Type-Options": [
+          "nosniff"
+        ],
+        "Date": [
+          "Tue, 28 Sep 2021 05:05:53 GMT"
         ],
         "Expires": [
           "-1"
@@ -1654,7 +1476,7 @@
   ],
   "Names": {
     "Test-StorageBlobServiceProperties": [
-      "pstestrg7467"
+      "pstestrg9005"
     ]
   },
   "Variables": {
