--- conflicted
+++ resolved
@@ -721,19 +721,58 @@
 
 <#
 .SYNOPSIS
-<<<<<<< HEAD
+Test StorageAccount ChangeFeed
+.DESCRIPTION
+SmokeTest
+#>
+function Test-StorageBlobChangeFeed
+{
+    # Setup
+    $rgname = Get-StorageManagementTestResourceName;
+
+    try
+    {
+        # Test
+        $stoname = 'sto' + $rgname;
+        $stotype = 'Standard_LRS';
+        $loc = Get-ProviderLocation ResourceManagement;
+        $kind = 'StorageV2'
+	
+        Write-Verbose "RGName: $rgname | Loc: $loc"
+        New-AzResourceGroup -Name $rgname -Location $loc;
+		
+        $loc = Get-ProviderLocation_Stage ResourceManagement;
+        New-AzStorageAccount -ResourceGroupName $rgname -Name $stoname -Location $loc -Type $stotype -Kind $kind 
+        $stos = Get-AzStorageAccount -ResourceGroupName $rgname;
+		
+		# Enable Blob  Changefeed 
+		Update-AzStorageBlobServiceProperty -ResourceGroupName $rgname -StorageAccountName $stoname -EnableChangeFeed $true -ChangeFeedRetentionInDays 5
+		$property = Get-AzStorageBlobServiceProperty -ResourceGroupName $rgname -StorageAccountName $stoname
+		Assert-AreEqual $true $property.ChangeFeed.Enabled
+		Assert-AreEqual 5 $property.ChangeFeed.RetentionInDays
+
+		# Disable Blob  Changefeed 
+		Update-AzStorageBlobServiceProperty -ResourceGroupName $rgname -StorageAccountName $stoname -EnableChangeFeed $false
+		$property = Get-AzStorageBlobServiceProperty -ResourceGroupName $rgname -StorageAccountName $stoname
+		Assert-AreEqual $false $property.ChangeFeed.Enabled
+		Assert-AreEqual $null $property.ChangeFeed.RetentionInDays
+
+        Remove-AzStorageAccount -Force -ResourceGroupName $rgname -Name $stoname;
+    }
+    finally
+    {
+        # Cleanup
+        Clean-ResourceGroup $rgname
+    }
+}
+
+<#
+.SYNOPSIS
 Test StorageAccount Blob LastAccessTimeTracking
 .DESCRIPTION
 SmokeTest
 #>
 function Test-StorageBlobLastAccessTimeTracking
-=======
-Test StorageAccount ChangeFeed
-.DESCRIPTION
-SmokeTest
-#>
-function Test-StorageBlobChangeFeed
->>>>>>> afcd29fe
 {
     # Setup
     $rgname = Get-StorageManagementTestResourceName;
@@ -742,18 +781,13 @@
     {
         # Test
         $stoname = 'sto' + $rgname;
-<<<<<<< HEAD
         $stotype = 'Standard_GRS';
-=======
-        $stotype = 'Standard_LRS';
->>>>>>> afcd29fe
         $loc = Get-ProviderLocation ResourceManagement;
         $kind = 'StorageV2'
 	
         Write-Verbose "RGName: $rgname | Loc: $loc"
         New-AzResourceGroup -Name $rgname -Location $loc;
 		
-<<<<<<< HEAD
         $loc = Get-ProviderLocation_canary ResourceManagement;
         New-AzStorageAccount -ResourceGroupName $rgname -Name $stoname -Location $loc -Type $stotype -Kind $kind 
         $stos = Get-AzStorageAccount -ResourceGroupName $rgname;
@@ -796,8 +830,6 @@
     }
 }
 
-
-
 <#
 .SYNOPSIS
 Test StorageAccount Blob Container SoftDelete in Service Properties
@@ -848,23 +880,6 @@
 		Assert-AreEqual $false $policy.Enabled
 		$property = Get-AzStorageBlobServiceProperty -ResourceGroupName $rgname -StorageAccountName $stoname
 		Assert-AreEqual $false $property.ContainerDeleteRetentionPolicy.Enabled
-=======
-        $loc = Get-ProviderLocation_Stage ResourceManagement;
-        New-AzStorageAccount -ResourceGroupName $rgname -Name $stoname -Location $loc -Type $stotype -Kind $kind 
-        $stos = Get-AzStorageAccount -ResourceGroupName $rgname;
-		
-		# Enable Blob  Changefeed 
-		Update-AzStorageBlobServiceProperty -ResourceGroupName $rgname -StorageAccountName $stoname -EnableChangeFeed $true -ChangeFeedRetentionInDays 5
-		$property = Get-AzStorageBlobServiceProperty -ResourceGroupName $rgname -StorageAccountName $stoname
-		Assert-AreEqual $true $property.ChangeFeed.Enabled
-		Assert-AreEqual 5 $property.ChangeFeed.RetentionInDays
-
-		# Disable Blob  Changefeed 
-		Update-AzStorageBlobServiceProperty -ResourceGroupName $rgname -StorageAccountName $stoname -EnableChangeFeed $false
-		$property = Get-AzStorageBlobServiceProperty -ResourceGroupName $rgname -StorageAccountName $stoname
-		Assert-AreEqual $false $property.ChangeFeed.Enabled
-		Assert-AreEqual $null $property.ChangeFeed.RetentionInDays
->>>>>>> afcd29fe
 
         Remove-AzStorageAccount -Force -ResourceGroupName $rgname -Name $stoname;
     }
