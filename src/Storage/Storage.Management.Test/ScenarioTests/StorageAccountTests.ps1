﻿# ----------------------------------------------------------------------------------
#
# Copyright Microsoft Corporation
# Licensed under the Apache License, Version 2.0 (the "License");
# you may not use this file except in compliance with the License.
# You may obtain a copy of the License at
# http://www.apache.org/licenses/LICENSE-2.0
# Unless required by applicable law or agreed to in writing, software
# distributed under the License is distributed on an "AS IS" BASIS,
# WITHOUT WARRANTIES OR CONDITIONS OF ANY KIND, either express or implied.
# See the License for the specific language governing permissions and
# limitations under the License.
# ----------------------------------------------------------------------------------

<#
.SYNOPSIS
Test StorageAccount
.DESCRIPTION
SmokeTest
#>
function Test-StorageAccount
{
    # Setup
    $rgname = Get-StorageManagementTestResourceName;

    try
    {
        # Test
        $stoname = 'sto' + $rgname;
        $stotype = 'Standard_GRS';
        $loc = Get-ProviderLocation ResourceManagement;
        $kind = 'BlobStorage'
        $accessTier = 'Cool'

        Write-Verbose "RGName: $rgname | Loc: $loc"
        New-AzResourceGroup -Name $rgname -Location $loc;
		
        $job = New-AzStorageAccount -ResourceGroupName $rgname -Name $stoname -Location $loc -Type $stotype -Kind $kind -AccessTier $accessTier -AsJob
        $job | Wait-Job
        $stos = Get-AzStorageAccount -ResourceGroupName $rgname;

        Retry-IfException { $global:sto = Get-AzStorageAccount -ResourceGroupName $rgname  -Name $stoname; }
        Assert-AreEqual $stoname $sto.StorageAccountName;
        Assert-AreEqual $stotype $sto.Sku.Name;
        Assert-AreEqual $loc.ToLower().Replace(" ", "") $sto.Location;
        Assert-AreEqual $kind $sto.Kind;
        Assert-AreEqual $accessTier $sto.AccessTier;

        $stotype = 'Standard_LRS';
        $accessTier = 'Hot'
        # TODO: Still need to do retry for Set-, even after Get- returns it.
        Retry-IfException { $global:sto = Set-AzStorageAccount -ResourceGroupName $rgname -Name $stoname -Type $stotype -AccessTier $accessTier -Force }
        $sto = Get-AzStorageAccount -ResourceGroupName $rgname  -Name $stoname;
        Assert-AreEqual $stoname $sto.StorageAccountName;
        Assert-AreEqual $stotype $sto.Sku.Name;
        Assert-AreEqual $loc.ToLower().Replace(" ", "") $sto.Location;
        Assert-AreEqual $kind $sto.Kind;
        Assert-AreEqual $accessTier $sto.AccessTier;
    
        $stotype = 'Standard_RAGRS';
        $accessTier = 'Cool'
        Set-AzStorageAccount -ResourceGroupName $rgname -Name $stoname -Type $stotype -AccessTier $accessTier -Force
        
        $sto = Get-AzStorageAccount -ResourceGroupName $rgname  -Name $stoname;
        Assert-AreEqual $stoname $sto.StorageAccountName;
        Assert-AreEqual $stotype $sto.Sku.Name;
        Assert-AreEqual $loc.ToLower().Replace(" ", "") $sto.Location;
        Assert-AreEqual $kind $sto.Kind;
        Assert-AreEqual $accessTier $sto.AccessTier;

        $stotype = 'Standard_GRS';
        Set-AzStorageAccount -ResourceGroupName $rgname -Name $stoname -Type $stotype
        
        $sto = Get-AzStorageAccount -ResourceGroupName $rgname  -Name $stoname;
        Assert-AreEqual $stoname $sto.StorageAccountName;
        Assert-AreEqual $stotype $sto.Sku.Name;
        Assert-AreEqual $loc.ToLower().Replace(" ", "") $sto.Location;
        Assert-AreEqual $kind $sto.Kind;
        Assert-AreEqual $accessTier $sto.AccessTier;

        $stokey1 = Get-AzStorageAccountKey -ResourceGroupName $rgname -Name $stoname;

        New-AzStorageAccountKey -ResourceGroupName $rgname -Name $stoname -KeyName key1;
        
        $stokey2 = Get-AzStorageAccountKey -ResourceGroupName $rgname -Name $stoname;
        Assert-AreNotEqual $stokey1[0].Value $stokey2[0].Value;
        Assert-AreEqual $stokey2[1].Value $stokey1[1].Value;

        New-AzStorageAccountKey -ResourceGroupName $rgname -Name $stoname -KeyName key2;

        $stokey3 = Get-AzStorageAccountKey -ResourceGroupName $rgname -Name $stoname;
        Assert-AreNotEqual $stokey1[0].Value $stokey2[0].Value;
        Assert-AreEqual $stokey3[0].Value $stokey2[0].Value;
        Assert-AreNotEqual $stokey2[1].Value $stokey3[1].Value;

        Remove-AzStorageAccount -Force -ResourceGroupName $rgname -Name $stoname;
    }
    finally
    {
        # Cleanup
        Clean-ResourceGroup $rgname
    }
}

<#
.SYNOPSIS
Test New-AzStorageAccount
.DESCRIPTION
Smoke[Broken]Test
#>
function Test-NewAzureStorageAccount
{
    # Setup
    $rgname = Get-StorageManagementTestResourceName;

    try
    {
        # Test
        $stoname = 'sto' + $rgname;
        $stotype = 'Standard_LRS';
        $kind = 'StorageV2'

        $loc = Get-ProviderLocation ResourceManagement;
        New-AzResourceGroup -Name $rgname -Location $loc;
		
        New-AzStorageAccount -ResourceGroupName $rgname -Name $stoname -Location $loc -Type $stotype -Kind $kind;
        $sto = Get-AzStorageAccount -ResourceGroupName $rgname  -Name $stoname;
        Assert-AreEqual $stoname $sto.StorageAccountName;
        Assert-AreEqual $stotype $sto.Sku.Name;
        Assert-AreEqual $loc.ToLower().Replace(" ", "") $sto.Location;
        Assert-AreEqual $kind $sto.Kind;
        Assert-NotNull  $sto.PrimaryEndpoints.Web 
        
        Retry-IfException { Remove-AzStorageAccount -Force -ResourceGroupName $rgname -Name $stoname; }
    }
    finally
    {
        # Cleanup
        Clean-ResourceGroup $rgname
    }
}

<#
.SYNOPSIS
Test Get-AzStorageAccount
.DESCRIPTION
SmokeTest
#>
function Test-GetAzureStorageAccount
{
    # Setup
    $rgname = Get-StorageManagementTestResourceName;

    try
    {
        # Test
        $stoname = 'sto' + $rgname;
        $stotype = 'Standard_GRS';
        $loc = Get-ProviderLocation ResourceManagement;
        $kind = 'StorageV2'

        New-AzResourceGroup -Name $rgname -Location $loc;
        Write-Output ("Resource Group created")
		
        New-AzStorageAccount -ResourceGroupName $rgname -Name $stoname -Location $loc -Type $stotype ;

        Retry-IfException { $global:sto = Get-AzStorageAccount -ResourceGroupName $rgname -Name $stoname; }
        Assert-AreEqual $stoname $sto.StorageAccountName;
        Assert-AreEqual $stotype $sto.Sku.Name;
        Assert-AreEqual $loc.ToLower().Replace(" ", "") $sto.Location;
        Assert-AreEqual $kind $sto.Kind;
        Assert-AreEqual $false $sto.EnableHttpsTrafficOnly;

        $stos = Get-AzStorageAccount -ResourceGroupName $rgname;
        Assert-AreEqual $stoname $stos[0].StorageAccountName;
        Assert-AreEqual $stotype $stos[0].Sku.Name;
        Assert-AreEqual $loc.ToLower().Replace(" ", "") $stos[0].Location;
        Assert-AreEqual $kind $sto.Kind;
        Assert-AreEqual $false $sto.EnableHttpsTrafficOnly;

        Remove-AzStorageAccount -Force -ResourceGroupName $rgname -Name $stoname;
    }
    finally
    {
        # Cleanup
        Clean-ResourceGroup $rgname
    }
}

<#
.SYNOPSIS
Test Set-AzStorageAccount
.DESCRIPTION
SmokeTest
#>
function Test-SetAzureStorageAccount
{
    # Setup
    $rgname = Get-StorageManagementTestResourceName;

    try
    {
        # Test
        $stoname = 'sto' + $rgname;
        $stotype = 'Standard_GRS';
        $loc = Get-ProviderLocation ResourceManagement;
        $kind = 'Storage'

        New-AzResourceGroup -Name $rgname -Location $loc;
        New-AzStorageAccount -ResourceGroupName $rgname -Name $stoname -Location $loc -Type $stotype -Kind $kind -EnableHttpsTrafficOnly $true -EnableAzureFilesAadIntegrationForSMB $true -EnableHierarchicalNamespace $true;

        Retry-IfException { $global:sto = Get-AzStorageAccount -ResourceGroupName $rgname -Name $stoname; }
        Assert-AreEqual $stoname $sto.StorageAccountName;
        Assert-AreEqual $stotype $sto.Sku.Name;
        Assert-AreEqual $loc.ToLower().Replace(" ", "") $sto.Location;
        Assert-AreEqual $kind $sto.Kind;
        Assert-AreEqual $true $sto.EnableHttpsTrafficOnly;
        Assert-AreEqual $true $sto.EnableAzureFilesAadIntegrationForSMB;
        Assert-AreEqual $true $sto.EnableHierarchicalNamespace;
        
        $stos = Get-AzStorageAccount -ResourceGroupName $rgname;
        Assert-AreEqual $stoname $stos[0].StorageAccountName;
        Assert-AreEqual $stotype $stos[0].Sku.Name;
        Assert-AreEqual $loc.ToLower().Replace(" ", "") $stos[0].Location;
        Assert-AreEqual $kind $sto.Kind;
        Assert-AreEqual $true $sto.EnableHttpsTrafficOnly;
        Assert-AreEqual $true $sto.EnableAzureFilesAadIntegrationForSMB;
        Assert-AreEqual $true $sto.EnableHierarchicalNamespace;

        $stotype = 'Standard_LRS';
        # TODO: Still need to do retry for Set-, even after Get- returns it.
        Retry-IfException { Set-AzStorageAccount -ResourceGroupName $rgname -Name $stoname -Type $stotype -EnableHttpsTrafficOnly $false -EnableAzureFilesAadIntegrationForSMB $false }
        $stotype = 'Standard_RAGRS';
        $sto = Set-AzStorageAccount -ResourceGroupName $rgname -Name $stoname -Type $stotype;
        Assert-AreEqual $false $sto.EnableAzureFilesAadIntegrationForSMB;
        Assert-AreEqual $true $sto.EnableHierarchicalNamespace;

        $sto = Get-AzStorageAccount -ResourceGroupName $rgname -Name $stoname;
        Assert-AreEqual $stoname $sto.StorageAccountName;
        Assert-AreEqual $stotype $sto.Sku.Name;
        Assert-AreEqual $loc.ToLower().Replace(" ", "") $sto.Location;
        Assert-AreEqual $kind $sto.Kind;
        Assert-AreEqual $false $sto.EnableHttpsTrafficOnly;
        Assert-AreEqual $false $sto.EnableAzureFilesAadIntegrationForSMB;
        Assert-AreEqual $true $sto.EnableHierarchicalNamespace;

        Remove-AzStorageAccount -Force -ResourceGroupName $rgname -Name $stoname;
    }
    finally
    {
        # Cleanup
        Clean-ResourceGroup $rgname
    }
}

<#
.SYNOPSIS
Test Remove-AzStorageAccount -Force
.DESCRIPTION
SmokeTest
#>
function Test-RemoveAzureStorageAccount
{
    # Setup
    $rgname = Get-StorageManagementTestResourceName;

    try
    {
        # Test
        $stoname = 'sto' + $rgname;
        $stotype = 'Standard_GRS';
        $loc = Get-ProviderLocation ResourceManagement;

        New-AzResourceGroup -Name $rgname -Location $loc;
		
        $loc = Get-ProviderLocation_Stage;
        New-AzStorageAccount -ResourceGroupName $rgname -Name $stoname -Location $loc -Type $stotype;
        
        Retry-IfException { Remove-AzStorageAccount -Force -ResourceGroupName $rgname -Name $stoname; }
    }
    finally
    {
        # Cleanup
        Clean-ResourceGroup $rgname
    }
}

<#
.SYNOPSIS
Test New-AzStorageAccountEncryptionKeySource
#>
function Test-SetAzureRmStorageAccountKeySource
{
    # Setup
    $rgname = Get-StorageManagementTestResourceName;

    try
    {
        # Test
        $stoname = 'sto' + $rgname;
        $stotype = 'Standard_GRS';
        $loc = Get-ProviderLocation ResourceManagement;

        New-AzResourceGroup -Name $rgname -Location $loc;

        New-AzStorageAccount -ResourceGroupName $rgname -Name $stoname -Location $loc -Type $stotype;
        
        $sto = Set-AzStorageAccount -ResourceGroupName $rgname -Name $stoname -StorageEncryption
        Assert-AreEqual $stoname $sto.StorageAccountName;
        Assert-AreEqual $stotype $sto.Sku.Name;
        Assert-AreEqual $loc.ToLower().Replace(" ", "") $sto.Location;
        Assert-AreEqual $true $sto.Encryption.Services.Blob.Enabled
        Assert-AreEqual $true $sto.Encryption.Services.File.Enabled
        Assert-AreEqual Microsoft.Storage $sto.Encryption.KeySource;
        Assert-AreEqual $null $sto.Encryption.Keyvaultproperties.Keyname;
        Assert-AreEqual $null $sto.Encryption.Keyvaultproperties.KeyVersion;
        Assert-AreEqual $null $sto.Encryption.Keyvaultproperties.KeyVaultUri;
        
        $sto = Set-AzStorageAccount -ResourceGroupName $rgname -Name $stoname -StorageEncryption -AssignIdentity
        Assert-AreEqual $stoname $sto.StorageAccountName;
        Assert-AreEqual $stotype $sto.Sku.Name;
        Assert-AreEqual $loc.ToLower().Replace(" ", "") $sto.Location;
        Assert-AreNotEqual SystemAssigned $sto.Identity.Type
        Assert-AreEqual $true $sto.Encryption.Services.Blob.Enabled
        Assert-AreEqual $true $sto.Encryption.Services.File.Enabled
        Assert-AreEqual Microsoft.Storage $sto.Encryption.KeySource;
        Assert-AreEqual $null $sto.Encryption.Keyvaultproperties.Keyname;
        Assert-AreEqual $null $sto.Encryption.Keyvaultproperties.KeyVersion;
        Assert-AreEqual $null $sto.Encryption.Keyvaultproperties.KeyVaultUri;
        
        Remove-AzStorageAccount -Force -ResourceGroupName $rgname -Name $stoname; 
    }
    finally
    {
        # Cleanup
        Clean-ResourceGroup $rgname
    }
}

<#
.SYNOPSIS
Test Get-AzStorageAccountKey
#>
function Test-GetAzureStorageAccountKey
{
    # Setup
    $rgname = Get-StorageManagementTestResourceName;

    try
    {
        # Test
        $stoname = 'sto' + $rgname;
        $stotype = 'Standard_GRS';
        $loc = Get-ProviderLocation ResourceManagement;

        New-AzResourceGroup -Name $rgname -Location $loc;
		
        $loc = Get-ProviderLocation_Stage;
        New-AzStorageAccount -ResourceGroupName $rgname -Name $stoname -Location $loc -Type $stotype;
        
        Retry-IfException { $global:stokeys = Get-AzStorageAccountKey -ResourceGroupName $rgname -Name $stoname; }
        Assert-AreNotEqual $stokeys[1].Value $stokeys[0].Value;

        Remove-AzStorageAccount -Force -ResourceGroupName $rgname -Name $stoname;
    }
    finally
    {
        # Cleanup
        Clean-ResourceGroup $rgname
    }
}

<#
.SYNOPSIS
Test New-AzStorageAccountKey
#>
function Test-NewAzureStorageAccountKey
{
    # Setup
    $rgname = Get-StorageManagementTestResourceName;

    try
    {
        # Test
        $stoname = 'sto' + $rgname;
        $stotype = 'Standard_GRS';
        $loc = Get-ProviderLocation ResourceManagement;

        New-AzResourceGroup -Name $rgname -Location $loc;
		
        $loc = Get-ProviderLocation_Stage;
        New-AzStorageAccount -ResourceGroupName $rgname -Name $stoname -Location $loc -Type $stotype;
        
        Retry-IfException { $global:stokey1 = Get-AzStorageAccountKey -ResourceGroupName $rgname -Name $stoname; }

        New-AzStorageAccountKey -ResourceGroupName $rgname -Name $stoname -KeyName key1;

        $stokey2 = Get-AzStorageAccountKey -ResourceGroupName $rgname -Name $stoname;
        Assert-AreNotEqual $stokey1[0].Value $stokey2[0].Value;
        Assert-AreEqual $stokey1[1].Value $stokey2[1].Value;

        New-AzStorageAccountKey -ResourceGroupName $rgname -Name $stoname -KeyName key2;

        $stokey3 = Get-AzStorageAccountKey -ResourceGroupName $rgname -Name $stoname;
        Assert-AreNotEqual $stokey1[0].Value $stokey2[0].Value;
        Assert-AreEqual $stokey2[0].Value $stokey3[0].Value;
        Assert-AreNotEqual $stokey2[1].Value $stokey3[1].Value;

        Remove-AzStorageAccount -Force -ResourceGroupName $rgname -Name $stoname;
    }
    finally
    {
        # Cleanup
        Clean-ResourceGroup $rgname
    }
}

<#
.SYNOPSIS
Test Get-AzStorageAccount | Get-AzStorageAccountKey 
#>
function Test-PipingGetAccountToGetKey
{
    # Setup
    $rgname = Get-StorageManagementTestResourceName;

    try
    {
        # Test
        $stoname = 'sto' + $rgname;
        $stotype = 'Standard_GRS';
        $loc = Get-ProviderLocation ResourceManagement;

        New-AzResourceGroup -Name $rgname -Location $loc;
		
        $loc = Get-ProviderLocation_Stage;
        New-AzStorageAccount -ResourceGroupName $rgname -Name $stoname -Location $loc -Type $stotype;

        Retry-IfException { $global:stokeys = Get-AzStorageAccount -ResourceGroupName $rgname -Name $stoname | Get-AzStorageAccountKey -ResourceGroupName $rgname; }
        Assert-AreNotEqual $stokeys[0].Value $stokeys[1].Value;

        Remove-AzStorageAccount -Force -ResourceGroupName $rgname -Name $stoname;
    }
    finally
    {
        # Cleanup
        Clean-ResourceGroup $rgname
    }
}

<#
.SYNOPSIS
Test Get-AzStorageAccount | Set-AzCurrentStorageAccount
.DESCRIPTION
SmokeTest
#>
function Test-PipingToSetAzureRmCurrentStorageAccount
{
 # Setup
    $rgname = Get-StorageManagementTestResourceName

    try
    {
        # Test
        $stoname = 'sto' + $rgname
        $stotype = 'Standard_GRS'
        $loc = Get-ProviderLocation ResourceManagement

        New-AzResourceGroup -Name $rgname -Location $loc;

        $loc = Get-ProviderLocation_Stage;
        New-AzStorageAccount -ResourceGroupName $rgname -Name $stoname -Location $loc -Type $stotype
        Retry-IfException { $global:sto = Get-AzStorageAccount -ResourceGroupName $rgname  -Name $stoname }
        $global:sto | Set-AzCurrentStorageAccount
        $context = Get-AzContext
        $sub = New-Object -TypeName Microsoft.Azure.Commands.Profile.Models.PSAzureSubscription -ArgumentList $context.Subscription
        Assert-AreEqual $stoname $sub.CurrentStorageAccountName
        $global:sto | Remove-AzStorageAccount -Force
    }
    finally
    {
        # Cleanup
        Clean-ResourceGroup $rgname
    }
}

<#
.SYNOPSIS
Test Set-AzCurrentStorageAccount with RG and storage account name parameters
.DESCRIPTION
SmokeTest
#>
function Test-SetAzureRmCurrentStorageAccount
{
 # Setup
    $rgname = Get-StorageManagementTestResourceName

    try
    {
        # Test
        $stoname = 'sto' + $rgname
        $stotype = 'Standard_GRS'
        $loc = Get-ProviderLocation ResourceManagement

        New-AzResourceGroup -Name $rgname -Location $loc;
		
        $loc = Get-ProviderLocation_Stage;
        New-AzStorageAccount -ResourceGroupName $rgname -Name $stoname -Location $loc -Type $stotype
        Retry-IfException { $global:sto = Get-AzStorageAccount -ResourceGroupName $rgname  -Name $stoname }
        Set-AzCurrentStorageAccount -ResourceGroupName $rgname -StorageAccountName $stoname
        $context = Get-AzContext
        Assert-AreEqual $stoname $context.Subscription.CurrentStorageAccountName
        $global:sto | Remove-AzStorageAccount -Force
    }
    finally
    {
        # Cleanup
        Clean-ResourceGroup $rgname
    }
}

<#
.SYNOPSIS
Test NetworkRule
#>
function Test-NetworkRule
{
    # Setup
    $rgname = Get-StorageManagementTestResourceName;

    try
    {
        # Test
        $stoname = 'sto' + $rgname;
        $stotype = 'Standard_LRS';
        $loc = Get-ProviderLocation ResourceManagement;
        $ip1 = "20.11.0.0/16";
        $ip2 = "10.0.0.0/7";
        $ip3 = "11.1.1.0/24";
        $ip4 = "28.0.2.0/19";

        New-AzResourceGroup -Name $rgname -Location $loc;
        
        $global:sto = New-AzStorageAccount -ResourceGroupName $rgname -Name $stoname -Location $loc -Type $stotype -NetworkRuleSet (@{bypass="Logging,Metrics,AzureServices";
            ipRules=(@{IPAddressOrRange="$ip1";Action="allow"},
            @{IPAddressOrRange="$ip2";Action="allow"});
            defaultAction="Deny"}) 

        $stoacl = (Get-AzStorageAccount -ResourceGroupName $rgname -Name $stoname).NetworkRuleSet
        Assert-AreEqual 7 $stoacl.Bypass;
        Assert-AreEqual Deny $stoacl.DefaultAction;
        Assert-AreEqual 2 $stoacl.IpRules.Count
        Assert-AreEqual $ip1 $stoacl.IpRules[0].IPAddressOrRange;
        Assert-AreEqual $ip2 $stoacl.IpRules[1].IPAddressOrRange;
        Assert-AreEqual 0 $stoacl.VirtualNetworkRules.Count

        $sto | Update-AzStorageAccountNetworkRuleSet -verbose -Bypass AzureServices,Metrics -DefaultAction Allow -IpRule (@{IPAddressOrRange="$ip3";Action="allow"},@{IPAddressOrRange="$ip4";Action="allow"})
        $stoacl = $sto | Get-AzStorageAccountNetworkRuleSet
        $stoacliprule = $stoacl.IpRules
        Assert-AreEqual 6 $stoacl.Bypass;
        Assert-AreEqual Allow $stoacl.DefaultAction;
        Assert-AreEqual 2 $stoacl.IpRules.Count
        Assert-AreEqual $ip3 $stoacl.IpRules[0].IPAddressOrRange;
        Assert-AreEqual $ip4 $stoacl.IpRules[1].IPAddressOrRange;
        Assert-AreEqual 0 $stoacl.VirtualNetworkRules.Count

        $job = Remove-AzStorageAccountNetworkRule -ResourceGroupName $rgname -Name $stoname -IPAddressOrRange "$ip3" -AsJob
        $job | Wait-Job
        $stoacl = Get-AzStorageAccountNetworkRuleSet -ResourceGroupName $rgname -Name $stoname
        Assert-AreEqual 6 $stoacl.Bypass;
        Assert-AreEqual Allow $stoacl.DefaultAction;
        Assert-AreEqual 1 $stoacl.IpRules.Count
        Assert-AreEqual $ip4 $stoacl.IpRules[0].IPAddressOrRange;
        Assert-AreEqual 0 $stoacl.VirtualNetworkRules.Count
        
        $job = Update-AzStorageAccountNetworkRuleSet -ResourceGroupName $rgname -Name $stoname -IpRule @() -DefaultAction Deny -Bypass None -AsJob
        $job | Wait-Job
        $stoacl = Get-AzStorageAccountNetworkRuleSet -ResourceGroupName $rgname -Name $stoname
        Assert-AreEqual 0 $stoacl.Bypass;
        Assert-AreEqual Deny $stoacl.DefaultAction;
        Assert-AreEqual 0 $stoacl.IpRules.Count
        Assert-AreEqual 0 $stoacl.VirtualNetworkRules.Count
        
        foreach($iprule in $stoacliprule) {
            $job = Add-AzStorageAccountNetworkRule -ResourceGroupName $rgname -Name $stoname -IpRule $iprule -AsJob
            $job | Wait-Job
        }

        $stoacl = Get-AzStorageAccountNetworkRuleSet -ResourceGroupName $rgname -Name $stoname
        Assert-AreEqual 0 $stoacl.Bypass;
        Assert-AreEqual Deny $stoacl.DefaultAction;
        Assert-AreEqual 2 $stoacl.IpRules.Count
        Assert-AreEqual $ip3 $stoacl.IpRules[0].IPAddressOrRange;
        Assert-AreEqual $ip4 $stoacl.IpRules[1].IPAddressOrRange;
        Assert-AreEqual 0 $stoacl.VirtualNetworkRules.Count
        
        $job = Set-AzStorageAccount -ResourceGroupName $rgname -Name $stoname -AsJob -NetworkRuleSet (@{bypass="AzureServices";
            ipRules=(@{IPAddressOrRange="$ip1";Action="allow"},
            @{IPAddressOrRange="$ip2";Action="allow"});
            defaultAction="Allow"}) 
        $job | Wait-Job

        $stoacl = Get-AzStorageAccountNetworkRuleSet -ResourceGroupName $rgname -Name $stoname
        Assert-AreEqual 4 $stoacl.Bypass;
        Assert-AreEqual Allow $stoacl.DefaultAction;
        Assert-AreEqual 2 $stoacl.IpRules.Count
        Assert-AreEqual $ip1 $stoacl.IpRules[0].IPAddressOrRange;
        Assert-AreEqual $ip2 $stoacl.IpRules[1].IPAddressOrRange;
        Assert-AreEqual 0 $stoacl.VirtualNetworkRules.Count

        $job = Remove-AzStorageAccount -Force -ResourceGroupName $rgname -Name $stoname -AsJob
        $job | Wait-Job
    }
    finally
    {
        # Cleanup
        Clean-ResourceGroup $rgname
    }
}

<#
.SYNOPSIS
Test SetAzureStorageAccount with Kind as StorageV2
.Description
AzureAutomationTest
#>
function Test-SetAzureStorageAccountStorageV2
{
    # Setup
    $rgname = Get-StorageManagementTestResourceName;

    try
    {
        # Test
        $stoname = 'sto' + $rgname;
        $stotype = 'Standard_GRS';
        $loc = Get-ProviderLocation ResourceManagement;
        $kind = 'Storage'

        New-AzResourceGroup -Name $rgname -Location $loc;
		
        New-AzStorageAccount -ResourceGroupName $rgname -Name $stoname -Location $loc -Type $stotype -Kind $kind;

        Retry-IfException { $global:sto = Get-AzStorageAccount -ResourceGroupName $rgname -Name $stoname; }
        Assert-AreEqual $stoname $sto.StorageAccountName;
        Assert-AreEqual $stotype $sto.Sku.Name;
        Assert-AreEqual $loc.ToLower().Replace(" ", "") $sto.Location;
        Assert-AreEqual $kind $sto.Kind;        
                    
        $kind = 'StorageV2'
        Set-AzStorageAccount -ResourceGroupName $rgname -Name $stoname -UpgradeToStorageV2;
        $sto = Get-AzStorageAccount -ResourceGroupName $rgname  -Name $stoname;
        Assert-AreEqual $stoname $sto.StorageAccountName;
        Assert-AreEqual $stotype $sto.Sku.Name;
        Assert-AreEqual $loc.ToLower().Replace(" ", "") $sto.Location;
        Assert-AreEqual $kind $sto.Kind;
        Assert-NotNull  $sto.PrimaryEndpoints.Web 

        Remove-AzStorageAccount -Force -ResourceGroupName $rgname -Name $stoname;
    }
    finally
    {
        # Cleanup
        Clean-ResourceGroup $rgname
    }
}

<#
.SYNOPSIS
Test GetAzureStorageUsage with current Location
.Description
AzureAutomationTest
#>
function Test-GetAzureStorageLocationUsage
{
        # Test
        $loc = Get-ProviderLocation_Stage ResourceManagement; 

        $usage = Get-AzStorageUsage -Location $loc
        Assert-AreNotEqual 0 $usage.Limit;
        Assert-AreNotEqual 0 $usage.CurrentValue;      
}

<#
.SYNOPSIS
Test New-AzStorageAccountFileStorage
.DESCRIPTION
Smoke[Broken]Test
#>
function Test-NewAzureStorageAccountFileStorage
{
    # Setup
    $rgname = Get-StorageManagementTestResourceName;

    try
    {
        # Test
        $stoname = 'sto' + $rgname;
        $stotype = 'Premium_LRS';
        $kind = 'FileStorage'

        $loc = Get-ProviderLocation ResourceManagement;
        New-AzResourceGroup -Name $rgname -Location $loc;
		
        New-AzStorageAccount -ResourceGroupName $rgname -Name $stoname -Location $loc -Type $stotype -Kind $kind;
        $sto = Get-AzStorageAccount -ResourceGroupName $rgname  -Name $stoname;
        $stotype = 'PremiumLRS';
        Assert-AreEqual $stoname $sto.StorageAccountName;
        Assert-AreEqual $stotype $sto.Sku.Name;
        Assert-AreEqual $loc.ToLower().Replace(" ", "") $sto.Location;
        Assert-AreEqual $kind $sto.Kind; 
        
        Retry-IfException { Remove-AzStorageAccount -Force -ResourceGroupName $rgname -Name $stoname; }
    }
    finally
    {
        # Cleanup
        Clean-ResourceGroup $rgname
    }
}

<#
.SYNOPSIS
Test New-AzStorageAccountBlockBlobStorage
.DESCRIPTION
Smoke[Broken]Test
#>
function Test-NewAzureStorageAccountBlockBlobStorage
{
    # Setup
    $rgname = Get-StorageManagementTestResourceName;

    try
    {
        # Test
        $stoname = 'sto' + $rgname;
        $stotype = 'Premium_LRS';
        $kind = 'BlockBlobStorage'

        $loc = Get-ProviderLocation ResourceManagement;
        New-AzResourceGroup -Name $rgname -Location $loc;
		
<<<<<<< HEAD
        New-AzStorageAccount -ResourceGroupName $rgname -Name $stoname -Location $loc -Type $stotype -Kind $kind;
        $sto = Get-AzStorageAccount -ResourceGroupName $rgname  -Name $stoname;
        $stotype = 'PremiumLRS';
=======
        New-AzureRmStorageAccount -ResourceGroupName $rgname -Name $stoname -Location $loc -Type $stotype -Kind $kind;
        $sto = Get-AzureRmStorageAccount -ResourceGroupName $rgname  -Name $stoname;
>>>>>>> 1b921547
        Assert-AreEqual $stoname $sto.StorageAccountName;
        Assert-AreEqual $stotype $sto.Sku.Name;
        Assert-AreEqual $loc.ToLower().Replace(" ", "") $sto.Location;
        Assert-AreEqual $kind $sto.Kind; 
        
        Retry-IfException { Remove-AzStorageAccount -Force -ResourceGroupName $rgname -Name $stoname; }
    }
    finally
    {
        # Cleanup
        Clean-ResourceGroup $rgname
    }
}

<#
.SYNOPSIS
Test GetAzureStorageUsage with current Location
.Description
AzureAutomationTest
#>
function Test-GetAzureStorageLocationUsage
{
        # Test
        $loc = Get-ProviderLocation_Stage ResourceManagement; 

        $usage = Get-AzStorageUsage -Location $loc
        Assert-AreNotEqual 0 $usage.Limit;
        Assert-AreNotEqual 0 $usage.CurrentValue;      
}

<#
.SYNOPSIS
Test Invoke-AzStorageAccountFailover
.DESCRIPTION
Smoke[Broken]Test
#>
function Test-FailoverAzureStorageAccount
{
    # Setup
    $rgname = Get-StorageManagementTestResourceName;

    try
    {
        # Test
        $stoname = 'sto' + $rgname;
        $stotype = 'Standard_RAGRS';
        $kind = 'StorageV2'

        $loc = Get-ProviderLocation_Canary ResourceManagement;
        New-AzResourceGroup -Name $rgname -Location $loc;
		
        New-AzStorageAccount -ResourceGroupName $rgname -Name $stoname -Location $loc -Type $stotype -Kind $kind;
        $sto = Get-AzStorageAccount -ResourceGroupName $rgname  -Name $stoname;
        $stotype = 'StandardRAGRS';
        Assert-AreEqual $stoname $sto.StorageAccountName;
        Assert-AreEqual $stotype $sto.Sku.Name;
        Assert-AreEqual $loc.ToLower().Replace(" ", "") $sto.Location;
        Assert-AreEqual $kind $sto.Kind; 
		$seconcaryLocation = $sto.SecondaryLocation

		#Invoke Failover
		$job = Invoke-AzStorageAccountFailover -ResourceGroupName $rgname -Name $stoname -Force -AsJob
		$job | Wait-Job

        $sto = Get-AzStorageAccount -ResourceGroupName $rgname  -Name $stoname;
        Assert-AreEqual $seconcaryLocation $sto.PrimaryLocation;
        Assert-AreEqual 'StandardLRS' $sto.Sku.Name;
        
        Retry-IfException { Remove-AzStorageAccount -Force -ResourceGroupName $rgname -Name $stoname; }
    }
    finally
    {
        # Cleanup
        Clean-ResourceGroup $rgname
    }
}

<#
.SYNOPSIS
Test Get-AzStorageAccount with -IncludeGeoReplicationStats
.DESCRIPTION
Smoke[Broken]Test
#>
function Test-GetAzureStorageAccountGeoReplicationStats
{
    # Setup
    $rgname = Get-StorageManagementTestResourceName;

    try
    {
        # Test
        $stoname = 'sto' + $rgname;
        $stotype = 'Standard_RAGRS';
        $kind = 'StorageV2'

        $loc = Get-ProviderLocation_Canary ResourceManagement;
        New-AzResourceGroup -Name $rgname -Location $loc;
		
        New-AzStorageAccount -ResourceGroupName $rgname -Name $stoname -Location $loc -Type $stotype -Kind $kind;
        $sto = Get-AzStorageAccount -ResourceGroupName $rgname  -Name $stoname -IncludeGeoReplicationStats;
        $stotype = 'StandardRAGRS';
        Assert-AreEqual $stoname $sto.StorageAccountName;
        Assert-AreEqual $stotype $sto.Sku.Name;
        Assert-AreEqual $loc.ToLower().Replace(" ", "") $sto.Location;
        Assert-AreEqual $kind $sto.Kind; 
        Assert-NotNull $sto.GeoReplicationStats.Status
        Assert-NotNull $sto.GeoReplicationStats.LastSyncTime
        
        Retry-IfException { Remove-AzStorageAccount -Force -ResourceGroupName $rgname -Name $stoname; }
        }
    finally
    {
        # Cleanup
        Clean-ResourceGroup $rgname
    }
}

<#
.SYNOPSIS
Test Get-AzStorageAccount | New/Set-AzStorageAccount
#>
function Test-PipingNewUpdateAccount
{
    # Setup
    $rgname = Get-StorageManagementTestResourceName;

    try
    {
        # Test
        $stoname = 'sto' + $rgname;
        $stoname2 = 'sto' + $rgname + '2';
        $stotype = 'Standard_GRS';
        $loc = Get-ProviderLocation ResourceManagement;

        New-AzResourceGroup -Name $rgname -Location $loc;

        $global:sto = New-AzStorageAccount -ResourceGroupName $rgname -Name $stoname -Location $loc -Type $stotype;

        Retry-IfException { $global:sto2 = Get-AzStorageAccount -ResourceGroupName $rgname -Name $stoname | New-AzStorageAccount -Name $stoname2 -skuName $stotype; }
        Assert-AreEqual $sto.ResourceGroupName $sto2.ResourceGroupName;
        Assert-AreEqual $sto.Location $sto2.Location;
        Assert-AreNotEqual $sto.StorageAccountName $sto2.StorageAccountName;
		
		Get-AzStorageAccount -ResourceGroupName $rgname -Name $stoname | set-AzStorageAccount -UpgradeToStorageV2
		$global:sto = $sto | set-AzStorageAccount -EnableHttpsTrafficOnly $true
        Assert-AreEqual 'StorageV2' $sto.Kind;
        Assert-AreEqual $true $sto.EnableHttpsTrafficOnly;

        Get-AzStorageAccount -ResourceGroupName $rgname -Name $stoname | Remove-AzStorageAccount -Force;
        $sto2 | Remove-AzStorageAccount -Force;
    }
    finally
    {
        # Cleanup
        Clean-ResourceGroup $rgname
    }
}

<#
.SYNOPSIS
Test Set/Get/Remove-AzureStorageAccountManagementPolicy
.Description
AzureAutomationTest
#>
function Test-StorageAccountManagementPolicy
{
    # Setup
    $rgname = Get-StorageManagementTestResourceName;

    try
    {
        # Test
        $stoname = 'sto' + $rgname;
        $stotype = 'Standard_GRS';
        $loc = Get-ProviderLocation ResourceManagement;
        $kind = 'StorageV2'

        New-AzureRmResourceGroup -Name $rgname -Location $loc;

        $loc = Get-ProviderLocation_Stage;
        New-AzureRmStorageAccount -ResourceGroupName $rgname -Name $stoname -Location $loc -Type $stotype -Kind $kind;

        Retry-IfException { $global:sto = Get-AzureRmStorageAccount -ResourceGroupName $rgname -Name $stoname; }
        Assert-AreEqual $stoname $sto.StorageAccountName;
        Assert-AreEqual $stotype $sto.Sku.Name;
        Assert-AreEqual $loc.ToLower().Replace(" ", "") $sto.Location;
        Assert-AreEqual $kind $sto.Kind;        
                    
		# create Rule1
		$action1 = Add-AzStorageAccountManagementPolicyAction -BaseBlobAction Delete -daysAfterModificationGreaterThan 100
		$action1 = Add-AzStorageAccountManagementPolicyAction -InputObject $action1 -BaseBlobAction TierToArchive -daysAfterModificationGreaterThan 50
		$action1 = Add-AzStorageAccountManagementPolicyAction -InputObject $action1 -BaseBlobAction TierToCool -daysAfterModificationGreaterThan 30
		$action1 = Add-AzStorageAccountManagementPolicyAction -InputObject $action1 -SnapshotAction Delete -daysAfterCreationGreaterThan 100
		$filter1 = New-AzStorageAccountManagementPolicyFilter -PrefixMatch ab,cd
		$rule1 = New-AzStorageAccountManagementPolicyRule -Name Test -Action $action1 -Filter $filter1

		# create Rule2
		$action2 = Add-AzStorageAccountManagementPolicyAction -BaseBlobAction Delete -daysAfterModificationGreaterThan 100
		$filter2 = New-AzStorageAccountManagementPolicyFilter
		$rule2 = New-AzStorageAccountManagementPolicyRule -Name Test2 -Action $action2 -Filter $filter2 -Disabled

		# Set policy 
		$policy = Set-AzStorageAccountManagementPolicy -ResourceGroupName $rgname -StorageAccountName $stoname -Rule $rule1, $rule2
		Assert-AreEqual 2 $policy.Rules.Count
		Assert-AreEqual $rule1.Enabled $policy.Rules[0].Enabled
		Assert-AreEqual $rule1.Name $policy.Rules[0].Name
		Assert-AreEqual $rule1.Definition.Actions.BaseBlob.Delete.DaysAfterModificationGreaterThan $policy.Rules[0].Definition.Actions.BaseBlob.Delete.DaysAfterModificationGreaterThan
		Assert-AreEqual $rule1.Definition.Actions.BaseBlob.TierToArchive.DaysAfterModificationGreaterThan $policy.Rules[0].Definition.Actions.BaseBlob.TierToArchive.DaysAfterModificationGreaterThan
		Assert-AreEqual $rule1.Definition.Actions.BaseBlob.TierToCool.DaysAfterModificationGreaterThan $policy.Rules[0].Definition.Actions.BaseBlob.TierToCool.DaysAfterModificationGreaterThan
		Assert-AreEqual $rule1.Definition.Actions.Snapshot.Delete.DaysAfterCreationGreaterThan $policy.Rules[0].Definition.Actions.Snapshot.Delete.DaysAfterCreationGreaterThan
		Assert-AreEqual $rule1.Definition.Filters.BlobTypes[0] $policy.Rules[0].Definition.Filters.BlobTypes[0]
		Assert-AreEqual $rule1.Definition.Filters.PrefixMatch.Count $policy.Rules[0].Definition.Filters.PrefixMatch.Count
		Assert-AreEqual $rule1.Definition.Filters.PrefixMatch[0] $policy.Rules[0].Definition.Filters.PrefixMatch[0]
		Assert-AreEqual $rule1.Definition.Filters.PrefixMatch[1] $policy.Rules[0].Definition.Filters.PrefixMatch[1]		
		Assert-AreEqual $rule2.Enabled $policy.Rules[1].Enabled
		Assert-AreEqual $rule2.Name $policy.Rules[1].Name
		Assert-AreEqual $rule2.Definition.Actions.BaseBlob.Delete.DaysAfterModificationGreaterThan $policy.Rules[1].Definition.Actions.BaseBlob.Delete.DaysAfterModificationGreaterThan
		Assert-AreEqual $rule2.Definition.Actions.BaseBlob.TierToArchive $policy.Rules[1].Definition.Actions.BaseBlob.TierToArchive
		Assert-AreEqual $rule2.Definition.Actions.BaseBlob.TierToCool $policy.Rules[1].Definition.Actions.BaseBlob.TierToCool
		Assert-AreEqual $rule2.Definition.Actions.Snapshot $policy.Rules[1].Definition.Actions.Snapshot
		Assert-AreEqual $rule2.Definition.Filters.BlobTypes[0] $policy.Rules[1].Definition.Filters.BlobTypes[0]
		Assert-AreEqual $rule2.Definition.Filters.PrefixMatch $policy.Rules[1].Definition.Filters.PrefixMatch
		
		$policy = Get-AzStorageAccountManagementPolicy -ResourceGroupName $rgname -StorageAccountName $stoname
		Assert-AreEqual 2 $policy.Rules.Count
		Assert-AreEqual $rule1.Enabled $policy.Rules[0].Enabled
		Assert-AreEqual $rule1.Name $policy.Rules[0].Name
		Assert-AreEqual $rule1.Definition.Actions.BaseBlob.Delete.DaysAfterModificationGreaterThan $policy.Rules[0].Definition.Actions.BaseBlob.Delete.DaysAfterModificationGreaterThan
		Assert-AreEqual $rule1.Definition.Actions.BaseBlob.TierToArchive.DaysAfterModificationGreaterThan $policy.Rules[0].Definition.Actions.BaseBlob.TierToArchive.DaysAfterModificationGreaterThan
		Assert-AreEqual $rule1.Definition.Actions.BaseBlob.TierToCool.DaysAfterModificationGreaterThan $policy.Rules[0].Definition.Actions.BaseBlob.TierToCool.DaysAfterModificationGreaterThan
		Assert-AreEqual $rule1.Definition.Actions.Snapshot.Delete.DaysAfterCreationGreaterThan $policy.Rules[0].Definition.Actions.Snapshot.Delete.DaysAfterCreationGreaterThan
		Assert-AreEqual $rule1.Definition.Filters.BlobTypes[0] $policy.Rules[0].Definition.Filters.BlobTypes[0]
		Assert-AreEqual $rule1.Definition.Filters.PrefixMatch.Count $policy.Rules[0].Definition.Filters.PrefixMatch.Count
		Assert-AreEqual $rule1.Definition.Filters.PrefixMatch[0] $policy.Rules[0].Definition.Filters.PrefixMatch[0]
		Assert-AreEqual $rule1.Definition.Filters.PrefixMatch[1] $policy.Rules[0].Definition.Filters.PrefixMatch[1]		
		Assert-AreEqual $rule2.Enabled $policy.Rules[1].Enabled
		Assert-AreEqual $rule2.Name $policy.Rules[1].Name
		Assert-AreEqual $rule2.Definition.Actions.BaseBlob.Delete.DaysAfterModificationGreaterThan $policy.Rules[1].Definition.Actions.BaseBlob.Delete.DaysAfterModificationGreaterThan
		Assert-AreEqual $rule2.Definition.Actions.BaseBlob.TierToArchive $policy.Rules[1].Definition.Actions.BaseBlob.TierToArchive
		Assert-AreEqual $rule2.Definition.Actions.BaseBlob.TierToCool $policy.Rules[1].Definition.Actions.BaseBlob.TierToCool
		Assert-AreEqual $rule2.Definition.Actions.Snapshot $policy.Rules[1].Definition.Actions.Snapshot
		Assert-AreEqual $rule2.Definition.Filters.BlobTypes[0] $policy.Rules[1].Definition.Filters.BlobTypes[0]
		Assert-AreEqual $rule2.Definition.Filters.PrefixMatch $policy.Rules[1].Definition.Filters.PrefixMatch

		Remove-AzStorageAccountManagementPolicy -ResourceGroupName $rgname -StorageAccountName $stoname	
        
		$policy| Set-AzStorageAccountManagementPolicy -ResourceGroupName $rgname -StorageAccountName $stoname 

		$policy = Get-AzStorageAccountManagementPolicy -ResourceGroupName $rgname -StorageAccountName $stoname	
        Assert-AreEqual 2 $policy.Rules.Count
		Assert-AreEqual $rule1.Enabled $policy.Rules[0].Enabled
		Assert-AreEqual $rule1.Name $policy.Rules[0].Name
		Assert-AreEqual $rule1.Definition.Actions.BaseBlob.Delete.DaysAfterModificationGreaterThan $policy.Rules[0].Definition.Actions.BaseBlob.Delete.DaysAfterModificationGreaterThan
		Assert-AreEqual $rule1.Definition.Actions.BaseBlob.TierToArchive.DaysAfterModificationGreaterThan $policy.Rules[0].Definition.Actions.BaseBlob.TierToArchive.DaysAfterModificationGreaterThan
		Assert-AreEqual $rule1.Definition.Actions.BaseBlob.TierToCool.DaysAfterModificationGreaterThan $policy.Rules[0].Definition.Actions.BaseBlob.TierToCool.DaysAfterModificationGreaterThan
		Assert-AreEqual $rule1.Definition.Actions.Snapshot.Delete.DaysAfterCreationGreaterThan $policy.Rules[0].Definition.Actions.Snapshot.Delete.DaysAfterCreationGreaterThan
		Assert-AreEqual $rule1.Definition.Filters.BlobTypes[0] $policy.Rules[0].Definition.Filters.BlobTypes[0]
		Assert-AreEqual $rule1.Definition.Filters.PrefixMatch.Count $policy.Rules[0].Definition.Filters.PrefixMatch.Count
		Assert-AreEqual $rule1.Definition.Filters.PrefixMatch[0] $policy.Rules[0].Definition.Filters.PrefixMatch[0]
		Assert-AreEqual $rule1.Definition.Filters.PrefixMatch[1] $policy.Rules[0].Definition.Filters.PrefixMatch[1]		
		Assert-AreEqual $rule2.Enabled $policy.Rules[1].Enabled
		Assert-AreEqual $rule2.Name $policy.Rules[1].Name
		Assert-AreEqual $rule2.Definition.Actions.BaseBlob.Delete.DaysAfterModificationGreaterThan $policy.Rules[1].Definition.Actions.BaseBlob.Delete.DaysAfterModificationGreaterThan
		Assert-AreEqual $rule2.Definition.Actions.BaseBlob.TierToArchive $policy.Rules[1].Definition.Actions.BaseBlob.TierToArchive
		Assert-AreEqual $rule2.Definition.Actions.BaseBlob.TierToCool $policy.Rules[1].Definition.Actions.BaseBlob.TierToCool
		Assert-AreEqual $rule2.Definition.Actions.Snapshot $policy.Rules[1].Definition.Actions.Snapshot
		Assert-AreEqual $rule2.Definition.Filters.BlobTypes[0] $policy.Rules[1].Definition.Filters.BlobTypes[0]
		Assert-AreEqual $rule2.Definition.Filters.PrefixMatch $policy.Rules[1].Definition.Filters.PrefixMatch

		$policy| Remove-AzStorageAccountManagementPolicy

        Remove-AzStorageAccount -Force -ResourceGroupName $rgname -Name $stoname;
    }
    finally
    {
        # Cleanup
        Clean-ResourceGroup $rgname
    }
}<|MERGE_RESOLUTION|>--- conflicted
+++ resolved
@@ -704,7 +704,6 @@
 		
         New-AzStorageAccount -ResourceGroupName $rgname -Name $stoname -Location $loc -Type $stotype -Kind $kind;
         $sto = Get-AzStorageAccount -ResourceGroupName $rgname  -Name $stoname;
-        $stotype = 'PremiumLRS';
         Assert-AreEqual $stoname $sto.StorageAccountName;
         Assert-AreEqual $stotype $sto.Sku.Name;
         Assert-AreEqual $loc.ToLower().Replace(" ", "") $sto.Location;
@@ -740,14 +739,8 @@
         $loc = Get-ProviderLocation ResourceManagement;
         New-AzResourceGroup -Name $rgname -Location $loc;
 		
-<<<<<<< HEAD
         New-AzStorageAccount -ResourceGroupName $rgname -Name $stoname -Location $loc -Type $stotype -Kind $kind;
         $sto = Get-AzStorageAccount -ResourceGroupName $rgname  -Name $stoname;
-        $stotype = 'PremiumLRS';
-=======
-        New-AzureRmStorageAccount -ResourceGroupName $rgname -Name $stoname -Location $loc -Type $stotype -Kind $kind;
-        $sto = Get-AzureRmStorageAccount -ResourceGroupName $rgname  -Name $stoname;
->>>>>>> 1b921547
         Assert-AreEqual $stoname $sto.StorageAccountName;
         Assert-AreEqual $stotype $sto.Sku.Name;
         Assert-AreEqual $loc.ToLower().Replace(" ", "") $sto.Location;
@@ -801,7 +794,6 @@
 		
         New-AzStorageAccount -ResourceGroupName $rgname -Name $stoname -Location $loc -Type $stotype -Kind $kind;
         $sto = Get-AzStorageAccount -ResourceGroupName $rgname  -Name $stoname;
-        $stotype = 'StandardRAGRS';
         Assert-AreEqual $stoname $sto.StorageAccountName;
         Assert-AreEqual $stotype $sto.Sku.Name;
         Assert-AreEqual $loc.ToLower().Replace(" ", "") $sto.Location;
@@ -814,7 +806,7 @@
 
         $sto = Get-AzStorageAccount -ResourceGroupName $rgname  -Name $stoname;
         Assert-AreEqual $seconcaryLocation $sto.PrimaryLocation;
-        Assert-AreEqual 'StandardLRS' $sto.Sku.Name;
+        Assert-AreEqual 'Standard_LRS' $sto.Sku.Name;
         
         Retry-IfException { Remove-AzStorageAccount -Force -ResourceGroupName $rgname -Name $stoname; }
     }
@@ -848,7 +840,6 @@
 		
         New-AzStorageAccount -ResourceGroupName $rgname -Name $stoname -Location $loc -Type $stotype -Kind $kind;
         $sto = Get-AzStorageAccount -ResourceGroupName $rgname  -Name $stoname -IncludeGeoReplicationStats;
-        $stotype = 'StandardRAGRS';
         Assert-AreEqual $stoname $sto.StorageAccountName;
         Assert-AreEqual $stotype $sto.Sku.Name;
         Assert-AreEqual $loc.ToLower().Replace(" ", "") $sto.Location;
