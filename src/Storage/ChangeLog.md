--- conflicted
+++ resolved
@@ -18,15 +18,11 @@
         - Additional information about change #1
 -->
 ## Current Release
-<<<<<<< HEAD
 * Fix the issue that upload Blob and upload File cmdlets fail on FIPS policy enabled machines
 	- Set-AzureStorageBlobContent
 	- Set-AzureStorageFileContent
-	
-=======
 * Updated to the latest version of the Azure ClientRuntime
 
->>>>>>> 443db7d8
 ## Version 4.2.0
 * Support Soft-Delete feature
 	- Enable-AzureStorageDeleteRetentionPolicy
