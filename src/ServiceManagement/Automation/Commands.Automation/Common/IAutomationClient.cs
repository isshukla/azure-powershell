﻿// ----------------------------------------------------------------------------------
//
// Copyright Microsoft Corporation
// Licensed under the Apache License, Version 2.0 (the "License");
// you may not use this file except in compliance with the License.
// You may obtain a copy of the License at
// http://www.apache.org/licenses/LICENSE-2.0
// Unless required by applicable law or agreed to in writing, software
// distributed under the License is distributed on an "AS IS" BASIS,
// WITHOUT WARRANTIES OR CONDITIONS OF ANY KIND, either express or implied.
// See the License for the specific language governing permissions and
// limitations under the License.
// ----------------------------------------------------------------------------------

using System;
using System.Collections;
using System.Collections.Generic;
using Microsoft.Azure.Commands.Automation.Model;
using Microsoft.WindowsAzure.Commands.Common.Models;

namespace Microsoft.Azure.Commands.Automation.Common
{
    public interface IAutomationClient
    {
        AzureSubscription Subscription { get; }

<<<<<<< HEAD
        IEnumerable<JobStream> GetJobStream(string automationAccountname, Guid jonId, DateTime? time, string streamType);
=======
        #region JobStreams

        IEnumerable<JobStream> GetJobStream(string automationAccountname, Guid jobId, DateTime? time, string streamType);
>>>>>>> 49d22b83

        #endregion

        #region Variables

        Variable GetVariable(string automationAccountName, string variableName);

        IEnumerable<Variable> ListVariables(string automationAccountName);

        Variable CreateVariable(string automationAccountName, Variable variable);

        void DeleteVariable(string automationAccountName, string variableName);

        Variable UpdateVariable(string automationAccountName, Variable variable);

        #endregion

        #region Scedules

        Schedule CreateSchedule(string automationAccountName, Schedule schedule);

        void DeleteSchedule(string automationAccountName, string scheduleName);

        Schedule GetSchedule(string automationAccountName, string scheduleName);

        IEnumerable<Schedule> ListSchedules(string automationAccountName);

        Schedule UpdateSchedule(string automationAccountName, string scheduleName, bool? isEnabled, string description);

        #endregion

        #region Runbooks

        Runbook GetRunbook(string automationAccountName, string runbookName);

        IEnumerable<Runbook> ListRunbooks(string automationAccountName);

        Runbook CreateRunbookByName(string automationAccountName, string runbookName, string description, IDictionary<string, string> tags);

        Runbook CreateRunbookByPath(string automationAccountName, string runbookPath, string description, IDictionary<string, string> tags);
        
        void DeleteRunbook(string automationAccountName, string runbookName);

        Runbook PublishRunbook(string automationAccountName, string runbookName);

        Runbook UpdateRunbook(string automationAccountName, string runbookName, string description, IDictionary<string, string> tags, bool? logProgress, bool? logVerbose);

        RunbookDefinition UpdateRunbookDefinition(string automationAccountName, string runbookName, string runbookPath, bool overwrite);

        IEnumerable<RunbookDefinition> ListRunbookDefinitionsByRunbookName(string automationAccountName, string runbookName, bool? isDraft);

        Job StartRunbook(string automationAccountName, string runbookName, IDictionary parameters);

        #endregion

        #region Credentials

        Credential CreateCredential(string automationAccountName, string name, string userName, string password, string description);

        Credential UpdateCredential(string automationAccountName, string name, string userName, string password, string description);

        Credential GetCredential(string automationAccountName, string name);

        IEnumerable<Credential> ListCredentials(string automationAccountName);

        void DeleteCredential(string automationAccountName, string name);

        #endregion

        #region Modules

        Module CreateModule(string automationAccountName, Uri contentLink, string moduleName, IDictionary<string, string> tags);

        Module GetModule(string automationAccountName, string name);

        Module UpdateModule(string automationAccountName, IDictionary<string, string> tags, string name);

        IEnumerable<Module> ListModules(string automationAccountName);

        void DeleteModule(string automationAccountName, string name);
        
        #endregion

        #region Jobs

        Job GetJob(string automationAccountName, Guid id);

        IEnumerable<Job> ListJobsByRunbookName(string automationAccountName, string runbookName, DateTime? startTime, DateTime? endTime, string jobStatus);

        IEnumerable<Job> ListJobs(string automationAccountName, DateTime? startTime, DateTime? endTime, string jobStatus);

        void ResumeJob(string automationAccountName, Guid id);

        void StopJob(string automationAccountName, Guid id);

        void SuspendJob(string automationAccountName, Guid id);

        #endregion

        #region JobSchedules

        JobSchedule GetJobSchedule(string automationAccountName, Guid jobScheduleId);

        JobSchedule GetJobSchedule(string automationAccountName, string runbookName, string scheduleName);

        IEnumerable<JobSchedule> ListJobSchedules(string automationAccountName);

        IEnumerable<JobSchedule> ListJobSchedulesByRunbookName(string automationAccountName, string runbookName);

        IEnumerable<JobSchedule> ListJobSchedulesByScheduleName(string automationAccountName, string scheduleName);

        JobSchedule RegisterScheduledRunbook(string automationAccountName, string runbookName, string scheduleName, IDictionary parameters);

        void UnregisterScheduledRunbook(string automationAccountName, Guid jobScheduleId);

        void UnregisterScheduledRunbook(string automationAccountName, string runbookName, string scheduleName);

        #endregion
    }
}<|MERGE_RESOLUTION|>--- conflicted
+++ resolved
@@ -24,13 +24,9 @@
     {
         AzureSubscription Subscription { get; }
 
-<<<<<<< HEAD
-        IEnumerable<JobStream> GetJobStream(string automationAccountname, Guid jonId, DateTime? time, string streamType);
-=======
         #region JobStreams
 
         IEnumerable<JobStream> GetJobStream(string automationAccountname, Guid jobId, DateTime? time, string streamType);
->>>>>>> 49d22b83
 
         #endregion
 
