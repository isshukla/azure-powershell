﻿// ----------------------------------------------------------------------------------
//
// Copyright Microsoft Corporation
// Licensed under the Apache License, Version 2.0 (the "License");
// you may not use this file except in compliance with the License.
// You may obtain a copy of the License at
// http://www.apache.org/licenses/LICENSE-2.0
// Unless required by applicable law or agreed to in writing, software
// distributed under the License is distributed on an "AS IS" BASIS,
// WITHOUT WARRANTIES OR CONDITIONS OF ANY KIND, either express or implied.
// See the License for the specific language governing permissions and
// limitations under the License.
// ----------------------------------------------------------------------------------

using System;
using Microsoft.Azure.Commands.Automation.Cmdlet;
using Microsoft.Azure.Management.Automation.Models;

namespace Microsoft.Azure.Commands.Automation.Common
{
    public class Constants
    {
        public const string ClientIdentity = "PowerShell";

        public const char RunbookTagsSeparatorChar = ',';

        public const string RunbookTagsSeparatorString = ",";

        public const string Published = "Published";

        public const string Draft = "Draft";

        public const string AutomationServicePrefix = "OaasCS";

        public const string JobStartedByParameterName = "JobStartedBy";

        // default schedule expiry time for daily schedule, consistent with UX
        // 12/31/9999 12:00:00 AM
        public static readonly DateTimeOffset DefaultScheduleExpiryTime = DateTimeOffset.MaxValue;
<<<<<<< HEAD

        public class AutomationAccountState
        {
            public const string Ready = "Ready";

            public const string Suspended = "Suspended";
        }
=======
>>>>>>> 183beb12
    }
}<|MERGE_RESOLUTION|>--- conflicted
+++ resolved
@@ -37,7 +37,6 @@
         // default schedule expiry time for daily schedule, consistent with UX
         // 12/31/9999 12:00:00 AM
         public static readonly DateTimeOffset DefaultScheduleExpiryTime = DateTimeOffset.MaxValue;
-<<<<<<< HEAD
 
         public class AutomationAccountState
         {
@@ -45,7 +44,5 @@
 
             public const string Suspended = "Suspended";
         }
-=======
->>>>>>> 183beb12
     }
 }