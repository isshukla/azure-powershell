--- conflicted
+++ resolved
@@ -18,10 +18,7 @@
     using System;
     using System.Collections;
     using System.Collections.Generic;
-<<<<<<< HEAD
-=======
     using System.Globalization;
->>>>>>> 6ea326e2
     using System.IO;
     using System.Management.Automation;
     using System.Threading.Tasks;
