--- conflicted
+++ resolved
@@ -21,13 +21,10 @@
 
 ## Version 4.1.0
 * Add-AzureVhd: The size limit on vhd is increased to 4TB.
-<<<<<<< HEAD
 * Application Gateway classic, fixed certificate list to work with certificate collections
-=======
 * New-AzureBGPPeering: Support LegacyMode
 
 ## Version 4.0.2
->>>>>>> 51659069
 
 ## Version 4.0.0
 
