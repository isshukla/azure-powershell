--- conflicted
+++ resolved
@@ -62,15 +62,9 @@
 
 (All of those are subject to change, contact yugangw or adxsdkdev for any questions)
 
-<<<<<<< HEAD
-### Quick introductions on cmdlets
+## Quick introductions on cmdlets
   *  Run commands using the ‘az’ prefix, cmdlet nouns, and cmdlet verbs, for example, `az env ls` maps to the cmdlet `Get-AzureRmEnvironment`
   *  Cmdlet parameters use the double dash (--) so for example, getting a subscription with a particular name would be: `az subscription ls –-SubscriptionName “name of subscription"`
-=======
-## Quick introductions on cmdlets
-  *  Run commands using the ‘az’ prefix, cmdlet nouns, and cmdlet verbs, for example, `az env get` maps to the cmdlet `Get-AzureRmEnvironment`
-  *  Cmdlet parameters use the double dash (--) so for example, getting a subscription with a particular name would be: `az subscription get –-SubscriptionName “name of subscription"`
->>>>>>> 50ca6d32
   * To log in, 3 options
     * login interactively using device flow, this is the only option for msa account or any org-id with 2fa enforced, example: `az login`
     * login with user and password, this works on org-id w/o 2fa enforced, example: `az login --Username user@contoso.org  --Password password1`
