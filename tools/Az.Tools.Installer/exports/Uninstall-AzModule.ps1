--- conflicted
+++ resolved
@@ -27,11 +27,7 @@
 #>
 
     [OutputType()]
-<<<<<<< HEAD
     [CmdletBinding(DefaultParameterSetName = 'RemoveAll', PositionalBinding = $false, SupportsShouldProcess = $true)]
-=======
-    [CmdletBinding(DefaultParameterSetName = 'WithPreviewAndAllVersion', PositionalBinding = $false, SupportsShouldProcess = $true)]
->>>>>>> acb3b816
     param(
         [Parameter(ParameterSetName = 'WithoutPreview',HelpMessage = 'Maximum Az Version.')]
         [ValidateNotNullOrEmpty()]
