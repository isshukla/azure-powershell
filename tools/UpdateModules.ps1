--- conflicted
+++ resolved
@@ -66,20 +66,16 @@
      $template = $template -replace "%MODULE-NAME%", $file.BaseName
      $template = $template -replace "%DATE%", [string](Get-Date)
      $template = $template -replace "%IMPORTED-DEPENDENCIES%", $importedModules
-<<<<<<< HEAD
 
      $contructedCommands = Find-DefaultResourceGroupCmdlets -AddDefaultParameters $AddDefaultParameters -ModuleMetadata $ModuleMetadata -ModulePath $ModulePath
      $template = $template -replace "%COMMANDS%", $contructedCommands
      
-=======
->>>>>>> 8be69fab
      Write-Host "Writing psm1 manifest to $templateOutputPath"
      $template | Out-File -FilePath $templateOutputPath -Force
      $file = Get-Item -Path $templateOutputPath
   }
 }
 
-<<<<<<< HEAD
 function Find-DefaultResourceGroupCmdlets
 {
     [CmdletBinding()]
@@ -152,8 +148,6 @@
     }
 }
 
-=======
->>>>>>> 8be69fab
 function Create-MinimumVersionEntry
 {
     [CmdletBinding()]
@@ -167,12 +161,7 @@
         return "`$module = Get-Module $ModuleName `
 if (`$module -ne `$null -and `$module.Version.ToString().CompareTo(`"$MinimumVersion`") -lt 0) `
 { `
-<<<<<<< HEAD
-    Write-Warning `"A later version of $ModuleName was found to be imported already. Please see <link> for more details.`" `
-    Write-Error `"A later version of $ModuleName was found to be imported already. Please see <linkn> for more details.`" `
-=======
     Write-Error `"This module requires $ModuleName version $MinimumVersion. An earlier version of $ModuleName is imported in the current PowerShell session. Please open a new session before importing this module. This error could indicate that multiple incompatible versions of the Azure PowerShell cmdlets are installed on your system. Please see https://aka.ms/azps-version-error for troubleshooting information.`" -ErrorAction Stop `
->>>>>>> 8be69fab
 } `
 elseif (`$module -eq `$null) `
 { `
