--- conflicted
+++ resolved
@@ -22,12 +22,8 @@
     Import-LocalizedData -BindingVariable "psd1File" -BaseDirectory $_.DirectoryName -FileName $_.Name
     foreach ($nestedModule in $psd1File.NestedModules)
     {
-<<<<<<< HEAD
-        if ($nestedModule.EndsWith("psm1")) {
-=======
         if('.dll' -ne [System.IO.Path]::GetExtension($nestedModule)) 
         {
->>>>>>> 8f958192
             continue;
         }
         $dllPath = Join-Path -Path $_.DirectoryName -ChildPath $nestedModule
