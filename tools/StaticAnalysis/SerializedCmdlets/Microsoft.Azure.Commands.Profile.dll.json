{
  "Cmdlets": [
    {
      "VerbName": "Remove",
      "NounName": "AzureRmAccount",
      "Name": "Remove-AzureRmAccount",
      "ClassName": "Microsoft.Azure.Commands.Profile.RemoveAzureRMAccountCommand",
      "SupportsShouldProcess": true,
      "ConfirmImpact": 2,
      "SupportsPaging": false,
      "DefaultParameterSetName": "ContextName",
      "OutputTypes": [
        {
          "Type": {
            "Namespace": "Microsoft.Azure.Commands.Profile.Models",
            "Name": "Microsoft.Azure.Commands.Profile.Models.PSAzureRmAccount",
            "AssemblyQualifiedName": "Microsoft.Azure.Commands.Profile.Models.PSAzureRmAccount, Microsoft.Azure.Commands.Common.Authentication.ResourceManager, Version=1.0.0.0, Culture=neutral, PublicKeyToken=null",
            "Properties": {
              "TenantMap": "System.Collections.Generic.IDictionary`2[System.String,System.String]",
              "ExtendedProperties": "System.Collections.Generic.IDictionary`2[System.String,System.String]",
              "Tenants": "System.Collections.Generic.List`1[System.String]",
              "Id": "System.String",
              "Type": "System.String",
              "AccessToken": "System.String",
              "Credential": "System.String",
              "CertificateThumbprint": "System.String"
            },
            "ElementType": null,
            "GenericTypeArguments": []
          },
          "ParameterSets": [
            "__AllParameterSets"
          ]
        }
      ],
      "Parameters": [
        {
          "Name": "Username",
          "AliasList": [
            "Id",
            "UserId"
          ],
          "Type": {
            "Namespace": "System",
            "Name": "System.String",
            "AssemblyQualifiedName": "System.String, mscorlib, Version=4.0.0.0, Culture=neutral, PublicKeyToken=b77a5c561934e089",
            "Properties": {},
            "ElementType": null,
            "GenericTypeArguments": []
          },
          "ValidateSet": [],
          "ValidateRangeMin": null,
          "ValidateRangeMax": null,
          "ValidateNotNullOrEmpty": true
        },
        {
          "Name": "ApplicationId",
          "AliasList": [
            "SPN",
            "ServicePrincipal"
          ],
          "Type": {
            "Namespace": "System",
            "Name": "System.String",
            "AssemblyQualifiedName": "System.String, mscorlib, Version=4.0.0.0, Culture=neutral, PublicKeyToken=b77a5c561934e089",
            "Properties": {},
            "ElementType": null,
            "GenericTypeArguments": []
          },
          "ValidateSet": [],
          "ValidateRangeMin": null,
          "ValidateRangeMax": null,
          "ValidateNotNullOrEmpty": true
        },
        {
          "Name": "TenantId",
          "AliasList": [],
          "Type": {
            "Namespace": "System",
            "Name": "System.String",
            "AssemblyQualifiedName": "System.String, mscorlib, Version=4.0.0.0, Culture=neutral, PublicKeyToken=b77a5c561934e089",
            "Properties": {},
            "ElementType": null,
            "GenericTypeArguments": []
          },
          "ValidateSet": [],
          "ValidateRangeMin": null,
          "ValidateRangeMax": null,
          "ValidateNotNullOrEmpty": true
        },
        {
          "Name": "InputObject",
          "AliasList": [],
          "Type": {
            "Namespace": "Microsoft.Azure.Commands.Profile.Models",
            "Name": "Microsoft.Azure.Commands.Profile.Models.PSAzureRmAccount",
            "AssemblyQualifiedName": "Microsoft.Azure.Commands.Profile.Models.PSAzureRmAccount, Microsoft.Azure.Commands.Common.Authentication.ResourceManager, Version=1.0.0.0, Culture=neutral, PublicKeyToken=null",
            "Properties": {
              "TenantMap": "System.Collections.Generic.IDictionary`2[System.String,System.String]",
              "ExtendedProperties": "System.Collections.Generic.IDictionary`2[System.String,System.String]",
              "Tenants": "System.Collections.Generic.List`1[System.String]",
              "Id": "System.String",
              "Type": "System.String",
              "AccessToken": "System.String",
              "Credential": "System.String",
              "CertificateThumbprint": "System.String"
            },
            "ElementType": null,
            "GenericTypeArguments": []
          },
          "ValidateSet": [],
          "ValidateRangeMin": null,
          "ValidateRangeMax": null,
          "ValidateNotNullOrEmpty": false
        },
        {
          "Name": "AzureContext",
          "AliasList": [],
          "Type": {
            "Namespace": "Microsoft.Azure.Commands.Profile.Models",
            "Name": "Microsoft.Azure.Commands.Profile.Models.PSAzureContext",
            "AssemblyQualifiedName": "Microsoft.Azure.Commands.Profile.Models.PSAzureContext, Microsoft.Azure.Commands.Common.Authentication.ResourceManager, Version=1.0.0.0, Culture=neutral, PublicKeyToken=null",
            "Properties": {
              "Account": "Microsoft.Azure.Commands.Common.Authentication.Abstractions.IAzureAccount",
              "Environment": "Microsoft.Azure.Commands.Common.Authentication.Abstractions.IAzureEnvironment",
              "Subscription": "Microsoft.Azure.Commands.Common.Authentication.Abstractions.IAzureSubscription",
              "Tenant": "Microsoft.Azure.Commands.Common.Authentication.Abstractions.IAzureTenant",
              "TokenCache": "Microsoft.Azure.Commands.Common.Authentication.Abstractions.IAzureTokenCache",
              "ExtendedProperties": "System.Collections.Generic.IDictionary`2[System.String,System.String]",
              "Name": "System.String",
              "VersionProfile": "System.String"
            },
            "ElementType": null,
            "GenericTypeArguments": []
          },
          "ValidateSet": [],
          "ValidateRangeMin": null,
          "ValidateRangeMax": null,
          "ValidateNotNullOrEmpty": false
        },
        {
          "Name": "ContextName",
          "AliasList": [],
          "Type": {
            "Namespace": "System",
            "Name": "System.String",
            "AssemblyQualifiedName": "System.String, mscorlib, Version=4.0.0.0, Culture=neutral, PublicKeyToken=b77a5c561934e089",
            "Properties": {},
            "ElementType": null,
            "GenericTypeArguments": []
          },
          "ValidateSet": [],
          "ValidateRangeMin": null,
          "ValidateRangeMax": null,
          "ValidateNotNullOrEmpty": true
        },
        {
          "Name": "Scope",
          "AliasList": [],
          "Type": {
            "Namespace": "Microsoft.Azure.Commands.Profile.Common",
            "Name": "Microsoft.Azure.Commands.Profile.Common.ContextModificationScope",
            "AssemblyQualifiedName": "Microsoft.Azure.Commands.Profile.Common.ContextModificationScope, Microsoft.Azure.Commands.Profile, Version=3.4.1.0, Culture=neutral, PublicKeyToken=null",
            "Properties": {},
            "ElementType": null,
            "GenericTypeArguments": []
          },
          "ValidateSet": [],
          "ValidateRangeMin": null,
          "ValidateRangeMax": null,
          "ValidateNotNullOrEmpty": false
        },
        {
          "Name": "DefaultProfile",
          "AliasList": [
            "AzureRmContext",
            "AzureCredential"
          ],
          "Type": {
            "Namespace": "Microsoft.Azure.Commands.Common.Authentication.Abstractions",
            "Name": "Microsoft.Azure.Commands.Common.Authentication.Abstractions.IAzureContextContainer",
            "AssemblyQualifiedName": "Microsoft.Azure.Commands.Common.Authentication.Abstractions.IAzureContextContainer, Microsoft.Azure.Commands.Common.Authentication.Abstractions, Version=1.0.0.0, Culture=neutral, PublicKeyToken=null",
            "Properties": {
              "DefaultContext": "Microsoft.Azure.Commands.Common.Authentication.Abstractions.IAzureContext",
              "Accounts": "System.Collections.Generic.IEnumerable`1[Microsoft.Azure.Commands.Common.Authentication.Abstractions.IAzureAccount]",
              "Environments": "System.Collections.Generic.IEnumerable`1[Microsoft.Azure.Commands.Common.Authentication.Abstractions.IAzureEnvironment]",
              "Subscriptions": "System.Collections.Generic.IEnumerable`1[Microsoft.Azure.Commands.Common.Authentication.Abstractions.IAzureSubscription]"
            },
            "ElementType": null,
            "GenericTypeArguments": []
          },
          "ValidateSet": [],
          "ValidateRangeMin": null,
          "ValidateRangeMax": null,
          "ValidateNotNullOrEmpty": false
        }
      ],
      "ParameterSets": [
        {
          "Name": "UserId",
          "Parameters": [
            {
              "ParameterMetadata": {
                "Name": "Username",
                "AliasList": [
                  "Id",
                  "UserId"
                ],
                "Type": {
                  "Namespace": "System",
                  "Name": "System.String",
                  "AssemblyQualifiedName": "System.String, mscorlib, Version=4.0.0.0, Culture=neutral, PublicKeyToken=b77a5c561934e089",
                  "Properties": {},
                  "ElementType": null,
                  "GenericTypeArguments": []
                },
                "ValidateSet": [],
                "ValidateRangeMin": null,
                "ValidateRangeMax": null,
                "ValidateNotNullOrEmpty": true
              },
              "Mandatory": true,
              "Position": 0,
              "ValueFromPipeline": false,
              "ValueFromPipelineByPropertyName": false
            },
            {
              "ParameterMetadata": {
                "Name": "Scope",
                "AliasList": [],
                "Type": {
                  "Namespace": "Microsoft.Azure.Commands.Profile.Common",
                  "Name": "Microsoft.Azure.Commands.Profile.Common.ContextModificationScope",
                  "AssemblyQualifiedName": "Microsoft.Azure.Commands.Profile.Common.ContextModificationScope, Microsoft.Azure.Commands.Profile, Version=3.4.1.0, Culture=neutral, PublicKeyToken=null",
                  "Properties": {},
                  "ElementType": null,
                  "GenericTypeArguments": []
                },
                "ValidateSet": [],
                "ValidateRangeMin": null,
                "ValidateRangeMax": null,
                "ValidateNotNullOrEmpty": false
              },
              "Mandatory": false,
              "Position": -2147483648,
              "ValueFromPipeline": false,
              "ValueFromPipelineByPropertyName": false
            },
            {
              "ParameterMetadata": {
                "Name": "DefaultProfile",
                "AliasList": [
                  "AzureRmContext",
                  "AzureCredential"
                ],
                "Type": {
                  "Namespace": "Microsoft.Azure.Commands.Common.Authentication.Abstractions",
                  "Name": "Microsoft.Azure.Commands.Common.Authentication.Abstractions.IAzureContextContainer",
                  "AssemblyQualifiedName": "Microsoft.Azure.Commands.Common.Authentication.Abstractions.IAzureContextContainer, Microsoft.Azure.Commands.Common.Authentication.Abstractions, Version=1.0.0.0, Culture=neutral, PublicKeyToken=null",
                  "Properties": {
                    "DefaultContext": "Microsoft.Azure.Commands.Common.Authentication.Abstractions.IAzureContext",
                    "Accounts": "System.Collections.Generic.IEnumerable`1[Microsoft.Azure.Commands.Common.Authentication.Abstractions.IAzureAccount]",
                    "Environments": "System.Collections.Generic.IEnumerable`1[Microsoft.Azure.Commands.Common.Authentication.Abstractions.IAzureEnvironment]",
                    "Subscriptions": "System.Collections.Generic.IEnumerable`1[Microsoft.Azure.Commands.Common.Authentication.Abstractions.IAzureSubscription]"
                  },
                  "ElementType": null,
                  "GenericTypeArguments": []
                },
                "ValidateSet": [],
                "ValidateRangeMin": null,
                "ValidateRangeMax": null,
                "ValidateNotNullOrEmpty": false
              },
              "Mandatory": false,
              "Position": -2147483648,
              "ValueFromPipeline": false,
              "ValueFromPipelineByPropertyName": false
            }
          ]
        },
        {
          "Name": "ServicePrincipal",
          "Parameters": [
            {
              "ParameterMetadata": {
                "Name": "ApplicationId",
                "AliasList": [
                  "SPN",
                  "ServicePrincipal"
                ],
                "Type": {
                  "Namespace": "System",
                  "Name": "System.String",
                  "AssemblyQualifiedName": "System.String, mscorlib, Version=4.0.0.0, Culture=neutral, PublicKeyToken=b77a5c561934e089",
                  "Properties": {},
                  "ElementType": null,
                  "GenericTypeArguments": []
                },
                "ValidateSet": [],
                "ValidateRangeMin": null,
                "ValidateRangeMax": null,
                "ValidateNotNullOrEmpty": true
              },
              "Mandatory": true,
              "Position": -2147483648,
              "ValueFromPipeline": false,
              "ValueFromPipelineByPropertyName": false
            },
            {
              "ParameterMetadata": {
                "Name": "TenantId",
                "AliasList": [],
                "Type": {
                  "Namespace": "System",
                  "Name": "System.String",
                  "AssemblyQualifiedName": "System.String, mscorlib, Version=4.0.0.0, Culture=neutral, PublicKeyToken=b77a5c561934e089",
                  "Properties": {},
                  "ElementType": null,
                  "GenericTypeArguments": []
                },
                "ValidateSet": [],
                "ValidateRangeMin": null,
                "ValidateRangeMax": null,
                "ValidateNotNullOrEmpty": true
              },
              "Mandatory": true,
              "Position": -2147483648,
              "ValueFromPipeline": false,
              "ValueFromPipelineByPropertyName": false
            },
            {
              "ParameterMetadata": {
                "Name": "Scope",
                "AliasList": [],
                "Type": {
                  "Namespace": "Microsoft.Azure.Commands.Profile.Common",
                  "Name": "Microsoft.Azure.Commands.Profile.Common.ContextModificationScope",
                  "AssemblyQualifiedName": "Microsoft.Azure.Commands.Profile.Common.ContextModificationScope, Microsoft.Azure.Commands.Profile, Version=3.4.1.0, Culture=neutral, PublicKeyToken=null",
                  "Properties": {},
                  "ElementType": null,
                  "GenericTypeArguments": []
                },
                "ValidateSet": [],
                "ValidateRangeMin": null,
                "ValidateRangeMax": null,
                "ValidateNotNullOrEmpty": false
              },
              "Mandatory": false,
              "Position": -2147483648,
              "ValueFromPipeline": false,
              "ValueFromPipelineByPropertyName": false
            },
            {
              "ParameterMetadata": {
                "Name": "DefaultProfile",
                "AliasList": [
                  "AzureRmContext",
                  "AzureCredential"
                ],
                "Type": {
                  "Namespace": "Microsoft.Azure.Commands.Common.Authentication.Abstractions",
                  "Name": "Microsoft.Azure.Commands.Common.Authentication.Abstractions.IAzureContextContainer",
                  "AssemblyQualifiedName": "Microsoft.Azure.Commands.Common.Authentication.Abstractions.IAzureContextContainer, Microsoft.Azure.Commands.Common.Authentication.Abstractions, Version=1.0.0.0, Culture=neutral, PublicKeyToken=null",
                  "Properties": {
                    "DefaultContext": "Microsoft.Azure.Commands.Common.Authentication.Abstractions.IAzureContext",
                    "Accounts": "System.Collections.Generic.IEnumerable`1[Microsoft.Azure.Commands.Common.Authentication.Abstractions.IAzureAccount]",
                    "Environments": "System.Collections.Generic.IEnumerable`1[Microsoft.Azure.Commands.Common.Authentication.Abstractions.IAzureEnvironment]",
                    "Subscriptions": "System.Collections.Generic.IEnumerable`1[Microsoft.Azure.Commands.Common.Authentication.Abstractions.IAzureSubscription]"
                  },
                  "ElementType": null,
                  "GenericTypeArguments": []
                },
                "ValidateSet": [],
                "ValidateRangeMin": null,
                "ValidateRangeMax": null,
                "ValidateNotNullOrEmpty": false
              },
              "Mandatory": false,
              "Position": -2147483648,
              "ValueFromPipeline": false,
              "ValueFromPipelineByPropertyName": false
            }
          ]
        },
        {
          "Name": "AccountObject",
          "Parameters": [
            {
              "ParameterMetadata": {
                "Name": "InputObject",
                "AliasList": [],
                "Type": {
                  "Namespace": "Microsoft.Azure.Commands.Profile.Models",
                  "Name": "Microsoft.Azure.Commands.Profile.Models.PSAzureRmAccount",
                  "AssemblyQualifiedName": "Microsoft.Azure.Commands.Profile.Models.PSAzureRmAccount, Microsoft.Azure.Commands.Common.Authentication.ResourceManager, Version=1.0.0.0, Culture=neutral, PublicKeyToken=null",
                  "Properties": {
                    "TenantMap": "System.Collections.Generic.IDictionary`2[System.String,System.String]",
                    "ExtendedProperties": "System.Collections.Generic.IDictionary`2[System.String,System.String]",
                    "Tenants": "System.Collections.Generic.List`1[System.String]",
                    "Id": "System.String",
                    "Type": "System.String",
                    "AccessToken": "System.String",
                    "Credential": "System.String",
                    "CertificateThumbprint": "System.String"
                  },
                  "ElementType": null,
                  "GenericTypeArguments": []
                },
                "ValidateSet": [],
                "ValidateRangeMin": null,
                "ValidateRangeMax": null,
                "ValidateNotNullOrEmpty": false
              },
              "Mandatory": true,
              "Position": 0,
              "ValueFromPipeline": true,
              "ValueFromPipelineByPropertyName": false
            },
            {
              "ParameterMetadata": {
                "Name": "Scope",
                "AliasList": [],
                "Type": {
                  "Namespace": "Microsoft.Azure.Commands.Profile.Common",
                  "Name": "Microsoft.Azure.Commands.Profile.Common.ContextModificationScope",
                  "AssemblyQualifiedName": "Microsoft.Azure.Commands.Profile.Common.ContextModificationScope, Microsoft.Azure.Commands.Profile, Version=3.4.1.0, Culture=neutral, PublicKeyToken=null",
                  "Properties": {},
                  "ElementType": null,
                  "GenericTypeArguments": []
                },
                "ValidateSet": [],
                "ValidateRangeMin": null,
                "ValidateRangeMax": null,
                "ValidateNotNullOrEmpty": false
              },
              "Mandatory": false,
              "Position": -2147483648,
              "ValueFromPipeline": false,
              "ValueFromPipelineByPropertyName": false
            },
            {
              "ParameterMetadata": {
                "Name": "DefaultProfile",
                "AliasList": [
                  "AzureRmContext",
                  "AzureCredential"
                ],
                "Type": {
                  "Namespace": "Microsoft.Azure.Commands.Common.Authentication.Abstractions",
                  "Name": "Microsoft.Azure.Commands.Common.Authentication.Abstractions.IAzureContextContainer",
                  "AssemblyQualifiedName": "Microsoft.Azure.Commands.Common.Authentication.Abstractions.IAzureContextContainer, Microsoft.Azure.Commands.Common.Authentication.Abstractions, Version=1.0.0.0, Culture=neutral, PublicKeyToken=null",
                  "Properties": {
                    "DefaultContext": "Microsoft.Azure.Commands.Common.Authentication.Abstractions.IAzureContext",
                    "Accounts": "System.Collections.Generic.IEnumerable`1[Microsoft.Azure.Commands.Common.Authentication.Abstractions.IAzureAccount]",
                    "Environments": "System.Collections.Generic.IEnumerable`1[Microsoft.Azure.Commands.Common.Authentication.Abstractions.IAzureEnvironment]",
                    "Subscriptions": "System.Collections.Generic.IEnumerable`1[Microsoft.Azure.Commands.Common.Authentication.Abstractions.IAzureSubscription]"
                  },
                  "ElementType": null,
                  "GenericTypeArguments": []
                },
                "ValidateSet": [],
                "ValidateRangeMin": null,
                "ValidateRangeMax": null,
                "ValidateNotNullOrEmpty": false
              },
              "Mandatory": false,
              "Position": -2147483648,
              "ValueFromPipeline": false,
              "ValueFromPipelineByPropertyName": false
            }
          ]
        },
        {
          "Name": "ContextObject",
          "Parameters": [
            {
              "ParameterMetadata": {
                "Name": "AzureContext",
                "AliasList": [],
                "Type": {
                  "Namespace": "Microsoft.Azure.Commands.Profile.Models",
                  "Name": "Microsoft.Azure.Commands.Profile.Models.PSAzureContext",
                  "AssemblyQualifiedName": "Microsoft.Azure.Commands.Profile.Models.PSAzureContext, Microsoft.Azure.Commands.Common.Authentication.ResourceManager, Version=1.0.0.0, Culture=neutral, PublicKeyToken=null",
                  "Properties": {
                    "Account": "Microsoft.Azure.Commands.Common.Authentication.Abstractions.IAzureAccount",
                    "Environment": "Microsoft.Azure.Commands.Common.Authentication.Abstractions.IAzureEnvironment",
                    "Subscription": "Microsoft.Azure.Commands.Common.Authentication.Abstractions.IAzureSubscription",
                    "Tenant": "Microsoft.Azure.Commands.Common.Authentication.Abstractions.IAzureTenant",
                    "TokenCache": "Microsoft.Azure.Commands.Common.Authentication.Abstractions.IAzureTokenCache",
                    "ExtendedProperties": "System.Collections.Generic.IDictionary`2[System.String,System.String]",
                    "Name": "System.String",
                    "VersionProfile": "System.String"
                  },
                  "ElementType": null,
                  "GenericTypeArguments": []
                },
                "ValidateSet": [],
                "ValidateRangeMin": null,
                "ValidateRangeMax": null,
                "ValidateNotNullOrEmpty": false
              },
              "Mandatory": true,
              "Position": 0,
              "ValueFromPipeline": true,
              "ValueFromPipelineByPropertyName": false
            },
            {
              "ParameterMetadata": {
                "Name": "Scope",
                "AliasList": [],
                "Type": {
                  "Namespace": "Microsoft.Azure.Commands.Profile.Common",
                  "Name": "Microsoft.Azure.Commands.Profile.Common.ContextModificationScope",
                  "AssemblyQualifiedName": "Microsoft.Azure.Commands.Profile.Common.ContextModificationScope, Microsoft.Azure.Commands.Profile, Version=3.4.1.0, Culture=neutral, PublicKeyToken=null",
                  "Properties": {},
                  "ElementType": null,
                  "GenericTypeArguments": []
                },
                "ValidateSet": [],
                "ValidateRangeMin": null,
                "ValidateRangeMax": null,
                "ValidateNotNullOrEmpty": false
              },
              "Mandatory": false,
              "Position": -2147483648,
              "ValueFromPipeline": false,
              "ValueFromPipelineByPropertyName": false
            },
            {
              "ParameterMetadata": {
                "Name": "DefaultProfile",
                "AliasList": [
                  "AzureRmContext",
                  "AzureCredential"
                ],
                "Type": {
                  "Namespace": "Microsoft.Azure.Commands.Common.Authentication.Abstractions",
                  "Name": "Microsoft.Azure.Commands.Common.Authentication.Abstractions.IAzureContextContainer",
                  "AssemblyQualifiedName": "Microsoft.Azure.Commands.Common.Authentication.Abstractions.IAzureContextContainer, Microsoft.Azure.Commands.Common.Authentication.Abstractions, Version=1.0.0.0, Culture=neutral, PublicKeyToken=null",
                  "Properties": {
                    "DefaultContext": "Microsoft.Azure.Commands.Common.Authentication.Abstractions.IAzureContext",
                    "Accounts": "System.Collections.Generic.IEnumerable`1[Microsoft.Azure.Commands.Common.Authentication.Abstractions.IAzureAccount]",
                    "Environments": "System.Collections.Generic.IEnumerable`1[Microsoft.Azure.Commands.Common.Authentication.Abstractions.IAzureEnvironment]",
                    "Subscriptions": "System.Collections.Generic.IEnumerable`1[Microsoft.Azure.Commands.Common.Authentication.Abstractions.IAzureSubscription]"
                  },
                  "ElementType": null,
                  "GenericTypeArguments": []
                },
                "ValidateSet": [],
                "ValidateRangeMin": null,
                "ValidateRangeMax": null,
                "ValidateNotNullOrEmpty": false
              },
              "Mandatory": false,
              "Position": -2147483648,
              "ValueFromPipeline": false,
              "ValueFromPipelineByPropertyName": false
            }
          ]
        },
        {
          "Name": "ContextName",
          "Parameters": [
            {
              "ParameterMetadata": {
                "Name": "ContextName",
                "AliasList": [],
                "Type": {
                  "Namespace": "System",
                  "Name": "System.String",
                  "AssemblyQualifiedName": "System.String, mscorlib, Version=4.0.0.0, Culture=neutral, PublicKeyToken=b77a5c561934e089",
                  "Properties": {},
                  "ElementType": null,
                  "GenericTypeArguments": []
                },
                "ValidateSet": [],
                "ValidateRangeMin": null,
                "ValidateRangeMax": null,
                "ValidateNotNullOrEmpty": true
              },
              "Mandatory": false,
              "Position": -2147483648,
              "ValueFromPipeline": false,
              "ValueFromPipelineByPropertyName": false
            },
            {
              "ParameterMetadata": {
                "Name": "Scope",
                "AliasList": [],
                "Type": {
                  "Namespace": "Microsoft.Azure.Commands.Profile.Common",
                  "Name": "Microsoft.Azure.Commands.Profile.Common.ContextModificationScope",
                  "AssemblyQualifiedName": "Microsoft.Azure.Commands.Profile.Common.ContextModificationScope, Microsoft.Azure.Commands.Profile, Version=3.4.1.0, Culture=neutral, PublicKeyToken=null",
                  "Properties": {},
                  "ElementType": null,
                  "GenericTypeArguments": []
                },
                "ValidateSet": [],
                "ValidateRangeMin": null,
                "ValidateRangeMax": null,
                "ValidateNotNullOrEmpty": false
              },
              "Mandatory": false,
              "Position": -2147483648,
              "ValueFromPipeline": false,
              "ValueFromPipelineByPropertyName": false
            },
            {
              "ParameterMetadata": {
                "Name": "DefaultProfile",
                "AliasList": [
                  "AzureRmContext",
                  "AzureCredential"
                ],
                "Type": {
                  "Namespace": "Microsoft.Azure.Commands.Common.Authentication.Abstractions",
                  "Name": "Microsoft.Azure.Commands.Common.Authentication.Abstractions.IAzureContextContainer",
                  "AssemblyQualifiedName": "Microsoft.Azure.Commands.Common.Authentication.Abstractions.IAzureContextContainer, Microsoft.Azure.Commands.Common.Authentication.Abstractions, Version=1.0.0.0, Culture=neutral, PublicKeyToken=null",
                  "Properties": {
                    "DefaultContext": "Microsoft.Azure.Commands.Common.Authentication.Abstractions.IAzureContext",
                    "Accounts": "System.Collections.Generic.IEnumerable`1[Microsoft.Azure.Commands.Common.Authentication.Abstractions.IAzureAccount]",
                    "Environments": "System.Collections.Generic.IEnumerable`1[Microsoft.Azure.Commands.Common.Authentication.Abstractions.IAzureEnvironment]",
                    "Subscriptions": "System.Collections.Generic.IEnumerable`1[Microsoft.Azure.Commands.Common.Authentication.Abstractions.IAzureSubscription]"
                  },
                  "ElementType": null,
                  "GenericTypeArguments": []
                },
                "ValidateSet": [],
                "ValidateRangeMin": null,
                "ValidateRangeMax": null,
                "ValidateNotNullOrEmpty": false
              },
              "Mandatory": false,
              "Position": -2147483648,
              "ValueFromPipeline": false,
              "ValueFromPipelineByPropertyName": false
            }
          ]
        },
        {
          "Name": "__AllParameterSets",
          "Parameters": [
            {
              "ParameterMetadata": {
                "Name": "Scope",
                "AliasList": [],
                "Type": {
                  "Namespace": "Microsoft.Azure.Commands.Profile.Common",
                  "Name": "Microsoft.Azure.Commands.Profile.Common.ContextModificationScope",
                  "AssemblyQualifiedName": "Microsoft.Azure.Commands.Profile.Common.ContextModificationScope, Microsoft.Azure.Commands.Profile, Version=3.4.1.0, Culture=neutral, PublicKeyToken=null",
                  "Properties": {},
                  "ElementType": null,
                  "GenericTypeArguments": []
                },
                "ValidateSet": [],
                "ValidateRangeMin": null,
                "ValidateRangeMax": null,
                "ValidateNotNullOrEmpty": false
              },
              "Mandatory": false,
              "Position": -2147483648,
              "ValueFromPipeline": false,
              "ValueFromPipelineByPropertyName": false
            },
            {
              "ParameterMetadata": {
                "Name": "DefaultProfile",
                "AliasList": [
                  "AzureRmContext",
                  "AzureCredential"
                ],
                "Type": {
                  "Namespace": "Microsoft.Azure.Commands.Common.Authentication.Abstractions",
                  "Name": "Microsoft.Azure.Commands.Common.Authentication.Abstractions.IAzureContextContainer",
                  "AssemblyQualifiedName": "Microsoft.Azure.Commands.Common.Authentication.Abstractions.IAzureContextContainer, Microsoft.Azure.Commands.Common.Authentication.Abstractions, Version=1.0.0.0, Culture=neutral, PublicKeyToken=null",
                  "Properties": {
                    "DefaultContext": "Microsoft.Azure.Commands.Common.Authentication.Abstractions.IAzureContext",
                    "Accounts": "System.Collections.Generic.IEnumerable`1[Microsoft.Azure.Commands.Common.Authentication.Abstractions.IAzureAccount]",
                    "Environments": "System.Collections.Generic.IEnumerable`1[Microsoft.Azure.Commands.Common.Authentication.Abstractions.IAzureEnvironment]",
                    "Subscriptions": "System.Collections.Generic.IEnumerable`1[Microsoft.Azure.Commands.Common.Authentication.Abstractions.IAzureSubscription]"
                  },
                  "ElementType": null,
                  "GenericTypeArguments": []
                },
                "ValidateSet": [],
                "ValidateRangeMin": null,
                "ValidateRangeMax": null,
                "ValidateNotNullOrEmpty": false
              },
              "Mandatory": false,
              "Position": -2147483648,
              "ValueFromPipeline": false,
              "ValueFromPipelineByPropertyName": false
            }
          ]
        }
      ],
      "AliasList": [
        "Logout-AzAccount",
        "Logout-AzureRmAccount"
      ]
    },
    {
      "VerbName": "Disable",
      "NounName": "AzureRmDataCollection",
      "Name": "Disable-AzureRmDataCollection",
      "ClassName": "Microsoft.Azure.Commands.Profile.DisableAzureRmDataCollectionCommand",
      "SupportsShouldProcess": true,
      "ConfirmImpact": 2,
      "SupportsPaging": false,
      "DefaultParameterSetName": "__AllParameterSets",
      "OutputTypes": [],
      "Parameters": [
        {
          "Name": "DefaultProfile",
          "AliasList": [
            "AzureRmContext",
            "AzureCredential"
          ],
          "Type": {
            "Namespace": "Microsoft.Azure.Commands.Common.Authentication.Abstractions",
            "Name": "Microsoft.Azure.Commands.Common.Authentication.Abstractions.IAzureContextContainer",
            "AssemblyQualifiedName": "Microsoft.Azure.Commands.Common.Authentication.Abstractions.IAzureContextContainer, Microsoft.Azure.Commands.Common.Authentication.Abstractions, Version=1.0.0.0, Culture=neutral, PublicKeyToken=null",
            "Properties": {
              "DefaultContext": "Microsoft.Azure.Commands.Common.Authentication.Abstractions.IAzureContext",
              "Accounts": "System.Collections.Generic.IEnumerable`1[Microsoft.Azure.Commands.Common.Authentication.Abstractions.IAzureAccount]",
              "Environments": "System.Collections.Generic.IEnumerable`1[Microsoft.Azure.Commands.Common.Authentication.Abstractions.IAzureEnvironment]",
              "Subscriptions": "System.Collections.Generic.IEnumerable`1[Microsoft.Azure.Commands.Common.Authentication.Abstractions.IAzureSubscription]"
            },
            "ElementType": null,
            "GenericTypeArguments": []
          },
          "ValidateSet": [],
          "ValidateRangeMin": null,
          "ValidateRangeMax": null,
          "ValidateNotNullOrEmpty": false
        }
      ],
      "ParameterSets": [
        {
          "Name": "__AllParameterSets",
          "Parameters": [
            {
              "ParameterMetadata": {
                "Name": "DefaultProfile",
                "AliasList": [
                  "AzureRmContext",
                  "AzureCredential"
                ],
                "Type": {
                  "Namespace": "Microsoft.Azure.Commands.Common.Authentication.Abstractions",
                  "Name": "Microsoft.Azure.Commands.Common.Authentication.Abstractions.IAzureContextContainer",
                  "AssemblyQualifiedName": "Microsoft.Azure.Commands.Common.Authentication.Abstractions.IAzureContextContainer, Microsoft.Azure.Commands.Common.Authentication.Abstractions, Version=1.0.0.0, Culture=neutral, PublicKeyToken=null",
                  "Properties": {
                    "DefaultContext": "Microsoft.Azure.Commands.Common.Authentication.Abstractions.IAzureContext",
                    "Accounts": "System.Collections.Generic.IEnumerable`1[Microsoft.Azure.Commands.Common.Authentication.Abstractions.IAzureAccount]",
                    "Environments": "System.Collections.Generic.IEnumerable`1[Microsoft.Azure.Commands.Common.Authentication.Abstractions.IAzureEnvironment]",
                    "Subscriptions": "System.Collections.Generic.IEnumerable`1[Microsoft.Azure.Commands.Common.Authentication.Abstractions.IAzureSubscription]"
                  },
                  "ElementType": null,
                  "GenericTypeArguments": []
                },
                "ValidateSet": [],
                "ValidateRangeMin": null,
                "ValidateRangeMax": null,
                "ValidateNotNullOrEmpty": false
              },
              "Mandatory": false,
              "Position": -2147483648,
              "ValueFromPipeline": false,
              "ValueFromPipelineByPropertyName": false
            }
          ]
        }
      ],
      "AliasList": []
    },
    {
      "VerbName": "Enable",
      "NounName": "AzureRmDataCollection",
      "Name": "Enable-AzureRmDataCollection",
      "ClassName": "Microsoft.Azure.Commands.Profile.EnableAzureRmDataCollectionCommand",
      "SupportsShouldProcess": true,
      "ConfirmImpact": 2,
      "SupportsPaging": false,
      "DefaultParameterSetName": "__AllParameterSets",
      "OutputTypes": [],
      "Parameters": [
        {
          "Name": "DefaultProfile",
          "AliasList": [
            "AzureRmContext",
            "AzureCredential"
          ],
          "Type": {
            "Namespace": "Microsoft.Azure.Commands.Common.Authentication.Abstractions",
            "Name": "Microsoft.Azure.Commands.Common.Authentication.Abstractions.IAzureContextContainer",
            "AssemblyQualifiedName": "Microsoft.Azure.Commands.Common.Authentication.Abstractions.IAzureContextContainer, Microsoft.Azure.Commands.Common.Authentication.Abstractions, Version=1.0.0.0, Culture=neutral, PublicKeyToken=null",
            "Properties": {
              "DefaultContext": "Microsoft.Azure.Commands.Common.Authentication.Abstractions.IAzureContext",
              "Accounts": "System.Collections.Generic.IEnumerable`1[Microsoft.Azure.Commands.Common.Authentication.Abstractions.IAzureAccount]",
              "Environments": "System.Collections.Generic.IEnumerable`1[Microsoft.Azure.Commands.Common.Authentication.Abstractions.IAzureEnvironment]",
              "Subscriptions": "System.Collections.Generic.IEnumerable`1[Microsoft.Azure.Commands.Common.Authentication.Abstractions.IAzureSubscription]"
            },
            "ElementType": null,
            "GenericTypeArguments": []
          },
          "ValidateSet": [],
          "ValidateRangeMin": null,
          "ValidateRangeMax": null,
          "ValidateNotNullOrEmpty": false
        }
      ],
      "ParameterSets": [
        {
          "Name": "__AllParameterSets",
          "Parameters": [
            {
              "ParameterMetadata": {
                "Name": "DefaultProfile",
                "AliasList": [
                  "AzureRmContext",
                  "AzureCredential"
                ],
                "Type": {
                  "Namespace": "Microsoft.Azure.Commands.Common.Authentication.Abstractions",
                  "Name": "Microsoft.Azure.Commands.Common.Authentication.Abstractions.IAzureContextContainer",
                  "AssemblyQualifiedName": "Microsoft.Azure.Commands.Common.Authentication.Abstractions.IAzureContextContainer, Microsoft.Azure.Commands.Common.Authentication.Abstractions, Version=1.0.0.0, Culture=neutral, PublicKeyToken=null",
                  "Properties": {
                    "DefaultContext": "Microsoft.Azure.Commands.Common.Authentication.Abstractions.IAzureContext",
                    "Accounts": "System.Collections.Generic.IEnumerable`1[Microsoft.Azure.Commands.Common.Authentication.Abstractions.IAzureAccount]",
                    "Environments": "System.Collections.Generic.IEnumerable`1[Microsoft.Azure.Commands.Common.Authentication.Abstractions.IAzureEnvironment]",
                    "Subscriptions": "System.Collections.Generic.IEnumerable`1[Microsoft.Azure.Commands.Common.Authentication.Abstractions.IAzureSubscription]"
                  },
                  "ElementType": null,
                  "GenericTypeArguments": []
                },
                "ValidateSet": [],
                "ValidateRangeMin": null,
                "ValidateRangeMax": null,
                "ValidateNotNullOrEmpty": false
              },
              "Mandatory": false,
              "Position": -2147483648,
              "ValueFromPipeline": false,
              "ValueFromPipelineByPropertyName": false
            }
          ]
        }
      ],
      "AliasList": []
    },
    {
      "VerbName": "Remove",
      "NounName": "AzureRmEnvironment",
      "Name": "Remove-AzureRmEnvironment",
      "ClassName": "Microsoft.Azure.Commands.Profile.RemoveAzureRMEnvironmentCommand",
      "SupportsShouldProcess": true,
      "ConfirmImpact": 2,
      "SupportsPaging": false,
      "DefaultParameterSetName": "__AllParameterSets",
      "OutputTypes": [
        {
          "Type": {
            "Namespace": "Microsoft.Azure.Commands.Profile.Models",
            "Name": "Microsoft.Azure.Commands.Profile.Models.PSAzureEnvironment",
            "AssemblyQualifiedName": "Microsoft.Azure.Commands.Profile.Models.PSAzureEnvironment, Microsoft.Azure.Commands.Common.Authentication.ResourceManager, Version=1.0.0.0, Culture=neutral, PublicKeyToken=null",
            "Properties": {
              "EnableAdfsAuthentication": "System.Boolean",
              "OnPremise": "System.Boolean",
              "ExtendedProperties": "System.Collections.Generic.IDictionary`2[System.String,System.String]",
              "VersionProfiles": "System.Collections.Generic.IList`1[System.String]",
              "AzureKeyVaultServiceEndpointResourceId": "System.String",
              "AzureDataLakeAnalyticsCatalogAndJobEndpointSuffix": "System.String",
              "AzureDataLakeStoreFileSystemEndpointSuffix": "System.String",
              "DataLakeEndpointResourceId": "System.String",
              "AzureKeyVaultDnsSuffix": "System.String",
              "TrafficManagerDnsSuffix": "System.String",
              "GraphEndpointResourceId": "System.String",
              "GraphUrl": "System.String",
              "StorageEndpointSuffix": "System.String",
              "SqlDatabaseDnsSuffix": "System.String",
              "ResourceManagerUrl": "System.String",
              "PublishSettingsFileUrl": "System.String",
              "ServiceManagementUrl": "System.String",
              "ManagementPortalUrl": "System.String",
              "GalleryUrl": "System.String",
              "AdTenant": "System.String",
              "ActiveDirectoryServiceEndpointResourceId": "System.String",
              "ActiveDirectoryAuthority": "System.String",
              "Name": "System.String"
            },
            "ElementType": null,
            "GenericTypeArguments": []
          },
          "ParameterSets": [
            "__AllParameterSets"
          ]
        }
      ],
      "Parameters": [
        {
          "Name": "Name",
          "AliasList": [],
          "Type": {
            "Namespace": "System",
            "Name": "System.String",
            "AssemblyQualifiedName": "System.String, mscorlib, Version=4.0.0.0, Culture=neutral, PublicKeyToken=b77a5c561934e089",
            "Properties": {},
            "ElementType": null,
            "GenericTypeArguments": []
          },
          "ValidateSet": [],
          "ValidateRangeMin": null,
          "ValidateRangeMax": null,
          "ValidateNotNullOrEmpty": false
        },
        {
          "Name": "Scope",
          "AliasList": [],
          "Type": {
            "Namespace": "Microsoft.Azure.Commands.Profile.Common",
            "Name": "Microsoft.Azure.Commands.Profile.Common.ContextModificationScope",
            "AssemblyQualifiedName": "Microsoft.Azure.Commands.Profile.Common.ContextModificationScope, Microsoft.Azure.Commands.Profile, Version=3.4.1.0, Culture=neutral, PublicKeyToken=null",
            "Properties": {},
            "ElementType": null,
            "GenericTypeArguments": []
          },
          "ValidateSet": [],
          "ValidateRangeMin": null,
          "ValidateRangeMax": null,
          "ValidateNotNullOrEmpty": false
        },
        {
          "Name": "DefaultProfile",
          "AliasList": [
            "AzureRmContext",
            "AzureCredential"
          ],
          "Type": {
            "Namespace": "Microsoft.Azure.Commands.Common.Authentication.Abstractions",
            "Name": "Microsoft.Azure.Commands.Common.Authentication.Abstractions.IAzureContextContainer",
            "AssemblyQualifiedName": "Microsoft.Azure.Commands.Common.Authentication.Abstractions.IAzureContextContainer, Microsoft.Azure.Commands.Common.Authentication.Abstractions, Version=1.0.0.0, Culture=neutral, PublicKeyToken=null",
            "Properties": {
              "DefaultContext": "Microsoft.Azure.Commands.Common.Authentication.Abstractions.IAzureContext",
              "Accounts": "System.Collections.Generic.IEnumerable`1[Microsoft.Azure.Commands.Common.Authentication.Abstractions.IAzureAccount]",
              "Environments": "System.Collections.Generic.IEnumerable`1[Microsoft.Azure.Commands.Common.Authentication.Abstractions.IAzureEnvironment]",
              "Subscriptions": "System.Collections.Generic.IEnumerable`1[Microsoft.Azure.Commands.Common.Authentication.Abstractions.IAzureSubscription]"
            },
            "ElementType": null,
            "GenericTypeArguments": []
          },
          "ValidateSet": [],
          "ValidateRangeMin": null,
          "ValidateRangeMax": null,
          "ValidateNotNullOrEmpty": false
        }
      ],
      "ParameterSets": [
        {
          "Name": "__AllParameterSets",
          "Parameters": [
            {
              "ParameterMetadata": {
                "Name": "Name",
                "AliasList": [],
                "Type": {
                  "Namespace": "System",
                  "Name": "System.String",
                  "AssemblyQualifiedName": "System.String, mscorlib, Version=4.0.0.0, Culture=neutral, PublicKeyToken=b77a5c561934e089",
                  "Properties": {},
                  "ElementType": null,
                  "GenericTypeArguments": []
                },
                "ValidateSet": [],
                "ValidateRangeMin": null,
                "ValidateRangeMax": null,
                "ValidateNotNullOrEmpty": false
              },
              "Mandatory": true,
              "Position": 0,
              "ValueFromPipeline": false,
              "ValueFromPipelineByPropertyName": true
            },
            {
              "ParameterMetadata": {
                "Name": "Scope",
                "AliasList": [],
                "Type": {
                  "Namespace": "Microsoft.Azure.Commands.Profile.Common",
                  "Name": "Microsoft.Azure.Commands.Profile.Common.ContextModificationScope",
                  "AssemblyQualifiedName": "Microsoft.Azure.Commands.Profile.Common.ContextModificationScope, Microsoft.Azure.Commands.Profile, Version=3.4.1.0, Culture=neutral, PublicKeyToken=null",
                  "Properties": {},
                  "ElementType": null,
                  "GenericTypeArguments": []
                },
                "ValidateSet": [],
                "ValidateRangeMin": null,
                "ValidateRangeMax": null,
                "ValidateNotNullOrEmpty": false
              },
              "Mandatory": false,
              "Position": -2147483648,
              "ValueFromPipeline": false,
              "ValueFromPipelineByPropertyName": false
            },
            {
              "ParameterMetadata": {
                "Name": "DefaultProfile",
                "AliasList": [
                  "AzureRmContext",
                  "AzureCredential"
                ],
                "Type": {
                  "Namespace": "Microsoft.Azure.Commands.Common.Authentication.Abstractions",
                  "Name": "Microsoft.Azure.Commands.Common.Authentication.Abstractions.IAzureContextContainer",
                  "AssemblyQualifiedName": "Microsoft.Azure.Commands.Common.Authentication.Abstractions.IAzureContextContainer, Microsoft.Azure.Commands.Common.Authentication.Abstractions, Version=1.0.0.0, Culture=neutral, PublicKeyToken=null",
                  "Properties": {
                    "DefaultContext": "Microsoft.Azure.Commands.Common.Authentication.Abstractions.IAzureContext",
                    "Accounts": "System.Collections.Generic.IEnumerable`1[Microsoft.Azure.Commands.Common.Authentication.Abstractions.IAzureAccount]",
                    "Environments": "System.Collections.Generic.IEnumerable`1[Microsoft.Azure.Commands.Common.Authentication.Abstractions.IAzureEnvironment]",
                    "Subscriptions": "System.Collections.Generic.IEnumerable`1[Microsoft.Azure.Commands.Common.Authentication.Abstractions.IAzureSubscription]"
                  },
                  "ElementType": null,
                  "GenericTypeArguments": []
                },
                "ValidateSet": [],
                "ValidateRangeMin": null,
                "ValidateRangeMax": null,
                "ValidateNotNullOrEmpty": false
              },
              "Mandatory": false,
              "Position": -2147483648,
              "ValueFromPipeline": false,
              "ValueFromPipelineByPropertyName": false
            }
          ]
        }
      ],
      "AliasList": []
    },
    {
      "VerbName": "Get",
      "NounName": "AzureRmEnvironment",
      "Name": "Get-AzureRmEnvironment",
      "ClassName": "Microsoft.Azure.Commands.Profile.GetAzureRMEnvironmentCommand",
      "SupportsShouldProcess": false,
      "ConfirmImpact": 2,
      "SupportsPaging": false,
      "DefaultParameterSetName": "__AllParameterSets",
      "OutputTypes": [
        {
          "Type": {
            "Namespace": "Microsoft.Azure.Commands.Profile.Models",
            "Name": "Microsoft.Azure.Commands.Profile.Models.PSAzureEnvironment",
            "AssemblyQualifiedName": "Microsoft.Azure.Commands.Profile.Models.PSAzureEnvironment, Microsoft.Azure.Commands.Common.Authentication.ResourceManager, Version=1.0.0.0, Culture=neutral, PublicKeyToken=null",
            "Properties": {
              "EnableAdfsAuthentication": "System.Boolean",
              "OnPremise": "System.Boolean",
              "ExtendedProperties": "System.Collections.Generic.IDictionary`2[System.String,System.String]",
              "VersionProfiles": "System.Collections.Generic.IList`1[System.String]",
              "AzureKeyVaultServiceEndpointResourceId": "System.String",
              "AzureDataLakeAnalyticsCatalogAndJobEndpointSuffix": "System.String",
              "AzureDataLakeStoreFileSystemEndpointSuffix": "System.String",
              "DataLakeEndpointResourceId": "System.String",
              "AzureKeyVaultDnsSuffix": "System.String",
              "TrafficManagerDnsSuffix": "System.String",
              "GraphEndpointResourceId": "System.String",
              "GraphUrl": "System.String",
              "StorageEndpointSuffix": "System.String",
              "SqlDatabaseDnsSuffix": "System.String",
              "ResourceManagerUrl": "System.String",
              "PublishSettingsFileUrl": "System.String",
              "ServiceManagementUrl": "System.String",
              "ManagementPortalUrl": "System.String",
              "GalleryUrl": "System.String",
              "AdTenant": "System.String",
              "ActiveDirectoryServiceEndpointResourceId": "System.String",
              "ActiveDirectoryAuthority": "System.String",
              "Name": "System.String"
            },
            "ElementType": null,
            "GenericTypeArguments": []
          },
          "ParameterSets": [
            "__AllParameterSets"
          ]
        }
      ],
      "Parameters": [
        {
          "Name": "Name",
          "AliasList": [],
          "Type": {
            "Namespace": "System",
            "Name": "System.String",
            "AssemblyQualifiedName": "System.String, mscorlib, Version=4.0.0.0, Culture=neutral, PublicKeyToken=b77a5c561934e089",
            "Properties": {},
            "ElementType": null,
            "GenericTypeArguments": []
          },
          "ValidateSet": [],
          "ValidateRangeMin": null,
          "ValidateRangeMax": null,
          "ValidateNotNullOrEmpty": false
        },
        {
          "Name": "DefaultProfile",
          "AliasList": [
            "AzureRmContext",
            "AzureCredential"
          ],
          "Type": {
            "Namespace": "Microsoft.Azure.Commands.Common.Authentication.Abstractions",
            "Name": "Microsoft.Azure.Commands.Common.Authentication.Abstractions.IAzureContextContainer",
            "AssemblyQualifiedName": "Microsoft.Azure.Commands.Common.Authentication.Abstractions.IAzureContextContainer, Microsoft.Azure.Commands.Common.Authentication.Abstractions, Version=1.0.0.0, Culture=neutral, PublicKeyToken=null",
            "Properties": {
              "DefaultContext": "Microsoft.Azure.Commands.Common.Authentication.Abstractions.IAzureContext",
              "Accounts": "System.Collections.Generic.IEnumerable`1[Microsoft.Azure.Commands.Common.Authentication.Abstractions.IAzureAccount]",
              "Environments": "System.Collections.Generic.IEnumerable`1[Microsoft.Azure.Commands.Common.Authentication.Abstractions.IAzureEnvironment]",
              "Subscriptions": "System.Collections.Generic.IEnumerable`1[Microsoft.Azure.Commands.Common.Authentication.Abstractions.IAzureSubscription]"
            },
            "ElementType": null,
            "GenericTypeArguments": []
          },
          "ValidateSet": [],
          "ValidateRangeMin": null,
          "ValidateRangeMax": null,
          "ValidateNotNullOrEmpty": false
        }
      ],
      "ParameterSets": [
        {
          "Name": "__AllParameterSets",
          "Parameters": [
            {
              "ParameterMetadata": {
                "Name": "Name",
                "AliasList": [],
                "Type": {
                  "Namespace": "System",
                  "Name": "System.String",
                  "AssemblyQualifiedName": "System.String, mscorlib, Version=4.0.0.0, Culture=neutral, PublicKeyToken=b77a5c561934e089",
                  "Properties": {},
                  "ElementType": null,
                  "GenericTypeArguments": []
                },
                "ValidateSet": [],
                "ValidateRangeMin": null,
                "ValidateRangeMax": null,
                "ValidateNotNullOrEmpty": false
              },
              "Mandatory": false,
              "Position": 0,
              "ValueFromPipeline": false,
              "ValueFromPipelineByPropertyName": true
            },
            {
              "ParameterMetadata": {
                "Name": "DefaultProfile",
                "AliasList": [
                  "AzureRmContext",
                  "AzureCredential"
                ],
                "Type": {
                  "Namespace": "Microsoft.Azure.Commands.Common.Authentication.Abstractions",
                  "Name": "Microsoft.Azure.Commands.Common.Authentication.Abstractions.IAzureContextContainer",
                  "AssemblyQualifiedName": "Microsoft.Azure.Commands.Common.Authentication.Abstractions.IAzureContextContainer, Microsoft.Azure.Commands.Common.Authentication.Abstractions, Version=1.0.0.0, Culture=neutral, PublicKeyToken=null",
                  "Properties": {
                    "DefaultContext": "Microsoft.Azure.Commands.Common.Authentication.Abstractions.IAzureContext",
                    "Accounts": "System.Collections.Generic.IEnumerable`1[Microsoft.Azure.Commands.Common.Authentication.Abstractions.IAzureAccount]",
                    "Environments": "System.Collections.Generic.IEnumerable`1[Microsoft.Azure.Commands.Common.Authentication.Abstractions.IAzureEnvironment]",
                    "Subscriptions": "System.Collections.Generic.IEnumerable`1[Microsoft.Azure.Commands.Common.Authentication.Abstractions.IAzureSubscription]"
                  },
                  "ElementType": null,
                  "GenericTypeArguments": []
                },
                "ValidateSet": [],
                "ValidateRangeMin": null,
                "ValidateRangeMax": null,
                "ValidateNotNullOrEmpty": false
              },
              "Mandatory": false,
              "Position": -2147483648,
              "ValueFromPipeline": false,
              "ValueFromPipelineByPropertyName": false
            }
          ]
        }
      ],
      "AliasList": []
    },
    {
      "VerbName": "Set",
      "NounName": "AzureRmEnvironment",
      "Name": "Set-AzureRmEnvironment",
      "ClassName": "Microsoft.Azure.Commands.Profile.SetAzureRMEnvironmentCommand",
      "SupportsShouldProcess": true,
      "ConfirmImpact": 2,
      "SupportsPaging": false,
      "DefaultParameterSetName": "Name",
      "OutputTypes": [
        {
          "Type": {
            "Namespace": "Microsoft.Azure.Commands.Profile.Models",
            "Name": "Microsoft.Azure.Commands.Profile.Models.PSAzureEnvironment",
            "AssemblyQualifiedName": "Microsoft.Azure.Commands.Profile.Models.PSAzureEnvironment, Microsoft.Azure.Commands.Common.Authentication.ResourceManager, Version=1.0.0.0, Culture=neutral, PublicKeyToken=null",
            "Properties": {
              "EnableAdfsAuthentication": "System.Boolean",
              "OnPremise": "System.Boolean",
              "ExtendedProperties": "System.Collections.Generic.IDictionary`2[System.String,System.String]",
              "VersionProfiles": "System.Collections.Generic.IList`1[System.String]",
              "AzureKeyVaultServiceEndpointResourceId": "System.String",
              "AzureDataLakeAnalyticsCatalogAndJobEndpointSuffix": "System.String",
              "AzureDataLakeStoreFileSystemEndpointSuffix": "System.String",
              "DataLakeEndpointResourceId": "System.String",
              "AzureKeyVaultDnsSuffix": "System.String",
              "TrafficManagerDnsSuffix": "System.String",
              "GraphEndpointResourceId": "System.String",
              "GraphUrl": "System.String",
              "StorageEndpointSuffix": "System.String",
              "SqlDatabaseDnsSuffix": "System.String",
              "ResourceManagerUrl": "System.String",
              "PublishSettingsFileUrl": "System.String",
              "ServiceManagementUrl": "System.String",
              "ManagementPortalUrl": "System.String",
              "GalleryUrl": "System.String",
              "AdTenant": "System.String",
              "ActiveDirectoryServiceEndpointResourceId": "System.String",
              "ActiveDirectoryAuthority": "System.String",
              "Name": "System.String"
            },
            "ElementType": null,
            "GenericTypeArguments": []
          },
          "ParameterSets": [
            "__AllParameterSets"
          ]
        }
      ],
      "Parameters": [
        {
          "Name": "Name",
          "AliasList": [],
          "Type": {
            "Namespace": "System",
            "Name": "System.String",
            "AssemblyQualifiedName": "System.String, mscorlib, Version=4.0.0.0, Culture=neutral, PublicKeyToken=b77a5c561934e089",
            "Properties": {},
            "ElementType": null,
            "GenericTypeArguments": []
          },
          "ValidateSet": [],
          "ValidateRangeMin": null,
          "ValidateRangeMax": null,
          "ValidateNotNullOrEmpty": false
        },
        {
          "Name": "PublishSettingsFileUrl",
          "AliasList": [],
          "Type": {
            "Namespace": "System",
            "Name": "System.String",
            "AssemblyQualifiedName": "System.String, mscorlib, Version=4.0.0.0, Culture=neutral, PublicKeyToken=b77a5c561934e089",
            "Properties": {},
            "ElementType": null,
            "GenericTypeArguments": []
          },
          "ValidateSet": [],
          "ValidateRangeMin": null,
          "ValidateRangeMax": null,
          "ValidateNotNullOrEmpty": false
        },
        {
          "Name": "ServiceEndpoint",
          "AliasList": [
            "ServiceManagement",
            "ServiceManagementUrl"
          ],
          "Type": {
            "Namespace": "System",
            "Name": "System.String",
            "AssemblyQualifiedName": "System.String, mscorlib, Version=4.0.0.0, Culture=neutral, PublicKeyToken=b77a5c561934e089",
            "Properties": {},
            "ElementType": null,
            "GenericTypeArguments": []
          },
          "ValidateSet": [],
          "ValidateRangeMin": null,
          "ValidateRangeMax": null,
          "ValidateNotNullOrEmpty": false
        },
        {
          "Name": "ManagementPortalUrl",
          "AliasList": [],
          "Type": {
            "Namespace": "System",
            "Name": "System.String",
            "AssemblyQualifiedName": "System.String, mscorlib, Version=4.0.0.0, Culture=neutral, PublicKeyToken=b77a5c561934e089",
            "Properties": {},
            "ElementType": null,
            "GenericTypeArguments": []
          },
          "ValidateSet": [],
          "ValidateRangeMin": null,
          "ValidateRangeMax": null,
          "ValidateNotNullOrEmpty": false
        },
        {
          "Name": "StorageEndpoint",
          "AliasList": [
            "StorageEndpointSuffix"
          ],
          "Type": {
            "Namespace": "System",
            "Name": "System.String",
            "AssemblyQualifiedName": "System.String, mscorlib, Version=4.0.0.0, Culture=neutral, PublicKeyToken=b77a5c561934e089",
            "Properties": {},
            "ElementType": null,
            "GenericTypeArguments": []
          },
          "ValidateSet": [],
          "ValidateRangeMin": null,
          "ValidateRangeMax": null,
          "ValidateNotNullOrEmpty": false
        },
        {
          "Name": "ActiveDirectoryEndpoint",
          "AliasList": [
            "AdEndpointUrl",
            "ActiveDirectory",
            "ActiveDirectoryAuthority"
          ],
          "Type": {
            "Namespace": "System",
            "Name": "System.String",
            "AssemblyQualifiedName": "System.String, mscorlib, Version=4.0.0.0, Culture=neutral, PublicKeyToken=b77a5c561934e089",
            "Properties": {},
            "ElementType": null,
            "GenericTypeArguments": []
          },
          "ValidateSet": [],
          "ValidateRangeMin": null,
          "ValidateRangeMax": null,
          "ValidateNotNullOrEmpty": false
        },
        {
          "Name": "ResourceManagerEndpoint",
          "AliasList": [
            "ResourceManager",
            "ResourceManagerUrl"
          ],
          "Type": {
            "Namespace": "System",
            "Name": "System.String",
            "AssemblyQualifiedName": "System.String, mscorlib, Version=4.0.0.0, Culture=neutral, PublicKeyToken=b77a5c561934e089",
            "Properties": {},
            "ElementType": null,
            "GenericTypeArguments": []
          },
          "ValidateSet": [],
          "ValidateRangeMin": null,
          "ValidateRangeMax": null,
          "ValidateNotNullOrEmpty": false
        },
        {
          "Name": "ARMEndpoint",
          "AliasList": [
            "ArmUrl"
          ],
          "Type": {
            "Namespace": "System",
            "Name": "System.String",
            "AssemblyQualifiedName": "System.String, mscorlib, Version=4.0.0.0, Culture=neutral, PublicKeyToken=b77a5c561934e089",
            "Properties": {},
            "ElementType": null,
            "GenericTypeArguments": []
          },
          "ValidateSet": [],
          "ValidateRangeMin": null,
          "ValidateRangeMax": null,
          "ValidateNotNullOrEmpty": false
        },
        {
          "Name": "GalleryEndpoint",
          "AliasList": [
            "Gallery",
            "GalleryUrl"
          ],
          "Type": {
            "Namespace": "System",
            "Name": "System.String",
            "AssemblyQualifiedName": "System.String, mscorlib, Version=4.0.0.0, Culture=neutral, PublicKeyToken=b77a5c561934e089",
            "Properties": {},
            "ElementType": null,
            "GenericTypeArguments": []
          },
          "ValidateSet": [],
          "ValidateRangeMin": null,
          "ValidateRangeMax": null,
          "ValidateNotNullOrEmpty": false
        },
        {
          "Name": "ActiveDirectoryServiceEndpointResourceId",
          "AliasList": [],
          "Type": {
            "Namespace": "System",
            "Name": "System.String",
            "AssemblyQualifiedName": "System.String, mscorlib, Version=4.0.0.0, Culture=neutral, PublicKeyToken=b77a5c561934e089",
            "Properties": {},
            "ElementType": null,
            "GenericTypeArguments": []
          },
          "ValidateSet": [],
          "ValidateRangeMin": null,
          "ValidateRangeMax": null,
          "ValidateNotNullOrEmpty": false
        },
        {
          "Name": "GraphEndpoint",
          "AliasList": [
            "Graph",
            "GraphUrl"
          ],
          "Type": {
            "Namespace": "System",
            "Name": "System.String",
            "AssemblyQualifiedName": "System.String, mscorlib, Version=4.0.0.0, Culture=neutral, PublicKeyToken=b77a5c561934e089",
            "Properties": {},
            "ElementType": null,
            "GenericTypeArguments": []
          },
          "ValidateSet": [],
          "ValidateRangeMin": null,
          "ValidateRangeMax": null,
          "ValidateNotNullOrEmpty": false
        },
        {
          "Name": "AzureKeyVaultDnsSuffix",
          "AliasList": [],
          "Type": {
            "Namespace": "System",
            "Name": "System.String",
            "AssemblyQualifiedName": "System.String, mscorlib, Version=4.0.0.0, Culture=neutral, PublicKeyToken=b77a5c561934e089",
            "Properties": {},
            "ElementType": null,
            "GenericTypeArguments": []
          },
          "ValidateSet": [],
          "ValidateRangeMin": null,
          "ValidateRangeMax": null,
          "ValidateNotNullOrEmpty": false
        },
        {
          "Name": "AzureKeyVaultServiceEndpointResourceId",
          "AliasList": [],
          "Type": {
            "Namespace": "System",
            "Name": "System.String",
            "AssemblyQualifiedName": "System.String, mscorlib, Version=4.0.0.0, Culture=neutral, PublicKeyToken=b77a5c561934e089",
            "Properties": {},
            "ElementType": null,
            "GenericTypeArguments": []
          },
          "ValidateSet": [],
          "ValidateRangeMin": null,
          "ValidateRangeMax": null,
          "ValidateNotNullOrEmpty": false
        },
        {
          "Name": "TrafficManagerDnsSuffix",
          "AliasList": [],
          "Type": {
            "Namespace": "System",
            "Name": "System.String",
            "AssemblyQualifiedName": "System.String, mscorlib, Version=4.0.0.0, Culture=neutral, PublicKeyToken=b77a5c561934e089",
            "Properties": {},
            "ElementType": null,
            "GenericTypeArguments": []
          },
          "ValidateSet": [],
          "ValidateRangeMin": null,
          "ValidateRangeMax": null,
          "ValidateNotNullOrEmpty": false
        },
        {
          "Name": "SqlDatabaseDnsSuffix",
          "AliasList": [],
          "Type": {
            "Namespace": "System",
            "Name": "System.String",
            "AssemblyQualifiedName": "System.String, mscorlib, Version=4.0.0.0, Culture=neutral, PublicKeyToken=b77a5c561934e089",
            "Properties": {},
            "ElementType": null,
            "GenericTypeArguments": []
          },
          "ValidateSet": [],
          "ValidateRangeMin": null,
          "ValidateRangeMax": null,
          "ValidateNotNullOrEmpty": false
        },
        {
          "Name": "AzureDataLakeStoreFileSystemEndpointSuffix",
          "AliasList": [],
          "Type": {
            "Namespace": "System",
            "Name": "System.String",
            "AssemblyQualifiedName": "System.String, mscorlib, Version=4.0.0.0, Culture=neutral, PublicKeyToken=b77a5c561934e089",
            "Properties": {},
            "ElementType": null,
            "GenericTypeArguments": []
          },
          "ValidateSet": [],
          "ValidateRangeMin": null,
          "ValidateRangeMax": null,
          "ValidateNotNullOrEmpty": false
        },
        {
          "Name": "AzureDataLakeAnalyticsCatalogAndJobEndpointSuffix",
          "AliasList": [],
          "Type": {
            "Namespace": "System",
            "Name": "System.String",
            "AssemblyQualifiedName": "System.String, mscorlib, Version=4.0.0.0, Culture=neutral, PublicKeyToken=b77a5c561934e089",
            "Properties": {},
            "ElementType": null,
            "GenericTypeArguments": []
          },
          "ValidateSet": [],
          "ValidateRangeMin": null,
          "ValidateRangeMax": null,
          "ValidateNotNullOrEmpty": false
        },
        {
          "Name": "EnableAdfsAuthentication",
          "AliasList": [
            "OnPremise"
          ],
          "Type": {
            "Namespace": "System.Management.Automation",
            "Name": "System.Management.Automation.SwitchParameter",
            "AssemblyQualifiedName": "System.Management.Automation.SwitchParameter, System.Management.Automation, Version=3.0.0.0, Culture=neutral, PublicKeyToken=31bf3856ad364e35",
            "Properties": {},
            "ElementType": null,
            "GenericTypeArguments": []
          },
          "ValidateSet": [],
          "ValidateRangeMin": null,
          "ValidateRangeMax": null,
          "ValidateNotNullOrEmpty": false
        },
        {
          "Name": "AdTenant",
          "AliasList": [],
          "Type": {
            "Namespace": "System",
            "Name": "System.String",
            "AssemblyQualifiedName": "System.String, mscorlib, Version=4.0.0.0, Culture=neutral, PublicKeyToken=b77a5c561934e089",
            "Properties": {},
            "ElementType": null,
            "GenericTypeArguments": []
          },
          "ValidateSet": [],
          "ValidateRangeMin": null,
          "ValidateRangeMax": null,
          "ValidateNotNullOrEmpty": false
        },
        {
          "Name": "GraphAudience",
          "AliasList": [
            "GraphEndpointResourceId",
            "GraphResourceId"
          ],
          "Type": {
            "Namespace": "System",
            "Name": "System.String",
            "AssemblyQualifiedName": "System.String, mscorlib, Version=4.0.0.0, Culture=neutral, PublicKeyToken=b77a5c561934e089",
            "Properties": {},
            "ElementType": null,
            "GenericTypeArguments": []
          },
          "ValidateSet": [],
          "ValidateRangeMin": null,
          "ValidateRangeMax": null,
          "ValidateNotNullOrEmpty": false
        },
        {
          "Name": "DataLakeAudience",
          "AliasList": [
            "DataLakeEndpointResourceId",
            "DataLakeResourceId"
          ],
          "Type": {
            "Namespace": "System",
            "Name": "System.String",
            "AssemblyQualifiedName": "System.String, mscorlib, Version=4.0.0.0, Culture=neutral, PublicKeyToken=b77a5c561934e089",
            "Properties": {},
            "ElementType": null,
            "GenericTypeArguments": []
          },
          "ValidateSet": [],
          "ValidateRangeMin": null,
          "ValidateRangeMax": null,
          "ValidateNotNullOrEmpty": false
        },
        {
          "Name": "Scope",
          "AliasList": [],
          "Type": {
            "Namespace": "Microsoft.Azure.Commands.Profile.Common",
            "Name": "Microsoft.Azure.Commands.Profile.Common.ContextModificationScope",
            "AssemblyQualifiedName": "Microsoft.Azure.Commands.Profile.Common.ContextModificationScope, Microsoft.Azure.Commands.Profile, Version=3.4.1.0, Culture=neutral, PublicKeyToken=null",
            "Properties": {},
            "ElementType": null,
            "GenericTypeArguments": []
          },
          "ValidateSet": [],
          "ValidateRangeMin": null,
          "ValidateRangeMax": null,
          "ValidateNotNullOrEmpty": false
        },
        {
          "Name": "DefaultProfile",
          "AliasList": [
            "AzureRmContext",
            "AzureCredential"
          ],
          "Type": {
            "Namespace": "Microsoft.Azure.Commands.Common.Authentication.Abstractions",
            "Name": "Microsoft.Azure.Commands.Common.Authentication.Abstractions.IAzureContextContainer",
            "AssemblyQualifiedName": "Microsoft.Azure.Commands.Common.Authentication.Abstractions.IAzureContextContainer, Microsoft.Azure.Commands.Common.Authentication.Abstractions, Version=1.0.0.0, Culture=neutral, PublicKeyToken=null",
            "Properties": {
              "DefaultContext": "Microsoft.Azure.Commands.Common.Authentication.Abstractions.IAzureContext",
              "Accounts": "System.Collections.Generic.IEnumerable`1[Microsoft.Azure.Commands.Common.Authentication.Abstractions.IAzureAccount]",
              "Environments": "System.Collections.Generic.IEnumerable`1[Microsoft.Azure.Commands.Common.Authentication.Abstractions.IAzureEnvironment]",
              "Subscriptions": "System.Collections.Generic.IEnumerable`1[Microsoft.Azure.Commands.Common.Authentication.Abstractions.IAzureSubscription]"
            },
            "ElementType": null,
            "GenericTypeArguments": []
          },
          "ValidateSet": [],
          "ValidateRangeMin": null,
          "ValidateRangeMax": null,
          "ValidateNotNullOrEmpty": false
        }
      ],
      "ParameterSets": [
        {
          "Name": "__AllParameterSets",
          "Parameters": [
            {
              "ParameterMetadata": {
                "Name": "Name",
                "AliasList": [],
                "Type": {
                  "Namespace": "System",
                  "Name": "System.String",
                  "AssemblyQualifiedName": "System.String, mscorlib, Version=4.0.0.0, Culture=neutral, PublicKeyToken=b77a5c561934e089",
                  "Properties": {},
                  "ElementType": null,
                  "GenericTypeArguments": []
                },
                "ValidateSet": [],
                "ValidateRangeMin": null,
                "ValidateRangeMax": null,
                "ValidateNotNullOrEmpty": false
              },
              "Mandatory": true,
              "Position": 0,
              "ValueFromPipeline": false,
              "ValueFromPipelineByPropertyName": true
            },
            {
              "ParameterMetadata": {
                "Name": "DataLakeAudience",
                "AliasList": [
                  "DataLakeEndpointResourceId",
                  "DataLakeResourceId"
                ],
                "Type": {
                  "Namespace": "System",
                  "Name": "System.String",
                  "AssemblyQualifiedName": "System.String, mscorlib, Version=4.0.0.0, Culture=neutral, PublicKeyToken=b77a5c561934e089",
                  "Properties": {},
                  "ElementType": null,
                  "GenericTypeArguments": []
                },
                "ValidateSet": [],
                "ValidateRangeMin": null,
                "ValidateRangeMax": null,
                "ValidateNotNullOrEmpty": false
              },
              "Mandatory": false,
              "Position": 19,
              "ValueFromPipeline": false,
              "ValueFromPipelineByPropertyName": true
            },
            {
              "ParameterMetadata": {
                "Name": "Scope",
                "AliasList": [],
                "Type": {
                  "Namespace": "Microsoft.Azure.Commands.Profile.Common",
                  "Name": "Microsoft.Azure.Commands.Profile.Common.ContextModificationScope",
                  "AssemblyQualifiedName": "Microsoft.Azure.Commands.Profile.Common.ContextModificationScope, Microsoft.Azure.Commands.Profile, Version=3.4.1.0, Culture=neutral, PublicKeyToken=null",
                  "Properties": {},
                  "ElementType": null,
                  "GenericTypeArguments": []
                },
                "ValidateSet": [],
                "ValidateRangeMin": null,
                "ValidateRangeMax": null,
                "ValidateNotNullOrEmpty": false
              },
              "Mandatory": false,
              "Position": -2147483648,
              "ValueFromPipeline": false,
              "ValueFromPipelineByPropertyName": false
            },
            {
              "ParameterMetadata": {
                "Name": "DefaultProfile",
                "AliasList": [
                  "AzureRmContext",
                  "AzureCredential"
                ],
                "Type": {
                  "Namespace": "Microsoft.Azure.Commands.Common.Authentication.Abstractions",
                  "Name": "Microsoft.Azure.Commands.Common.Authentication.Abstractions.IAzureContextContainer",
                  "AssemblyQualifiedName": "Microsoft.Azure.Commands.Common.Authentication.Abstractions.IAzureContextContainer, Microsoft.Azure.Commands.Common.Authentication.Abstractions, Version=1.0.0.0, Culture=neutral, PublicKeyToken=null",
                  "Properties": {
                    "DefaultContext": "Microsoft.Azure.Commands.Common.Authentication.Abstractions.IAzureContext",
                    "Accounts": "System.Collections.Generic.IEnumerable`1[Microsoft.Azure.Commands.Common.Authentication.Abstractions.IAzureAccount]",
                    "Environments": "System.Collections.Generic.IEnumerable`1[Microsoft.Azure.Commands.Common.Authentication.Abstractions.IAzureEnvironment]",
                    "Subscriptions": "System.Collections.Generic.IEnumerable`1[Microsoft.Azure.Commands.Common.Authentication.Abstractions.IAzureSubscription]"
                  },
                  "ElementType": null,
                  "GenericTypeArguments": []
                },
                "ValidateSet": [],
                "ValidateRangeMin": null,
                "ValidateRangeMax": null,
                "ValidateNotNullOrEmpty": false
              },
              "Mandatory": false,
              "Position": -2147483648,
              "ValueFromPipeline": false,
              "ValueFromPipelineByPropertyName": false
            }
          ]
        },
        {
          "Name": "Name",
          "Parameters": [
            {
              "ParameterMetadata": {
                "Name": "PublishSettingsFileUrl",
                "AliasList": [],
                "Type": {
                  "Namespace": "System",
                  "Name": "System.String",
                  "AssemblyQualifiedName": "System.String, mscorlib, Version=4.0.0.0, Culture=neutral, PublicKeyToken=b77a5c561934e089",
                  "Properties": {},
                  "ElementType": null,
                  "GenericTypeArguments": []
                },
                "ValidateSet": [],
                "ValidateRangeMin": null,
                "ValidateRangeMax": null,
                "ValidateNotNullOrEmpty": false
              },
              "Mandatory": false,
              "Position": 1,
              "ValueFromPipeline": false,
              "ValueFromPipelineByPropertyName": true
            },
            {
              "ParameterMetadata": {
                "Name": "ServiceEndpoint",
                "AliasList": [
                  "ServiceManagement",
                  "ServiceManagementUrl"
                ],
                "Type": {
                  "Namespace": "System",
                  "Name": "System.String",
                  "AssemblyQualifiedName": "System.String, mscorlib, Version=4.0.0.0, Culture=neutral, PublicKeyToken=b77a5c561934e089",
                  "Properties": {},
                  "ElementType": null,
                  "GenericTypeArguments": []
                },
                "ValidateSet": [],
                "ValidateRangeMin": null,
                "ValidateRangeMax": null,
                "ValidateNotNullOrEmpty": false
              },
              "Mandatory": false,
              "Position": 2,
              "ValueFromPipeline": false,
              "ValueFromPipelineByPropertyName": true
            },
            {
              "ParameterMetadata": {
                "Name": "ManagementPortalUrl",
                "AliasList": [],
                "Type": {
                  "Namespace": "System",
                  "Name": "System.String",
                  "AssemblyQualifiedName": "System.String, mscorlib, Version=4.0.0.0, Culture=neutral, PublicKeyToken=b77a5c561934e089",
                  "Properties": {},
                  "ElementType": null,
                  "GenericTypeArguments": []
                },
                "ValidateSet": [],
                "ValidateRangeMin": null,
                "ValidateRangeMax": null,
                "ValidateNotNullOrEmpty": false
              },
              "Mandatory": false,
              "Position": 3,
              "ValueFromPipeline": false,
              "ValueFromPipelineByPropertyName": true
            },
            {
              "ParameterMetadata": {
                "Name": "StorageEndpoint",
                "AliasList": [
                  "StorageEndpointSuffix"
                ],
                "Type": {
                  "Namespace": "System",
                  "Name": "System.String",
                  "AssemblyQualifiedName": "System.String, mscorlib, Version=4.0.0.0, Culture=neutral, PublicKeyToken=b77a5c561934e089",
                  "Properties": {},
                  "ElementType": null,
                  "GenericTypeArguments": []
                },
                "ValidateSet": [],
                "ValidateRangeMin": null,
                "ValidateRangeMax": null,
                "ValidateNotNullOrEmpty": false
              },
              "Mandatory": false,
              "Position": 4,
              "ValueFromPipeline": false,
              "ValueFromPipelineByPropertyName": false
            },
            {
              "ParameterMetadata": {
                "Name": "ActiveDirectoryEndpoint",
                "AliasList": [
                  "AdEndpointUrl",
                  "ActiveDirectory",
                  "ActiveDirectoryAuthority"
                ],
                "Type": {
                  "Namespace": "System",
                  "Name": "System.String",
                  "AssemblyQualifiedName": "System.String, mscorlib, Version=4.0.0.0, Culture=neutral, PublicKeyToken=b77a5c561934e089",
                  "Properties": {},
                  "ElementType": null,
                  "GenericTypeArguments": []
                },
                "ValidateSet": [],
                "ValidateRangeMin": null,
                "ValidateRangeMax": null,
                "ValidateNotNullOrEmpty": false
              },
              "Mandatory": false,
              "Position": 5,
              "ValueFromPipeline": false,
              "ValueFromPipelineByPropertyName": true
            },
            {
              "ParameterMetadata": {
                "Name": "ResourceManagerEndpoint",
                "AliasList": [
                  "ResourceManager",
                  "ResourceManagerUrl"
                ],
                "Type": {
                  "Namespace": "System",
                  "Name": "System.String",
                  "AssemblyQualifiedName": "System.String, mscorlib, Version=4.0.0.0, Culture=neutral, PublicKeyToken=b77a5c561934e089",
                  "Properties": {},
                  "ElementType": null,
                  "GenericTypeArguments": []
                },
                "ValidateSet": [],
                "ValidateRangeMin": null,
                "ValidateRangeMax": null,
                "ValidateNotNullOrEmpty": false
              },
              "Mandatory": false,
              "Position": 6,
              "ValueFromPipeline": false,
              "ValueFromPipelineByPropertyName": true
            },
            {
              "ParameterMetadata": {
                "Name": "GalleryEndpoint",
                "AliasList": [
                  "Gallery",
                  "GalleryUrl"
                ],
                "Type": {
                  "Namespace": "System",
                  "Name": "System.String",
                  "AssemblyQualifiedName": "System.String, mscorlib, Version=4.0.0.0, Culture=neutral, PublicKeyToken=b77a5c561934e089",
                  "Properties": {},
                  "ElementType": null,
                  "GenericTypeArguments": []
                },
                "ValidateSet": [],
                "ValidateRangeMin": null,
                "ValidateRangeMax": null,
                "ValidateNotNullOrEmpty": false
              },
              "Mandatory": false,
              "Position": 7,
              "ValueFromPipeline": false,
              "ValueFromPipelineByPropertyName": true
            },
            {
              "ParameterMetadata": {
                "Name": "ActiveDirectoryServiceEndpointResourceId",
                "AliasList": [],
                "Type": {
                  "Namespace": "System",
                  "Name": "System.String",
                  "AssemblyQualifiedName": "System.String, mscorlib, Version=4.0.0.0, Culture=neutral, PublicKeyToken=b77a5c561934e089",
                  "Properties": {},
                  "ElementType": null,
                  "GenericTypeArguments": []
                },
                "ValidateSet": [],
                "ValidateRangeMin": null,
                "ValidateRangeMax": null,
                "ValidateNotNullOrEmpty": false
              },
              "Mandatory": false,
              "Position": 8,
              "ValueFromPipeline": false,
              "ValueFromPipelineByPropertyName": true
            },
            {
              "ParameterMetadata": {
                "Name": "GraphEndpoint",
                "AliasList": [
                  "Graph",
                  "GraphUrl"
                ],
                "Type": {
                  "Namespace": "System",
                  "Name": "System.String",
                  "AssemblyQualifiedName": "System.String, mscorlib, Version=4.0.0.0, Culture=neutral, PublicKeyToken=b77a5c561934e089",
                  "Properties": {},
                  "ElementType": null,
                  "GenericTypeArguments": []
                },
                "ValidateSet": [],
                "ValidateRangeMin": null,
                "ValidateRangeMax": null,
                "ValidateNotNullOrEmpty": false
              },
              "Mandatory": false,
              "Position": 9,
              "ValueFromPipeline": false,
              "ValueFromPipelineByPropertyName": true
            },
            {
              "ParameterMetadata": {
                "Name": "AzureKeyVaultDnsSuffix",
                "AliasList": [],
                "Type": {
                  "Namespace": "System",
                  "Name": "System.String",
                  "AssemblyQualifiedName": "System.String, mscorlib, Version=4.0.0.0, Culture=neutral, PublicKeyToken=b77a5c561934e089",
                  "Properties": {},
                  "ElementType": null,
                  "GenericTypeArguments": []
                },
                "ValidateSet": [],
                "ValidateRangeMin": null,
                "ValidateRangeMax": null,
                "ValidateNotNullOrEmpty": false
              },
              "Mandatory": false,
              "Position": 10,
              "ValueFromPipeline": false,
              "ValueFromPipelineByPropertyName": true
            },
            {
              "ParameterMetadata": {
                "Name": "AzureKeyVaultServiceEndpointResourceId",
                "AliasList": [],
                "Type": {
                  "Namespace": "System",
                  "Name": "System.String",
                  "AssemblyQualifiedName": "System.String, mscorlib, Version=4.0.0.0, Culture=neutral, PublicKeyToken=b77a5c561934e089",
                  "Properties": {},
                  "ElementType": null,
                  "GenericTypeArguments": []
                },
                "ValidateSet": [],
                "ValidateRangeMin": null,
                "ValidateRangeMax": null,
                "ValidateNotNullOrEmpty": false
              },
              "Mandatory": false,
              "Position": 11,
              "ValueFromPipeline": false,
              "ValueFromPipelineByPropertyName": true
            },
            {
              "ParameterMetadata": {
                "Name": "TrafficManagerDnsSuffix",
                "AliasList": [],
                "Type": {
                  "Namespace": "System",
                  "Name": "System.String",
                  "AssemblyQualifiedName": "System.String, mscorlib, Version=4.0.0.0, Culture=neutral, PublicKeyToken=b77a5c561934e089",
                  "Properties": {},
                  "ElementType": null,
                  "GenericTypeArguments": []
                },
                "ValidateSet": [],
                "ValidateRangeMin": null,
                "ValidateRangeMax": null,
                "ValidateNotNullOrEmpty": false
              },
              "Mandatory": false,
              "Position": 12,
              "ValueFromPipeline": false,
              "ValueFromPipelineByPropertyName": true
            },
            {
              "ParameterMetadata": {
                "Name": "SqlDatabaseDnsSuffix",
                "AliasList": [],
                "Type": {
                  "Namespace": "System",
                  "Name": "System.String",
                  "AssemblyQualifiedName": "System.String, mscorlib, Version=4.0.0.0, Culture=neutral, PublicKeyToken=b77a5c561934e089",
                  "Properties": {},
                  "ElementType": null,
                  "GenericTypeArguments": []
                },
                "ValidateSet": [],
                "ValidateRangeMin": null,
                "ValidateRangeMax": null,
                "ValidateNotNullOrEmpty": false
              },
              "Mandatory": false,
              "Position": 13,
              "ValueFromPipeline": false,
              "ValueFromPipelineByPropertyName": true
            },
            {
              "ParameterMetadata": {
                "Name": "AzureDataLakeStoreFileSystemEndpointSuffix",
                "AliasList": [],
                "Type": {
                  "Namespace": "System",
                  "Name": "System.String",
                  "AssemblyQualifiedName": "System.String, mscorlib, Version=4.0.0.0, Culture=neutral, PublicKeyToken=b77a5c561934e089",
                  "Properties": {},
                  "ElementType": null,
                  "GenericTypeArguments": []
                },
                "ValidateSet": [],
                "ValidateRangeMin": null,
                "ValidateRangeMax": null,
                "ValidateNotNullOrEmpty": false
              },
              "Mandatory": false,
              "Position": 14,
              "ValueFromPipeline": false,
              "ValueFromPipelineByPropertyName": true
            },
            {
              "ParameterMetadata": {
                "Name": "AzureDataLakeAnalyticsCatalogAndJobEndpointSuffix",
                "AliasList": [],
                "Type": {
                  "Namespace": "System",
                  "Name": "System.String",
                  "AssemblyQualifiedName": "System.String, mscorlib, Version=4.0.0.0, Culture=neutral, PublicKeyToken=b77a5c561934e089",
                  "Properties": {},
                  "ElementType": null,
                  "GenericTypeArguments": []
                },
                "ValidateSet": [],
                "ValidateRangeMin": null,
                "ValidateRangeMax": null,
                "ValidateNotNullOrEmpty": false
              },
              "Mandatory": false,
              "Position": 15,
              "ValueFromPipeline": false,
              "ValueFromPipelineByPropertyName": true
            },
            {
              "ParameterMetadata": {
                "Name": "EnableAdfsAuthentication",
                "AliasList": [
                  "OnPremise"
                ],
                "Type": {
                  "Namespace": "System.Management.Automation",
                  "Name": "System.Management.Automation.SwitchParameter",
                  "AssemblyQualifiedName": "System.Management.Automation.SwitchParameter, System.Management.Automation, Version=3.0.0.0, Culture=neutral, PublicKeyToken=31bf3856ad364e35",
                  "Properties": {},
                  "ElementType": null,
                  "GenericTypeArguments": []
                },
                "ValidateSet": [],
                "ValidateRangeMin": null,
                "ValidateRangeMax": null,
                "ValidateNotNullOrEmpty": false
              },
              "Mandatory": false,
              "Position": 16,
              "ValueFromPipeline": false,
              "ValueFromPipelineByPropertyName": true
            },
            {
              "ParameterMetadata": {
                "Name": "AdTenant",
                "AliasList": [],
                "Type": {
                  "Namespace": "System",
                  "Name": "System.String",
                  "AssemblyQualifiedName": "System.String, mscorlib, Version=4.0.0.0, Culture=neutral, PublicKeyToken=b77a5c561934e089",
                  "Properties": {},
                  "ElementType": null,
                  "GenericTypeArguments": []
                },
                "ValidateSet": [],
                "ValidateRangeMin": null,
                "ValidateRangeMax": null,
                "ValidateNotNullOrEmpty": false
              },
              "Mandatory": false,
              "Position": 17,
              "ValueFromPipeline": false,
              "ValueFromPipelineByPropertyName": true
            },
            {
              "ParameterMetadata": {
                "Name": "GraphAudience",
                "AliasList": [
                  "GraphEndpointResourceId",
                  "GraphResourceId"
                ],
                "Type": {
                  "Namespace": "System",
                  "Name": "System.String",
                  "AssemblyQualifiedName": "System.String, mscorlib, Version=4.0.0.0, Culture=neutral, PublicKeyToken=b77a5c561934e089",
                  "Properties": {},
                  "ElementType": null,
                  "GenericTypeArguments": []
                },
                "ValidateSet": [],
                "ValidateRangeMin": null,
                "ValidateRangeMax": null,
                "ValidateNotNullOrEmpty": false
              },
              "Mandatory": false,
              "Position": 18,
              "ValueFromPipeline": false,
              "ValueFromPipelineByPropertyName": true
            },
            {
              "ParameterMetadata": {
                "Name": "Name",
                "AliasList": [],
                "Type": {
                  "Namespace": "System",
                  "Name": "System.String",
                  "AssemblyQualifiedName": "System.String, mscorlib, Version=4.0.0.0, Culture=neutral, PublicKeyToken=b77a5c561934e089",
                  "Properties": {},
                  "ElementType": null,
                  "GenericTypeArguments": []
                },
                "ValidateSet": [],
                "ValidateRangeMin": null,
                "ValidateRangeMax": null,
                "ValidateNotNullOrEmpty": false
              },
              "Mandatory": true,
              "Position": 0,
              "ValueFromPipeline": false,
              "ValueFromPipelineByPropertyName": true
            },
            {
              "ParameterMetadata": {
                "Name": "DataLakeAudience",
                "AliasList": [
                  "DataLakeEndpointResourceId",
                  "DataLakeResourceId"
                ],
                "Type": {
                  "Namespace": "System",
                  "Name": "System.String",
                  "AssemblyQualifiedName": "System.String, mscorlib, Version=4.0.0.0, Culture=neutral, PublicKeyToken=b77a5c561934e089",
                  "Properties": {},
                  "ElementType": null,
                  "GenericTypeArguments": []
                },
                "ValidateSet": [],
                "ValidateRangeMin": null,
                "ValidateRangeMax": null,
                "ValidateNotNullOrEmpty": false
              },
              "Mandatory": false,
              "Position": 19,
              "ValueFromPipeline": false,
              "ValueFromPipelineByPropertyName": true
            },
            {
              "ParameterMetadata": {
                "Name": "Scope",
                "AliasList": [],
                "Type": {
                  "Namespace": "Microsoft.Azure.Commands.Profile.Common",
                  "Name": "Microsoft.Azure.Commands.Profile.Common.ContextModificationScope",
                  "AssemblyQualifiedName": "Microsoft.Azure.Commands.Profile.Common.ContextModificationScope, Microsoft.Azure.Commands.Profile, Version=3.4.1.0, Culture=neutral, PublicKeyToken=null",
                  "Properties": {},
                  "ElementType": null,
                  "GenericTypeArguments": []
                },
                "ValidateSet": [],
                "ValidateRangeMin": null,
                "ValidateRangeMax": null,
                "ValidateNotNullOrEmpty": false
              },
              "Mandatory": false,
              "Position": -2147483648,
              "ValueFromPipeline": false,
              "ValueFromPipelineByPropertyName": false
            },
            {
              "ParameterMetadata": {
                "Name": "DefaultProfile",
                "AliasList": [
                  "AzureRmContext",
                  "AzureCredential"
                ],
                "Type": {
                  "Namespace": "Microsoft.Azure.Commands.Common.Authentication.Abstractions",
                  "Name": "Microsoft.Azure.Commands.Common.Authentication.Abstractions.IAzureContextContainer",
                  "AssemblyQualifiedName": "Microsoft.Azure.Commands.Common.Authentication.Abstractions.IAzureContextContainer, Microsoft.Azure.Commands.Common.Authentication.Abstractions, Version=1.0.0.0, Culture=neutral, PublicKeyToken=null",
                  "Properties": {
                    "DefaultContext": "Microsoft.Azure.Commands.Common.Authentication.Abstractions.IAzureContext",
                    "Accounts": "System.Collections.Generic.IEnumerable`1[Microsoft.Azure.Commands.Common.Authentication.Abstractions.IAzureAccount]",
                    "Environments": "System.Collections.Generic.IEnumerable`1[Microsoft.Azure.Commands.Common.Authentication.Abstractions.IAzureEnvironment]",
                    "Subscriptions": "System.Collections.Generic.IEnumerable`1[Microsoft.Azure.Commands.Common.Authentication.Abstractions.IAzureSubscription]"
                  },
                  "ElementType": null,
                  "GenericTypeArguments": []
                },
                "ValidateSet": [],
                "ValidateRangeMin": null,
                "ValidateRangeMax": null,
                "ValidateNotNullOrEmpty": false
              },
              "Mandatory": false,
              "Position": -2147483648,
              "ValueFromPipeline": false,
              "ValueFromPipelineByPropertyName": false
            }
          ]
        },
        {
          "Name": "ARMEndpoint",
          "Parameters": [
            {
              "ParameterMetadata": {
                "Name": "StorageEndpoint",
                "AliasList": [
                  "StorageEndpointSuffix"
                ],
                "Type": {
                  "Namespace": "System",
                  "Name": "System.String",
                  "AssemblyQualifiedName": "System.String, mscorlib, Version=4.0.0.0, Culture=neutral, PublicKeyToken=b77a5c561934e089",
                  "Properties": {},
                  "ElementType": null,
                  "GenericTypeArguments": []
                },
                "ValidateSet": [],
                "ValidateRangeMin": null,
                "ValidateRangeMax": null,
                "ValidateNotNullOrEmpty": false
              },
              "Mandatory": false,
              "Position": 2,
              "ValueFromPipeline": false,
              "ValueFromPipelineByPropertyName": false
            },
            {
              "ParameterMetadata": {
                "Name": "ARMEndpoint",
                "AliasList": [
                  "ArmUrl"
                ],
                "Type": {
                  "Namespace": "System",
                  "Name": "System.String",
                  "AssemblyQualifiedName": "System.String, mscorlib, Version=4.0.0.0, Culture=neutral, PublicKeyToken=b77a5c561934e089",
                  "Properties": {},
                  "ElementType": null,
                  "GenericTypeArguments": []
                },
                "ValidateSet": [],
                "ValidateRangeMin": null,
                "ValidateRangeMax": null,
                "ValidateNotNullOrEmpty": false
              },
              "Mandatory": true,
              "Position": 1,
              "ValueFromPipeline": false,
              "ValueFromPipelineByPropertyName": true
            },
            {
              "ParameterMetadata": {
                "Name": "AzureKeyVaultDnsSuffix",
                "AliasList": [],
                "Type": {
                  "Namespace": "System",
                  "Name": "System.String",
                  "AssemblyQualifiedName": "System.String, mscorlib, Version=4.0.0.0, Culture=neutral, PublicKeyToken=b77a5c561934e089",
                  "Properties": {},
                  "ElementType": null,
                  "GenericTypeArguments": []
                },
                "ValidateSet": [],
                "ValidateRangeMin": null,
                "ValidateRangeMax": null,
                "ValidateNotNullOrEmpty": false
              },
              "Mandatory": false,
              "Position": 3,
              "ValueFromPipeline": false,
              "ValueFromPipelineByPropertyName": true
            },
            {
              "ParameterMetadata": {
                "Name": "AzureKeyVaultServiceEndpointResourceId",
                "AliasList": [],
                "Type": {
                  "Namespace": "System",
                  "Name": "System.String",
                  "AssemblyQualifiedName": "System.String, mscorlib, Version=4.0.0.0, Culture=neutral, PublicKeyToken=b77a5c561934e089",
                  "Properties": {},
                  "ElementType": null,
                  "GenericTypeArguments": []
                },
                "ValidateSet": [],
                "ValidateRangeMin": null,
                "ValidateRangeMax": null,
                "ValidateNotNullOrEmpty": false
              },
              "Mandatory": false,
              "Position": 4,
              "ValueFromPipeline": false,
              "ValueFromPipelineByPropertyName": true
            },
            {
              "ParameterMetadata": {
                "Name": "Name",
                "AliasList": [],
                "Type": {
                  "Namespace": "System",
                  "Name": "System.String",
                  "AssemblyQualifiedName": "System.String, mscorlib, Version=4.0.0.0, Culture=neutral, PublicKeyToken=b77a5c561934e089",
                  "Properties": {},
                  "ElementType": null,
                  "GenericTypeArguments": []
                },
                "ValidateSet": [],
                "ValidateRangeMin": null,
                "ValidateRangeMax": null,
                "ValidateNotNullOrEmpty": false
              },
              "Mandatory": true,
              "Position": 0,
              "ValueFromPipeline": false,
              "ValueFromPipelineByPropertyName": true
            },
            {
              "ParameterMetadata": {
                "Name": "DataLakeAudience",
                "AliasList": [
                  "DataLakeEndpointResourceId",
                  "DataLakeResourceId"
                ],
                "Type": {
                  "Namespace": "System",
                  "Name": "System.String",
                  "AssemblyQualifiedName": "System.String, mscorlib, Version=4.0.0.0, Culture=neutral, PublicKeyToken=b77a5c561934e089",
                  "Properties": {},
                  "ElementType": null,
                  "GenericTypeArguments": []
                },
                "ValidateSet": [],
                "ValidateRangeMin": null,
                "ValidateRangeMax": null,
                "ValidateNotNullOrEmpty": false
              },
              "Mandatory": false,
              "Position": 19,
              "ValueFromPipeline": false,
              "ValueFromPipelineByPropertyName": true
            },
            {
              "ParameterMetadata": {
                "Name": "Scope",
                "AliasList": [],
                "Type": {
                  "Namespace": "Microsoft.Azure.Commands.Profile.Common",
                  "Name": "Microsoft.Azure.Commands.Profile.Common.ContextModificationScope",
                  "AssemblyQualifiedName": "Microsoft.Azure.Commands.Profile.Common.ContextModificationScope, Microsoft.Azure.Commands.Profile, Version=3.4.1.0, Culture=neutral, PublicKeyToken=null",
                  "Properties": {},
                  "ElementType": null,
                  "GenericTypeArguments": []
                },
                "ValidateSet": [],
                "ValidateRangeMin": null,
                "ValidateRangeMax": null,
                "ValidateNotNullOrEmpty": false
              },
              "Mandatory": false,
              "Position": -2147483648,
              "ValueFromPipeline": false,
              "ValueFromPipelineByPropertyName": false
            },
            {
              "ParameterMetadata": {
                "Name": "DefaultProfile",
                "AliasList": [
                  "AzureRmContext",
                  "AzureCredential"
                ],
                "Type": {
                  "Namespace": "Microsoft.Azure.Commands.Common.Authentication.Abstractions",
                  "Name": "Microsoft.Azure.Commands.Common.Authentication.Abstractions.IAzureContextContainer",
                  "AssemblyQualifiedName": "Microsoft.Azure.Commands.Common.Authentication.Abstractions.IAzureContextContainer, Microsoft.Azure.Commands.Common.Authentication.Abstractions, Version=1.0.0.0, Culture=neutral, PublicKeyToken=null",
                  "Properties": {
                    "DefaultContext": "Microsoft.Azure.Commands.Common.Authentication.Abstractions.IAzureContext",
                    "Accounts": "System.Collections.Generic.IEnumerable`1[Microsoft.Azure.Commands.Common.Authentication.Abstractions.IAzureAccount]",
                    "Environments": "System.Collections.Generic.IEnumerable`1[Microsoft.Azure.Commands.Common.Authentication.Abstractions.IAzureEnvironment]",
                    "Subscriptions": "System.Collections.Generic.IEnumerable`1[Microsoft.Azure.Commands.Common.Authentication.Abstractions.IAzureSubscription]"
                  },
                  "ElementType": null,
                  "GenericTypeArguments": []
                },
                "ValidateSet": [],
                "ValidateRangeMin": null,
                "ValidateRangeMax": null,
                "ValidateNotNullOrEmpty": false
              },
              "Mandatory": false,
              "Position": -2147483648,
              "ValueFromPipeline": false,
              "ValueFromPipelineByPropertyName": false
            }
          ]
        }
      ],
      "AliasList": []
    },
    {
      "VerbName": "Add",
      "NounName": "AzureRmEnvironment",
      "Name": "Add-AzureRmEnvironment",
      "ClassName": "Microsoft.Azure.Commands.Profile.AddAzureRMEnvironmentCommand",
      "SupportsShouldProcess": true,
      "ConfirmImpact": 2,
      "SupportsPaging": false,
      "DefaultParameterSetName": "Name",
      "OutputTypes": [
        {
          "Type": {
            "Namespace": "Microsoft.Azure.Commands.Profile.Models",
            "Name": "Microsoft.Azure.Commands.Profile.Models.PSAzureEnvironment",
            "AssemblyQualifiedName": "Microsoft.Azure.Commands.Profile.Models.PSAzureEnvironment, Microsoft.Azure.Commands.Common.Authentication.ResourceManager, Version=1.0.0.0, Culture=neutral, PublicKeyToken=null",
            "Properties": {
              "EnableAdfsAuthentication": "System.Boolean",
              "OnPremise": "System.Boolean",
              "ExtendedProperties": "System.Collections.Generic.IDictionary`2[System.String,System.String]",
              "VersionProfiles": "System.Collections.Generic.IList`1[System.String]",
              "AzureKeyVaultServiceEndpointResourceId": "System.String",
              "AzureDataLakeAnalyticsCatalogAndJobEndpointSuffix": "System.String",
              "AzureDataLakeStoreFileSystemEndpointSuffix": "System.String",
              "DataLakeEndpointResourceId": "System.String",
              "AzureKeyVaultDnsSuffix": "System.String",
              "TrafficManagerDnsSuffix": "System.String",
              "GraphEndpointResourceId": "System.String",
              "GraphUrl": "System.String",
              "StorageEndpointSuffix": "System.String",
              "SqlDatabaseDnsSuffix": "System.String",
              "ResourceManagerUrl": "System.String",
              "PublishSettingsFileUrl": "System.String",
              "ServiceManagementUrl": "System.String",
              "ManagementPortalUrl": "System.String",
              "GalleryUrl": "System.String",
              "AdTenant": "System.String",
              "ActiveDirectoryServiceEndpointResourceId": "System.String",
              "ActiveDirectoryAuthority": "System.String",
              "Name": "System.String"
            },
            "ElementType": null,
            "GenericTypeArguments": []
          },
          "ParameterSets": [
            "__AllParameterSets"
          ]
        }
      ],
      "Parameters": [
        {
          "Name": "Name",
          "AliasList": [],
          "Type": {
            "Namespace": "System",
            "Name": "System.String",
            "AssemblyQualifiedName": "System.String, mscorlib, Version=4.0.0.0, Culture=neutral, PublicKeyToken=b77a5c561934e089",
            "Properties": {},
            "ElementType": null,
            "GenericTypeArguments": []
          },
          "ValidateSet": [],
          "ValidateRangeMin": null,
          "ValidateRangeMax": null,
          "ValidateNotNullOrEmpty": false
        },
        {
          "Name": "PublishSettingsFileUrl",
          "AliasList": [],
          "Type": {
            "Namespace": "System",
            "Name": "System.String",
            "AssemblyQualifiedName": "System.String, mscorlib, Version=4.0.0.0, Culture=neutral, PublicKeyToken=b77a5c561934e089",
            "Properties": {},
            "ElementType": null,
            "GenericTypeArguments": []
          },
          "ValidateSet": [],
          "ValidateRangeMin": null,
          "ValidateRangeMax": null,
          "ValidateNotNullOrEmpty": false
        },
        {
          "Name": "ServiceEndpoint",
          "AliasList": [
            "ServiceManagement",
            "ServiceManagementUrl"
          ],
          "Type": {
            "Namespace": "System",
            "Name": "System.String",
            "AssemblyQualifiedName": "System.String, mscorlib, Version=4.0.0.0, Culture=neutral, PublicKeyToken=b77a5c561934e089",
            "Properties": {},
            "ElementType": null,
            "GenericTypeArguments": []
          },
          "ValidateSet": [],
          "ValidateRangeMin": null,
          "ValidateRangeMax": null,
          "ValidateNotNullOrEmpty": false
        },
        {
          "Name": "ManagementPortalUrl",
          "AliasList": [],
          "Type": {
            "Namespace": "System",
            "Name": "System.String",
            "AssemblyQualifiedName": "System.String, mscorlib, Version=4.0.0.0, Culture=neutral, PublicKeyToken=b77a5c561934e089",
            "Properties": {},
            "ElementType": null,
            "GenericTypeArguments": []
          },
          "ValidateSet": [],
          "ValidateRangeMin": null,
          "ValidateRangeMax": null,
          "ValidateNotNullOrEmpty": false
        },
        {
          "Name": "StorageEndpoint",
          "AliasList": [
            "StorageEndpointSuffix"
          ],
          "Type": {
            "Namespace": "System",
            "Name": "System.String",
            "AssemblyQualifiedName": "System.String, mscorlib, Version=4.0.0.0, Culture=neutral, PublicKeyToken=b77a5c561934e089",
            "Properties": {},
            "ElementType": null,
            "GenericTypeArguments": []
          },
          "ValidateSet": [],
          "ValidateRangeMin": null,
          "ValidateRangeMax": null,
          "ValidateNotNullOrEmpty": false
        },
        {
          "Name": "ActiveDirectoryEndpoint",
          "AliasList": [
            "AdEndpointUrl",
            "ActiveDirectory",
            "ActiveDirectoryAuthority"
          ],
          "Type": {
            "Namespace": "System",
            "Name": "System.String",
            "AssemblyQualifiedName": "System.String, mscorlib, Version=4.0.0.0, Culture=neutral, PublicKeyToken=b77a5c561934e089",
            "Properties": {},
            "ElementType": null,
            "GenericTypeArguments": []
          },
          "ValidateSet": [],
          "ValidateRangeMin": null,
          "ValidateRangeMax": null,
          "ValidateNotNullOrEmpty": false
        },
        {
          "Name": "ResourceManagerEndpoint",
          "AliasList": [
            "ResourceManager",
            "ResourceManagerUrl"
          ],
          "Type": {
            "Namespace": "System",
            "Name": "System.String",
            "AssemblyQualifiedName": "System.String, mscorlib, Version=4.0.0.0, Culture=neutral, PublicKeyToken=b77a5c561934e089",
            "Properties": {},
            "ElementType": null,
            "GenericTypeArguments": []
          },
          "ValidateSet": [],
          "ValidateRangeMin": null,
          "ValidateRangeMax": null,
          "ValidateNotNullOrEmpty": false
        },
        {
          "Name": "ARMEndpoint",
          "AliasList": [
            "ArmUrl"
          ],
          "Type": {
            "Namespace": "System",
            "Name": "System.String",
            "AssemblyQualifiedName": "System.String, mscorlib, Version=4.0.0.0, Culture=neutral, PublicKeyToken=b77a5c561934e089",
            "Properties": {},
            "ElementType": null,
            "GenericTypeArguments": []
          },
          "ValidateSet": [],
          "ValidateRangeMin": null,
          "ValidateRangeMax": null,
          "ValidateNotNullOrEmpty": false
        },
        {
          "Name": "GalleryEndpoint",
          "AliasList": [
            "Gallery",
            "GalleryUrl"
          ],
          "Type": {
            "Namespace": "System",
            "Name": "System.String",
            "AssemblyQualifiedName": "System.String, mscorlib, Version=4.0.0.0, Culture=neutral, PublicKeyToken=b77a5c561934e089",
            "Properties": {},
            "ElementType": null,
            "GenericTypeArguments": []
          },
          "ValidateSet": [],
          "ValidateRangeMin": null,
          "ValidateRangeMax": null,
          "ValidateNotNullOrEmpty": false
        },
        {
          "Name": "ActiveDirectoryServiceEndpointResourceId",
          "AliasList": [],
          "Type": {
            "Namespace": "System",
            "Name": "System.String",
            "AssemblyQualifiedName": "System.String, mscorlib, Version=4.0.0.0, Culture=neutral, PublicKeyToken=b77a5c561934e089",
            "Properties": {},
            "ElementType": null,
            "GenericTypeArguments": []
          },
          "ValidateSet": [],
          "ValidateRangeMin": null,
          "ValidateRangeMax": null,
          "ValidateNotNullOrEmpty": false
        },
        {
          "Name": "GraphEndpoint",
          "AliasList": [
            "Graph",
            "GraphUrl"
          ],
          "Type": {
            "Namespace": "System",
            "Name": "System.String",
            "AssemblyQualifiedName": "System.String, mscorlib, Version=4.0.0.0, Culture=neutral, PublicKeyToken=b77a5c561934e089",
            "Properties": {},
            "ElementType": null,
            "GenericTypeArguments": []
          },
          "ValidateSet": [],
          "ValidateRangeMin": null,
          "ValidateRangeMax": null,
          "ValidateNotNullOrEmpty": false
        },
        {
          "Name": "AzureKeyVaultDnsSuffix",
          "AliasList": [],
          "Type": {
            "Namespace": "System",
            "Name": "System.String",
            "AssemblyQualifiedName": "System.String, mscorlib, Version=4.0.0.0, Culture=neutral, PublicKeyToken=b77a5c561934e089",
            "Properties": {},
            "ElementType": null,
            "GenericTypeArguments": []
          },
          "ValidateSet": [],
          "ValidateRangeMin": null,
          "ValidateRangeMax": null,
          "ValidateNotNullOrEmpty": false
        },
        {
          "Name": "AzureKeyVaultServiceEndpointResourceId",
          "AliasList": [],
          "Type": {
            "Namespace": "System",
            "Name": "System.String",
            "AssemblyQualifiedName": "System.String, mscorlib, Version=4.0.0.0, Culture=neutral, PublicKeyToken=b77a5c561934e089",
            "Properties": {},
            "ElementType": null,
            "GenericTypeArguments": []
          },
          "ValidateSet": [],
          "ValidateRangeMin": null,
          "ValidateRangeMax": null,
          "ValidateNotNullOrEmpty": false
        },
        {
          "Name": "TrafficManagerDnsSuffix",
          "AliasList": [],
          "Type": {
            "Namespace": "System",
            "Name": "System.String",
            "AssemblyQualifiedName": "System.String, mscorlib, Version=4.0.0.0, Culture=neutral, PublicKeyToken=b77a5c561934e089",
            "Properties": {},
            "ElementType": null,
            "GenericTypeArguments": []
          },
          "ValidateSet": [],
          "ValidateRangeMin": null,
          "ValidateRangeMax": null,
          "ValidateNotNullOrEmpty": false
        },
        {
          "Name": "SqlDatabaseDnsSuffix",
          "AliasList": [],
          "Type": {
            "Namespace": "System",
            "Name": "System.String",
            "AssemblyQualifiedName": "System.String, mscorlib, Version=4.0.0.0, Culture=neutral, PublicKeyToken=b77a5c561934e089",
            "Properties": {},
            "ElementType": null,
            "GenericTypeArguments": []
          },
          "ValidateSet": [],
          "ValidateRangeMin": null,
          "ValidateRangeMax": null,
          "ValidateNotNullOrEmpty": false
        },
        {
          "Name": "AzureDataLakeStoreFileSystemEndpointSuffix",
          "AliasList": [],
          "Type": {
            "Namespace": "System",
            "Name": "System.String",
            "AssemblyQualifiedName": "System.String, mscorlib, Version=4.0.0.0, Culture=neutral, PublicKeyToken=b77a5c561934e089",
            "Properties": {},
            "ElementType": null,
            "GenericTypeArguments": []
          },
          "ValidateSet": [],
          "ValidateRangeMin": null,
          "ValidateRangeMax": null,
          "ValidateNotNullOrEmpty": false
        },
        {
          "Name": "AzureDataLakeAnalyticsCatalogAndJobEndpointSuffix",
          "AliasList": [],
          "Type": {
            "Namespace": "System",
            "Name": "System.String",
            "AssemblyQualifiedName": "System.String, mscorlib, Version=4.0.0.0, Culture=neutral, PublicKeyToken=b77a5c561934e089",
            "Properties": {},
            "ElementType": null,
            "GenericTypeArguments": []
          },
          "ValidateSet": [],
          "ValidateRangeMin": null,
          "ValidateRangeMax": null,
          "ValidateNotNullOrEmpty": false
        },
        {
          "Name": "EnableAdfsAuthentication",
          "AliasList": [
            "OnPremise"
          ],
          "Type": {
            "Namespace": "System.Management.Automation",
            "Name": "System.Management.Automation.SwitchParameter",
            "AssemblyQualifiedName": "System.Management.Automation.SwitchParameter, System.Management.Automation, Version=3.0.0.0, Culture=neutral, PublicKeyToken=31bf3856ad364e35",
            "Properties": {},
            "ElementType": null,
            "GenericTypeArguments": []
          },
          "ValidateSet": [],
          "ValidateRangeMin": null,
          "ValidateRangeMax": null,
          "ValidateNotNullOrEmpty": false
        },
        {
          "Name": "AdTenant",
          "AliasList": [],
          "Type": {
            "Namespace": "System",
            "Name": "System.String",
            "AssemblyQualifiedName": "System.String, mscorlib, Version=4.0.0.0, Culture=neutral, PublicKeyToken=b77a5c561934e089",
            "Properties": {},
            "ElementType": null,
            "GenericTypeArguments": []
          },
          "ValidateSet": [],
          "ValidateRangeMin": null,
          "ValidateRangeMax": null,
          "ValidateNotNullOrEmpty": false
        },
        {
          "Name": "GraphAudience",
          "AliasList": [
            "GraphEndpointResourceId",
            "GraphResourceId"
          ],
          "Type": {
            "Namespace": "System",
            "Name": "System.String",
            "AssemblyQualifiedName": "System.String, mscorlib, Version=4.0.0.0, Culture=neutral, PublicKeyToken=b77a5c561934e089",
            "Properties": {},
            "ElementType": null,
            "GenericTypeArguments": []
          },
          "ValidateSet": [],
          "ValidateRangeMin": null,
          "ValidateRangeMax": null,
          "ValidateNotNullOrEmpty": false
        },
        {
          "Name": "DataLakeAudience",
          "AliasList": [
            "DataLakeEndpointResourceId",
            "DataLakeResourceId"
          ],
          "Type": {
            "Namespace": "System",
            "Name": "System.String",
            "AssemblyQualifiedName": "System.String, mscorlib, Version=4.0.0.0, Culture=neutral, PublicKeyToken=b77a5c561934e089",
            "Properties": {},
            "ElementType": null,
            "GenericTypeArguments": []
          },
          "ValidateSet": [],
          "ValidateRangeMin": null,
          "ValidateRangeMax": null,
          "ValidateNotNullOrEmpty": false
        },
        {
          "Name": "Scope",
          "AliasList": [],
          "Type": {
            "Namespace": "Microsoft.Azure.Commands.Profile.Common",
            "Name": "Microsoft.Azure.Commands.Profile.Common.ContextModificationScope",
            "AssemblyQualifiedName": "Microsoft.Azure.Commands.Profile.Common.ContextModificationScope, Microsoft.Azure.Commands.Profile, Version=3.4.1.0, Culture=neutral, PublicKeyToken=null",
            "Properties": {},
            "ElementType": null,
            "GenericTypeArguments": []
          },
          "ValidateSet": [],
          "ValidateRangeMin": null,
          "ValidateRangeMax": null,
          "ValidateNotNullOrEmpty": false
        },
        {
          "Name": "DefaultProfile",
          "AliasList": [
            "AzureRmContext",
            "AzureCredential"
          ],
          "Type": {
            "Namespace": "Microsoft.Azure.Commands.Common.Authentication.Abstractions",
            "Name": "Microsoft.Azure.Commands.Common.Authentication.Abstractions.IAzureContextContainer",
            "AssemblyQualifiedName": "Microsoft.Azure.Commands.Common.Authentication.Abstractions.IAzureContextContainer, Microsoft.Azure.Commands.Common.Authentication.Abstractions, Version=1.0.0.0, Culture=neutral, PublicKeyToken=null",
            "Properties": {
              "DefaultContext": "Microsoft.Azure.Commands.Common.Authentication.Abstractions.IAzureContext",
              "Accounts": "System.Collections.Generic.IEnumerable`1[Microsoft.Azure.Commands.Common.Authentication.Abstractions.IAzureAccount]",
              "Environments": "System.Collections.Generic.IEnumerable`1[Microsoft.Azure.Commands.Common.Authentication.Abstractions.IAzureEnvironment]",
              "Subscriptions": "System.Collections.Generic.IEnumerable`1[Microsoft.Azure.Commands.Common.Authentication.Abstractions.IAzureSubscription]"
            },
            "ElementType": null,
            "GenericTypeArguments": []
          },
          "ValidateSet": [],
          "ValidateRangeMin": null,
          "ValidateRangeMax": null,
          "ValidateNotNullOrEmpty": false
        }
      ],
      "ParameterSets": [
        {
          "Name": "__AllParameterSets",
          "Parameters": [
            {
              "ParameterMetadata": {
                "Name": "Name",
                "AliasList": [],
                "Type": {
                  "Namespace": "System",
                  "Name": "System.String",
                  "AssemblyQualifiedName": "System.String, mscorlib, Version=4.0.0.0, Culture=neutral, PublicKeyToken=b77a5c561934e089",
                  "Properties": {},
                  "ElementType": null,
                  "GenericTypeArguments": []
                },
                "ValidateSet": [],
                "ValidateRangeMin": null,
                "ValidateRangeMax": null,
                "ValidateNotNullOrEmpty": false
              },
              "Mandatory": true,
              "Position": 0,
              "ValueFromPipeline": false,
              "ValueFromPipelineByPropertyName": true
            },
            {
              "ParameterMetadata": {
                "Name": "DataLakeAudience",
                "AliasList": [
                  "DataLakeEndpointResourceId",
                  "DataLakeResourceId"
                ],
                "Type": {
                  "Namespace": "System",
                  "Name": "System.String",
                  "AssemblyQualifiedName": "System.String, mscorlib, Version=4.0.0.0, Culture=neutral, PublicKeyToken=b77a5c561934e089",
                  "Properties": {},
                  "ElementType": null,
                  "GenericTypeArguments": []
                },
                "ValidateSet": [],
                "ValidateRangeMin": null,
                "ValidateRangeMax": null,
                "ValidateNotNullOrEmpty": false
              },
              "Mandatory": false,
              "Position": 19,
              "ValueFromPipeline": false,
              "ValueFromPipelineByPropertyName": true
            },
            {
              "ParameterMetadata": {
                "Name": "Scope",
                "AliasList": [],
                "Type": {
                  "Namespace": "Microsoft.Azure.Commands.Profile.Common",
                  "Name": "Microsoft.Azure.Commands.Profile.Common.ContextModificationScope",
                  "AssemblyQualifiedName": "Microsoft.Azure.Commands.Profile.Common.ContextModificationScope, Microsoft.Azure.Commands.Profile, Version=3.4.1.0, Culture=neutral, PublicKeyToken=null",
                  "Properties": {},
                  "ElementType": null,
                  "GenericTypeArguments": []
                },
                "ValidateSet": [],
                "ValidateRangeMin": null,
                "ValidateRangeMax": null,
                "ValidateNotNullOrEmpty": false
              },
              "Mandatory": false,
              "Position": -2147483648,
              "ValueFromPipeline": false,
              "ValueFromPipelineByPropertyName": false
            },
            {
              "ParameterMetadata": {
                "Name": "DefaultProfile",
                "AliasList": [
                  "AzureRmContext",
                  "AzureCredential"
                ],
                "Type": {
                  "Namespace": "Microsoft.Azure.Commands.Common.Authentication.Abstractions",
                  "Name": "Microsoft.Azure.Commands.Common.Authentication.Abstractions.IAzureContextContainer",
                  "AssemblyQualifiedName": "Microsoft.Azure.Commands.Common.Authentication.Abstractions.IAzureContextContainer, Microsoft.Azure.Commands.Common.Authentication.Abstractions, Version=1.0.0.0, Culture=neutral, PublicKeyToken=null",
                  "Properties": {
                    "DefaultContext": "Microsoft.Azure.Commands.Common.Authentication.Abstractions.IAzureContext",
                    "Accounts": "System.Collections.Generic.IEnumerable`1[Microsoft.Azure.Commands.Common.Authentication.Abstractions.IAzureAccount]",
                    "Environments": "System.Collections.Generic.IEnumerable`1[Microsoft.Azure.Commands.Common.Authentication.Abstractions.IAzureEnvironment]",
                    "Subscriptions": "System.Collections.Generic.IEnumerable`1[Microsoft.Azure.Commands.Common.Authentication.Abstractions.IAzureSubscription]"
                  },
                  "ElementType": null,
                  "GenericTypeArguments": []
                },
                "ValidateSet": [],
                "ValidateRangeMin": null,
                "ValidateRangeMax": null,
                "ValidateNotNullOrEmpty": false
              },
              "Mandatory": false,
              "Position": -2147483648,
              "ValueFromPipeline": false,
              "ValueFromPipelineByPropertyName": false
            }
          ]
        },
        {
          "Name": "Name",
          "Parameters": [
            {
              "ParameterMetadata": {
                "Name": "PublishSettingsFileUrl",
                "AliasList": [],
                "Type": {
                  "Namespace": "System",
                  "Name": "System.String",
                  "AssemblyQualifiedName": "System.String, mscorlib, Version=4.0.0.0, Culture=neutral, PublicKeyToken=b77a5c561934e089",
                  "Properties": {},
                  "ElementType": null,
                  "GenericTypeArguments": []
                },
                "ValidateSet": [],
                "ValidateRangeMin": null,
                "ValidateRangeMax": null,
                "ValidateNotNullOrEmpty": false
              },
              "Mandatory": false,
              "Position": 1,
              "ValueFromPipeline": false,
              "ValueFromPipelineByPropertyName": true
            },
            {
              "ParameterMetadata": {
                "Name": "ServiceEndpoint",
                "AliasList": [
                  "ServiceManagement",
                  "ServiceManagementUrl"
                ],
                "Type": {
                  "Namespace": "System",
                  "Name": "System.String",
                  "AssemblyQualifiedName": "System.String, mscorlib, Version=4.0.0.0, Culture=neutral, PublicKeyToken=b77a5c561934e089",
                  "Properties": {},
                  "ElementType": null,
                  "GenericTypeArguments": []
                },
                "ValidateSet": [],
                "ValidateRangeMin": null,
                "ValidateRangeMax": null,
                "ValidateNotNullOrEmpty": false
              },
              "Mandatory": false,
              "Position": 2,
              "ValueFromPipeline": false,
              "ValueFromPipelineByPropertyName": true
            },
            {
              "ParameterMetadata": {
                "Name": "ManagementPortalUrl",
                "AliasList": [],
                "Type": {
                  "Namespace": "System",
                  "Name": "System.String",
                  "AssemblyQualifiedName": "System.String, mscorlib, Version=4.0.0.0, Culture=neutral, PublicKeyToken=b77a5c561934e089",
                  "Properties": {},
                  "ElementType": null,
                  "GenericTypeArguments": []
                },
                "ValidateSet": [],
                "ValidateRangeMin": null,
                "ValidateRangeMax": null,
                "ValidateNotNullOrEmpty": false
              },
              "Mandatory": false,
              "Position": 3,
              "ValueFromPipeline": false,
              "ValueFromPipelineByPropertyName": true
            },
            {
              "ParameterMetadata": {
                "Name": "StorageEndpoint",
                "AliasList": [
                  "StorageEndpointSuffix"
                ],
                "Type": {
                  "Namespace": "System",
                  "Name": "System.String",
                  "AssemblyQualifiedName": "System.String, mscorlib, Version=4.0.0.0, Culture=neutral, PublicKeyToken=b77a5c561934e089",
                  "Properties": {},
                  "ElementType": null,
                  "GenericTypeArguments": []
                },
                "ValidateSet": [],
                "ValidateRangeMin": null,
                "ValidateRangeMax": null,
                "ValidateNotNullOrEmpty": false
              },
              "Mandatory": false,
              "Position": 4,
              "ValueFromPipeline": false,
              "ValueFromPipelineByPropertyName": false
            },
            {
              "ParameterMetadata": {
                "Name": "ActiveDirectoryEndpoint",
                "AliasList": [
                  "AdEndpointUrl",
                  "ActiveDirectory",
                  "ActiveDirectoryAuthority"
                ],
                "Type": {
                  "Namespace": "System",
                  "Name": "System.String",
                  "AssemblyQualifiedName": "System.String, mscorlib, Version=4.0.0.0, Culture=neutral, PublicKeyToken=b77a5c561934e089",
                  "Properties": {},
                  "ElementType": null,
                  "GenericTypeArguments": []
                },
                "ValidateSet": [],
                "ValidateRangeMin": null,
                "ValidateRangeMax": null,
                "ValidateNotNullOrEmpty": false
              },
              "Mandatory": false,
              "Position": 5,
              "ValueFromPipeline": false,
              "ValueFromPipelineByPropertyName": true
            },
            {
              "ParameterMetadata": {
                "Name": "ResourceManagerEndpoint",
                "AliasList": [
                  "ResourceManager",
                  "ResourceManagerUrl"
                ],
                "Type": {
                  "Namespace": "System",
                  "Name": "System.String",
                  "AssemblyQualifiedName": "System.String, mscorlib, Version=4.0.0.0, Culture=neutral, PublicKeyToken=b77a5c561934e089",
                  "Properties": {},
                  "ElementType": null,
                  "GenericTypeArguments": []
                },
                "ValidateSet": [],
                "ValidateRangeMin": null,
                "ValidateRangeMax": null,
                "ValidateNotNullOrEmpty": false
              },
              "Mandatory": false,
              "Position": 6,
              "ValueFromPipeline": false,
              "ValueFromPipelineByPropertyName": true
            },
            {
              "ParameterMetadata": {
                "Name": "GalleryEndpoint",
                "AliasList": [
                  "Gallery",
                  "GalleryUrl"
                ],
                "Type": {
                  "Namespace": "System",
                  "Name": "System.String",
                  "AssemblyQualifiedName": "System.String, mscorlib, Version=4.0.0.0, Culture=neutral, PublicKeyToken=b77a5c561934e089",
                  "Properties": {},
                  "ElementType": null,
                  "GenericTypeArguments": []
                },
                "ValidateSet": [],
                "ValidateRangeMin": null,
                "ValidateRangeMax": null,
                "ValidateNotNullOrEmpty": false
              },
              "Mandatory": false,
              "Position": 7,
              "ValueFromPipeline": false,
              "ValueFromPipelineByPropertyName": true
            },
            {
              "ParameterMetadata": {
                "Name": "ActiveDirectoryServiceEndpointResourceId",
                "AliasList": [],
                "Type": {
                  "Namespace": "System",
                  "Name": "System.String",
                  "AssemblyQualifiedName": "System.String, mscorlib, Version=4.0.0.0, Culture=neutral, PublicKeyToken=b77a5c561934e089",
                  "Properties": {},
                  "ElementType": null,
                  "GenericTypeArguments": []
                },
                "ValidateSet": [],
                "ValidateRangeMin": null,
                "ValidateRangeMax": null,
                "ValidateNotNullOrEmpty": false
              },
              "Mandatory": false,
              "Position": 8,
              "ValueFromPipeline": false,
              "ValueFromPipelineByPropertyName": true
            },
            {
              "ParameterMetadata": {
                "Name": "GraphEndpoint",
                "AliasList": [
                  "Graph",
                  "GraphUrl"
                ],
                "Type": {
                  "Namespace": "System",
                  "Name": "System.String",
                  "AssemblyQualifiedName": "System.String, mscorlib, Version=4.0.0.0, Culture=neutral, PublicKeyToken=b77a5c561934e089",
                  "Properties": {},
                  "ElementType": null,
                  "GenericTypeArguments": []
                },
                "ValidateSet": [],
                "ValidateRangeMin": null,
                "ValidateRangeMax": null,
                "ValidateNotNullOrEmpty": false
              },
              "Mandatory": false,
              "Position": 9,
              "ValueFromPipeline": false,
              "ValueFromPipelineByPropertyName": true
            },
            {
              "ParameterMetadata": {
                "Name": "AzureKeyVaultDnsSuffix",
                "AliasList": [],
                "Type": {
                  "Namespace": "System",
                  "Name": "System.String",
                  "AssemblyQualifiedName": "System.String, mscorlib, Version=4.0.0.0, Culture=neutral, PublicKeyToken=b77a5c561934e089",
                  "Properties": {},
                  "ElementType": null,
                  "GenericTypeArguments": []
                },
                "ValidateSet": [],
                "ValidateRangeMin": null,
                "ValidateRangeMax": null,
                "ValidateNotNullOrEmpty": false
              },
              "Mandatory": false,
              "Position": 10,
              "ValueFromPipeline": false,
              "ValueFromPipelineByPropertyName": true
            },
            {
              "ParameterMetadata": {
                "Name": "AzureKeyVaultServiceEndpointResourceId",
                "AliasList": [],
                "Type": {
                  "Namespace": "System",
                  "Name": "System.String",
                  "AssemblyQualifiedName": "System.String, mscorlib, Version=4.0.0.0, Culture=neutral, PublicKeyToken=b77a5c561934e089",
                  "Properties": {},
                  "ElementType": null,
                  "GenericTypeArguments": []
                },
                "ValidateSet": [],
                "ValidateRangeMin": null,
                "ValidateRangeMax": null,
                "ValidateNotNullOrEmpty": false
              },
              "Mandatory": false,
              "Position": 11,
              "ValueFromPipeline": false,
              "ValueFromPipelineByPropertyName": true
            },
            {
              "ParameterMetadata": {
                "Name": "TrafficManagerDnsSuffix",
                "AliasList": [],
                "Type": {
                  "Namespace": "System",
                  "Name": "System.String",
                  "AssemblyQualifiedName": "System.String, mscorlib, Version=4.0.0.0, Culture=neutral, PublicKeyToken=b77a5c561934e089",
                  "Properties": {},
                  "ElementType": null,
                  "GenericTypeArguments": []
                },
                "ValidateSet": [],
                "ValidateRangeMin": null,
                "ValidateRangeMax": null,
                "ValidateNotNullOrEmpty": false
              },
              "Mandatory": false,
              "Position": 12,
              "ValueFromPipeline": false,
              "ValueFromPipelineByPropertyName": true
            },
            {
              "ParameterMetadata": {
                "Name": "SqlDatabaseDnsSuffix",
                "AliasList": [],
                "Type": {
                  "Namespace": "System",
                  "Name": "System.String",
                  "AssemblyQualifiedName": "System.String, mscorlib, Version=4.0.0.0, Culture=neutral, PublicKeyToken=b77a5c561934e089",
                  "Properties": {},
                  "ElementType": null,
                  "GenericTypeArguments": []
                },
                "ValidateSet": [],
                "ValidateRangeMin": null,
                "ValidateRangeMax": null,
                "ValidateNotNullOrEmpty": false
              },
              "Mandatory": false,
              "Position": 13,
              "ValueFromPipeline": false,
              "ValueFromPipelineByPropertyName": true
            },
            {
              "ParameterMetadata": {
                "Name": "AzureDataLakeStoreFileSystemEndpointSuffix",
                "AliasList": [],
                "Type": {
                  "Namespace": "System",
                  "Name": "System.String",
                  "AssemblyQualifiedName": "System.String, mscorlib, Version=4.0.0.0, Culture=neutral, PublicKeyToken=b77a5c561934e089",
                  "Properties": {},
                  "ElementType": null,
                  "GenericTypeArguments": []
                },
                "ValidateSet": [],
                "ValidateRangeMin": null,
                "ValidateRangeMax": null,
                "ValidateNotNullOrEmpty": false
              },
              "Mandatory": false,
              "Position": 14,
              "ValueFromPipeline": false,
              "ValueFromPipelineByPropertyName": true
            },
            {
              "ParameterMetadata": {
                "Name": "AzureDataLakeAnalyticsCatalogAndJobEndpointSuffix",
                "AliasList": [],
                "Type": {
                  "Namespace": "System",
                  "Name": "System.String",
                  "AssemblyQualifiedName": "System.String, mscorlib, Version=4.0.0.0, Culture=neutral, PublicKeyToken=b77a5c561934e089",
                  "Properties": {},
                  "ElementType": null,
                  "GenericTypeArguments": []
                },
                "ValidateSet": [],
                "ValidateRangeMin": null,
                "ValidateRangeMax": null,
                "ValidateNotNullOrEmpty": false
              },
              "Mandatory": false,
              "Position": 15,
              "ValueFromPipeline": false,
              "ValueFromPipelineByPropertyName": true
            },
            {
              "ParameterMetadata": {
                "Name": "EnableAdfsAuthentication",
                "AliasList": [
                  "OnPremise"
                ],
                "Type": {
                  "Namespace": "System.Management.Automation",
                  "Name": "System.Management.Automation.SwitchParameter",
                  "AssemblyQualifiedName": "System.Management.Automation.SwitchParameter, System.Management.Automation, Version=3.0.0.0, Culture=neutral, PublicKeyToken=31bf3856ad364e35",
                  "Properties": {},
                  "ElementType": null,
                  "GenericTypeArguments": []
                },
                "ValidateSet": [],
                "ValidateRangeMin": null,
                "ValidateRangeMax": null,
                "ValidateNotNullOrEmpty": false
              },
              "Mandatory": false,
              "Position": 16,
              "ValueFromPipeline": false,
              "ValueFromPipelineByPropertyName": true
            },
            {
              "ParameterMetadata": {
                "Name": "AdTenant",
                "AliasList": [],
                "Type": {
                  "Namespace": "System",
                  "Name": "System.String",
                  "AssemblyQualifiedName": "System.String, mscorlib, Version=4.0.0.0, Culture=neutral, PublicKeyToken=b77a5c561934e089",
                  "Properties": {},
                  "ElementType": null,
                  "GenericTypeArguments": []
                },
                "ValidateSet": [],
                "ValidateRangeMin": null,
                "ValidateRangeMax": null,
                "ValidateNotNullOrEmpty": false
              },
              "Mandatory": false,
              "Position": 17,
              "ValueFromPipeline": false,
              "ValueFromPipelineByPropertyName": true
            },
            {
              "ParameterMetadata": {
                "Name": "GraphAudience",
                "AliasList": [
                  "GraphEndpointResourceId",
                  "GraphResourceId"
                ],
                "Type": {
                  "Namespace": "System",
                  "Name": "System.String",
                  "AssemblyQualifiedName": "System.String, mscorlib, Version=4.0.0.0, Culture=neutral, PublicKeyToken=b77a5c561934e089",
                  "Properties": {},
                  "ElementType": null,
                  "GenericTypeArguments": []
                },
                "ValidateSet": [],
                "ValidateRangeMin": null,
                "ValidateRangeMax": null,
                "ValidateNotNullOrEmpty": false
              },
              "Mandatory": false,
              "Position": 18,
              "ValueFromPipeline": false,
              "ValueFromPipelineByPropertyName": true
            },
            {
              "ParameterMetadata": {
                "Name": "Name",
                "AliasList": [],
                "Type": {
                  "Namespace": "System",
                  "Name": "System.String",
                  "AssemblyQualifiedName": "System.String, mscorlib, Version=4.0.0.0, Culture=neutral, PublicKeyToken=b77a5c561934e089",
                  "Properties": {},
                  "ElementType": null,
                  "GenericTypeArguments": []
                },
                "ValidateSet": [],
                "ValidateRangeMin": null,
                "ValidateRangeMax": null,
                "ValidateNotNullOrEmpty": false
              },
              "Mandatory": true,
              "Position": 0,
              "ValueFromPipeline": false,
              "ValueFromPipelineByPropertyName": true
            },
            {
              "ParameterMetadata": {
                "Name": "DataLakeAudience",
                "AliasList": [
                  "DataLakeEndpointResourceId",
                  "DataLakeResourceId"
                ],
                "Type": {
                  "Namespace": "System",
                  "Name": "System.String",
                  "AssemblyQualifiedName": "System.String, mscorlib, Version=4.0.0.0, Culture=neutral, PublicKeyToken=b77a5c561934e089",
                  "Properties": {},
                  "ElementType": null,
                  "GenericTypeArguments": []
                },
                "ValidateSet": [],
                "ValidateRangeMin": null,
                "ValidateRangeMax": null,
                "ValidateNotNullOrEmpty": false
              },
              "Mandatory": false,
              "Position": 19,
              "ValueFromPipeline": false,
              "ValueFromPipelineByPropertyName": true
            },
            {
              "ParameterMetadata": {
                "Name": "Scope",
                "AliasList": [],
                "Type": {
                  "Namespace": "Microsoft.Azure.Commands.Profile.Common",
                  "Name": "Microsoft.Azure.Commands.Profile.Common.ContextModificationScope",
                  "AssemblyQualifiedName": "Microsoft.Azure.Commands.Profile.Common.ContextModificationScope, Microsoft.Azure.Commands.Profile, Version=3.4.1.0, Culture=neutral, PublicKeyToken=null",
                  "Properties": {},
                  "ElementType": null,
                  "GenericTypeArguments": []
                },
                "ValidateSet": [],
                "ValidateRangeMin": null,
                "ValidateRangeMax": null,
                "ValidateNotNullOrEmpty": false
              },
              "Mandatory": false,
              "Position": -2147483648,
              "ValueFromPipeline": false,
              "ValueFromPipelineByPropertyName": false
            },
            {
              "ParameterMetadata": {
                "Name": "DefaultProfile",
                "AliasList": [
                  "AzureRmContext",
                  "AzureCredential"
                ],
                "Type": {
                  "Namespace": "Microsoft.Azure.Commands.Common.Authentication.Abstractions",
                  "Name": "Microsoft.Azure.Commands.Common.Authentication.Abstractions.IAzureContextContainer",
                  "AssemblyQualifiedName": "Microsoft.Azure.Commands.Common.Authentication.Abstractions.IAzureContextContainer, Microsoft.Azure.Commands.Common.Authentication.Abstractions, Version=1.0.0.0, Culture=neutral, PublicKeyToken=null",
                  "Properties": {
                    "DefaultContext": "Microsoft.Azure.Commands.Common.Authentication.Abstractions.IAzureContext",
                    "Accounts": "System.Collections.Generic.IEnumerable`1[Microsoft.Azure.Commands.Common.Authentication.Abstractions.IAzureAccount]",
                    "Environments": "System.Collections.Generic.IEnumerable`1[Microsoft.Azure.Commands.Common.Authentication.Abstractions.IAzureEnvironment]",
                    "Subscriptions": "System.Collections.Generic.IEnumerable`1[Microsoft.Azure.Commands.Common.Authentication.Abstractions.IAzureSubscription]"
                  },
                  "ElementType": null,
                  "GenericTypeArguments": []
                },
                "ValidateSet": [],
                "ValidateRangeMin": null,
                "ValidateRangeMax": null,
                "ValidateNotNullOrEmpty": false
              },
              "Mandatory": false,
              "Position": -2147483648,
              "ValueFromPipeline": false,
              "ValueFromPipelineByPropertyName": false
            }
          ]
        },
        {
          "Name": "ARMEndpoint",
          "Parameters": [
            {
              "ParameterMetadata": {
                "Name": "StorageEndpoint",
                "AliasList": [
                  "StorageEndpointSuffix"
                ],
                "Type": {
                  "Namespace": "System",
                  "Name": "System.String",
                  "AssemblyQualifiedName": "System.String, mscorlib, Version=4.0.0.0, Culture=neutral, PublicKeyToken=b77a5c561934e089",
                  "Properties": {},
                  "ElementType": null,
                  "GenericTypeArguments": []
                },
                "ValidateSet": [],
                "ValidateRangeMin": null,
                "ValidateRangeMax": null,
                "ValidateNotNullOrEmpty": false
              },
              "Mandatory": false,
              "Position": 2,
              "ValueFromPipeline": false,
              "ValueFromPipelineByPropertyName": false
            },
            {
              "ParameterMetadata": {
                "Name": "ARMEndpoint",
                "AliasList": [
                  "ArmUrl"
                ],
                "Type": {
                  "Namespace": "System",
                  "Name": "System.String",
                  "AssemblyQualifiedName": "System.String, mscorlib, Version=4.0.0.0, Culture=neutral, PublicKeyToken=b77a5c561934e089",
                  "Properties": {},
                  "ElementType": null,
                  "GenericTypeArguments": []
                },
                "ValidateSet": [],
                "ValidateRangeMin": null,
                "ValidateRangeMax": null,
                "ValidateNotNullOrEmpty": false
              },
              "Mandatory": true,
              "Position": 1,
              "ValueFromPipeline": false,
              "ValueFromPipelineByPropertyName": true
            },
            {
              "ParameterMetadata": {
                "Name": "AzureKeyVaultDnsSuffix",
                "AliasList": [],
                "Type": {
                  "Namespace": "System",
                  "Name": "System.String",
                  "AssemblyQualifiedName": "System.String, mscorlib, Version=4.0.0.0, Culture=neutral, PublicKeyToken=b77a5c561934e089",
                  "Properties": {},
                  "ElementType": null,
                  "GenericTypeArguments": []
                },
                "ValidateSet": [],
                "ValidateRangeMin": null,
                "ValidateRangeMax": null,
                "ValidateNotNullOrEmpty": false
              },
              "Mandatory": false,
              "Position": 3,
              "ValueFromPipeline": false,
              "ValueFromPipelineByPropertyName": true
            },
            {
              "ParameterMetadata": {
                "Name": "AzureKeyVaultServiceEndpointResourceId",
                "AliasList": [],
                "Type": {
                  "Namespace": "System",
                  "Name": "System.String",
                  "AssemblyQualifiedName": "System.String, mscorlib, Version=4.0.0.0, Culture=neutral, PublicKeyToken=b77a5c561934e089",
                  "Properties": {},
                  "ElementType": null,
                  "GenericTypeArguments": []
                },
                "ValidateSet": [],
                "ValidateRangeMin": null,
                "ValidateRangeMax": null,
                "ValidateNotNullOrEmpty": false
              },
              "Mandatory": false,
              "Position": 4,
              "ValueFromPipeline": false,
              "ValueFromPipelineByPropertyName": true
            },
            {
              "ParameterMetadata": {
                "Name": "Name",
                "AliasList": [],
                "Type": {
                  "Namespace": "System",
                  "Name": "System.String",
                  "AssemblyQualifiedName": "System.String, mscorlib, Version=4.0.0.0, Culture=neutral, PublicKeyToken=b77a5c561934e089",
                  "Properties": {},
                  "ElementType": null,
                  "GenericTypeArguments": []
                },
                "ValidateSet": [],
                "ValidateRangeMin": null,
                "ValidateRangeMax": null,
                "ValidateNotNullOrEmpty": false
              },
              "Mandatory": true,
              "Position": 0,
              "ValueFromPipeline": false,
              "ValueFromPipelineByPropertyName": true
            },
            {
              "ParameterMetadata": {
                "Name": "DataLakeAudience",
                "AliasList": [
                  "DataLakeEndpointResourceId",
                  "DataLakeResourceId"
                ],
                "Type": {
                  "Namespace": "System",
                  "Name": "System.String",
                  "AssemblyQualifiedName": "System.String, mscorlib, Version=4.0.0.0, Culture=neutral, PublicKeyToken=b77a5c561934e089",
                  "Properties": {},
                  "ElementType": null,
                  "GenericTypeArguments": []
                },
                "ValidateSet": [],
                "ValidateRangeMin": null,
                "ValidateRangeMax": null,
                "ValidateNotNullOrEmpty": false
              },
              "Mandatory": false,
              "Position": 19,
              "ValueFromPipeline": false,
              "ValueFromPipelineByPropertyName": true
            },
            {
              "ParameterMetadata": {
                "Name": "Scope",
                "AliasList": [],
                "Type": {
                  "Namespace": "Microsoft.Azure.Commands.Profile.Common",
                  "Name": "Microsoft.Azure.Commands.Profile.Common.ContextModificationScope",
                  "AssemblyQualifiedName": "Microsoft.Azure.Commands.Profile.Common.ContextModificationScope, Microsoft.Azure.Commands.Profile, Version=3.4.1.0, Culture=neutral, PublicKeyToken=null",
                  "Properties": {},
                  "ElementType": null,
                  "GenericTypeArguments": []
                },
                "ValidateSet": [],
                "ValidateRangeMin": null,
                "ValidateRangeMax": null,
                "ValidateNotNullOrEmpty": false
              },
              "Mandatory": false,
              "Position": -2147483648,
              "ValueFromPipeline": false,
              "ValueFromPipelineByPropertyName": false
            },
            {
              "ParameterMetadata": {
                "Name": "DefaultProfile",
                "AliasList": [
                  "AzureRmContext",
                  "AzureCredential"
                ],
                "Type": {
                  "Namespace": "Microsoft.Azure.Commands.Common.Authentication.Abstractions",
                  "Name": "Microsoft.Azure.Commands.Common.Authentication.Abstractions.IAzureContextContainer",
                  "AssemblyQualifiedName": "Microsoft.Azure.Commands.Common.Authentication.Abstractions.IAzureContextContainer, Microsoft.Azure.Commands.Common.Authentication.Abstractions, Version=1.0.0.0, Culture=neutral, PublicKeyToken=null",
                  "Properties": {
                    "DefaultContext": "Microsoft.Azure.Commands.Common.Authentication.Abstractions.IAzureContext",
                    "Accounts": "System.Collections.Generic.IEnumerable`1[Microsoft.Azure.Commands.Common.Authentication.Abstractions.IAzureAccount]",
                    "Environments": "System.Collections.Generic.IEnumerable`1[Microsoft.Azure.Commands.Common.Authentication.Abstractions.IAzureEnvironment]",
                    "Subscriptions": "System.Collections.Generic.IEnumerable`1[Microsoft.Azure.Commands.Common.Authentication.Abstractions.IAzureSubscription]"
                  },
                  "ElementType": null,
                  "GenericTypeArguments": []
                },
                "ValidateSet": [],
                "ValidateRangeMin": null,
                "ValidateRangeMax": null,
                "ValidateNotNullOrEmpty": false
              },
              "Mandatory": false,
              "Position": -2147483648,
              "ValueFromPipeline": false,
              "ValueFromPipelineByPropertyName": false
            }
          ]
        }
      ],
      "AliasList": []
    },
    {
      "VerbName": "Send",
      "NounName": "Feedback",
      "Name": "Send-Feedback",
      "ClassName": "Microsoft.Azure.Commands.Profile.SendFeedbackCommand",
      "SupportsShouldProcess": false,
      "ConfirmImpact": 2,
      "SupportsPaging": false,
      "DefaultParameterSetName": "__AllParameterSets",
      "OutputTypes": [
        {
          "Type": {
            "Namespace": "System",
            "Name": "System.Void",
            "AssemblyQualifiedName": "System.Void, mscorlib, Version=4.0.0.0, Culture=neutral, PublicKeyToken=b77a5c561934e089",
            "Properties": {},
            "ElementType": null,
            "GenericTypeArguments": []
          },
          "ParameterSets": [
            "__AllParameterSets"
          ]
        }
      ],
      "Parameters": [
        {
          "Name": "DefaultProfile",
          "AliasList": [
            "AzureRmContext",
            "AzureCredential"
          ],
          "Type": {
            "Namespace": "Microsoft.Azure.Commands.Common.Authentication.Abstractions",
            "Name": "Microsoft.Azure.Commands.Common.Authentication.Abstractions.IAzureContextContainer",
            "AssemblyQualifiedName": "Microsoft.Azure.Commands.Common.Authentication.Abstractions.IAzureContextContainer, Microsoft.Azure.Commands.Common.Authentication.Abstractions, Version=1.0.0.0, Culture=neutral, PublicKeyToken=null",
            "Properties": {
              "DefaultContext": "Microsoft.Azure.Commands.Common.Authentication.Abstractions.IAzureContext",
              "Accounts": "System.Collections.Generic.IEnumerable`1[Microsoft.Azure.Commands.Common.Authentication.Abstractions.IAzureAccount]",
              "Environments": "System.Collections.Generic.IEnumerable`1[Microsoft.Azure.Commands.Common.Authentication.Abstractions.IAzureEnvironment]",
              "Subscriptions": "System.Collections.Generic.IEnumerable`1[Microsoft.Azure.Commands.Common.Authentication.Abstractions.IAzureSubscription]"
            },
            "ElementType": null,
            "GenericTypeArguments": []
          },
          "ValidateSet": [],
          "ValidateRangeMin": null,
          "ValidateRangeMax": null,
          "ValidateNotNullOrEmpty": false
        }
      ],
      "ParameterSets": [
        {
          "Name": "__AllParameterSets",
          "Parameters": [
            {
              "ParameterMetadata": {
                "Name": "DefaultProfile",
                "AliasList": [
                  "AzureRmContext",
                  "AzureCredential"
                ],
                "Type": {
                  "Namespace": "Microsoft.Azure.Commands.Common.Authentication.Abstractions",
                  "Name": "Microsoft.Azure.Commands.Common.Authentication.Abstractions.IAzureContextContainer",
                  "AssemblyQualifiedName": "Microsoft.Azure.Commands.Common.Authentication.Abstractions.IAzureContextContainer, Microsoft.Azure.Commands.Common.Authentication.Abstractions, Version=1.0.0.0, Culture=neutral, PublicKeyToken=null",
                  "Properties": {
                    "DefaultContext": "Microsoft.Azure.Commands.Common.Authentication.Abstractions.IAzureContext",
                    "Accounts": "System.Collections.Generic.IEnumerable`1[Microsoft.Azure.Commands.Common.Authentication.Abstractions.IAzureAccount]",
                    "Environments": "System.Collections.Generic.IEnumerable`1[Microsoft.Azure.Commands.Common.Authentication.Abstractions.IAzureEnvironment]",
                    "Subscriptions": "System.Collections.Generic.IEnumerable`1[Microsoft.Azure.Commands.Common.Authentication.Abstractions.IAzureSubscription]"
                  },
                  "ElementType": null,
                  "GenericTypeArguments": []
                },
                "ValidateSet": [],
                "ValidateRangeMin": null,
                "ValidateRangeMax": null,
                "ValidateNotNullOrEmpty": false
              },
              "Mandatory": false,
              "Position": -2147483648,
              "ValueFromPipeline": false,
              "ValueFromPipelineByPropertyName": false
            }
          ]
        }
      ],
      "AliasList": []
    },
    {
      "VerbName": "Get",
      "NounName": "AzureRmSubscription",
      "Name": "Get-AzureRmSubscription",
      "ClassName": "Microsoft.Azure.Commands.Profile.GetAzureRMSubscriptionCommand",
      "SupportsShouldProcess": false,
      "ConfirmImpact": 2,
      "SupportsPaging": false,
      "DefaultParameterSetName": "ListByIdInTenant",
      "OutputTypes": [
        {
          "Type": {
            "Namespace": "Microsoft.Azure.Commands.Profile.Models",
            "Name": "Microsoft.Azure.Commands.Profile.Models.PSAzureSubscription",
            "AssemblyQualifiedName": "Microsoft.Azure.Commands.Profile.Models.PSAzureSubscription, Microsoft.Azure.Commands.Common.Authentication.ResourceManager, Version=1.0.0.0, Culture=neutral, PublicKeyToken=null",
            "Properties": {
              "ExtendedProperties": "System.Collections.Generic.IDictionary`2[System.String,System.String]",
              "Id": "System.String",
              "Name": "System.String",
              "State": "System.String",
              "SubscriptionId": "System.String",
              "TenantId": "System.String",
              "CurrentStorageAccountName": "System.String"
            },
            "ElementType": null,
            "GenericTypeArguments": []
          },
          "ParameterSets": [
            "__AllParameterSets"
          ]
        }
      ],
      "Parameters": [
        {
          "Name": "SubscriptionId",
          "AliasList": [],
          "Type": {
            "Namespace": "System",
            "Name": "System.String",
            "AssemblyQualifiedName": "System.String, mscorlib, Version=4.0.0.0, Culture=neutral, PublicKeyToken=b77a5c561934e089",
            "Properties": {},
            "ElementType": null,
            "GenericTypeArguments": []
          },
          "ValidateSet": [],
          "ValidateRangeMin": null,
          "ValidateRangeMax": null,
          "ValidateNotNullOrEmpty": false
        },
        {
          "Name": "SubscriptionName",
          "AliasList": [],
          "Type": {
            "Namespace": "System",
            "Name": "System.String",
            "AssemblyQualifiedName": "System.String, mscorlib, Version=4.0.0.0, Culture=neutral, PublicKeyToken=b77a5c561934e089",
            "Properties": {},
            "ElementType": null,
            "GenericTypeArguments": []
          },
          "ValidateSet": [],
          "ValidateRangeMin": null,
          "ValidateRangeMax": null,
          "ValidateNotNullOrEmpty": false
        },
        {
          "Name": "TenantId",
          "AliasList": [],
          "Type": {
            "Namespace": "System",
            "Name": "System.String",
            "AssemblyQualifiedName": "System.String, mscorlib, Version=4.0.0.0, Culture=neutral, PublicKeyToken=b77a5c561934e089",
            "Properties": {},
            "ElementType": null,
            "GenericTypeArguments": []
          },
          "ValidateSet": [],
          "ValidateRangeMin": null,
          "ValidateRangeMax": null,
          "ValidateNotNullOrEmpty": false
        },
        {
          "Name": "DefaultProfile",
          "AliasList": [
            "AzureRmContext",
            "AzureCredential"
          ],
          "Type": {
            "Namespace": "Microsoft.Azure.Commands.Common.Authentication.Abstractions",
            "Name": "Microsoft.Azure.Commands.Common.Authentication.Abstractions.IAzureContextContainer",
            "AssemblyQualifiedName": "Microsoft.Azure.Commands.Common.Authentication.Abstractions.IAzureContextContainer, Microsoft.Azure.Commands.Common.Authentication.Abstractions, Version=1.0.0.0, Culture=neutral, PublicKeyToken=null",
            "Properties": {
              "DefaultContext": "Microsoft.Azure.Commands.Common.Authentication.Abstractions.IAzureContext",
              "Accounts": "System.Collections.Generic.IEnumerable`1[Microsoft.Azure.Commands.Common.Authentication.Abstractions.IAzureAccount]",
              "Environments": "System.Collections.Generic.IEnumerable`1[Microsoft.Azure.Commands.Common.Authentication.Abstractions.IAzureEnvironment]",
              "Subscriptions": "System.Collections.Generic.IEnumerable`1[Microsoft.Azure.Commands.Common.Authentication.Abstractions.IAzureSubscription]"
            },
            "ElementType": null,
            "GenericTypeArguments": []
          },
          "ValidateSet": [],
          "ValidateRangeMin": null,
          "ValidateRangeMax": null,
          "ValidateNotNullOrEmpty": false
        }
      ],
      "ParameterSets": [
        {
          "Name": "ListByIdInTenant",
          "Parameters": [
            {
              "ParameterMetadata": {
                "Name": "SubscriptionId",
                "AliasList": [],
                "Type": {
                  "Namespace": "System",
                  "Name": "System.String",
                  "AssemblyQualifiedName": "System.String, mscorlib, Version=4.0.0.0, Culture=neutral, PublicKeyToken=b77a5c561934e089",
                  "Properties": {},
                  "ElementType": null,
                  "GenericTypeArguments": []
                },
                "ValidateSet": [],
                "ValidateRangeMin": null,
                "ValidateRangeMax": null,
                "ValidateNotNullOrEmpty": false
              },
              "Mandatory": false,
              "Position": -2147483648,
              "ValueFromPipeline": false,
              "ValueFromPipelineByPropertyName": true
            },
            {
              "ParameterMetadata": {
                "Name": "TenantId",
                "AliasList": [],
                "Type": {
                  "Namespace": "System",
                  "Name": "System.String",
                  "AssemblyQualifiedName": "System.String, mscorlib, Version=4.0.0.0, Culture=neutral, PublicKeyToken=b77a5c561934e089",
                  "Properties": {},
                  "ElementType": null,
                  "GenericTypeArguments": []
                },
                "ValidateSet": [],
                "ValidateRangeMin": null,
                "ValidateRangeMax": null,
                "ValidateNotNullOrEmpty": false
              },
              "Mandatory": false,
              "Position": -2147483648,
              "ValueFromPipeline": false,
              "ValueFromPipelineByPropertyName": true
            },
            {
              "ParameterMetadata": {
                "Name": "DefaultProfile",
                "AliasList": [
                  "AzureRmContext",
                  "AzureCredential"
                ],
                "Type": {
                  "Namespace": "Microsoft.Azure.Commands.Common.Authentication.Abstractions",
                  "Name": "Microsoft.Azure.Commands.Common.Authentication.Abstractions.IAzureContextContainer",
                  "AssemblyQualifiedName": "Microsoft.Azure.Commands.Common.Authentication.Abstractions.IAzureContextContainer, Microsoft.Azure.Commands.Common.Authentication.Abstractions, Version=1.0.0.0, Culture=neutral, PublicKeyToken=null",
                  "Properties": {
                    "DefaultContext": "Microsoft.Azure.Commands.Common.Authentication.Abstractions.IAzureContext",
                    "Accounts": "System.Collections.Generic.IEnumerable`1[Microsoft.Azure.Commands.Common.Authentication.Abstractions.IAzureAccount]",
                    "Environments": "System.Collections.Generic.IEnumerable`1[Microsoft.Azure.Commands.Common.Authentication.Abstractions.IAzureEnvironment]",
                    "Subscriptions": "System.Collections.Generic.IEnumerable`1[Microsoft.Azure.Commands.Common.Authentication.Abstractions.IAzureSubscription]"
                  },
                  "ElementType": null,
                  "GenericTypeArguments": []
                },
                "ValidateSet": [],
                "ValidateRangeMin": null,
                "ValidateRangeMax": null,
                "ValidateNotNullOrEmpty": false
              },
              "Mandatory": false,
              "Position": -2147483648,
              "ValueFromPipeline": false,
              "ValueFromPipelineByPropertyName": false
            }
          ]
        },
        {
          "Name": "ListByNameInTenant",
          "Parameters": [
            {
              "ParameterMetadata": {
                "Name": "SubscriptionName",
                "AliasList": [],
                "Type": {
                  "Namespace": "System",
                  "Name": "System.String",
                  "AssemblyQualifiedName": "System.String, mscorlib, Version=4.0.0.0, Culture=neutral, PublicKeyToken=b77a5c561934e089",
                  "Properties": {},
                  "ElementType": null,
                  "GenericTypeArguments": []
                },
                "ValidateSet": [],
                "ValidateRangeMin": null,
                "ValidateRangeMax": null,
                "ValidateNotNullOrEmpty": false
              },
              "Mandatory": false,
              "Position": -2147483648,
              "ValueFromPipeline": false,
              "ValueFromPipelineByPropertyName": true
            },
            {
              "ParameterMetadata": {
                "Name": "TenantId",
                "AliasList": [],
                "Type": {
                  "Namespace": "System",
                  "Name": "System.String",
                  "AssemblyQualifiedName": "System.String, mscorlib, Version=4.0.0.0, Culture=neutral, PublicKeyToken=b77a5c561934e089",
                  "Properties": {},
                  "ElementType": null,
                  "GenericTypeArguments": []
                },
                "ValidateSet": [],
                "ValidateRangeMin": null,
                "ValidateRangeMax": null,
                "ValidateNotNullOrEmpty": false
              },
              "Mandatory": false,
              "Position": -2147483648,
              "ValueFromPipeline": false,
              "ValueFromPipelineByPropertyName": true
            },
            {
              "ParameterMetadata": {
                "Name": "DefaultProfile",
                "AliasList": [
                  "AzureRmContext",
                  "AzureCredential"
                ],
                "Type": {
                  "Namespace": "Microsoft.Azure.Commands.Common.Authentication.Abstractions",
                  "Name": "Microsoft.Azure.Commands.Common.Authentication.Abstractions.IAzureContextContainer",
                  "AssemblyQualifiedName": "Microsoft.Azure.Commands.Common.Authentication.Abstractions.IAzureContextContainer, Microsoft.Azure.Commands.Common.Authentication.Abstractions, Version=1.0.0.0, Culture=neutral, PublicKeyToken=null",
                  "Properties": {
                    "DefaultContext": "Microsoft.Azure.Commands.Common.Authentication.Abstractions.IAzureContext",
                    "Accounts": "System.Collections.Generic.IEnumerable`1[Microsoft.Azure.Commands.Common.Authentication.Abstractions.IAzureAccount]",
                    "Environments": "System.Collections.Generic.IEnumerable`1[Microsoft.Azure.Commands.Common.Authentication.Abstractions.IAzureEnvironment]",
                    "Subscriptions": "System.Collections.Generic.IEnumerable`1[Microsoft.Azure.Commands.Common.Authentication.Abstractions.IAzureSubscription]"
                  },
                  "ElementType": null,
                  "GenericTypeArguments": []
                },
                "ValidateSet": [],
                "ValidateRangeMin": null,
                "ValidateRangeMax": null,
                "ValidateNotNullOrEmpty": false
              },
              "Mandatory": false,
              "Position": -2147483648,
              "ValueFromPipeline": false,
              "ValueFromPipelineByPropertyName": false
            }
          ]
        },
        {
          "Name": "__AllParameterSets",
          "Parameters": [
            {
              "ParameterMetadata": {
                "Name": "DefaultProfile",
                "AliasList": [
                  "AzureRmContext",
                  "AzureCredential"
                ],
                "Type": {
                  "Namespace": "Microsoft.Azure.Commands.Common.Authentication.Abstractions",
                  "Name": "Microsoft.Azure.Commands.Common.Authentication.Abstractions.IAzureContextContainer",
                  "AssemblyQualifiedName": "Microsoft.Azure.Commands.Common.Authentication.Abstractions.IAzureContextContainer, Microsoft.Azure.Commands.Common.Authentication.Abstractions, Version=1.0.0.0, Culture=neutral, PublicKeyToken=null",
                  "Properties": {
                    "DefaultContext": "Microsoft.Azure.Commands.Common.Authentication.Abstractions.IAzureContext",
                    "Accounts": "System.Collections.Generic.IEnumerable`1[Microsoft.Azure.Commands.Common.Authentication.Abstractions.IAzureAccount]",
                    "Environments": "System.Collections.Generic.IEnumerable`1[Microsoft.Azure.Commands.Common.Authentication.Abstractions.IAzureEnvironment]",
                    "Subscriptions": "System.Collections.Generic.IEnumerable`1[Microsoft.Azure.Commands.Common.Authentication.Abstractions.IAzureSubscription]"
                  },
                  "ElementType": null,
                  "GenericTypeArguments": []
                },
                "ValidateSet": [],
                "ValidateRangeMin": null,
                "ValidateRangeMax": null,
                "ValidateNotNullOrEmpty": false
              },
              "Mandatory": false,
              "Position": -2147483648,
              "ValueFromPipeline": false,
              "ValueFromPipelineByPropertyName": false
            }
          ]
        }
      ],
      "AliasList": []
    },
    {
      "VerbName": "Add",
      "NounName": "AzureRmAccount",
      "Name": "Add-AzureRmAccount",
      "ClassName": "Microsoft.Azure.Commands.Profile.AddAzureRMAccountCommand",
      "SupportsShouldProcess": true,
      "ConfirmImpact": 2,
      "SupportsPaging": false,
      "DefaultParameterSetName": "UserWithSubscriptionId",
      "OutputTypes": [
        {
          "Type": {
            "Namespace": "Microsoft.Azure.Commands.Profile.Models",
            "Name": "Microsoft.Azure.Commands.Profile.Models.PSAzureProfile",
            "AssemblyQualifiedName": "Microsoft.Azure.Commands.Profile.Models.PSAzureProfile, Microsoft.Azure.Commands.Common.Authentication.ResourceManager, Version=1.0.0.0, Culture=neutral, PublicKeyToken=null",
            "Properties": {
              "Context": "Microsoft.Azure.Commands.Profile.Models.PSAzureContext",
              "Environments": "System.Collections.Generic.IDictionary`2[System.String,Microsoft.Azure.Commands.Profile.Models.PSAzureEnvironment]"
            },
            "ElementType": null,
            "GenericTypeArguments": []
          },
          "ParameterSets": [
            "__AllParameterSets"
          ]
        }
      ],
      "Parameters": [
        {
          "Name": "Environment",
          "AliasList": [
            "EnvironmentName"
          ],
          "Type": {
            "Namespace": "System",
            "Name": "System.String",
            "AssemblyQualifiedName": "System.String, mscorlib, Version=4.0.0.0, Culture=neutral, PublicKeyToken=b77a5c561934e089",
            "Properties": {},
            "ElementType": null,
            "GenericTypeArguments": []
          },
          "ValidateSet": [],
          "ValidateRangeMin": null,
          "ValidateRangeMax": null,
          "ValidateNotNullOrEmpty": true
        },
        {
          "Name": "Credential",
          "AliasList": [],
          "Type": {
            "Namespace": "System.Management.Automation",
            "Name": "System.Management.Automation.PSCredential",
            "AssemblyQualifiedName": "System.Management.Automation.PSCredential, System.Management.Automation, Version=3.0.0.0, Culture=neutral, PublicKeyToken=31bf3856ad364e35",
            "Properties": {},
            "ElementType": null,
            "GenericTypeArguments": []
          },
          "ValidateSet": [],
          "ValidateRangeMin": null,
          "ValidateRangeMax": null,
          "ValidateNotNullOrEmpty": false
        },
        {
          "Name": "CertificateThumbprint",
          "AliasList": [],
          "Type": {
            "Namespace": "System",
            "Name": "System.String",
            "AssemblyQualifiedName": "System.String, mscorlib, Version=4.0.0.0, Culture=neutral, PublicKeyToken=b77a5c561934e089",
            "Properties": {},
            "ElementType": null,
            "GenericTypeArguments": []
          },
          "ValidateSet": [],
          "ValidateRangeMin": null,
          "ValidateRangeMax": null,
          "ValidateNotNullOrEmpty": false
        },
        {
          "Name": "ApplicationId",
          "AliasList": [],
          "Type": {
            "Namespace": "System",
            "Name": "System.String",
            "AssemblyQualifiedName": "System.String, mscorlib, Version=4.0.0.0, Culture=neutral, PublicKeyToken=b77a5c561934e089",
            "Properties": {},
            "ElementType": null,
            "GenericTypeArguments": []
          },
          "ValidateSet": [],
          "ValidateRangeMin": null,
          "ValidateRangeMax": null,
          "ValidateNotNullOrEmpty": false
        },
        {
          "Name": "ServicePrincipal",
          "AliasList": [],
          "Type": {
            "Namespace": "System.Management.Automation",
            "Name": "System.Management.Automation.SwitchParameter",
            "AssemblyQualifiedName": "System.Management.Automation.SwitchParameter, System.Management.Automation, Version=3.0.0.0, Culture=neutral, PublicKeyToken=31bf3856ad364e35",
            "Properties": {},
            "ElementType": null,
            "GenericTypeArguments": []
          },
          "ValidateSet": [],
          "ValidateRangeMin": null,
          "ValidateRangeMax": null,
          "ValidateNotNullOrEmpty": false
        },
        {
          "Name": "TenantId",
          "AliasList": [
            "Domain"
          ],
          "Type": {
            "Namespace": "System",
            "Name": "System.String",
            "AssemblyQualifiedName": "System.String, mscorlib, Version=4.0.0.0, Culture=neutral, PublicKeyToken=b77a5c561934e089",
            "Properties": {},
            "ElementType": null,
            "GenericTypeArguments": []
          },
          "ValidateSet": [],
          "ValidateRangeMin": null,
          "ValidateRangeMax": null,
          "ValidateNotNullOrEmpty": true
        },
        {
          "Name": "AccessToken",
          "AliasList": [],
          "Type": {
            "Namespace": "System",
            "Name": "System.String",
            "AssemblyQualifiedName": "System.String, mscorlib, Version=4.0.0.0, Culture=neutral, PublicKeyToken=b77a5c561934e089",
            "Properties": {},
            "ElementType": null,
            "GenericTypeArguments": []
          },
          "ValidateSet": [],
          "ValidateRangeMin": null,
          "ValidateRangeMax": null,
          "ValidateNotNullOrEmpty": true
        },
        {
          "Name": "GraphAccessToken",
          "AliasList": [],
          "Type": {
            "Namespace": "System",
            "Name": "System.String",
            "AssemblyQualifiedName": "System.String, mscorlib, Version=4.0.0.0, Culture=neutral, PublicKeyToken=b77a5c561934e089",
            "Properties": {},
            "ElementType": null,
            "GenericTypeArguments": []
          },
          "ValidateSet": [],
          "ValidateRangeMin": null,
          "ValidateRangeMax": null,
          "ValidateNotNullOrEmpty": true
        },
        {
          "Name": "KeyVaultAccessToken",
          "AliasList": [],
          "Type": {
            "Namespace": "System",
            "Name": "System.String",
            "AssemblyQualifiedName": "System.String, mscorlib, Version=4.0.0.0, Culture=neutral, PublicKeyToken=b77a5c561934e089",
            "Properties": {},
            "ElementType": null,
            "GenericTypeArguments": []
          },
          "ValidateSet": [],
          "ValidateRangeMin": null,
          "ValidateRangeMax": null,
          "ValidateNotNullOrEmpty": true
        },
        {
          "Name": "AccountId",
          "AliasList": [],
          "Type": {
            "Namespace": "System",
            "Name": "System.String",
            "AssemblyQualifiedName": "System.String, mscorlib, Version=4.0.0.0, Culture=neutral, PublicKeyToken=b77a5c561934e089",
            "Properties": {},
            "ElementType": null,
            "GenericTypeArguments": []
          },
          "ValidateSet": [],
          "ValidateRangeMin": null,
          "ValidateRangeMax": null,
          "ValidateNotNullOrEmpty": true
        },
        {
          "Name": "Subscription",
          "AliasList": [
            "SubscriptionName",
            "SubscriptionId"
          ],
          "Type": {
            "Namespace": "System",
            "Name": "System.String",
            "AssemblyQualifiedName": "System.String, mscorlib, Version=4.0.0.0, Culture=neutral, PublicKeyToken=b77a5c561934e089",
            "Properties": {},
            "ElementType": null,
            "GenericTypeArguments": []
          },
          "ValidateSet": [],
          "ValidateRangeMin": null,
          "ValidateRangeMax": null,
          "ValidateNotNullOrEmpty": true
        },
        {
          "Name": "ContextName",
          "AliasList": [],
          "Type": {
            "Namespace": "System",
            "Name": "System.String",
            "AssemblyQualifiedName": "System.String, mscorlib, Version=4.0.0.0, Culture=neutral, PublicKeyToken=b77a5c561934e089",
            "Properties": {},
            "ElementType": null,
            "GenericTypeArguments": []
          },
          "ValidateSet": [],
          "ValidateRangeMin": null,
          "ValidateRangeMax": null,
          "ValidateNotNullOrEmpty": true
        },
        {
          "Name": "Force",
          "AliasList": [],
          "Type": {
            "Namespace": "System.Management.Automation",
            "Name": "System.Management.Automation.SwitchParameter",
            "AssemblyQualifiedName": "System.Management.Automation.SwitchParameter, System.Management.Automation, Version=3.0.0.0, Culture=neutral, PublicKeyToken=31bf3856ad364e35",
            "Properties": {},
            "ElementType": null,
            "GenericTypeArguments": []
          },
          "ValidateSet": [],
          "ValidateRangeMin": null,
          "ValidateRangeMax": null,
          "ValidateNotNullOrEmpty": false
        },
        {
          "Name": "Scope",
          "AliasList": [],
          "Type": {
            "Namespace": "Microsoft.Azure.Commands.Profile.Common",
            "Name": "Microsoft.Azure.Commands.Profile.Common.ContextModificationScope",
            "AssemblyQualifiedName": "Microsoft.Azure.Commands.Profile.Common.ContextModificationScope, Microsoft.Azure.Commands.Profile, Version=3.4.1.0, Culture=neutral, PublicKeyToken=null",
            "Properties": {},
            "ElementType": null,
            "GenericTypeArguments": []
          },
          "ValidateSet": [],
          "ValidateRangeMin": null,
          "ValidateRangeMax": null,
          "ValidateNotNullOrEmpty": false
        },
        {
          "Name": "DefaultProfile",
          "AliasList": [
            "AzureRmContext",
            "AzureCredential"
          ],
          "Type": {
            "Namespace": "Microsoft.Azure.Commands.Common.Authentication.Abstractions",
            "Name": "Microsoft.Azure.Commands.Common.Authentication.Abstractions.IAzureContextContainer",
            "AssemblyQualifiedName": "Microsoft.Azure.Commands.Common.Authentication.Abstractions.IAzureContextContainer, Microsoft.Azure.Commands.Common.Authentication.Abstractions, Version=1.0.0.0, Culture=neutral, PublicKeyToken=null",
            "Properties": {
              "DefaultContext": "Microsoft.Azure.Commands.Common.Authentication.Abstractions.IAzureContext",
              "Accounts": "System.Collections.Generic.IEnumerable`1[Microsoft.Azure.Commands.Common.Authentication.Abstractions.IAzureAccount]",
              "Environments": "System.Collections.Generic.IEnumerable`1[Microsoft.Azure.Commands.Common.Authentication.Abstractions.IAzureEnvironment]",
              "Subscriptions": "System.Collections.Generic.IEnumerable`1[Microsoft.Azure.Commands.Common.Authentication.Abstractions.IAzureSubscription]"
            },
            "ElementType": null,
            "GenericTypeArguments": []
          },
          "ValidateSet": [],
          "ValidateRangeMin": null,
          "ValidateRangeMax": null,
          "ValidateNotNullOrEmpty": false
        }
      ],
      "ParameterSets": [
        {
          "Name": "__AllParameterSets",
          "Parameters": [
            {
              "ParameterMetadata": {
                "Name": "Environment",
                "AliasList": [
                  "EnvironmentName"
                ],
                "Type": {
                  "Namespace": "System",
                  "Name": "System.String",
                  "AssemblyQualifiedName": "System.String, mscorlib, Version=4.0.0.0, Culture=neutral, PublicKeyToken=b77a5c561934e089",
                  "Properties": {},
                  "ElementType": null,
                  "GenericTypeArguments": []
                },
                "ValidateSet": [],
                "ValidateRangeMin": null,
                "ValidateRangeMax": null,
                "ValidateNotNullOrEmpty": true
              },
              "Mandatory": false,
              "Position": -2147483648,
              "ValueFromPipeline": false,
              "ValueFromPipelineByPropertyName": false
            },
            {
              "ParameterMetadata": {
                "Name": "ContextName",
                "AliasList": [],
                "Type": {
                  "Namespace": "System",
                  "Name": "System.String",
                  "AssemblyQualifiedName": "System.String, mscorlib, Version=4.0.0.0, Culture=neutral, PublicKeyToken=b77a5c561934e089",
                  "Properties": {},
                  "ElementType": null,
                  "GenericTypeArguments": []
                },
                "ValidateSet": [],
                "ValidateRangeMin": null,
                "ValidateRangeMax": null,
                "ValidateNotNullOrEmpty": true
              },
              "Mandatory": false,
              "Position": -2147483648,
              "ValueFromPipeline": false,
              "ValueFromPipelineByPropertyName": false
            },
            {
              "ParameterMetadata": {
                "Name": "Force",
                "AliasList": [],
                "Type": {
                  "Namespace": "System.Management.Automation",
                  "Name": "System.Management.Automation.SwitchParameter",
                  "AssemblyQualifiedName": "System.Management.Automation.SwitchParameter, System.Management.Automation, Version=3.0.0.0, Culture=neutral, PublicKeyToken=31bf3856ad364e35",
                  "Properties": {},
                  "ElementType": null,
                  "GenericTypeArguments": []
                },
                "ValidateSet": [],
                "ValidateRangeMin": null,
                "ValidateRangeMax": null,
                "ValidateNotNullOrEmpty": false
              },
              "Mandatory": false,
              "Position": -2147483648,
              "ValueFromPipeline": false,
              "ValueFromPipelineByPropertyName": false
            },
            {
              "ParameterMetadata": {
                "Name": "Scope",
                "AliasList": [],
                "Type": {
                  "Namespace": "Microsoft.Azure.Commands.Profile.Common",
                  "Name": "Microsoft.Azure.Commands.Profile.Common.ContextModificationScope",
                  "AssemblyQualifiedName": "Microsoft.Azure.Commands.Profile.Common.ContextModificationScope, Microsoft.Azure.Commands.Profile, Version=3.4.1.0, Culture=neutral, PublicKeyToken=null",
                  "Properties": {},
                  "ElementType": null,
                  "GenericTypeArguments": []
                },
                "ValidateSet": [],
                "ValidateRangeMin": null,
                "ValidateRangeMax": null,
                "ValidateNotNullOrEmpty": false
              },
              "Mandatory": false,
              "Position": -2147483648,
              "ValueFromPipeline": false,
              "ValueFromPipelineByPropertyName": false
            },
            {
              "ParameterMetadata": {
                "Name": "DefaultProfile",
                "AliasList": [
                  "AzureRmContext",
                  "AzureCredential"
                ],
                "Type": {
                  "Namespace": "Microsoft.Azure.Commands.Common.Authentication.Abstractions",
                  "Name": "Microsoft.Azure.Commands.Common.Authentication.Abstractions.IAzureContextContainer",
                  "AssemblyQualifiedName": "Microsoft.Azure.Commands.Common.Authentication.Abstractions.IAzureContextContainer, Microsoft.Azure.Commands.Common.Authentication.Abstractions, Version=1.0.0.0, Culture=neutral, PublicKeyToken=null",
                  "Properties": {
                    "DefaultContext": "Microsoft.Azure.Commands.Common.Authentication.Abstractions.IAzureContext",
                    "Accounts": "System.Collections.Generic.IEnumerable`1[Microsoft.Azure.Commands.Common.Authentication.Abstractions.IAzureAccount]",
                    "Environments": "System.Collections.Generic.IEnumerable`1[Microsoft.Azure.Commands.Common.Authentication.Abstractions.IAzureEnvironment]",
                    "Subscriptions": "System.Collections.Generic.IEnumerable`1[Microsoft.Azure.Commands.Common.Authentication.Abstractions.IAzureSubscription]"
                  },
                  "ElementType": null,
                  "GenericTypeArguments": []
                },
                "ValidateSet": [],
                "ValidateRangeMin": null,
                "ValidateRangeMax": null,
                "ValidateNotNullOrEmpty": false
              },
              "Mandatory": false,
              "Position": -2147483648,
              "ValueFromPipeline": false,
              "ValueFromPipelineByPropertyName": false
            }
          ]
        },
        {
          "Name": "UserWithSubscriptionId",
          "Parameters": [
            {
              "ParameterMetadata": {
                "Name": "Credential",
                "AliasList": [],
                "Type": {
                  "Namespace": "System.Management.Automation",
                  "Name": "System.Management.Automation.PSCredential",
                  "AssemblyQualifiedName": "System.Management.Automation.PSCredential, System.Management.Automation, Version=3.0.0.0, Culture=neutral, PublicKeyToken=31bf3856ad364e35",
                  "Properties": {},
                  "ElementType": null,
                  "GenericTypeArguments": []
                },
                "ValidateSet": [],
                "ValidateRangeMin": null,
                "ValidateRangeMax": null,
                "ValidateNotNullOrEmpty": false
              },
              "Mandatory": false,
              "Position": 0,
              "ValueFromPipeline": false,
              "ValueFromPipelineByPropertyName": false
            },
            {
              "ParameterMetadata": {
                "Name": "TenantId",
                "AliasList": [
                  "Domain"
                ],
                "Type": {
                  "Namespace": "System",
                  "Name": "System.String",
                  "AssemblyQualifiedName": "System.String, mscorlib, Version=4.0.0.0, Culture=neutral, PublicKeyToken=b77a5c561934e089",
                  "Properties": {},
                  "ElementType": null,
                  "GenericTypeArguments": []
                },
                "ValidateSet": [],
                "ValidateRangeMin": null,
                "ValidateRangeMax": null,
                "ValidateNotNullOrEmpty": true
              },
              "Mandatory": false,
              "Position": -2147483648,
              "ValueFromPipeline": false,
              "ValueFromPipelineByPropertyName": false
            },
            {
              "ParameterMetadata": {
                "Name": "Subscription",
                "AliasList": [
                  "SubscriptionName",
                  "SubscriptionId"
                ],
                "Type": {
                  "Namespace": "System",
                  "Name": "System.String",
                  "AssemblyQualifiedName": "System.String, mscorlib, Version=4.0.0.0, Culture=neutral, PublicKeyToken=b77a5c561934e089",
                  "Properties": {},
                  "ElementType": null,
                  "GenericTypeArguments": []
                },
                "ValidateSet": [],
                "ValidateRangeMin": null,
                "ValidateRangeMax": null,
                "ValidateNotNullOrEmpty": true
              },
              "Mandatory": false,
              "Position": -2147483648,
              "ValueFromPipeline": true,
              "ValueFromPipelineByPropertyName": false
            },
            {
              "ParameterMetadata": {
                "Name": "Environment",
                "AliasList": [
                  "EnvironmentName"
                ],
                "Type": {
                  "Namespace": "System",
                  "Name": "System.String",
                  "AssemblyQualifiedName": "System.String, mscorlib, Version=4.0.0.0, Culture=neutral, PublicKeyToken=b77a5c561934e089",
                  "Properties": {},
                  "ElementType": null,
                  "GenericTypeArguments": []
                },
                "ValidateSet": [],
                "ValidateRangeMin": null,
                "ValidateRangeMax": null,
                "ValidateNotNullOrEmpty": true
              },
              "Mandatory": false,
              "Position": -2147483648,
              "ValueFromPipeline": false,
              "ValueFromPipelineByPropertyName": false
            },
            {
              "ParameterMetadata": {
                "Name": "ContextName",
                "AliasList": [],
                "Type": {
                  "Namespace": "System",
                  "Name": "System.String",
                  "AssemblyQualifiedName": "System.String, mscorlib, Version=4.0.0.0, Culture=neutral, PublicKeyToken=b77a5c561934e089",
                  "Properties": {},
                  "ElementType": null,
                  "GenericTypeArguments": []
                },
                "ValidateSet": [],
                "ValidateRangeMin": null,
                "ValidateRangeMax": null,
                "ValidateNotNullOrEmpty": true
              },
              "Mandatory": false,
              "Position": -2147483648,
              "ValueFromPipeline": false,
              "ValueFromPipelineByPropertyName": false
            },
            {
              "ParameterMetadata": {
                "Name": "Force",
                "AliasList": [],
                "Type": {
                  "Namespace": "System.Management.Automation",
                  "Name": "System.Management.Automation.SwitchParameter",
                  "AssemblyQualifiedName": "System.Management.Automation.SwitchParameter, System.Management.Automation, Version=3.0.0.0, Culture=neutral, PublicKeyToken=31bf3856ad364e35",
                  "Properties": {},
                  "ElementType": null,
                  "GenericTypeArguments": []
                },
                "ValidateSet": [],
                "ValidateRangeMin": null,
                "ValidateRangeMax": null,
                "ValidateNotNullOrEmpty": false
              },
              "Mandatory": false,
              "Position": -2147483648,
              "ValueFromPipeline": false,
              "ValueFromPipelineByPropertyName": false
            },
            {
              "ParameterMetadata": {
                "Name": "Scope",
                "AliasList": [],
                "Type": {
                  "Namespace": "Microsoft.Azure.Commands.Profile.Common",
                  "Name": "Microsoft.Azure.Commands.Profile.Common.ContextModificationScope",
                  "AssemblyQualifiedName": "Microsoft.Azure.Commands.Profile.Common.ContextModificationScope, Microsoft.Azure.Commands.Profile, Version=3.4.1.0, Culture=neutral, PublicKeyToken=null",
                  "Properties": {},
                  "ElementType": null,
                  "GenericTypeArguments": []
                },
                "ValidateSet": [],
                "ValidateRangeMin": null,
                "ValidateRangeMax": null,
                "ValidateNotNullOrEmpty": false
              },
              "Mandatory": false,
              "Position": -2147483648,
              "ValueFromPipeline": false,
              "ValueFromPipelineByPropertyName": false
            },
            {
              "ParameterMetadata": {
                "Name": "DefaultProfile",
                "AliasList": [
                  "AzureRmContext",
                  "AzureCredential"
                ],
                "Type": {
                  "Namespace": "Microsoft.Azure.Commands.Common.Authentication.Abstractions",
                  "Name": "Microsoft.Azure.Commands.Common.Authentication.Abstractions.IAzureContextContainer",
                  "AssemblyQualifiedName": "Microsoft.Azure.Commands.Common.Authentication.Abstractions.IAzureContextContainer, Microsoft.Azure.Commands.Common.Authentication.Abstractions, Version=1.0.0.0, Culture=neutral, PublicKeyToken=null",
                  "Properties": {
                    "DefaultContext": "Microsoft.Azure.Commands.Common.Authentication.Abstractions.IAzureContext",
                    "Accounts": "System.Collections.Generic.IEnumerable`1[Microsoft.Azure.Commands.Common.Authentication.Abstractions.IAzureAccount]",
                    "Environments": "System.Collections.Generic.IEnumerable`1[Microsoft.Azure.Commands.Common.Authentication.Abstractions.IAzureEnvironment]",
                    "Subscriptions": "System.Collections.Generic.IEnumerable`1[Microsoft.Azure.Commands.Common.Authentication.Abstractions.IAzureSubscription]"
                  },
                  "ElementType": null,
                  "GenericTypeArguments": []
                },
                "ValidateSet": [],
                "ValidateRangeMin": null,
                "ValidateRangeMax": null,
                "ValidateNotNullOrEmpty": false
              },
              "Mandatory": false,
              "Position": -2147483648,
              "ValueFromPipeline": false,
              "ValueFromPipelineByPropertyName": false
            }
          ]
        },
        {
          "Name": "ServicePrincipalWithSubscriptionId",
          "Parameters": [
            {
              "ParameterMetadata": {
                "Name": "Credential",
                "AliasList": [],
                "Type": {
                  "Namespace": "System.Management.Automation",
                  "Name": "System.Management.Automation.PSCredential",
                  "AssemblyQualifiedName": "System.Management.Automation.PSCredential, System.Management.Automation, Version=3.0.0.0, Culture=neutral, PublicKeyToken=31bf3856ad364e35",
                  "Properties": {},
                  "ElementType": null,
                  "GenericTypeArguments": []
                },
                "ValidateSet": [],
                "ValidateRangeMin": null,
                "ValidateRangeMax": null,
                "ValidateNotNullOrEmpty": false
              },
              "Mandatory": true,
              "Position": -2147483648,
              "ValueFromPipeline": false,
              "ValueFromPipelineByPropertyName": false
            },
            {
              "ParameterMetadata": {
                "Name": "ServicePrincipal",
                "AliasList": [],
                "Type": {
                  "Namespace": "System.Management.Automation",
                  "Name": "System.Management.Automation.SwitchParameter",
                  "AssemblyQualifiedName": "System.Management.Automation.SwitchParameter, System.Management.Automation, Version=3.0.0.0, Culture=neutral, PublicKeyToken=31bf3856ad364e35",
                  "Properties": {},
                  "ElementType": null,
                  "GenericTypeArguments": []
                },
                "ValidateSet": [],
                "ValidateRangeMin": null,
                "ValidateRangeMax": null,
                "ValidateNotNullOrEmpty": false
              },
              "Mandatory": true,
              "Position": -2147483648,
              "ValueFromPipeline": false,
              "ValueFromPipelineByPropertyName": false
            },
            {
              "ParameterMetadata": {
                "Name": "TenantId",
                "AliasList": [
                  "Domain"
                ],
                "Type": {
                  "Namespace": "System",
                  "Name": "System.String",
                  "AssemblyQualifiedName": "System.String, mscorlib, Version=4.0.0.0, Culture=neutral, PublicKeyToken=b77a5c561934e089",
                  "Properties": {},
                  "ElementType": null,
                  "GenericTypeArguments": []
                },
                "ValidateSet": [],
                "ValidateRangeMin": null,
                "ValidateRangeMax": null,
                "ValidateNotNullOrEmpty": true
              },
              "Mandatory": true,
              "Position": -2147483648,
              "ValueFromPipeline": false,
              "ValueFromPipelineByPropertyName": false
            },
            {
              "ParameterMetadata": {
                "Name": "Subscription",
                "AliasList": [
                  "SubscriptionName",
                  "SubscriptionId"
                ],
                "Type": {
                  "Namespace": "System",
                  "Name": "System.String",
                  "AssemblyQualifiedName": "System.String, mscorlib, Version=4.0.0.0, Culture=neutral, PublicKeyToken=b77a5c561934e089",
                  "Properties": {},
                  "ElementType": null,
                  "GenericTypeArguments": []
                },
                "ValidateSet": [],
                "ValidateRangeMin": null,
                "ValidateRangeMax": null,
                "ValidateNotNullOrEmpty": true
              },
              "Mandatory": false,
              "Position": -2147483648,
              "ValueFromPipeline": true,
              "ValueFromPipelineByPropertyName": false
            },
            {
              "ParameterMetadata": {
                "Name": "Environment",
                "AliasList": [
                  "EnvironmentName"
                ],
                "Type": {
                  "Namespace": "System",
                  "Name": "System.String",
                  "AssemblyQualifiedName": "System.String, mscorlib, Version=4.0.0.0, Culture=neutral, PublicKeyToken=b77a5c561934e089",
                  "Properties": {},
                  "ElementType": null,
                  "GenericTypeArguments": []
                },
                "ValidateSet": [],
                "ValidateRangeMin": null,
                "ValidateRangeMax": null,
                "ValidateNotNullOrEmpty": true
              },
              "Mandatory": false,
              "Position": -2147483648,
              "ValueFromPipeline": false,
              "ValueFromPipelineByPropertyName": false
            },
            {
              "ParameterMetadata": {
                "Name": "ContextName",
                "AliasList": [],
                "Type": {
                  "Namespace": "System",
                  "Name": "System.String",
                  "AssemblyQualifiedName": "System.String, mscorlib, Version=4.0.0.0, Culture=neutral, PublicKeyToken=b77a5c561934e089",
                  "Properties": {},
                  "ElementType": null,
                  "GenericTypeArguments": []
                },
                "ValidateSet": [],
                "ValidateRangeMin": null,
                "ValidateRangeMax": null,
                "ValidateNotNullOrEmpty": true
              },
              "Mandatory": false,
              "Position": -2147483648,
              "ValueFromPipeline": false,
              "ValueFromPipelineByPropertyName": false
            },
            {
              "ParameterMetadata": {
                "Name": "Force",
                "AliasList": [],
                "Type": {
                  "Namespace": "System.Management.Automation",
                  "Name": "System.Management.Automation.SwitchParameter",
                  "AssemblyQualifiedName": "System.Management.Automation.SwitchParameter, System.Management.Automation, Version=3.0.0.0, Culture=neutral, PublicKeyToken=31bf3856ad364e35",
                  "Properties": {},
                  "ElementType": null,
                  "GenericTypeArguments": []
                },
                "ValidateSet": [],
                "ValidateRangeMin": null,
                "ValidateRangeMax": null,
                "ValidateNotNullOrEmpty": false
              },
              "Mandatory": false,
              "Position": -2147483648,
              "ValueFromPipeline": false,
              "ValueFromPipelineByPropertyName": false
            },
            {
              "ParameterMetadata": {
                "Name": "Scope",
                "AliasList": [],
                "Type": {
                  "Namespace": "Microsoft.Azure.Commands.Profile.Common",
                  "Name": "Microsoft.Azure.Commands.Profile.Common.ContextModificationScope",
                  "AssemblyQualifiedName": "Microsoft.Azure.Commands.Profile.Common.ContextModificationScope, Microsoft.Azure.Commands.Profile, Version=3.4.1.0, Culture=neutral, PublicKeyToken=null",
                  "Properties": {},
                  "ElementType": null,
                  "GenericTypeArguments": []
                },
                "ValidateSet": [],
                "ValidateRangeMin": null,
                "ValidateRangeMax": null,
                "ValidateNotNullOrEmpty": false
              },
              "Mandatory": false,
              "Position": -2147483648,
              "ValueFromPipeline": false,
              "ValueFromPipelineByPropertyName": false
            },
            {
              "ParameterMetadata": {
                "Name": "DefaultProfile",
                "AliasList": [
                  "AzureRmContext",
                  "AzureCredential"
                ],
                "Type": {
                  "Namespace": "Microsoft.Azure.Commands.Common.Authentication.Abstractions",
                  "Name": "Microsoft.Azure.Commands.Common.Authentication.Abstractions.IAzureContextContainer",
                  "AssemblyQualifiedName": "Microsoft.Azure.Commands.Common.Authentication.Abstractions.IAzureContextContainer, Microsoft.Azure.Commands.Common.Authentication.Abstractions, Version=1.0.0.0, Culture=neutral, PublicKeyToken=null",
                  "Properties": {
                    "DefaultContext": "Microsoft.Azure.Commands.Common.Authentication.Abstractions.IAzureContext",
                    "Accounts": "System.Collections.Generic.IEnumerable`1[Microsoft.Azure.Commands.Common.Authentication.Abstractions.IAzureAccount]",
                    "Environments": "System.Collections.Generic.IEnumerable`1[Microsoft.Azure.Commands.Common.Authentication.Abstractions.IAzureEnvironment]",
                    "Subscriptions": "System.Collections.Generic.IEnumerable`1[Microsoft.Azure.Commands.Common.Authentication.Abstractions.IAzureSubscription]"
                  },
                  "ElementType": null,
                  "GenericTypeArguments": []
                },
                "ValidateSet": [],
                "ValidateRangeMin": null,
                "ValidateRangeMax": null,
                "ValidateNotNullOrEmpty": false
              },
              "Mandatory": false,
              "Position": -2147483648,
              "ValueFromPipeline": false,
              "ValueFromPipelineByPropertyName": false
            }
          ]
        },
        {
          "Name": "ServicePrincipalCertificateWithSubscriptionId",
          "Parameters": [
            {
              "ParameterMetadata": {
                "Name": "CertificateThumbprint",
                "AliasList": [],
                "Type": {
                  "Namespace": "System",
                  "Name": "System.String",
                  "AssemblyQualifiedName": "System.String, mscorlib, Version=4.0.0.0, Culture=neutral, PublicKeyToken=b77a5c561934e089",
                  "Properties": {},
                  "ElementType": null,
                  "GenericTypeArguments": []
                },
                "ValidateSet": [],
                "ValidateRangeMin": null,
                "ValidateRangeMax": null,
                "ValidateNotNullOrEmpty": false
              },
              "Mandatory": true,
              "Position": -2147483648,
              "ValueFromPipeline": false,
              "ValueFromPipelineByPropertyName": false
            },
            {
              "ParameterMetadata": {
                "Name": "ApplicationId",
                "AliasList": [],
                "Type": {
                  "Namespace": "System",
                  "Name": "System.String",
                  "AssemblyQualifiedName": "System.String, mscorlib, Version=4.0.0.0, Culture=neutral, PublicKeyToken=b77a5c561934e089",
                  "Properties": {},
                  "ElementType": null,
                  "GenericTypeArguments": []
                },
                "ValidateSet": [],
                "ValidateRangeMin": null,
                "ValidateRangeMax": null,
                "ValidateNotNullOrEmpty": false
              },
              "Mandatory": true,
              "Position": -2147483648,
              "ValueFromPipeline": false,
              "ValueFromPipelineByPropertyName": false
            },
            {
              "ParameterMetadata": {
                "Name": "ServicePrincipal",
                "AliasList": [],
                "Type": {
                  "Namespace": "System.Management.Automation",
                  "Name": "System.Management.Automation.SwitchParameter",
                  "AssemblyQualifiedName": "System.Management.Automation.SwitchParameter, System.Management.Automation, Version=3.0.0.0, Culture=neutral, PublicKeyToken=31bf3856ad364e35",
                  "Properties": {},
                  "ElementType": null,
                  "GenericTypeArguments": []
                },
                "ValidateSet": [],
                "ValidateRangeMin": null,
                "ValidateRangeMax": null,
                "ValidateNotNullOrEmpty": false
              },
              "Mandatory": true,
              "Position": -2147483648,
              "ValueFromPipeline": false,
              "ValueFromPipelineByPropertyName": false
            },
            {
              "ParameterMetadata": {
                "Name": "TenantId",
                "AliasList": [
                  "Domain"
                ],
                "Type": {
                  "Namespace": "System",
                  "Name": "System.String",
                  "AssemblyQualifiedName": "System.String, mscorlib, Version=4.0.0.0, Culture=neutral, PublicKeyToken=b77a5c561934e089",
                  "Properties": {},
                  "ElementType": null,
                  "GenericTypeArguments": []
                },
                "ValidateSet": [],
                "ValidateRangeMin": null,
                "ValidateRangeMax": null,
                "ValidateNotNullOrEmpty": true
              },
              "Mandatory": true,
              "Position": -2147483648,
              "ValueFromPipeline": false,
              "ValueFromPipelineByPropertyName": false
            },
            {
              "ParameterMetadata": {
                "Name": "Subscription",
                "AliasList": [
                  "SubscriptionName",
                  "SubscriptionId"
                ],
                "Type": {
                  "Namespace": "System",
                  "Name": "System.String",
                  "AssemblyQualifiedName": "System.String, mscorlib, Version=4.0.0.0, Culture=neutral, PublicKeyToken=b77a5c561934e089",
                  "Properties": {},
                  "ElementType": null,
                  "GenericTypeArguments": []
                },
                "ValidateSet": [],
                "ValidateRangeMin": null,
                "ValidateRangeMax": null,
                "ValidateNotNullOrEmpty": true
              },
              "Mandatory": false,
              "Position": -2147483648,
              "ValueFromPipeline": true,
              "ValueFromPipelineByPropertyName": false
            },
            {
              "ParameterMetadata": {
                "Name": "Environment",
                "AliasList": [
                  "EnvironmentName"
                ],
                "Type": {
                  "Namespace": "System",
                  "Name": "System.String",
                  "AssemblyQualifiedName": "System.String, mscorlib, Version=4.0.0.0, Culture=neutral, PublicKeyToken=b77a5c561934e089",
                  "Properties": {},
                  "ElementType": null,
                  "GenericTypeArguments": []
                },
                "ValidateSet": [],
                "ValidateRangeMin": null,
                "ValidateRangeMax": null,
                "ValidateNotNullOrEmpty": true
              },
              "Mandatory": false,
              "Position": -2147483648,
              "ValueFromPipeline": false,
              "ValueFromPipelineByPropertyName": false
            },
            {
              "ParameterMetadata": {
                "Name": "ContextName",
                "AliasList": [],
                "Type": {
                  "Namespace": "System",
                  "Name": "System.String",
                  "AssemblyQualifiedName": "System.String, mscorlib, Version=4.0.0.0, Culture=neutral, PublicKeyToken=b77a5c561934e089",
                  "Properties": {},
                  "ElementType": null,
                  "GenericTypeArguments": []
                },
                "ValidateSet": [],
                "ValidateRangeMin": null,
                "ValidateRangeMax": null,
                "ValidateNotNullOrEmpty": true
              },
              "Mandatory": false,
              "Position": -2147483648,
              "ValueFromPipeline": false,
              "ValueFromPipelineByPropertyName": false
            },
            {
              "ParameterMetadata": {
                "Name": "Force",
                "AliasList": [],
                "Type": {
                  "Namespace": "System.Management.Automation",
                  "Name": "System.Management.Automation.SwitchParameter",
                  "AssemblyQualifiedName": "System.Management.Automation.SwitchParameter, System.Management.Automation, Version=3.0.0.0, Culture=neutral, PublicKeyToken=31bf3856ad364e35",
                  "Properties": {},
                  "ElementType": null,
                  "GenericTypeArguments": []
                },
                "ValidateSet": [],
                "ValidateRangeMin": null,
                "ValidateRangeMax": null,
                "ValidateNotNullOrEmpty": false
              },
              "Mandatory": false,
              "Position": -2147483648,
              "ValueFromPipeline": false,
              "ValueFromPipelineByPropertyName": false
            },
            {
              "ParameterMetadata": {
                "Name": "Scope",
                "AliasList": [],
                "Type": {
                  "Namespace": "Microsoft.Azure.Commands.Profile.Common",
                  "Name": "Microsoft.Azure.Commands.Profile.Common.ContextModificationScope",
                  "AssemblyQualifiedName": "Microsoft.Azure.Commands.Profile.Common.ContextModificationScope, Microsoft.Azure.Commands.Profile, Version=3.4.1.0, Culture=neutral, PublicKeyToken=null",
                  "Properties": {},
                  "ElementType": null,
                  "GenericTypeArguments": []
                },
                "ValidateSet": [],
                "ValidateRangeMin": null,
                "ValidateRangeMax": null,
                "ValidateNotNullOrEmpty": false
              },
              "Mandatory": false,
              "Position": -2147483648,
              "ValueFromPipeline": false,
              "ValueFromPipelineByPropertyName": false
            },
            {
              "ParameterMetadata": {
                "Name": "DefaultProfile",
                "AliasList": [
                  "AzureRmContext",
                  "AzureCredential"
                ],
                "Type": {
                  "Namespace": "Microsoft.Azure.Commands.Common.Authentication.Abstractions",
                  "Name": "Microsoft.Azure.Commands.Common.Authentication.Abstractions.IAzureContextContainer",
                  "AssemblyQualifiedName": "Microsoft.Azure.Commands.Common.Authentication.Abstractions.IAzureContextContainer, Microsoft.Azure.Commands.Common.Authentication.Abstractions, Version=1.0.0.0, Culture=neutral, PublicKeyToken=null",
                  "Properties": {
                    "DefaultContext": "Microsoft.Azure.Commands.Common.Authentication.Abstractions.IAzureContext",
                    "Accounts": "System.Collections.Generic.IEnumerable`1[Microsoft.Azure.Commands.Common.Authentication.Abstractions.IAzureAccount]",
                    "Environments": "System.Collections.Generic.IEnumerable`1[Microsoft.Azure.Commands.Common.Authentication.Abstractions.IAzureEnvironment]",
                    "Subscriptions": "System.Collections.Generic.IEnumerable`1[Microsoft.Azure.Commands.Common.Authentication.Abstractions.IAzureSubscription]"
                  },
                  "ElementType": null,
                  "GenericTypeArguments": []
                },
                "ValidateSet": [],
                "ValidateRangeMin": null,
                "ValidateRangeMax": null,
                "ValidateNotNullOrEmpty": false
              },
              "Mandatory": false,
              "Position": -2147483648,
              "ValueFromPipeline": false,
              "ValueFromPipelineByPropertyName": false
            }
          ]
        },
        {
          "Name": "AccessTokenWithSubscriptionId",
          "Parameters": [
            {
              "ParameterMetadata": {
                "Name": "TenantId",
                "AliasList": [
                  "Domain"
                ],
                "Type": {
                  "Namespace": "System",
                  "Name": "System.String",
                  "AssemblyQualifiedName": "System.String, mscorlib, Version=4.0.0.0, Culture=neutral, PublicKeyToken=b77a5c561934e089",
                  "Properties": {},
                  "ElementType": null,
                  "GenericTypeArguments": []
                },
                "ValidateSet": [],
                "ValidateRangeMin": null,
                "ValidateRangeMax": null,
                "ValidateNotNullOrEmpty": true
              },
              "Mandatory": false,
              "Position": -2147483648,
              "ValueFromPipeline": false,
              "ValueFromPipelineByPropertyName": false
            },
            {
              "ParameterMetadata": {
                "Name": "AccessToken",
                "AliasList": [],
                "Type": {
                  "Namespace": "System",
                  "Name": "System.String",
                  "AssemblyQualifiedName": "System.String, mscorlib, Version=4.0.0.0, Culture=neutral, PublicKeyToken=b77a5c561934e089",
                  "Properties": {},
                  "ElementType": null,
                  "GenericTypeArguments": []
                },
                "ValidateSet": [],
                "ValidateRangeMin": null,
                "ValidateRangeMax": null,
                "ValidateNotNullOrEmpty": true
              },
              "Mandatory": true,
              "Position": -2147483648,
              "ValueFromPipeline": false,
              "ValueFromPipelineByPropertyName": false
            },
            {
              "ParameterMetadata": {
                "Name": "GraphAccessToken",
                "AliasList": [],
                "Type": {
                  "Namespace": "System",
                  "Name": "System.String",
                  "AssemblyQualifiedName": "System.String, mscorlib, Version=4.0.0.0, Culture=neutral, PublicKeyToken=b77a5c561934e089",
                  "Properties": {},
                  "ElementType": null,
                  "GenericTypeArguments": []
                },
                "ValidateSet": [],
                "ValidateRangeMin": null,
                "ValidateRangeMax": null,
                "ValidateNotNullOrEmpty": true
              },
              "Mandatory": false,
              "Position": -2147483648,
              "ValueFromPipeline": false,
              "ValueFromPipelineByPropertyName": false
            },
            {
              "ParameterMetadata": {
                "Name": "KeyVaultAccessToken",
                "AliasList": [],
                "Type": {
                  "Namespace": "System",
                  "Name": "System.String",
                  "AssemblyQualifiedName": "System.String, mscorlib, Version=4.0.0.0, Culture=neutral, PublicKeyToken=b77a5c561934e089",
                  "Properties": {},
                  "ElementType": null,
                  "GenericTypeArguments": []
                },
                "ValidateSet": [],
                "ValidateRangeMin": null,
                "ValidateRangeMax": null,
                "ValidateNotNullOrEmpty": true
              },
              "Mandatory": false,
              "Position": -2147483648,
              "ValueFromPipeline": false,
              "ValueFromPipelineByPropertyName": false
            },
            {
              "ParameterMetadata": {
                "Name": "AccountId",
                "AliasList": [],
                "Type": {
                  "Namespace": "System",
                  "Name": "System.String",
                  "AssemblyQualifiedName": "System.String, mscorlib, Version=4.0.0.0, Culture=neutral, PublicKeyToken=b77a5c561934e089",
                  "Properties": {},
                  "ElementType": null,
                  "GenericTypeArguments": []
                },
                "ValidateSet": [],
                "ValidateRangeMin": null,
                "ValidateRangeMax": null,
                "ValidateNotNullOrEmpty": true
              },
              "Mandatory": true,
              "Position": -2147483648,
              "ValueFromPipeline": false,
              "ValueFromPipelineByPropertyName": false
            },
            {
              "ParameterMetadata": {
                "Name": "Subscription",
                "AliasList": [
                  "SubscriptionName",
                  "SubscriptionId"
                ],
                "Type": {
                  "Namespace": "System",
                  "Name": "System.String",
                  "AssemblyQualifiedName": "System.String, mscorlib, Version=4.0.0.0, Culture=neutral, PublicKeyToken=b77a5c561934e089",
                  "Properties": {},
                  "ElementType": null,
                  "GenericTypeArguments": []
                },
                "ValidateSet": [],
                "ValidateRangeMin": null,
                "ValidateRangeMax": null,
                "ValidateNotNullOrEmpty": true
              },
              "Mandatory": false,
              "Position": -2147483648,
              "ValueFromPipeline": true,
              "ValueFromPipelineByPropertyName": false
            },
            {
              "ParameterMetadata": {
                "Name": "Environment",
                "AliasList": [
                  "EnvironmentName"
                ],
                "Type": {
                  "Namespace": "System",
                  "Name": "System.String",
                  "AssemblyQualifiedName": "System.String, mscorlib, Version=4.0.0.0, Culture=neutral, PublicKeyToken=b77a5c561934e089",
                  "Properties": {},
                  "ElementType": null,
                  "GenericTypeArguments": []
                },
                "ValidateSet": [],
                "ValidateRangeMin": null,
                "ValidateRangeMax": null,
                "ValidateNotNullOrEmpty": true
              },
              "Mandatory": false,
              "Position": -2147483648,
              "ValueFromPipeline": false,
              "ValueFromPipelineByPropertyName": false
            },
            {
              "ParameterMetadata": {
                "Name": "ContextName",
                "AliasList": [],
                "Type": {
                  "Namespace": "System",
                  "Name": "System.String",
                  "AssemblyQualifiedName": "System.String, mscorlib, Version=4.0.0.0, Culture=neutral, PublicKeyToken=b77a5c561934e089",
                  "Properties": {},
                  "ElementType": null,
                  "GenericTypeArguments": []
                },
                "ValidateSet": [],
                "ValidateRangeMin": null,
                "ValidateRangeMax": null,
                "ValidateNotNullOrEmpty": true
              },
              "Mandatory": false,
              "Position": -2147483648,
              "ValueFromPipeline": false,
              "ValueFromPipelineByPropertyName": false
            },
            {
              "ParameterMetadata": {
                "Name": "Force",
                "AliasList": [],
                "Type": {
                  "Namespace": "System.Management.Automation",
                  "Name": "System.Management.Automation.SwitchParameter",
                  "AssemblyQualifiedName": "System.Management.Automation.SwitchParameter, System.Management.Automation, Version=3.0.0.0, Culture=neutral, PublicKeyToken=31bf3856ad364e35",
                  "Properties": {},
                  "ElementType": null,
                  "GenericTypeArguments": []
                },
                "ValidateSet": [],
                "ValidateRangeMin": null,
                "ValidateRangeMax": null,
                "ValidateNotNullOrEmpty": false
              },
              "Mandatory": false,
              "Position": -2147483648,
              "ValueFromPipeline": false,
              "ValueFromPipelineByPropertyName": false
            },
            {
              "ParameterMetadata": {
                "Name": "Scope",
                "AliasList": [],
                "Type": {
                  "Namespace": "Microsoft.Azure.Commands.Profile.Common",
                  "Name": "Microsoft.Azure.Commands.Profile.Common.ContextModificationScope",
                  "AssemblyQualifiedName": "Microsoft.Azure.Commands.Profile.Common.ContextModificationScope, Microsoft.Azure.Commands.Profile, Version=3.4.1.0, Culture=neutral, PublicKeyToken=null",
                  "Properties": {},
                  "ElementType": null,
                  "GenericTypeArguments": []
                },
                "ValidateSet": [],
                "ValidateRangeMin": null,
                "ValidateRangeMax": null,
                "ValidateNotNullOrEmpty": false
              },
              "Mandatory": false,
              "Position": -2147483648,
              "ValueFromPipeline": false,
              "ValueFromPipelineByPropertyName": false
            },
            {
              "ParameterMetadata": {
                "Name": "DefaultProfile",
                "AliasList": [
                  "AzureRmContext",
                  "AzureCredential"
                ],
                "Type": {
                  "Namespace": "Microsoft.Azure.Commands.Common.Authentication.Abstractions",
                  "Name": "Microsoft.Azure.Commands.Common.Authentication.Abstractions.IAzureContextContainer",
                  "AssemblyQualifiedName": "Microsoft.Azure.Commands.Common.Authentication.Abstractions.IAzureContextContainer, Microsoft.Azure.Commands.Common.Authentication.Abstractions, Version=1.0.0.0, Culture=neutral, PublicKeyToken=null",
                  "Properties": {
                    "DefaultContext": "Microsoft.Azure.Commands.Common.Authentication.Abstractions.IAzureContext",
                    "Accounts": "System.Collections.Generic.IEnumerable`1[Microsoft.Azure.Commands.Common.Authentication.Abstractions.IAzureAccount]",
                    "Environments": "System.Collections.Generic.IEnumerable`1[Microsoft.Azure.Commands.Common.Authentication.Abstractions.IAzureEnvironment]",
                    "Subscriptions": "System.Collections.Generic.IEnumerable`1[Microsoft.Azure.Commands.Common.Authentication.Abstractions.IAzureSubscription]"
                  },
                  "ElementType": null,
                  "GenericTypeArguments": []
                },
                "ValidateSet": [],
                "ValidateRangeMin": null,
                "ValidateRangeMax": null,
                "ValidateNotNullOrEmpty": false
              },
              "Mandatory": false,
              "Position": -2147483648,
              "ValueFromPipeline": false,
              "ValueFromPipelineByPropertyName": false
            }
          ]
        }
      ],
      "AliasList": [
        "Login-AzureRmAccount",
        "Login-AzAccount"
      ]
    },
    {
      "VerbName": "Get",
      "NounName": "AzureRmContext",
      "Name": "Get-AzureRmContext",
      "ClassName": "Microsoft.Azure.Commands.Profile.GetAzureRMContextCommand",
      "SupportsShouldProcess": false,
      "ConfirmImpact": 2,
      "SupportsPaging": false,
      "DefaultParameterSetName": "GetSingleContext",
      "OutputTypes": [
        {
          "Type": {
            "Namespace": "Microsoft.Azure.Commands.Profile.Models",
            "Name": "Microsoft.Azure.Commands.Profile.Models.PSAzureContext",
            "AssemblyQualifiedName": "Microsoft.Azure.Commands.Profile.Models.PSAzureContext, Microsoft.Azure.Commands.Common.Authentication.ResourceManager, Version=1.0.0.0, Culture=neutral, PublicKeyToken=null",
            "Properties": {
              "Account": "Microsoft.Azure.Commands.Common.Authentication.Abstractions.IAzureAccount",
              "Environment": "Microsoft.Azure.Commands.Common.Authentication.Abstractions.IAzureEnvironment",
              "Subscription": "Microsoft.Azure.Commands.Common.Authentication.Abstractions.IAzureSubscription",
              "Tenant": "Microsoft.Azure.Commands.Common.Authentication.Abstractions.IAzureTenant",
              "TokenCache": "Microsoft.Azure.Commands.Common.Authentication.Abstractions.IAzureTokenCache",
              "ExtendedProperties": "System.Collections.Generic.IDictionary`2[System.String,System.String]",
              "Name": "System.String",
              "VersionProfile": "System.String"
            },
            "ElementType": null,
            "GenericTypeArguments": []
          },
          "ParameterSets": [
            "__AllParameterSets"
          ]
        }
      ],
      "Parameters": [
        {
          "Name": "ListAvailable",
          "AliasList": [],
          "Type": {
            "Namespace": "System.Management.Automation",
            "Name": "System.Management.Automation.SwitchParameter",
            "AssemblyQualifiedName": "System.Management.Automation.SwitchParameter, System.Management.Automation, Version=3.0.0.0, Culture=neutral, PublicKeyToken=31bf3856ad364e35",
            "Properties": {},
            "ElementType": null,
            "GenericTypeArguments": []
          },
          "ValidateSet": [],
          "ValidateRangeMin": null,
          "ValidateRangeMax": null,
          "ValidateNotNullOrEmpty": false
        },
        {
          "Name": "DefaultProfile",
          "AliasList": [
            "AzureRmContext",
            "AzureCredential"
          ],
          "Type": {
            "Namespace": "Microsoft.Azure.Commands.Common.Authentication.Abstractions",
            "Name": "Microsoft.Azure.Commands.Common.Authentication.Abstractions.IAzureContextContainer",
            "AssemblyQualifiedName": "Microsoft.Azure.Commands.Common.Authentication.Abstractions.IAzureContextContainer, Microsoft.Azure.Commands.Common.Authentication.Abstractions, Version=1.0.0.0, Culture=neutral, PublicKeyToken=null",
            "Properties": {
              "DefaultContext": "Microsoft.Azure.Commands.Common.Authentication.Abstractions.IAzureContext",
              "Accounts": "System.Collections.Generic.IEnumerable`1[Microsoft.Azure.Commands.Common.Authentication.Abstractions.IAzureAccount]",
              "Environments": "System.Collections.Generic.IEnumerable`1[Microsoft.Azure.Commands.Common.Authentication.Abstractions.IAzureEnvironment]",
              "Subscriptions": "System.Collections.Generic.IEnumerable`1[Microsoft.Azure.Commands.Common.Authentication.Abstractions.IAzureSubscription]"
            },
            "ElementType": null,
            "GenericTypeArguments": []
          },
          "ValidateSet": [],
          "ValidateRangeMin": null,
          "ValidateRangeMax": null,
          "ValidateNotNullOrEmpty": false
        }
      ],
      "ParameterSets": [
        {
          "Name": "ListAllContexts",
          "Parameters": [
            {
              "ParameterMetadata": {
                "Name": "ListAvailable",
                "AliasList": [],
                "Type": {
                  "Namespace": "System.Management.Automation",
                  "Name": "System.Management.Automation.SwitchParameter",
                  "AssemblyQualifiedName": "System.Management.Automation.SwitchParameter, System.Management.Automation, Version=3.0.0.0, Culture=neutral, PublicKeyToken=31bf3856ad364e35",
                  "Properties": {},
                  "ElementType": null,
                  "GenericTypeArguments": []
                },
                "ValidateSet": [],
                "ValidateRangeMin": null,
                "ValidateRangeMax": null,
                "ValidateNotNullOrEmpty": false
              },
              "Mandatory": true,
              "Position": -2147483648,
              "ValueFromPipeline": false,
              "ValueFromPipelineByPropertyName": false
            },
            {
              "ParameterMetadata": {
                "Name": "DefaultProfile",
                "AliasList": [
                  "AzureRmContext",
                  "AzureCredential"
                ],
                "Type": {
                  "Namespace": "Microsoft.Azure.Commands.Common.Authentication.Abstractions",
                  "Name": "Microsoft.Azure.Commands.Common.Authentication.Abstractions.IAzureContextContainer",
                  "AssemblyQualifiedName": "Microsoft.Azure.Commands.Common.Authentication.Abstractions.IAzureContextContainer, Microsoft.Azure.Commands.Common.Authentication.Abstractions, Version=1.0.0.0, Culture=neutral, PublicKeyToken=null",
                  "Properties": {
                    "DefaultContext": "Microsoft.Azure.Commands.Common.Authentication.Abstractions.IAzureContext",
                    "Accounts": "System.Collections.Generic.IEnumerable`1[Microsoft.Azure.Commands.Common.Authentication.Abstractions.IAzureAccount]",
                    "Environments": "System.Collections.Generic.IEnumerable`1[Microsoft.Azure.Commands.Common.Authentication.Abstractions.IAzureEnvironment]",
                    "Subscriptions": "System.Collections.Generic.IEnumerable`1[Microsoft.Azure.Commands.Common.Authentication.Abstractions.IAzureSubscription]"
                  },
                  "ElementType": null,
                  "GenericTypeArguments": []
                },
                "ValidateSet": [],
                "ValidateRangeMin": null,
                "ValidateRangeMax": null,
                "ValidateNotNullOrEmpty": false
              },
              "Mandatory": false,
              "Position": -2147483648,
              "ValueFromPipeline": false,
              "ValueFromPipelineByPropertyName": false
            }
          ]
        },
        {
          "Name": "__AllParameterSets",
          "Parameters": [
            {
              "ParameterMetadata": {
                "Name": "DefaultProfile",
                "AliasList": [
                  "AzureRmContext",
                  "AzureCredential"
                ],
                "Type": {
                  "Namespace": "Microsoft.Azure.Commands.Common.Authentication.Abstractions",
                  "Name": "Microsoft.Azure.Commands.Common.Authentication.Abstractions.IAzureContextContainer",
                  "AssemblyQualifiedName": "Microsoft.Azure.Commands.Common.Authentication.Abstractions.IAzureContextContainer, Microsoft.Azure.Commands.Common.Authentication.Abstractions, Version=1.0.0.0, Culture=neutral, PublicKeyToken=null",
                  "Properties": {
                    "DefaultContext": "Microsoft.Azure.Commands.Common.Authentication.Abstractions.IAzureContext",
                    "Accounts": "System.Collections.Generic.IEnumerable`1[Microsoft.Azure.Commands.Common.Authentication.Abstractions.IAzureAccount]",
                    "Environments": "System.Collections.Generic.IEnumerable`1[Microsoft.Azure.Commands.Common.Authentication.Abstractions.IAzureEnvironment]",
                    "Subscriptions": "System.Collections.Generic.IEnumerable`1[Microsoft.Azure.Commands.Common.Authentication.Abstractions.IAzureSubscription]"
                  },
                  "ElementType": null,
                  "GenericTypeArguments": []
                },
                "ValidateSet": [],
                "ValidateRangeMin": null,
                "ValidateRangeMax": null,
                "ValidateNotNullOrEmpty": false
              },
              "Mandatory": false,
              "Position": -2147483648,
              "ValueFromPipeline": false,
              "ValueFromPipelineByPropertyName": false
            }
          ]
        }
      ],
      "AliasList": []
    },
    {
      "VerbName": "Set",
      "NounName": "AzureRmContext",
      "Name": "Set-AzureRmContext",
      "ClassName": "Microsoft.Azure.Commands.Profile.SetAzureRMContextCommand",
      "SupportsShouldProcess": true,
      "ConfirmImpact": 2,
      "SupportsPaging": false,
      "DefaultParameterSetName": "Context",
      "OutputTypes": [
        {
          "Type": {
            "Namespace": "Microsoft.Azure.Commands.Profile.Models",
            "Name": "Microsoft.Azure.Commands.Profile.Models.PSAzureContext",
            "AssemblyQualifiedName": "Microsoft.Azure.Commands.Profile.Models.PSAzureContext, Microsoft.Azure.Commands.Common.Authentication.ResourceManager, Version=1.0.0.0, Culture=neutral, PublicKeyToken=null",
            "Properties": {
              "Account": "Microsoft.Azure.Commands.Common.Authentication.Abstractions.IAzureAccount",
              "Environment": "Microsoft.Azure.Commands.Common.Authentication.Abstractions.IAzureEnvironment",
              "Subscription": "Microsoft.Azure.Commands.Common.Authentication.Abstractions.IAzureSubscription",
              "Tenant": "Microsoft.Azure.Commands.Common.Authentication.Abstractions.IAzureTenant",
              "TokenCache": "Microsoft.Azure.Commands.Common.Authentication.Abstractions.IAzureTokenCache",
              "ExtendedProperties": "System.Collections.Generic.IDictionary`2[System.String,System.String]",
              "Name": "System.String",
              "VersionProfile": "System.String"
            },
            "ElementType": null,
            "GenericTypeArguments": []
          },
          "ParameterSets": [
            "__AllParameterSets"
          ]
        }
      ],
      "Parameters": [
        {
          "Name": "Context",
          "AliasList": [],
          "Type": {
            "Namespace": "Microsoft.Azure.Commands.Profile.Models",
            "Name": "Microsoft.Azure.Commands.Profile.Models.PSAzureContext",
            "AssemblyQualifiedName": "Microsoft.Azure.Commands.Profile.Models.PSAzureContext, Microsoft.Azure.Commands.Common.Authentication.ResourceManager, Version=1.0.0.0, Culture=neutral, PublicKeyToken=null",
            "Properties": {
              "Account": "Microsoft.Azure.Commands.Common.Authentication.Abstractions.IAzureAccount",
              "Environment": "Microsoft.Azure.Commands.Common.Authentication.Abstractions.IAzureEnvironment",
              "Subscription": "Microsoft.Azure.Commands.Common.Authentication.Abstractions.IAzureSubscription",
              "Tenant": "Microsoft.Azure.Commands.Common.Authentication.Abstractions.IAzureTenant",
              "TokenCache": "Microsoft.Azure.Commands.Common.Authentication.Abstractions.IAzureTokenCache",
              "ExtendedProperties": "System.Collections.Generic.IDictionary`2[System.String,System.String]",
              "Name": "System.String",
              "VersionProfile": "System.String"
            },
            "ElementType": null,
            "GenericTypeArguments": []
          },
          "ValidateSet": [],
          "ValidateRangeMin": null,
          "ValidateRangeMax": null,
          "ValidateNotNullOrEmpty": false
        },
        {
          "Name": "TenantObject",
          "AliasList": [],
          "Type": {
            "Namespace": "Microsoft.Azure.Commands.Profile.Models",
            "Name": "Microsoft.Azure.Commands.Profile.Models.PSAzureTenant",
            "AssemblyQualifiedName": "Microsoft.Azure.Commands.Profile.Models.PSAzureTenant, Microsoft.Azure.Commands.Common.Authentication.ResourceManager, Version=1.0.0.0, Culture=neutral, PublicKeyToken=null",
            "Properties": {
              "ExtendedProperties": "System.Collections.Generic.IDictionary`2[System.String,System.String]",
              "Id": "System.String",
              "Directory": "System.String",
              "TenantId": "System.String"
            },
            "ElementType": null,
            "GenericTypeArguments": []
          },
          "ValidateSet": [],
          "ValidateRangeMin": null,
          "ValidateRangeMax": null,
          "ValidateNotNullOrEmpty": false
        },
        {
          "Name": "SubscriptionObject",
          "AliasList": [],
          "Type": {
            "Namespace": "Microsoft.Azure.Commands.Profile.Models",
            "Name": "Microsoft.Azure.Commands.Profile.Models.PSAzureSubscription",
            "AssemblyQualifiedName": "Microsoft.Azure.Commands.Profile.Models.PSAzureSubscription, Microsoft.Azure.Commands.Common.Authentication.ResourceManager, Version=1.0.0.0, Culture=neutral, PublicKeyToken=null",
            "Properties": {
              "ExtendedProperties": "System.Collections.Generic.IDictionary`2[System.String,System.String]",
              "Id": "System.String",
              "Name": "System.String",
              "State": "System.String",
              "SubscriptionId": "System.String",
              "TenantId": "System.String",
              "CurrentStorageAccountName": "System.String"
            },
            "ElementType": null,
            "GenericTypeArguments": []
          },
          "ValidateSet": [],
          "ValidateRangeMin": null,
          "ValidateRangeMax": null,
          "ValidateNotNullOrEmpty": false
        },
        {
          "Name": "Tenant",
          "AliasList": [
            "Domain",
            "TenantId"
          ],
          "Type": {
            "Namespace": "System",
            "Name": "System.String",
            "AssemblyQualifiedName": "System.String, mscorlib, Version=4.0.0.0, Culture=neutral, PublicKeyToken=b77a5c561934e089",
            "Properties": {},
            "ElementType": null,
            "GenericTypeArguments": []
          },
          "ValidateSet": [],
          "ValidateRangeMin": null,
          "ValidateRangeMax": null,
          "ValidateNotNullOrEmpty": true
        },
        {
          "Name": "Subscription",
          "AliasList": [
            "SubscriptionId",
            "SubscriptionName"
          ],
          "Type": {
            "Namespace": "System",
            "Name": "System.String",
            "AssemblyQualifiedName": "System.String, mscorlib, Version=4.0.0.0, Culture=neutral, PublicKeyToken=b77a5c561934e089",
            "Properties": {},
            "ElementType": null,
            "GenericTypeArguments": []
          },
          "ValidateSet": [],
          "ValidateRangeMin": null,
          "ValidateRangeMax": null,
          "ValidateNotNullOrEmpty": true
        },
        {
          "Name": "ExtendedProperty",
          "AliasList": [],
          "Type": {
            "Namespace": "System.Collections.Generic",
            "Name": "System.Collections.Generic.IDictionary`2[System.String,System.String]",
            "AssemblyQualifiedName": "System.Collections.Generic.IDictionary`2[[System.String, mscorlib, Version=4.0.0.0, Culture=neutral, PublicKeyToken=b77a5c561934e089],[System.String, mscorlib, Version=4.0.0.0, Culture=neutral, PublicKeyToken=b77a5c561934e089]], mscorlib, Version=4.0.0.0, Culture=neutral, PublicKeyToken=b77a5c561934e089",
            "Properties": {},
            "ElementType": null,
            "GenericTypeArguments": [
              "System.String",
              "System.String"
            ]
          },
          "ValidateSet": [],
          "ValidateRangeMin": null,
          "ValidateRangeMax": null,
          "ValidateNotNullOrEmpty": false
        },
        {
          "Name": "Name",
          "AliasList": [],
          "Type": {
            "Namespace": "System",
            "Name": "System.String",
            "AssemblyQualifiedName": "System.String, mscorlib, Version=4.0.0.0, Culture=neutral, PublicKeyToken=b77a5c561934e089",
            "Properties": {},
            "ElementType": null,
            "GenericTypeArguments": []
          },
          "ValidateSet": [],
          "ValidateRangeMin": null,
          "ValidateRangeMax": null,
          "ValidateNotNullOrEmpty": true
        },
        {
          "Name": "Force",
          "AliasList": [],
          "Type": {
            "Namespace": "System.Management.Automation",
            "Name": "System.Management.Automation.SwitchParameter",
            "AssemblyQualifiedName": "System.Management.Automation.SwitchParameter, System.Management.Automation, Version=3.0.0.0, Culture=neutral, PublicKeyToken=31bf3856ad364e35",
            "Properties": {},
            "ElementType": null,
            "GenericTypeArguments": []
          },
          "ValidateSet": [],
          "ValidateRangeMin": null,
          "ValidateRangeMax": null,
          "ValidateNotNullOrEmpty": false
        },
        {
          "Name": "Scope",
          "AliasList": [],
          "Type": {
            "Namespace": "Microsoft.Azure.Commands.Profile.Common",
            "Name": "Microsoft.Azure.Commands.Profile.Common.ContextModificationScope",
            "AssemblyQualifiedName": "Microsoft.Azure.Commands.Profile.Common.ContextModificationScope, Microsoft.Azure.Commands.Profile, Version=3.4.1.0, Culture=neutral, PublicKeyToken=null",
            "Properties": {},
            "ElementType": null,
            "GenericTypeArguments": []
          },
          "ValidateSet": [],
          "ValidateRangeMin": null,
          "ValidateRangeMax": null,
          "ValidateNotNullOrEmpty": false
        },
        {
          "Name": "DefaultProfile",
          "AliasList": [
            "AzureRmContext",
            "AzureCredential"
          ],
          "Type": {
            "Namespace": "Microsoft.Azure.Commands.Common.Authentication.Abstractions",
            "Name": "Microsoft.Azure.Commands.Common.Authentication.Abstractions.IAzureContextContainer",
            "AssemblyQualifiedName": "Microsoft.Azure.Commands.Common.Authentication.Abstractions.IAzureContextContainer, Microsoft.Azure.Commands.Common.Authentication.Abstractions, Version=1.0.0.0, Culture=neutral, PublicKeyToken=null",
            "Properties": {
              "DefaultContext": "Microsoft.Azure.Commands.Common.Authentication.Abstractions.IAzureContext",
              "Accounts": "System.Collections.Generic.IEnumerable`1[Microsoft.Azure.Commands.Common.Authentication.Abstractions.IAzureAccount]",
              "Environments": "System.Collections.Generic.IEnumerable`1[Microsoft.Azure.Commands.Common.Authentication.Abstractions.IAzureEnvironment]",
              "Subscriptions": "System.Collections.Generic.IEnumerable`1[Microsoft.Azure.Commands.Common.Authentication.Abstractions.IAzureSubscription]"
            },
            "ElementType": null,
            "GenericTypeArguments": []
          },
          "ValidateSet": [],
          "ValidateRangeMin": null,
          "ValidateRangeMax": null,
          "ValidateNotNullOrEmpty": false
        }
      ],
      "ParameterSets": [
        {
          "Name": "Context",
          "Parameters": [
            {
              "ParameterMetadata": {
                "Name": "Context",
                "AliasList": [],
                "Type": {
                  "Namespace": "Microsoft.Azure.Commands.Profile.Models",
                  "Name": "Microsoft.Azure.Commands.Profile.Models.PSAzureContext",
                  "AssemblyQualifiedName": "Microsoft.Azure.Commands.Profile.Models.PSAzureContext, Microsoft.Azure.Commands.Common.Authentication.ResourceManager, Version=1.0.0.0, Culture=neutral, PublicKeyToken=null",
                  "Properties": {
                    "Account": "Microsoft.Azure.Commands.Common.Authentication.Abstractions.IAzureAccount",
                    "Environment": "Microsoft.Azure.Commands.Common.Authentication.Abstractions.IAzureEnvironment",
                    "Subscription": "Microsoft.Azure.Commands.Common.Authentication.Abstractions.IAzureSubscription",
                    "Tenant": "Microsoft.Azure.Commands.Common.Authentication.Abstractions.IAzureTenant",
                    "TokenCache": "Microsoft.Azure.Commands.Common.Authentication.Abstractions.IAzureTokenCache",
                    "ExtendedProperties": "System.Collections.Generic.IDictionary`2[System.String,System.String]",
                    "Name": "System.String",
                    "VersionProfile": "System.String"
                  },
                  "ElementType": null,
                  "GenericTypeArguments": []
                },
                "ValidateSet": [],
                "ValidateRangeMin": null,
                "ValidateRangeMax": null,
                "ValidateNotNullOrEmpty": false
              },
              "Mandatory": true,
              "Position": 0,
              "ValueFromPipeline": true,
              "ValueFromPipelineByPropertyName": false
            },
            {
              "ParameterMetadata": {
                "Name": "ExtendedProperty",
                "AliasList": [],
                "Type": {
                  "Namespace": "System.Collections.Generic",
                  "Name": "System.Collections.Generic.IDictionary`2[System.String,System.String]",
                  "AssemblyQualifiedName": "System.Collections.Generic.IDictionary`2[[System.String, mscorlib, Version=4.0.0.0, Culture=neutral, PublicKeyToken=b77a5c561934e089],[System.String, mscorlib, Version=4.0.0.0, Culture=neutral, PublicKeyToken=b77a5c561934e089]], mscorlib, Version=4.0.0.0, Culture=neutral, PublicKeyToken=b77a5c561934e089",
                  "Properties": {},
                  "ElementType": null,
                  "GenericTypeArguments": [
                    "System.String",
                    "System.String"
                  ]
                },
                "ValidateSet": [],
                "ValidateRangeMin": null,
                "ValidateRangeMax": null,
                "ValidateNotNullOrEmpty": false
              },
              "Mandatory": false,
              "Position": -2147483648,
              "ValueFromPipeline": false,
              "ValueFromPipelineByPropertyName": false
            },
            {
              "ParameterMetadata": {
                "Name": "Name",
                "AliasList": [],
                "Type": {
                  "Namespace": "System",
                  "Name": "System.String",
                  "AssemblyQualifiedName": "System.String, mscorlib, Version=4.0.0.0, Culture=neutral, PublicKeyToken=b77a5c561934e089",
                  "Properties": {},
                  "ElementType": null,
                  "GenericTypeArguments": []
                },
                "ValidateSet": [],
                "ValidateRangeMin": null,
                "ValidateRangeMax": null,
                "ValidateNotNullOrEmpty": true
              },
              "Mandatory": false,
              "Position": -2147483648,
              "ValueFromPipeline": false,
              "ValueFromPipelineByPropertyName": false
            },
            {
              "ParameterMetadata": {
                "Name": "Force",
                "AliasList": [],
                "Type": {
                  "Namespace": "System.Management.Automation",
                  "Name": "System.Management.Automation.SwitchParameter",
                  "AssemblyQualifiedName": "System.Management.Automation.SwitchParameter, System.Management.Automation, Version=3.0.0.0, Culture=neutral, PublicKeyToken=31bf3856ad364e35",
                  "Properties": {},
                  "ElementType": null,
                  "GenericTypeArguments": []
                },
                "ValidateSet": [],
                "ValidateRangeMin": null,
                "ValidateRangeMax": null,
                "ValidateNotNullOrEmpty": false
              },
              "Mandatory": false,
              "Position": -2147483648,
              "ValueFromPipeline": false,
              "ValueFromPipelineByPropertyName": false
            },
            {
              "ParameterMetadata": {
                "Name": "Scope",
                "AliasList": [],
                "Type": {
                  "Namespace": "Microsoft.Azure.Commands.Profile.Common",
                  "Name": "Microsoft.Azure.Commands.Profile.Common.ContextModificationScope",
                  "AssemblyQualifiedName": "Microsoft.Azure.Commands.Profile.Common.ContextModificationScope, Microsoft.Azure.Commands.Profile, Version=3.4.1.0, Culture=neutral, PublicKeyToken=null",
                  "Properties": {},
                  "ElementType": null,
                  "GenericTypeArguments": []
                },
                "ValidateSet": [],
                "ValidateRangeMin": null,
                "ValidateRangeMax": null,
                "ValidateNotNullOrEmpty": false
              },
              "Mandatory": false,
              "Position": -2147483648,
              "ValueFromPipeline": false,
              "ValueFromPipelineByPropertyName": false
            },
            {
              "ParameterMetadata": {
                "Name": "DefaultProfile",
                "AliasList": [
                  "AzureRmContext",
                  "AzureCredential"
                ],
                "Type": {
                  "Namespace": "Microsoft.Azure.Commands.Common.Authentication.Abstractions",
                  "Name": "Microsoft.Azure.Commands.Common.Authentication.Abstractions.IAzureContextContainer",
                  "AssemblyQualifiedName": "Microsoft.Azure.Commands.Common.Authentication.Abstractions.IAzureContextContainer, Microsoft.Azure.Commands.Common.Authentication.Abstractions, Version=1.0.0.0, Culture=neutral, PublicKeyToken=null",
                  "Properties": {
                    "DefaultContext": "Microsoft.Azure.Commands.Common.Authentication.Abstractions.IAzureContext",
                    "Accounts": "System.Collections.Generic.IEnumerable`1[Microsoft.Azure.Commands.Common.Authentication.Abstractions.IAzureAccount]",
                    "Environments": "System.Collections.Generic.IEnumerable`1[Microsoft.Azure.Commands.Common.Authentication.Abstractions.IAzureEnvironment]",
                    "Subscriptions": "System.Collections.Generic.IEnumerable`1[Microsoft.Azure.Commands.Common.Authentication.Abstractions.IAzureSubscription]"
                  },
                  "ElementType": null,
                  "GenericTypeArguments": []
                },
                "ValidateSet": [],
                "ValidateRangeMin": null,
                "ValidateRangeMax": null,
                "ValidateNotNullOrEmpty": false
              },
              "Mandatory": false,
              "Position": -2147483648,
              "ValueFromPipeline": false,
              "ValueFromPipelineByPropertyName": false
            }
          ]
        },
        {
          "Name": "TenantObject",
          "Parameters": [
            {
              "ParameterMetadata": {
                "Name": "TenantObject",
                "AliasList": [],
                "Type": {
                  "Namespace": "Microsoft.Azure.Commands.Profile.Models",
                  "Name": "Microsoft.Azure.Commands.Profile.Models.PSAzureTenant",
                  "AssemblyQualifiedName": "Microsoft.Azure.Commands.Profile.Models.PSAzureTenant, Microsoft.Azure.Commands.Common.Authentication.ResourceManager, Version=1.0.0.0, Culture=neutral, PublicKeyToken=null",
                  "Properties": {
                    "ExtendedProperties": "System.Collections.Generic.IDictionary`2[System.String,System.String]",
                    "Id": "System.String",
                    "Directory": "System.String",
                    "TenantId": "System.String"
                  },
                  "ElementType": null,
                  "GenericTypeArguments": []
                },
                "ValidateSet": [],
                "ValidateRangeMin": null,
                "ValidateRangeMax": null,
                "ValidateNotNullOrEmpty": false
              },
              "Mandatory": true,
              "Position": 0,
              "ValueFromPipeline": true,
              "ValueFromPipelineByPropertyName": false
            },
            {
              "ParameterMetadata": {
                "Name": "ExtendedProperty",
                "AliasList": [],
                "Type": {
                  "Namespace": "System.Collections.Generic",
                  "Name": "System.Collections.Generic.IDictionary`2[System.String,System.String]",
                  "AssemblyQualifiedName": "System.Collections.Generic.IDictionary`2[[System.String, mscorlib, Version=4.0.0.0, Culture=neutral, PublicKeyToken=b77a5c561934e089],[System.String, mscorlib, Version=4.0.0.0, Culture=neutral, PublicKeyToken=b77a5c561934e089]], mscorlib, Version=4.0.0.0, Culture=neutral, PublicKeyToken=b77a5c561934e089",
                  "Properties": {},
                  "ElementType": null,
                  "GenericTypeArguments": [
                    "System.String",
                    "System.String"
                  ]
                },
                "ValidateSet": [],
                "ValidateRangeMin": null,
                "ValidateRangeMax": null,
                "ValidateNotNullOrEmpty": false
              },
              "Mandatory": false,
              "Position": -2147483648,
              "ValueFromPipeline": false,
              "ValueFromPipelineByPropertyName": false
            },
            {
              "ParameterMetadata": {
                "Name": "Name",
                "AliasList": [],
                "Type": {
                  "Namespace": "System",
                  "Name": "System.String",
                  "AssemblyQualifiedName": "System.String, mscorlib, Version=4.0.0.0, Culture=neutral, PublicKeyToken=b77a5c561934e089",
                  "Properties": {},
                  "ElementType": null,
                  "GenericTypeArguments": []
                },
                "ValidateSet": [],
                "ValidateRangeMin": null,
                "ValidateRangeMax": null,
                "ValidateNotNullOrEmpty": true
              },
              "Mandatory": false,
              "Position": -2147483648,
              "ValueFromPipeline": false,
              "ValueFromPipelineByPropertyName": false
            },
            {
              "ParameterMetadata": {
                "Name": "Force",
                "AliasList": [],
                "Type": {
                  "Namespace": "System.Management.Automation",
                  "Name": "System.Management.Automation.SwitchParameter",
                  "AssemblyQualifiedName": "System.Management.Automation.SwitchParameter, System.Management.Automation, Version=3.0.0.0, Culture=neutral, PublicKeyToken=31bf3856ad364e35",
                  "Properties": {},
                  "ElementType": null,
                  "GenericTypeArguments": []
                },
                "ValidateSet": [],
                "ValidateRangeMin": null,
                "ValidateRangeMax": null,
                "ValidateNotNullOrEmpty": false
              },
              "Mandatory": false,
              "Position": -2147483648,
              "ValueFromPipeline": false,
              "ValueFromPipelineByPropertyName": false
            },
            {
              "ParameterMetadata": {
                "Name": "Scope",
                "AliasList": [],
                "Type": {
                  "Namespace": "Microsoft.Azure.Commands.Profile.Common",
                  "Name": "Microsoft.Azure.Commands.Profile.Common.ContextModificationScope",
                  "AssemblyQualifiedName": "Microsoft.Azure.Commands.Profile.Common.ContextModificationScope, Microsoft.Azure.Commands.Profile, Version=3.4.1.0, Culture=neutral, PublicKeyToken=null",
                  "Properties": {},
                  "ElementType": null,
                  "GenericTypeArguments": []
                },
                "ValidateSet": [],
                "ValidateRangeMin": null,
                "ValidateRangeMax": null,
                "ValidateNotNullOrEmpty": false
              },
              "Mandatory": false,
              "Position": -2147483648,
              "ValueFromPipeline": false,
              "ValueFromPipelineByPropertyName": false
            },
            {
              "ParameterMetadata": {
                "Name": "DefaultProfile",
                "AliasList": [
                  "AzureRmContext",
                  "AzureCredential"
                ],
                "Type": {
                  "Namespace": "Microsoft.Azure.Commands.Common.Authentication.Abstractions",
                  "Name": "Microsoft.Azure.Commands.Common.Authentication.Abstractions.IAzureContextContainer",
                  "AssemblyQualifiedName": "Microsoft.Azure.Commands.Common.Authentication.Abstractions.IAzureContextContainer, Microsoft.Azure.Commands.Common.Authentication.Abstractions, Version=1.0.0.0, Culture=neutral, PublicKeyToken=null",
                  "Properties": {
                    "DefaultContext": "Microsoft.Azure.Commands.Common.Authentication.Abstractions.IAzureContext",
                    "Accounts": "System.Collections.Generic.IEnumerable`1[Microsoft.Azure.Commands.Common.Authentication.Abstractions.IAzureAccount]",
                    "Environments": "System.Collections.Generic.IEnumerable`1[Microsoft.Azure.Commands.Common.Authentication.Abstractions.IAzureEnvironment]",
                    "Subscriptions": "System.Collections.Generic.IEnumerable`1[Microsoft.Azure.Commands.Common.Authentication.Abstractions.IAzureSubscription]"
                  },
                  "ElementType": null,
                  "GenericTypeArguments": []
                },
                "ValidateSet": [],
                "ValidateRangeMin": null,
                "ValidateRangeMax": null,
                "ValidateNotNullOrEmpty": false
              },
              "Mandatory": false,
              "Position": -2147483648,
              "ValueFromPipeline": false,
              "ValueFromPipelineByPropertyName": false
            }
          ]
        },
        {
          "Name": "SubscriptionObject",
          "Parameters": [
            {
              "ParameterMetadata": {
                "Name": "SubscriptionObject",
                "AliasList": [],
                "Type": {
                  "Namespace": "Microsoft.Azure.Commands.Profile.Models",
                  "Name": "Microsoft.Azure.Commands.Profile.Models.PSAzureSubscription",
                  "AssemblyQualifiedName": "Microsoft.Azure.Commands.Profile.Models.PSAzureSubscription, Microsoft.Azure.Commands.Common.Authentication.ResourceManager, Version=1.0.0.0, Culture=neutral, PublicKeyToken=null",
                  "Properties": {
                    "ExtendedProperties": "System.Collections.Generic.IDictionary`2[System.String,System.String]",
                    "Id": "System.String",
                    "Name": "System.String",
                    "State": "System.String",
                    "SubscriptionId": "System.String",
                    "TenantId": "System.String",
                    "CurrentStorageAccountName": "System.String"
                  },
                  "ElementType": null,
                  "GenericTypeArguments": []
                },
                "ValidateSet": [],
                "ValidateRangeMin": null,
                "ValidateRangeMax": null,
                "ValidateNotNullOrEmpty": false
              },
              "Mandatory": true,
              "Position": 0,
              "ValueFromPipeline": true,
              "ValueFromPipelineByPropertyName": false
            },
            {
              "ParameterMetadata": {
                "Name": "ExtendedProperty",
                "AliasList": [],
                "Type": {
                  "Namespace": "System.Collections.Generic",
                  "Name": "System.Collections.Generic.IDictionary`2[System.String,System.String]",
                  "AssemblyQualifiedName": "System.Collections.Generic.IDictionary`2[[System.String, mscorlib, Version=4.0.0.0, Culture=neutral, PublicKeyToken=b77a5c561934e089],[System.String, mscorlib, Version=4.0.0.0, Culture=neutral, PublicKeyToken=b77a5c561934e089]], mscorlib, Version=4.0.0.0, Culture=neutral, PublicKeyToken=b77a5c561934e089",
                  "Properties": {},
                  "ElementType": null,
                  "GenericTypeArguments": [
                    "System.String",
                    "System.String"
                  ]
                },
                "ValidateSet": [],
                "ValidateRangeMin": null,
                "ValidateRangeMax": null,
                "ValidateNotNullOrEmpty": false
              },
              "Mandatory": false,
              "Position": -2147483648,
              "ValueFromPipeline": false,
              "ValueFromPipelineByPropertyName": false
            },
            {
              "ParameterMetadata": {
                "Name": "Name",
                "AliasList": [],
                "Type": {
                  "Namespace": "System",
                  "Name": "System.String",
                  "AssemblyQualifiedName": "System.String, mscorlib, Version=4.0.0.0, Culture=neutral, PublicKeyToken=b77a5c561934e089",
                  "Properties": {},
                  "ElementType": null,
                  "GenericTypeArguments": []
                },
                "ValidateSet": [],
                "ValidateRangeMin": null,
                "ValidateRangeMax": null,
                "ValidateNotNullOrEmpty": true
              },
              "Mandatory": false,
              "Position": -2147483648,
              "ValueFromPipeline": false,
              "ValueFromPipelineByPropertyName": false
            },
            {
              "ParameterMetadata": {
                "Name": "Force",
                "AliasList": [],
                "Type": {
                  "Namespace": "System.Management.Automation",
                  "Name": "System.Management.Automation.SwitchParameter",
                  "AssemblyQualifiedName": "System.Management.Automation.SwitchParameter, System.Management.Automation, Version=3.0.0.0, Culture=neutral, PublicKeyToken=31bf3856ad364e35",
                  "Properties": {},
                  "ElementType": null,
                  "GenericTypeArguments": []
                },
                "ValidateSet": [],
                "ValidateRangeMin": null,
                "ValidateRangeMax": null,
                "ValidateNotNullOrEmpty": false
              },
              "Mandatory": false,
              "Position": -2147483648,
              "ValueFromPipeline": false,
              "ValueFromPipelineByPropertyName": false
            },
            {
              "ParameterMetadata": {
                "Name": "Scope",
                "AliasList": [],
                "Type": {
                  "Namespace": "Microsoft.Azure.Commands.Profile.Common",
                  "Name": "Microsoft.Azure.Commands.Profile.Common.ContextModificationScope",
                  "AssemblyQualifiedName": "Microsoft.Azure.Commands.Profile.Common.ContextModificationScope, Microsoft.Azure.Commands.Profile, Version=3.4.1.0, Culture=neutral, PublicKeyToken=null",
                  "Properties": {},
                  "ElementType": null,
                  "GenericTypeArguments": []
                },
                "ValidateSet": [],
                "ValidateRangeMin": null,
                "ValidateRangeMax": null,
                "ValidateNotNullOrEmpty": false
              },
              "Mandatory": false,
              "Position": -2147483648,
              "ValueFromPipeline": false,
              "ValueFromPipelineByPropertyName": false
            },
            {
              "ParameterMetadata": {
                "Name": "DefaultProfile",
                "AliasList": [
                  "AzureRmContext",
                  "AzureCredential"
                ],
                "Type": {
                  "Namespace": "Microsoft.Azure.Commands.Common.Authentication.Abstractions",
                  "Name": "Microsoft.Azure.Commands.Common.Authentication.Abstractions.IAzureContextContainer",
                  "AssemblyQualifiedName": "Microsoft.Azure.Commands.Common.Authentication.Abstractions.IAzureContextContainer, Microsoft.Azure.Commands.Common.Authentication.Abstractions, Version=1.0.0.0, Culture=neutral, PublicKeyToken=null",
                  "Properties": {
                    "DefaultContext": "Microsoft.Azure.Commands.Common.Authentication.Abstractions.IAzureContext",
                    "Accounts": "System.Collections.Generic.IEnumerable`1[Microsoft.Azure.Commands.Common.Authentication.Abstractions.IAzureAccount]",
                    "Environments": "System.Collections.Generic.IEnumerable`1[Microsoft.Azure.Commands.Common.Authentication.Abstractions.IAzureEnvironment]",
                    "Subscriptions": "System.Collections.Generic.IEnumerable`1[Microsoft.Azure.Commands.Common.Authentication.Abstractions.IAzureSubscription]"
                  },
                  "ElementType": null,
                  "GenericTypeArguments": []
                },
                "ValidateSet": [],
                "ValidateRangeMin": null,
                "ValidateRangeMax": null,
                "ValidateNotNullOrEmpty": false
              },
              "Mandatory": false,
              "Position": -2147483648,
              "ValueFromPipeline": false,
              "ValueFromPipelineByPropertyName": false
            }
          ]
        },
        {
          "Name": "Subscription",
          "Parameters": [
            {
              "ParameterMetadata": {
                "Name": "Tenant",
                "AliasList": [
                  "Domain",
                  "TenantId"
                ],
                "Type": {
                  "Namespace": "System",
                  "Name": "System.String",
                  "AssemblyQualifiedName": "System.String, mscorlib, Version=4.0.0.0, Culture=neutral, PublicKeyToken=b77a5c561934e089",
                  "Properties": {},
                  "ElementType": null,
                  "GenericTypeArguments": []
                },
                "ValidateSet": [],
                "ValidateRangeMin": null,
                "ValidateRangeMax": null,
                "ValidateNotNullOrEmpty": true
              },
              "Mandatory": false,
              "Position": -2147483648,
              "ValueFromPipeline": false,
              "ValueFromPipelineByPropertyName": false
            },
            {
              "ParameterMetadata": {
                "Name": "Subscription",
                "AliasList": [
                  "SubscriptionId",
                  "SubscriptionName"
                ],
                "Type": {
                  "Namespace": "System",
                  "Name": "System.String",
                  "AssemblyQualifiedName": "System.String, mscorlib, Version=4.0.0.0, Culture=neutral, PublicKeyToken=b77a5c561934e089",
                  "Properties": {},
                  "ElementType": null,
                  "GenericTypeArguments": []
                },
                "ValidateSet": [],
                "ValidateRangeMin": null,
                "ValidateRangeMax": null,
                "ValidateNotNullOrEmpty": true
              },
              "Mandatory": true,
              "Position": 0,
              "ValueFromPipeline": false,
              "ValueFromPipelineByPropertyName": false
            },
            {
              "ParameterMetadata": {
                "Name": "ExtendedProperty",
                "AliasList": [],
                "Type": {
                  "Namespace": "System.Collections.Generic",
                  "Name": "System.Collections.Generic.IDictionary`2[System.String,System.String]",
                  "AssemblyQualifiedName": "System.Collections.Generic.IDictionary`2[[System.String, mscorlib, Version=4.0.0.0, Culture=neutral, PublicKeyToken=b77a5c561934e089],[System.String, mscorlib, Version=4.0.0.0, Culture=neutral, PublicKeyToken=b77a5c561934e089]], mscorlib, Version=4.0.0.0, Culture=neutral, PublicKeyToken=b77a5c561934e089",
                  "Properties": {},
                  "ElementType": null,
                  "GenericTypeArguments": [
                    "System.String",
                    "System.String"
                  ]
                },
                "ValidateSet": [],
                "ValidateRangeMin": null,
                "ValidateRangeMax": null,
                "ValidateNotNullOrEmpty": false
              },
              "Mandatory": false,
              "Position": -2147483648,
              "ValueFromPipeline": false,
              "ValueFromPipelineByPropertyName": false
            },
            {
              "ParameterMetadata": {
                "Name": "Name",
                "AliasList": [],
                "Type": {
                  "Namespace": "System",
                  "Name": "System.String",
                  "AssemblyQualifiedName": "System.String, mscorlib, Version=4.0.0.0, Culture=neutral, PublicKeyToken=b77a5c561934e089",
                  "Properties": {},
                  "ElementType": null,
                  "GenericTypeArguments": []
                },
                "ValidateSet": [],
                "ValidateRangeMin": null,
                "ValidateRangeMax": null,
                "ValidateNotNullOrEmpty": true
              },
              "Mandatory": false,
              "Position": -2147483648,
              "ValueFromPipeline": false,
              "ValueFromPipelineByPropertyName": false
            },
            {
              "ParameterMetadata": {
                "Name": "Force",
                "AliasList": [],
                "Type": {
                  "Namespace": "System.Management.Automation",
                  "Name": "System.Management.Automation.SwitchParameter",
                  "AssemblyQualifiedName": "System.Management.Automation.SwitchParameter, System.Management.Automation, Version=3.0.0.0, Culture=neutral, PublicKeyToken=31bf3856ad364e35",
                  "Properties": {},
                  "ElementType": null,
                  "GenericTypeArguments": []
                },
                "ValidateSet": [],
                "ValidateRangeMin": null,
                "ValidateRangeMax": null,
                "ValidateNotNullOrEmpty": false
              },
              "Mandatory": false,
              "Position": -2147483648,
              "ValueFromPipeline": false,
              "ValueFromPipelineByPropertyName": false
            },
            {
              "ParameterMetadata": {
                "Name": "Scope",
                "AliasList": [],
                "Type": {
                  "Namespace": "Microsoft.Azure.Commands.Profile.Common",
                  "Name": "Microsoft.Azure.Commands.Profile.Common.ContextModificationScope",
                  "AssemblyQualifiedName": "Microsoft.Azure.Commands.Profile.Common.ContextModificationScope, Microsoft.Azure.Commands.Profile, Version=3.4.1.0, Culture=neutral, PublicKeyToken=null",
                  "Properties": {},
                  "ElementType": null,
                  "GenericTypeArguments": []
                },
                "ValidateSet": [],
                "ValidateRangeMin": null,
                "ValidateRangeMax": null,
                "ValidateNotNullOrEmpty": false
              },
              "Mandatory": false,
              "Position": -2147483648,
              "ValueFromPipeline": false,
<<<<<<< HEAD
              "ValueFromPipelineByPropertyName": true
            }
          ]
        }
      ],
      "AliasList": []
    },
    {
      "VerbName": "Connect",
      "NounName": "AzureRmAccount",
      "Name": "Connect-AzureRmAccount",
      "ClassName": "Microsoft.Azure.Commands.Profile.ConnectAzureRmAccountCommand",
      "SupportsShouldProcess": true,
      "ConfirmImpact": 2,
      "SupportsPaging": false,
      "DefaultParameterSetName": "UserWithSubscriptionId",
      "OutputTypes": [
        {
          "Type": {
            "Namespace": "Microsoft.Azure.Commands.Profile.Models",
            "Name": "Microsoft.Azure.Commands.Profile.Models.PSAzureProfile",
            "AssemblyQualifiedName": "Microsoft.Azure.Commands.Profile.Models.PSAzureProfile, Microsoft.Azure.Commands.Profile, Version=3.1.0.0, Culture=neutral, PublicKeyToken=null",
            "Properties": {
              "Context": "Microsoft.Azure.Commands.Profile.Models.PSAzureContext",
              "Environments": "System.Collections.Generic.IDictionary`2[System.String,Microsoft.Azure.Commands.Profile.Models.PSAzureEnvironment]"
=======
              "ValueFromPipelineByPropertyName": false
>>>>>>> 7c5ac2a2
            },
            {
              "ParameterMetadata": {
                "Name": "DefaultProfile",
                "AliasList": [
                  "AzureRmContext",
                  "AzureCredential"
                ],
                "Type": {
                  "Namespace": "Microsoft.Azure.Commands.Common.Authentication.Abstractions",
                  "Name": "Microsoft.Azure.Commands.Common.Authentication.Abstractions.IAzureContextContainer",
                  "AssemblyQualifiedName": "Microsoft.Azure.Commands.Common.Authentication.Abstractions.IAzureContextContainer, Microsoft.Azure.Commands.Common.Authentication.Abstractions, Version=1.0.0.0, Culture=neutral, PublicKeyToken=null",
                  "Properties": {
                    "DefaultContext": "Microsoft.Azure.Commands.Common.Authentication.Abstractions.IAzureContext",
                    "Accounts": "System.Collections.Generic.IEnumerable`1[Microsoft.Azure.Commands.Common.Authentication.Abstractions.IAzureAccount]",
                    "Environments": "System.Collections.Generic.IEnumerable`1[Microsoft.Azure.Commands.Common.Authentication.Abstractions.IAzureEnvironment]",
                    "Subscriptions": "System.Collections.Generic.IEnumerable`1[Microsoft.Azure.Commands.Common.Authentication.Abstractions.IAzureSubscription]"
                  },
                  "ElementType": null,
                  "GenericTypeArguments": []
                },
                "ValidateSet": [],
                "ValidateRangeMin": null,
                "ValidateRangeMax": null,
                "ValidateNotNullOrEmpty": false
              },
              "Mandatory": false,
              "Position": -2147483648,
              "ValueFromPipeline": false,
              "ValueFromPipelineByPropertyName": false
            }
          ]
        },
        {
          "Name": "TenantNameOnly",
          "Parameters": [
            {
              "ParameterMetadata": {
                "Name": "Tenant",
                "AliasList": [
                  "Domain",
                  "TenantId"
                ],
                "Type": {
                  "Namespace": "System",
                  "Name": "System.String",
                  "AssemblyQualifiedName": "System.String, mscorlib, Version=4.0.0.0, Culture=neutral, PublicKeyToken=b77a5c561934e089",
                  "Properties": {},
                  "ElementType": null,
                  "GenericTypeArguments": []
                },
                "ValidateSet": [],
                "ValidateRangeMin": null,
                "ValidateRangeMax": null,
                "ValidateNotNullOrEmpty": true
              },
              "Mandatory": true,
              "Position": -2147483648,
              "ValueFromPipeline": false,
              "ValueFromPipelineByPropertyName": false
            },
            {
              "ParameterMetadata": {
                "Name": "ExtendedProperty",
                "AliasList": [],
                "Type": {
                  "Namespace": "System.Collections.Generic",
                  "Name": "System.Collections.Generic.IDictionary`2[System.String,System.String]",
                  "AssemblyQualifiedName": "System.Collections.Generic.IDictionary`2[[System.String, mscorlib, Version=4.0.0.0, Culture=neutral, PublicKeyToken=b77a5c561934e089],[System.String, mscorlib, Version=4.0.0.0, Culture=neutral, PublicKeyToken=b77a5c561934e089]], mscorlib, Version=4.0.0.0, Culture=neutral, PublicKeyToken=b77a5c561934e089",
                  "Properties": {},
                  "ElementType": null,
                  "GenericTypeArguments": [
                    "System.String",
                    "System.String"
                  ]
                },
                "ValidateSet": [],
                "ValidateRangeMin": null,
                "ValidateRangeMax": null,
                "ValidateNotNullOrEmpty": false
              },
              "Mandatory": false,
              "Position": -2147483648,
              "ValueFromPipeline": false,
              "ValueFromPipelineByPropertyName": false
            },
            {
              "ParameterMetadata": {
                "Name": "Name",
                "AliasList": [],
                "Type": {
                  "Namespace": "System",
                  "Name": "System.String",
                  "AssemblyQualifiedName": "System.String, mscorlib, Version=4.0.0.0, Culture=neutral, PublicKeyToken=b77a5c561934e089",
                  "Properties": {},
                  "ElementType": null,
                  "GenericTypeArguments": []
                },
                "ValidateSet": [],
                "ValidateRangeMin": null,
                "ValidateRangeMax": null,
                "ValidateNotNullOrEmpty": true
              },
              "Mandatory": false,
              "Position": -2147483648,
              "ValueFromPipeline": false,
              "ValueFromPipelineByPropertyName": false
            },
            {
              "ParameterMetadata": {
                "Name": "Force",
                "AliasList": [],
                "Type": {
                  "Namespace": "System.Management.Automation",
                  "Name": "System.Management.Automation.SwitchParameter",
                  "AssemblyQualifiedName": "System.Management.Automation.SwitchParameter, System.Management.Automation, Version=3.0.0.0, Culture=neutral, PublicKeyToken=31bf3856ad364e35",
                  "Properties": {},
                  "ElementType": null,
                  "GenericTypeArguments": []
                },
                "ValidateSet": [],
                "ValidateRangeMin": null,
                "ValidateRangeMax": null,
                "ValidateNotNullOrEmpty": false
              },
              "Mandatory": false,
              "Position": -2147483648,
              "ValueFromPipeline": false,
              "ValueFromPipelineByPropertyName": false
            },
            {
              "ParameterMetadata": {
                "Name": "Scope",
                "AliasList": [],
                "Type": {
                  "Namespace": "Microsoft.Azure.Commands.Profile.Common",
                  "Name": "Microsoft.Azure.Commands.Profile.Common.ContextModificationScope",
                  "AssemblyQualifiedName": "Microsoft.Azure.Commands.Profile.Common.ContextModificationScope, Microsoft.Azure.Commands.Profile, Version=3.4.1.0, Culture=neutral, PublicKeyToken=null",
                  "Properties": {},
                  "ElementType": null,
                  "GenericTypeArguments": []
                },
                "ValidateSet": [],
                "ValidateRangeMin": null,
                "ValidateRangeMax": null,
                "ValidateNotNullOrEmpty": false
              },
              "Mandatory": false,
              "Position": -2147483648,
              "ValueFromPipeline": false,
              "ValueFromPipelineByPropertyName": false
            },
            {
              "ParameterMetadata": {
                "Name": "DefaultProfile",
                "AliasList": [
                  "AzureRmContext",
                  "AzureCredential"
                ],
                "Type": {
                  "Namespace": "Microsoft.Azure.Commands.Common.Authentication.Abstractions",
                  "Name": "Microsoft.Azure.Commands.Common.Authentication.Abstractions.IAzureContextContainer",
                  "AssemblyQualifiedName": "Microsoft.Azure.Commands.Common.Authentication.Abstractions.IAzureContextContainer, Microsoft.Azure.Commands.Common.Authentication.Abstractions, Version=1.0.0.0, Culture=neutral, PublicKeyToken=null",
                  "Properties": {
                    "DefaultContext": "Microsoft.Azure.Commands.Common.Authentication.Abstractions.IAzureContext",
                    "Accounts": "System.Collections.Generic.IEnumerable`1[Microsoft.Azure.Commands.Common.Authentication.Abstractions.IAzureAccount]",
                    "Environments": "System.Collections.Generic.IEnumerable`1[Microsoft.Azure.Commands.Common.Authentication.Abstractions.IAzureEnvironment]",
                    "Subscriptions": "System.Collections.Generic.IEnumerable`1[Microsoft.Azure.Commands.Common.Authentication.Abstractions.IAzureSubscription]"
                  },
                  "ElementType": null,
                  "GenericTypeArguments": []
                },
                "ValidateSet": [],
                "ValidateRangeMin": null,
                "ValidateRangeMax": null,
                "ValidateNotNullOrEmpty": false
              },
              "Mandatory": false,
              "Position": -2147483648,
              "ValueFromPipeline": false,
              "ValueFromPipelineByPropertyName": false
            }
          ]
        },
        {
          "Name": "__AllParameterSets",
          "Parameters": [
            {
              "ParameterMetadata": {
                "Name": "ExtendedProperty",
                "AliasList": [],
                "Type": {
                  "Namespace": "System.Collections.Generic",
                  "Name": "System.Collections.Generic.IDictionary`2[System.String,System.String]",
                  "AssemblyQualifiedName": "System.Collections.Generic.IDictionary`2[[System.String, mscorlib, Version=4.0.0.0, Culture=neutral, PublicKeyToken=b77a5c561934e089],[System.String, mscorlib, Version=4.0.0.0, Culture=neutral, PublicKeyToken=b77a5c561934e089]], mscorlib, Version=4.0.0.0, Culture=neutral, PublicKeyToken=b77a5c561934e089",
                  "Properties": {},
                  "ElementType": null,
                  "GenericTypeArguments": [
                    "System.String",
                    "System.String"
                  ]
                },
                "ValidateSet": [],
                "ValidateRangeMin": null,
                "ValidateRangeMax": null,
                "ValidateNotNullOrEmpty": false
              },
              "Mandatory": false,
              "Position": -2147483648,
              "ValueFromPipeline": false,
              "ValueFromPipelineByPropertyName": false
            },
            {
              "ParameterMetadata": {
                "Name": "Name",
                "AliasList": [],
                "Type": {
                  "Namespace": "System",
                  "Name": "System.String",
                  "AssemblyQualifiedName": "System.String, mscorlib, Version=4.0.0.0, Culture=neutral, PublicKeyToken=b77a5c561934e089",
                  "Properties": {},
                  "ElementType": null,
                  "GenericTypeArguments": []
                },
                "ValidateSet": [],
                "ValidateRangeMin": null,
                "ValidateRangeMax": null,
                "ValidateNotNullOrEmpty": true
              },
              "Mandatory": false,
              "Position": -2147483648,
              "ValueFromPipeline": false,
              "ValueFromPipelineByPropertyName": false
            },
            {
              "ParameterMetadata": {
                "Name": "Force",
                "AliasList": [],
                "Type": {
                  "Namespace": "System.Management.Automation",
                  "Name": "System.Management.Automation.SwitchParameter",
                  "AssemblyQualifiedName": "System.Management.Automation.SwitchParameter, System.Management.Automation, Version=3.0.0.0, Culture=neutral, PublicKeyToken=31bf3856ad364e35",
                  "Properties": {},
                  "ElementType": null,
                  "GenericTypeArguments": []
                },
                "ValidateSet": [],
                "ValidateRangeMin": null,
                "ValidateRangeMax": null,
                "ValidateNotNullOrEmpty": false
              },
              "Mandatory": false,
              "Position": -2147483648,
              "ValueFromPipeline": false,
              "ValueFromPipelineByPropertyName": false
            },
            {
              "ParameterMetadata": {
                "Name": "Scope",
                "AliasList": [],
                "Type": {
                  "Namespace": "Microsoft.Azure.Commands.Profile.Common",
                  "Name": "Microsoft.Azure.Commands.Profile.Common.ContextModificationScope",
                  "AssemblyQualifiedName": "Microsoft.Azure.Commands.Profile.Common.ContextModificationScope, Microsoft.Azure.Commands.Profile, Version=3.4.1.0, Culture=neutral, PublicKeyToken=null",
                  "Properties": {},
                  "ElementType": null,
                  "GenericTypeArguments": []
                },
                "ValidateSet": [],
                "ValidateRangeMin": null,
                "ValidateRangeMax": null,
                "ValidateNotNullOrEmpty": false
              },
              "Mandatory": false,
              "Position": -2147483648,
              "ValueFromPipeline": false,
              "ValueFromPipelineByPropertyName": false
            },
            {
              "ParameterMetadata": {
                "Name": "DefaultProfile",
                "AliasList": [
                  "AzureRmContext",
                  "AzureCredential"
                ],
                "Type": {
                  "Namespace": "Microsoft.Azure.Commands.Common.Authentication.Abstractions",
                  "Name": "Microsoft.Azure.Commands.Common.Authentication.Abstractions.IAzureContextContainer",
                  "AssemblyQualifiedName": "Microsoft.Azure.Commands.Common.Authentication.Abstractions.IAzureContextContainer, Microsoft.Azure.Commands.Common.Authentication.Abstractions, Version=1.0.0.0, Culture=neutral, PublicKeyToken=null",
                  "Properties": {
                    "DefaultContext": "Microsoft.Azure.Commands.Common.Authentication.Abstractions.IAzureContext",
                    "Accounts": "System.Collections.Generic.IEnumerable`1[Microsoft.Azure.Commands.Common.Authentication.Abstractions.IAzureAccount]",
                    "Environments": "System.Collections.Generic.IEnumerable`1[Microsoft.Azure.Commands.Common.Authentication.Abstractions.IAzureEnvironment]",
                    "Subscriptions": "System.Collections.Generic.IEnumerable`1[Microsoft.Azure.Commands.Common.Authentication.Abstractions.IAzureSubscription]"
                  },
                  "ElementType": null,
                  "GenericTypeArguments": []
                },
                "ValidateSet": [],
                "ValidateRangeMin": null,
                "ValidateRangeMax": null,
                "ValidateNotNullOrEmpty": false
              },
              "Mandatory": false,
              "Position": -2147483648,
              "ValueFromPipeline": false,
              "ValueFromPipelineByPropertyName": false
            }
          ]
        }
      ],
      "AliasList": [
        "Select-AzureRmSubscription"
      ]
    },
    {
      "VerbName": "Import",
      "NounName": "AzureRmContext",
      "Name": "Import-AzureRmContext",
      "ClassName": "Microsoft.Azure.Commands.Profile.ImportAzureRMContextCommand",
      "SupportsShouldProcess": true,
      "ConfirmImpact": 2,
      "SupportsPaging": false,
      "DefaultParameterSetName": "ProfileFromDisk",
      "OutputTypes": [
        {
          "Type": {
            "Namespace": "Microsoft.Azure.Commands.Profile.Models",
            "Name": "Microsoft.Azure.Commands.Profile.Models.PSAzureProfile",
            "AssemblyQualifiedName": "Microsoft.Azure.Commands.Profile.Models.PSAzureProfile, Microsoft.Azure.Commands.Common.Authentication.ResourceManager, Version=1.0.0.0, Culture=neutral, PublicKeyToken=null",
            "Properties": {
              "Context": "Microsoft.Azure.Commands.Profile.Models.PSAzureContext",
              "Environments": "System.Collections.Generic.IDictionary`2[System.String,Microsoft.Azure.Commands.Profile.Models.PSAzureEnvironment]"
            },
            "ElementType": null,
            "GenericTypeArguments": []
          },
          "ParameterSets": [
            "__AllParameterSets"
          ]
        }
      ],
      "Parameters": [
        {
          "Name": "AzureContext",
          "AliasList": [
            "Profile"
          ],
          "Type": {
            "Namespace": "Microsoft.Azure.Commands.Common.Authentication.Models",
            "Name": "Microsoft.Azure.Commands.Common.Authentication.Models.AzureRmProfile",
            "AssemblyQualifiedName": "Microsoft.Azure.Commands.Common.Authentication.Models.AzureRmProfile, Microsoft.Azure.Commands.Common.Authentication.ResourceManager, Version=1.0.0.0, Culture=neutral, PublicKeyToken=null",
            "Properties": {
              "DefaultContext": "Microsoft.Azure.Commands.Common.Authentication.Abstractions.IAzureContext",
              "Contexts": "System.Collections.Generic.IDictionary`2[System.String,Microsoft.Azure.Commands.Common.Authentication.Abstractions.IAzureContext]",
              "EnvironmentTable": "System.Collections.Generic.IDictionary`2[System.String,Microsoft.Azure.Commands.Common.Authentication.Abstractions.IAzureEnvironment]",
              "ExtendedProperties": "System.Collections.Generic.IDictionary`2[System.String,System.String]",
              "Accounts": "System.Collections.Generic.IEnumerable`1[Microsoft.Azure.Commands.Common.Authentication.Abstractions.IAzureAccount]",
              "Environments": "System.Collections.Generic.IEnumerable`1[Microsoft.Azure.Commands.Common.Authentication.Abstractions.IAzureEnvironment]",
              "Subscriptions": "System.Collections.Generic.IEnumerable`1[Microsoft.Azure.Commands.Common.Authentication.Abstractions.IAzureSubscription]",
              "DefaultContextKey": "System.String",
              "ProfilePath": "System.String"
            },
            "ElementType": null,
            "GenericTypeArguments": []
          },
          "ValidateSet": [],
          "ValidateRangeMin": null,
          "ValidateRangeMax": null,
          "ValidateNotNullOrEmpty": false
        },
        {
          "Name": "Path",
          "AliasList": [],
          "Type": {
            "Namespace": "System",
            "Name": "System.String",
            "AssemblyQualifiedName": "System.String, mscorlib, Version=4.0.0.0, Culture=neutral, PublicKeyToken=b77a5c561934e089",
            "Properties": {},
            "ElementType": null,
            "GenericTypeArguments": []
          },
          "ValidateSet": [],
          "ValidateRangeMin": null,
          "ValidateRangeMax": null,
          "ValidateNotNullOrEmpty": true
        },
        {
          "Name": "Scope",
          "AliasList": [],
          "Type": {
            "Namespace": "Microsoft.Azure.Commands.Profile.Common",
            "Name": "Microsoft.Azure.Commands.Profile.Common.ContextModificationScope",
            "AssemblyQualifiedName": "Microsoft.Azure.Commands.Profile.Common.ContextModificationScope, Microsoft.Azure.Commands.Profile, Version=3.4.1.0, Culture=neutral, PublicKeyToken=null",
            "Properties": {},
            "ElementType": null,
            "GenericTypeArguments": []
          },
          "ValidateSet": [],
          "ValidateRangeMin": null,
          "ValidateRangeMax": null,
          "ValidateNotNullOrEmpty": false
        },
        {
          "Name": "DefaultProfile",
          "AliasList": [
            "AzureRmContext",
            "AzureCredential"
          ],
          "Type": {
            "Namespace": "Microsoft.Azure.Commands.Common.Authentication.Abstractions",
            "Name": "Microsoft.Azure.Commands.Common.Authentication.Abstractions.IAzureContextContainer",
            "AssemblyQualifiedName": "Microsoft.Azure.Commands.Common.Authentication.Abstractions.IAzureContextContainer, Microsoft.Azure.Commands.Common.Authentication.Abstractions, Version=1.0.0.0, Culture=neutral, PublicKeyToken=null",
            "Properties": {
              "DefaultContext": "Microsoft.Azure.Commands.Common.Authentication.Abstractions.IAzureContext",
              "Accounts": "System.Collections.Generic.IEnumerable`1[Microsoft.Azure.Commands.Common.Authentication.Abstractions.IAzureAccount]",
              "Environments": "System.Collections.Generic.IEnumerable`1[Microsoft.Azure.Commands.Common.Authentication.Abstractions.IAzureEnvironment]",
              "Subscriptions": "System.Collections.Generic.IEnumerable`1[Microsoft.Azure.Commands.Common.Authentication.Abstractions.IAzureSubscription]"
            },
            "ElementType": null,
            "GenericTypeArguments": []
          },
          "ValidateSet": [],
          "ValidateRangeMin": null,
          "ValidateRangeMax": null,
          "ValidateNotNullOrEmpty": false
        }
      ],
      "ParameterSets": [
        {
          "Name": "InMemoryProfile",
          "Parameters": [
            {
              "ParameterMetadata": {
                "Name": "AzureContext",
                "AliasList": [
                  "Profile"
                ],
                "Type": {
                  "Namespace": "Microsoft.Azure.Commands.Common.Authentication.Models",
                  "Name": "Microsoft.Azure.Commands.Common.Authentication.Models.AzureRmProfile",
                  "AssemblyQualifiedName": "Microsoft.Azure.Commands.Common.Authentication.Models.AzureRmProfile, Microsoft.Azure.Commands.Common.Authentication.ResourceManager, Version=1.0.0.0, Culture=neutral, PublicKeyToken=null",
                  "Properties": {
                    "DefaultContext": "Microsoft.Azure.Commands.Common.Authentication.Abstractions.IAzureContext",
                    "Contexts": "System.Collections.Generic.IDictionary`2[System.String,Microsoft.Azure.Commands.Common.Authentication.Abstractions.IAzureContext]",
                    "EnvironmentTable": "System.Collections.Generic.IDictionary`2[System.String,Microsoft.Azure.Commands.Common.Authentication.Abstractions.IAzureEnvironment]",
                    "ExtendedProperties": "System.Collections.Generic.IDictionary`2[System.String,System.String]",
                    "Accounts": "System.Collections.Generic.IEnumerable`1[Microsoft.Azure.Commands.Common.Authentication.Abstractions.IAzureAccount]",
                    "Environments": "System.Collections.Generic.IEnumerable`1[Microsoft.Azure.Commands.Common.Authentication.Abstractions.IAzureEnvironment]",
                    "Subscriptions": "System.Collections.Generic.IEnumerable`1[Microsoft.Azure.Commands.Common.Authentication.Abstractions.IAzureSubscription]",
                    "DefaultContextKey": "System.String",
                    "ProfilePath": "System.String"
                  },
                  "ElementType": null,
                  "GenericTypeArguments": []
                },
                "ValidateSet": [],
                "ValidateRangeMin": null,
                "ValidateRangeMax": null,
                "ValidateNotNullOrEmpty": false
              },
              "Mandatory": true,
              "Position": 0,
              "ValueFromPipeline": false,
              "ValueFromPipelineByPropertyName": true
            },
            {
              "ParameterMetadata": {
                "Name": "Scope",
                "AliasList": [],
                "Type": {
                  "Namespace": "Microsoft.Azure.Commands.Profile.Common",
                  "Name": "Microsoft.Azure.Commands.Profile.Common.ContextModificationScope",
                  "AssemblyQualifiedName": "Microsoft.Azure.Commands.Profile.Common.ContextModificationScope, Microsoft.Azure.Commands.Profile, Version=3.4.1.0, Culture=neutral, PublicKeyToken=null",
                  "Properties": {},
                  "ElementType": null,
                  "GenericTypeArguments": []
                },
                "ValidateSet": [],
                "ValidateRangeMin": null,
                "ValidateRangeMax": null,
                "ValidateNotNullOrEmpty": false
              },
              "Mandatory": false,
              "Position": -2147483648,
              "ValueFromPipeline": false,
              "ValueFromPipelineByPropertyName": false
            },
            {
              "ParameterMetadata": {
                "Name": "DefaultProfile",
                "AliasList": [
                  "AzureRmContext",
                  "AzureCredential"
                ],
                "Type": {
                  "Namespace": "Microsoft.Azure.Commands.Common.Authentication.Abstractions",
                  "Name": "Microsoft.Azure.Commands.Common.Authentication.Abstractions.IAzureContextContainer",
                  "AssemblyQualifiedName": "Microsoft.Azure.Commands.Common.Authentication.Abstractions.IAzureContextContainer, Microsoft.Azure.Commands.Common.Authentication.Abstractions, Version=1.0.0.0, Culture=neutral, PublicKeyToken=null",
                  "Properties": {
                    "DefaultContext": "Microsoft.Azure.Commands.Common.Authentication.Abstractions.IAzureContext",
                    "Accounts": "System.Collections.Generic.IEnumerable`1[Microsoft.Azure.Commands.Common.Authentication.Abstractions.IAzureAccount]",
                    "Environments": "System.Collections.Generic.IEnumerable`1[Microsoft.Azure.Commands.Common.Authentication.Abstractions.IAzureEnvironment]",
                    "Subscriptions": "System.Collections.Generic.IEnumerable`1[Microsoft.Azure.Commands.Common.Authentication.Abstractions.IAzureSubscription]"
                  },
                  "ElementType": null,
                  "GenericTypeArguments": []
                },
                "ValidateSet": [],
                "ValidateRangeMin": null,
                "ValidateRangeMax": null,
                "ValidateNotNullOrEmpty": false
              },
              "Mandatory": false,
              "Position": -2147483648,
              "ValueFromPipeline": false,
              "ValueFromPipelineByPropertyName": false
            }
          ]
        },
        {
          "Name": "ProfileFromDisk",
          "Parameters": [
            {
              "ParameterMetadata": {
                "Name": "Path",
                "AliasList": [],
                "Type": {
                  "Namespace": "System",
                  "Name": "System.String",
                  "AssemblyQualifiedName": "System.String, mscorlib, Version=4.0.0.0, Culture=neutral, PublicKeyToken=b77a5c561934e089",
                  "Properties": {},
                  "ElementType": null,
                  "GenericTypeArguments": []
                },
                "ValidateSet": [],
                "ValidateRangeMin": null,
                "ValidateRangeMax": null,
                "ValidateNotNullOrEmpty": true
              },
              "Mandatory": true,
              "Position": 0,
              "ValueFromPipeline": false,
              "ValueFromPipelineByPropertyName": true
            },
            {
              "ParameterMetadata": {
                "Name": "Scope",
                "AliasList": [],
                "Type": {
                  "Namespace": "Microsoft.Azure.Commands.Profile.Common",
                  "Name": "Microsoft.Azure.Commands.Profile.Common.ContextModificationScope",
                  "AssemblyQualifiedName": "Microsoft.Azure.Commands.Profile.Common.ContextModificationScope, Microsoft.Azure.Commands.Profile, Version=3.4.1.0, Culture=neutral, PublicKeyToken=null",
                  "Properties": {},
                  "ElementType": null,
                  "GenericTypeArguments": []
                },
                "ValidateSet": [],
                "ValidateRangeMin": null,
                "ValidateRangeMax": null,
                "ValidateNotNullOrEmpty": false
              },
              "Mandatory": false,
              "Position": -2147483648,
              "ValueFromPipeline": false,
              "ValueFromPipelineByPropertyName": false
            },
            {
              "ParameterMetadata": {
                "Name": "DefaultProfile",
                "AliasList": [
                  "AzureRmContext",
                  "AzureCredential"
                ],
                "Type": {
                  "Namespace": "Microsoft.Azure.Commands.Common.Authentication.Abstractions",
                  "Name": "Microsoft.Azure.Commands.Common.Authentication.Abstractions.IAzureContextContainer",
                  "AssemblyQualifiedName": "Microsoft.Azure.Commands.Common.Authentication.Abstractions.IAzureContextContainer, Microsoft.Azure.Commands.Common.Authentication.Abstractions, Version=1.0.0.0, Culture=neutral, PublicKeyToken=null",
                  "Properties": {
                    "DefaultContext": "Microsoft.Azure.Commands.Common.Authentication.Abstractions.IAzureContext",
                    "Accounts": "System.Collections.Generic.IEnumerable`1[Microsoft.Azure.Commands.Common.Authentication.Abstractions.IAzureAccount]",
                    "Environments": "System.Collections.Generic.IEnumerable`1[Microsoft.Azure.Commands.Common.Authentication.Abstractions.IAzureEnvironment]",
                    "Subscriptions": "System.Collections.Generic.IEnumerable`1[Microsoft.Azure.Commands.Common.Authentication.Abstractions.IAzureSubscription]"
                  },
                  "ElementType": null,
                  "GenericTypeArguments": []
                },
                "ValidateSet": [],
                "ValidateRangeMin": null,
                "ValidateRangeMax": null,
                "ValidateNotNullOrEmpty": false
              },
              "Mandatory": false,
              "Position": -2147483648,
              "ValueFromPipeline": false,
              "ValueFromPipelineByPropertyName": false
            }
          ]
        },
        {
          "Name": "__AllParameterSets",
          "Parameters": [
            {
              "ParameterMetadata": {
                "Name": "Scope",
                "AliasList": [],
                "Type": {
                  "Namespace": "Microsoft.Azure.Commands.Profile.Common",
                  "Name": "Microsoft.Azure.Commands.Profile.Common.ContextModificationScope",
                  "AssemblyQualifiedName": "Microsoft.Azure.Commands.Profile.Common.ContextModificationScope, Microsoft.Azure.Commands.Profile, Version=3.4.1.0, Culture=neutral, PublicKeyToken=null",
                  "Properties": {},
                  "ElementType": null,
                  "GenericTypeArguments": []
                },
                "ValidateSet": [],
                "ValidateRangeMin": null,
                "ValidateRangeMax": null,
                "ValidateNotNullOrEmpty": false
              },
              "Mandatory": false,
              "Position": -2147483648,
              "ValueFromPipeline": false,
              "ValueFromPipelineByPropertyName": false
            },
            {
              "ParameterMetadata": {
                "Name": "DefaultProfile",
                "AliasList": [
                  "AzureRmContext",
                  "AzureCredential"
                ],
                "Type": {
                  "Namespace": "Microsoft.Azure.Commands.Common.Authentication.Abstractions",
                  "Name": "Microsoft.Azure.Commands.Common.Authentication.Abstractions.IAzureContextContainer",
                  "AssemblyQualifiedName": "Microsoft.Azure.Commands.Common.Authentication.Abstractions.IAzureContextContainer, Microsoft.Azure.Commands.Common.Authentication.Abstractions, Version=1.0.0.0, Culture=neutral, PublicKeyToken=null",
                  "Properties": {
                    "DefaultContext": "Microsoft.Azure.Commands.Common.Authentication.Abstractions.IAzureContext",
                    "Accounts": "System.Collections.Generic.IEnumerable`1[Microsoft.Azure.Commands.Common.Authentication.Abstractions.IAzureAccount]",
                    "Environments": "System.Collections.Generic.IEnumerable`1[Microsoft.Azure.Commands.Common.Authentication.Abstractions.IAzureEnvironment]",
                    "Subscriptions": "System.Collections.Generic.IEnumerable`1[Microsoft.Azure.Commands.Common.Authentication.Abstractions.IAzureSubscription]"
                  },
                  "ElementType": null,
                  "GenericTypeArguments": []
                },
                "ValidateSet": [],
                "ValidateRangeMin": null,
                "ValidateRangeMax": null,
                "ValidateNotNullOrEmpty": false
              },
              "Mandatory": false,
              "Position": -2147483648,
              "ValueFromPipeline": false,
              "ValueFromPipelineByPropertyName": false
            }
          ]
        }
      ],
      "AliasList": []
    },
    {
      "VerbName": "Save",
      "NounName": "AzureRmContext",
      "Name": "Save-AzureRmContext",
      "ClassName": "Microsoft.Azure.Commands.Profile.SaveAzureRMContextCommand",
      "SupportsShouldProcess": true,
      "ConfirmImpact": 2,
      "SupportsPaging": false,
      "DefaultParameterSetName": "__AllParameterSets",
      "OutputTypes": [
        {
          "Type": {
            "Namespace": "Microsoft.Azure.Commands.Profile.Models",
            "Name": "Microsoft.Azure.Commands.Profile.Models.PSAzureProfile",
            "AssemblyQualifiedName": "Microsoft.Azure.Commands.Profile.Models.PSAzureProfile, Microsoft.Azure.Commands.Common.Authentication.ResourceManager, Version=1.0.0.0, Culture=neutral, PublicKeyToken=null",
            "Properties": {
              "Context": "Microsoft.Azure.Commands.Profile.Models.PSAzureContext",
              "Environments": "System.Collections.Generic.IDictionary`2[System.String,Microsoft.Azure.Commands.Profile.Models.PSAzureEnvironment]"
            },
            "ElementType": null,
            "GenericTypeArguments": []
          },
          "ParameterSets": [
            "__AllParameterSets"
          ]
        }
      ],
      "Parameters": [
        {
          "Name": "Profile",
          "AliasList": [],
          "Type": {
            "Namespace": "Microsoft.Azure.Commands.Common.Authentication.Models",
            "Name": "Microsoft.Azure.Commands.Common.Authentication.Models.AzureRmProfile",
            "AssemblyQualifiedName": "Microsoft.Azure.Commands.Common.Authentication.Models.AzureRmProfile, Microsoft.Azure.Commands.Common.Authentication.ResourceManager, Version=1.0.0.0, Culture=neutral, PublicKeyToken=null",
            "Properties": {
              "DefaultContext": "Microsoft.Azure.Commands.Common.Authentication.Abstractions.IAzureContext",
              "Contexts": "System.Collections.Generic.IDictionary`2[System.String,Microsoft.Azure.Commands.Common.Authentication.Abstractions.IAzureContext]",
              "EnvironmentTable": "System.Collections.Generic.IDictionary`2[System.String,Microsoft.Azure.Commands.Common.Authentication.Abstractions.IAzureEnvironment]",
              "ExtendedProperties": "System.Collections.Generic.IDictionary`2[System.String,System.String]",
              "Accounts": "System.Collections.Generic.IEnumerable`1[Microsoft.Azure.Commands.Common.Authentication.Abstractions.IAzureAccount]",
              "Environments": "System.Collections.Generic.IEnumerable`1[Microsoft.Azure.Commands.Common.Authentication.Abstractions.IAzureEnvironment]",
              "Subscriptions": "System.Collections.Generic.IEnumerable`1[Microsoft.Azure.Commands.Common.Authentication.Abstractions.IAzureSubscription]",
              "DefaultContextKey": "System.String",
              "ProfilePath": "System.String"
            },
            "ElementType": null,
            "GenericTypeArguments": []
          },
          "ValidateSet": [],
          "ValidateRangeMin": null,
          "ValidateRangeMax": null,
          "ValidateNotNullOrEmpty": false
        },
        {
          "Name": "Path",
          "AliasList": [],
          "Type": {
            "Namespace": "System",
            "Name": "System.String",
            "AssemblyQualifiedName": "System.String, mscorlib, Version=4.0.0.0, Culture=neutral, PublicKeyToken=b77a5c561934e089",
            "Properties": {},
            "ElementType": null,
            "GenericTypeArguments": []
          },
          "ValidateSet": [],
          "ValidateRangeMin": null,
          "ValidateRangeMax": null,
          "ValidateNotNullOrEmpty": false
        },
        {
          "Name": "Force",
          "AliasList": [],
          "Type": {
            "Namespace": "System.Management.Automation",
            "Name": "System.Management.Automation.SwitchParameter",
            "AssemblyQualifiedName": "System.Management.Automation.SwitchParameter, System.Management.Automation, Version=3.0.0.0, Culture=neutral, PublicKeyToken=31bf3856ad364e35",
            "Properties": {},
            "ElementType": null,
            "GenericTypeArguments": []
          },
          "ValidateSet": [],
          "ValidateRangeMin": null,
          "ValidateRangeMax": null,
          "ValidateNotNullOrEmpty": false
        },
        {
          "Name": "DefaultProfile",
          "AliasList": [
            "AzureRmContext",
            "AzureCredential"
          ],
          "Type": {
            "Namespace": "Microsoft.Azure.Commands.Common.Authentication.Abstractions",
            "Name": "Microsoft.Azure.Commands.Common.Authentication.Abstractions.IAzureContextContainer",
            "AssemblyQualifiedName": "Microsoft.Azure.Commands.Common.Authentication.Abstractions.IAzureContextContainer, Microsoft.Azure.Commands.Common.Authentication.Abstractions, Version=1.0.0.0, Culture=neutral, PublicKeyToken=null",
            "Properties": {
              "DefaultContext": "Microsoft.Azure.Commands.Common.Authentication.Abstractions.IAzureContext",
              "Accounts": "System.Collections.Generic.IEnumerable`1[Microsoft.Azure.Commands.Common.Authentication.Abstractions.IAzureAccount]",
              "Environments": "System.Collections.Generic.IEnumerable`1[Microsoft.Azure.Commands.Common.Authentication.Abstractions.IAzureEnvironment]",
              "Subscriptions": "System.Collections.Generic.IEnumerable`1[Microsoft.Azure.Commands.Common.Authentication.Abstractions.IAzureSubscription]"
            },
            "ElementType": null,
            "GenericTypeArguments": []
          },
          "ValidateSet": [],
          "ValidateRangeMin": null,
          "ValidateRangeMax": null,
          "ValidateNotNullOrEmpty": false
        }
      ],
      "ParameterSets": [
        {
          "Name": "__AllParameterSets",
          "Parameters": [
            {
              "ParameterMetadata": {
                "Name": "Profile",
                "AliasList": [],
                "Type": {
                  "Namespace": "Microsoft.Azure.Commands.Common.Authentication.Models",
                  "Name": "Microsoft.Azure.Commands.Common.Authentication.Models.AzureRmProfile",
                  "AssemblyQualifiedName": "Microsoft.Azure.Commands.Common.Authentication.Models.AzureRmProfile, Microsoft.Azure.Commands.Common.Authentication.ResourceManager, Version=1.0.0.0, Culture=neutral, PublicKeyToken=null",
                  "Properties": {
                    "DefaultContext": "Microsoft.Azure.Commands.Common.Authentication.Abstractions.IAzureContext",
                    "Contexts": "System.Collections.Generic.IDictionary`2[System.String,Microsoft.Azure.Commands.Common.Authentication.Abstractions.IAzureContext]",
                    "EnvironmentTable": "System.Collections.Generic.IDictionary`2[System.String,Microsoft.Azure.Commands.Common.Authentication.Abstractions.IAzureEnvironment]",
                    "ExtendedProperties": "System.Collections.Generic.IDictionary`2[System.String,System.String]",
                    "Accounts": "System.Collections.Generic.IEnumerable`1[Microsoft.Azure.Commands.Common.Authentication.Abstractions.IAzureAccount]",
                    "Environments": "System.Collections.Generic.IEnumerable`1[Microsoft.Azure.Commands.Common.Authentication.Abstractions.IAzureEnvironment]",
                    "Subscriptions": "System.Collections.Generic.IEnumerable`1[Microsoft.Azure.Commands.Common.Authentication.Abstractions.IAzureSubscription]",
                    "DefaultContextKey": "System.String",
                    "ProfilePath": "System.String"
                  },
                  "ElementType": null,
                  "GenericTypeArguments": []
                },
                "ValidateSet": [],
                "ValidateRangeMin": null,
                "ValidateRangeMax": null,
                "ValidateNotNullOrEmpty": false
              },
              "Mandatory": false,
              "Position": 0,
              "ValueFromPipeline": true,
              "ValueFromPipelineByPropertyName": false
            },
            {
              "ParameterMetadata": {
                "Name": "Path",
                "AliasList": [],
                "Type": {
                  "Namespace": "System",
                  "Name": "System.String",
                  "AssemblyQualifiedName": "System.String, mscorlib, Version=4.0.0.0, Culture=neutral, PublicKeyToken=b77a5c561934e089",
                  "Properties": {},
                  "ElementType": null,
                  "GenericTypeArguments": []
                },
                "ValidateSet": [],
                "ValidateRangeMin": null,
                "ValidateRangeMax": null,
                "ValidateNotNullOrEmpty": false
              },
              "Mandatory": true,
              "Position": 1,
              "ValueFromPipeline": false,
              "ValueFromPipelineByPropertyName": false
            },
            {
              "ParameterMetadata": {
                "Name": "Force",
                "AliasList": [],
                "Type": {
                  "Namespace": "System.Management.Automation",
                  "Name": "System.Management.Automation.SwitchParameter",
                  "AssemblyQualifiedName": "System.Management.Automation.SwitchParameter, System.Management.Automation, Version=3.0.0.0, Culture=neutral, PublicKeyToken=31bf3856ad364e35",
                  "Properties": {},
                  "ElementType": null,
                  "GenericTypeArguments": []
                },
                "ValidateSet": [],
                "ValidateRangeMin": null,
                "ValidateRangeMax": null,
                "ValidateNotNullOrEmpty": false
              },
              "Mandatory": false,
              "Position": -2147483648,
              "ValueFromPipeline": false,
              "ValueFromPipelineByPropertyName": false
            },
            {
              "ParameterMetadata": {
                "Name": "DefaultProfile",
                "AliasList": [
                  "AzureRmContext",
                  "AzureCredential"
                ],
                "Type": {
                  "Namespace": "Microsoft.Azure.Commands.Common.Authentication.Abstractions",
                  "Name": "Microsoft.Azure.Commands.Common.Authentication.Abstractions.IAzureContextContainer",
                  "AssemblyQualifiedName": "Microsoft.Azure.Commands.Common.Authentication.Abstractions.IAzureContextContainer, Microsoft.Azure.Commands.Common.Authentication.Abstractions, Version=1.0.0.0, Culture=neutral, PublicKeyToken=null",
                  "Properties": {
                    "DefaultContext": "Microsoft.Azure.Commands.Common.Authentication.Abstractions.IAzureContext",
                    "Accounts": "System.Collections.Generic.IEnumerable`1[Microsoft.Azure.Commands.Common.Authentication.Abstractions.IAzureAccount]",
                    "Environments": "System.Collections.Generic.IEnumerable`1[Microsoft.Azure.Commands.Common.Authentication.Abstractions.IAzureEnvironment]",
                    "Subscriptions": "System.Collections.Generic.IEnumerable`1[Microsoft.Azure.Commands.Common.Authentication.Abstractions.IAzureSubscription]"
                  },
                  "ElementType": null,
                  "GenericTypeArguments": []
                },
                "ValidateSet": [],
                "ValidateRangeMin": null,
                "ValidateRangeMax": null,
                "ValidateNotNullOrEmpty": false
              },
              "Mandatory": false,
              "Position": -2147483648,
              "ValueFromPipeline": false,
              "ValueFromPipelineByPropertyName": false
            }
          ]
        }
      ],
      "AliasList": []
    },
    {
      "VerbName": "Get",
      "NounName": "AzureRmTenant",
      "Name": "Get-AzureRmTenant",
      "ClassName": "Microsoft.Azure.Commands.Profile.GetAzureRMTenantCommand",
      "SupportsShouldProcess": false,
      "ConfirmImpact": 2,
      "SupportsPaging": false,
      "DefaultParameterSetName": "__AllParameterSets",
      "OutputTypes": [
        {
          "Type": {
            "Namespace": "Microsoft.Azure.Commands.Profile.Models",
            "Name": "Microsoft.Azure.Commands.Profile.Models.PSAzureTenant",
            "AssemblyQualifiedName": "Microsoft.Azure.Commands.Profile.Models.PSAzureTenant, Microsoft.Azure.Commands.Common.Authentication.ResourceManager, Version=1.0.0.0, Culture=neutral, PublicKeyToken=null",
            "Properties": {
              "ExtendedProperties": "System.Collections.Generic.IDictionary`2[System.String,System.String]",
              "Id": "System.String",
              "Directory": "System.String",
              "TenantId": "System.String"
            },
            "ElementType": null,
            "GenericTypeArguments": []
          },
          "ParameterSets": [
            "__AllParameterSets"
          ]
        }
      ],
      "Parameters": [
        {
          "Name": "TenantId",
          "AliasList": [
            "Domain",
            "Tenant"
          ],
          "Type": {
            "Namespace": "System",
            "Name": "System.String",
            "AssemblyQualifiedName": "System.String, mscorlib, Version=4.0.0.0, Culture=neutral, PublicKeyToken=b77a5c561934e089",
            "Properties": {},
            "ElementType": null,
            "GenericTypeArguments": []
          },
          "ValidateSet": [],
          "ValidateRangeMin": null,
          "ValidateRangeMax": null,
          "ValidateNotNullOrEmpty": true
        },
        {
          "Name": "DefaultProfile",
          "AliasList": [
            "AzureRmContext",
            "AzureCredential"
          ],
          "Type": {
            "Namespace": "Microsoft.Azure.Commands.Common.Authentication.Abstractions",
            "Name": "Microsoft.Azure.Commands.Common.Authentication.Abstractions.IAzureContextContainer",
            "AssemblyQualifiedName": "Microsoft.Azure.Commands.Common.Authentication.Abstractions.IAzureContextContainer, Microsoft.Azure.Commands.Common.Authentication.Abstractions, Version=1.0.0.0, Culture=neutral, PublicKeyToken=null",
            "Properties": {
              "DefaultContext": "Microsoft.Azure.Commands.Common.Authentication.Abstractions.IAzureContext",
              "Accounts": "System.Collections.Generic.IEnumerable`1[Microsoft.Azure.Commands.Common.Authentication.Abstractions.IAzureAccount]",
              "Environments": "System.Collections.Generic.IEnumerable`1[Microsoft.Azure.Commands.Common.Authentication.Abstractions.IAzureEnvironment]",
              "Subscriptions": "System.Collections.Generic.IEnumerable`1[Microsoft.Azure.Commands.Common.Authentication.Abstractions.IAzureSubscription]"
            },
            "ElementType": null,
            "GenericTypeArguments": []
          },
          "ValidateSet": [],
          "ValidateRangeMin": null,
          "ValidateRangeMax": null,
          "ValidateNotNullOrEmpty": false
        }
      ],
      "ParameterSets": [
        {
          "Name": "__AllParameterSets",
          "Parameters": [
            {
              "ParameterMetadata": {
                "Name": "TenantId",
                "AliasList": [
                  "Domain",
                  "Tenant"
                ],
                "Type": {
                  "Namespace": "System",
                  "Name": "System.String",
                  "AssemblyQualifiedName": "System.String, mscorlib, Version=4.0.0.0, Culture=neutral, PublicKeyToken=b77a5c561934e089",
                  "Properties": {},
                  "ElementType": null,
                  "GenericTypeArguments": []
                },
                "ValidateSet": [],
                "ValidateRangeMin": null,
                "ValidateRangeMax": null,
                "ValidateNotNullOrEmpty": true
              },
              "Mandatory": false,
              "Position": 0,
              "ValueFromPipeline": false,
              "ValueFromPipelineByPropertyName": true
            },
            {
              "ParameterMetadata": {
                "Name": "DefaultProfile",
                "AliasList": [
                  "AzureRmContext",
                  "AzureCredential"
                ],
                "Type": {
                  "Namespace": "Microsoft.Azure.Commands.Common.Authentication.Abstractions",
                  "Name": "Microsoft.Azure.Commands.Common.Authentication.Abstractions.IAzureContextContainer",
                  "AssemblyQualifiedName": "Microsoft.Azure.Commands.Common.Authentication.Abstractions.IAzureContextContainer, Microsoft.Azure.Commands.Common.Authentication.Abstractions, Version=1.0.0.0, Culture=neutral, PublicKeyToken=null",
                  "Properties": {
                    "DefaultContext": "Microsoft.Azure.Commands.Common.Authentication.Abstractions.IAzureContext",
                    "Accounts": "System.Collections.Generic.IEnumerable`1[Microsoft.Azure.Commands.Common.Authentication.Abstractions.IAzureAccount]",
                    "Environments": "System.Collections.Generic.IEnumerable`1[Microsoft.Azure.Commands.Common.Authentication.Abstractions.IAzureEnvironment]",
                    "Subscriptions": "System.Collections.Generic.IEnumerable`1[Microsoft.Azure.Commands.Common.Authentication.Abstractions.IAzureSubscription]"
                  },
                  "ElementType": null,
                  "GenericTypeArguments": []
                },
                "ValidateSet": [],
                "ValidateRangeMin": null,
                "ValidateRangeMax": null,
                "ValidateNotNullOrEmpty": false
              },
              "Mandatory": false,
              "Position": -2147483648,
              "ValueFromPipeline": false,
              "ValueFromPipelineByPropertyName": false
            }
          ]
        }
      ],
      "AliasList": [
        "Get-AzureRmDomain"
      ]
    },
    {
      "VerbName": "Resolve",
      "NounName": "AzureRmError",
      "Name": "Resolve-AzureRmError",
      "ClassName": "Microsoft.Azure.Commands.Profile.Errors.ResolveError",
      "SupportsShouldProcess": false,
      "ConfirmImpact": 2,
      "SupportsPaging": false,
      "DefaultParameterSetName": "AnyErrorParameterSet",
      "OutputTypes": [
        {
          "Type": {
            "Namespace": "Microsoft.Azure.Commands.Profile.Errors",
            "Name": "Microsoft.Azure.Commands.Profile.Errors.AzureErrorRecord",
            "AssemblyQualifiedName": "Microsoft.Azure.Commands.Profile.Errors.AzureErrorRecord, Microsoft.Azure.Commands.Profile, Version=3.4.1.0, Culture=neutral, PublicKeyToken=null",
            "Properties": {
              "ErrorCategory": "System.Management.Automation.ErrorCategoryInfo",
              "ErrorDetails": "System.Management.Automation.ErrorDetails",
              "InvocationInfo": "System.Management.Automation.InvocationInfo",
              "ScriptStackTrace": "System.String"
            },
            "ElementType": null,
            "GenericTypeArguments": []
          },
          "ParameterSets": [
            "__AllParameterSets"
          ]
        },
        {
          "Type": {
            "Namespace": "Microsoft.Azure.Commands.Profile.Errors",
            "Name": "Microsoft.Azure.Commands.Profile.Errors.AzureExceptionRecord",
            "AssemblyQualifiedName": "Microsoft.Azure.Commands.Profile.Errors.AzureExceptionRecord, Microsoft.Azure.Commands.Profile, Version=3.4.1.0, Culture=neutral, PublicKeyToken=null",
            "Properties": {
              "InnerException": "System.Boolean",
              "Exception": "System.Exception",
              "ErrorCategory": "System.Management.Automation.ErrorCategoryInfo",
              "ErrorDetails": "System.Management.Automation.ErrorDetails",
              "InvocationInfo": "System.Management.Automation.InvocationInfo",
              "Message": "System.String",
              "StackTrace": "System.String",
              "HelpLink": "System.String",
              "ScriptStackTrace": "System.String"
            },
            "ElementType": null,
            "GenericTypeArguments": []
          },
          "ParameterSets": [
            "__AllParameterSets"
          ]
        },
        {
          "Type": {
            "Namespace": "Microsoft.Azure.Commands.Profile.Errors",
            "Name": "Microsoft.Azure.Commands.Profile.Errors.AzureRestExceptionRecord",
            "AssemblyQualifiedName": "Microsoft.Azure.Commands.Profile.Errors.AzureRestExceptionRecord, Microsoft.Azure.Commands.Profile, Version=3.4.1.0, Culture=neutral, PublicKeyToken=null",
            "Properties": {
              "RequestMessage": "Microsoft.Azure.Commands.Profile.Errors.HttpRequestInfo",
              "ServerResponse": "Microsoft.Azure.Commands.Profile.Errors.HttpResponseInfo",
              "InnerException": "System.Boolean",
              "Exception": "System.Exception",
              "ErrorCategory": "System.Management.Automation.ErrorCategoryInfo",
              "ErrorDetails": "System.Management.Automation.ErrorDetails",
              "InvocationInfo": "System.Management.Automation.InvocationInfo",
              "ServerMessage": "System.String",
              "RequestId": "System.String",
              "Message": "System.String",
              "StackTrace": "System.String",
              "HelpLink": "System.String",
              "ScriptStackTrace": "System.String"
            },
            "ElementType": null,
            "GenericTypeArguments": []
          },
          "ParameterSets": [
            "__AllParameterSets"
          ]
        }
      ],
      "Parameters": [
        {
          "Name": "Error",
          "AliasList": [],
          "Type": {
            "Namespace": "System.Management.Automation",
            "Name": "System.Management.Automation.ErrorRecord[]",
            "AssemblyQualifiedName": "System.Management.Automation.ErrorRecord[], System.Management.Automation, Version=3.0.0.0, Culture=neutral, PublicKeyToken=31bf3856ad364e35",
            "Properties": {},
            "ElementType": "System.Management.Automation.ErrorRecord",
            "GenericTypeArguments": []
          },
          "ValidateSet": [],
          "ValidateRangeMin": null,
          "ValidateRangeMax": null,
          "ValidateNotNullOrEmpty": false
        },
        {
          "Name": "Last",
          "AliasList": [],
          "Type": {
            "Namespace": "System.Management.Automation",
            "Name": "System.Management.Automation.SwitchParameter",
            "AssemblyQualifiedName": "System.Management.Automation.SwitchParameter, System.Management.Automation, Version=3.0.0.0, Culture=neutral, PublicKeyToken=31bf3856ad364e35",
            "Properties": {},
            "ElementType": null,
            "GenericTypeArguments": []
          },
          "ValidateSet": [],
          "ValidateRangeMin": null,
          "ValidateRangeMax": null,
          "ValidateNotNullOrEmpty": false
        },
        {
          "Name": "DefaultProfile",
          "AliasList": [
            "AzureRmContext",
            "AzureCredential"
          ],
          "Type": {
            "Namespace": "Microsoft.Azure.Commands.Common.Authentication.Abstractions",
            "Name": "Microsoft.Azure.Commands.Common.Authentication.Abstractions.IAzureContextContainer",
            "AssemblyQualifiedName": "Microsoft.Azure.Commands.Common.Authentication.Abstractions.IAzureContextContainer, Microsoft.Azure.Commands.Common.Authentication.Abstractions, Version=1.0.0.0, Culture=neutral, PublicKeyToken=null",
            "Properties": {
              "DefaultContext": "Microsoft.Azure.Commands.Common.Authentication.Abstractions.IAzureContext",
              "Accounts": "System.Collections.Generic.IEnumerable`1[Microsoft.Azure.Commands.Common.Authentication.Abstractions.IAzureAccount]",
              "Environments": "System.Collections.Generic.IEnumerable`1[Microsoft.Azure.Commands.Common.Authentication.Abstractions.IAzureEnvironment]",
              "Subscriptions": "System.Collections.Generic.IEnumerable`1[Microsoft.Azure.Commands.Common.Authentication.Abstractions.IAzureSubscription]"
            },
            "ElementType": null,
            "GenericTypeArguments": []
          },
          "ValidateSet": [],
          "ValidateRangeMin": null,
          "ValidateRangeMax": null,
          "ValidateNotNullOrEmpty": false
        }
      ],
      "ParameterSets": [
        {
          "Name": "AnyErrorParameterSet",
          "Parameters": [
            {
              "ParameterMetadata": {
                "Name": "Error",
                "AliasList": [],
                "Type": {
                  "Namespace": "System.Management.Automation",
                  "Name": "System.Management.Automation.ErrorRecord[]",
                  "AssemblyQualifiedName": "System.Management.Automation.ErrorRecord[], System.Management.Automation, Version=3.0.0.0, Culture=neutral, PublicKeyToken=31bf3856ad364e35",
                  "Properties": {},
                  "ElementType": "System.Management.Automation.ErrorRecord",
                  "GenericTypeArguments": []
                },
                "ValidateSet": [],
                "ValidateRangeMin": null,
                "ValidateRangeMax": null,
                "ValidateNotNullOrEmpty": false
              },
              "Mandatory": false,
              "Position": 0,
              "ValueFromPipeline": true,
              "ValueFromPipelineByPropertyName": false
            },
            {
              "ParameterMetadata": {
                "Name": "DefaultProfile",
                "AliasList": [
                  "AzureRmContext",
                  "AzureCredential"
                ],
                "Type": {
                  "Namespace": "Microsoft.Azure.Commands.Common.Authentication.Abstractions",
                  "Name": "Microsoft.Azure.Commands.Common.Authentication.Abstractions.IAzureContextContainer",
                  "AssemblyQualifiedName": "Microsoft.Azure.Commands.Common.Authentication.Abstractions.IAzureContextContainer, Microsoft.Azure.Commands.Common.Authentication.Abstractions, Version=1.0.0.0, Culture=neutral, PublicKeyToken=null",
                  "Properties": {
                    "DefaultContext": "Microsoft.Azure.Commands.Common.Authentication.Abstractions.IAzureContext",
                    "Accounts": "System.Collections.Generic.IEnumerable`1[Microsoft.Azure.Commands.Common.Authentication.Abstractions.IAzureAccount]",
                    "Environments": "System.Collections.Generic.IEnumerable`1[Microsoft.Azure.Commands.Common.Authentication.Abstractions.IAzureEnvironment]",
                    "Subscriptions": "System.Collections.Generic.IEnumerable`1[Microsoft.Azure.Commands.Common.Authentication.Abstractions.IAzureSubscription]"
                  },
                  "ElementType": null,
                  "GenericTypeArguments": []
                },
                "ValidateSet": [],
                "ValidateRangeMin": null,
                "ValidateRangeMax": null,
                "ValidateNotNullOrEmpty": false
              },
              "Mandatory": false,
              "Position": -2147483648,
              "ValueFromPipeline": false,
              "ValueFromPipelineByPropertyName": false
            }
          ]
        },
        {
          "Name": "LastErrorParameterSet",
          "Parameters": [
            {
              "ParameterMetadata": {
                "Name": "Last",
                "AliasList": [],
                "Type": {
                  "Namespace": "System.Management.Automation",
                  "Name": "System.Management.Automation.SwitchParameter",
                  "AssemblyQualifiedName": "System.Management.Automation.SwitchParameter, System.Management.Automation, Version=3.0.0.0, Culture=neutral, PublicKeyToken=31bf3856ad364e35",
                  "Properties": {},
                  "ElementType": null,
                  "GenericTypeArguments": []
                },
                "ValidateSet": [],
                "ValidateRangeMin": null,
                "ValidateRangeMax": null,
                "ValidateNotNullOrEmpty": false
              },
              "Mandatory": true,
              "Position": -2147483648,
              "ValueFromPipeline": false,
              "ValueFromPipelineByPropertyName": false
            },
            {
              "ParameterMetadata": {
                "Name": "DefaultProfile",
                "AliasList": [
                  "AzureRmContext",
                  "AzureCredential"
                ],
                "Type": {
                  "Namespace": "Microsoft.Azure.Commands.Common.Authentication.Abstractions",
                  "Name": "Microsoft.Azure.Commands.Common.Authentication.Abstractions.IAzureContextContainer",
                  "AssemblyQualifiedName": "Microsoft.Azure.Commands.Common.Authentication.Abstractions.IAzureContextContainer, Microsoft.Azure.Commands.Common.Authentication.Abstractions, Version=1.0.0.0, Culture=neutral, PublicKeyToken=null",
                  "Properties": {
                    "DefaultContext": "Microsoft.Azure.Commands.Common.Authentication.Abstractions.IAzureContext",
                    "Accounts": "System.Collections.Generic.IEnumerable`1[Microsoft.Azure.Commands.Common.Authentication.Abstractions.IAzureAccount]",
                    "Environments": "System.Collections.Generic.IEnumerable`1[Microsoft.Azure.Commands.Common.Authentication.Abstractions.IAzureEnvironment]",
                    "Subscriptions": "System.Collections.Generic.IEnumerable`1[Microsoft.Azure.Commands.Common.Authentication.Abstractions.IAzureSubscription]"
                  },
                  "ElementType": null,
                  "GenericTypeArguments": []
                },
                "ValidateSet": [],
                "ValidateRangeMin": null,
                "ValidateRangeMax": null,
                "ValidateNotNullOrEmpty": false
              },
              "Mandatory": false,
              "Position": -2147483648,
              "ValueFromPipeline": false,
              "ValueFromPipelineByPropertyName": false
            }
          ]
        },
        {
          "Name": "__AllParameterSets",
          "Parameters": [
            {
              "ParameterMetadata": {
                "Name": "DefaultProfile",
                "AliasList": [
                  "AzureRmContext",
                  "AzureCredential"
                ],
                "Type": {
                  "Namespace": "Microsoft.Azure.Commands.Common.Authentication.Abstractions",
                  "Name": "Microsoft.Azure.Commands.Common.Authentication.Abstractions.IAzureContextContainer",
                  "AssemblyQualifiedName": "Microsoft.Azure.Commands.Common.Authentication.Abstractions.IAzureContextContainer, Microsoft.Azure.Commands.Common.Authentication.Abstractions, Version=1.0.0.0, Culture=neutral, PublicKeyToken=null",
                  "Properties": {
                    "DefaultContext": "Microsoft.Azure.Commands.Common.Authentication.Abstractions.IAzureContext",
                    "Accounts": "System.Collections.Generic.IEnumerable`1[Microsoft.Azure.Commands.Common.Authentication.Abstractions.IAzureAccount]",
                    "Environments": "System.Collections.Generic.IEnumerable`1[Microsoft.Azure.Commands.Common.Authentication.Abstractions.IAzureEnvironment]",
                    "Subscriptions": "System.Collections.Generic.IEnumerable`1[Microsoft.Azure.Commands.Common.Authentication.Abstractions.IAzureSubscription]"
                  },
                  "ElementType": null,
                  "GenericTypeArguments": []
                },
                "ValidateSet": [],
                "ValidateRangeMin": null,
                "ValidateRangeMax": null,
                "ValidateNotNullOrEmpty": false
              },
              "Mandatory": false,
              "Position": -2147483648,
              "ValueFromPipeline": false,
              "ValueFromPipelineByPropertyName": false
            }
          ]
        }
      ],
      "AliasList": [
        "Resolve-Error"
      ]
    },
    {
      "VerbName": "Disable",
      "NounName": "AzureRmContextAutosave",
      "Name": "Disable-AzureRmContextAutosave",
      "ClassName": "Microsoft.Azure.Commands.Profile.Context.DisableAzureRmContextAutosave",
      "SupportsShouldProcess": true,
      "ConfirmImpact": 2,
      "SupportsPaging": false,
      "DefaultParameterSetName": "__AllParameterSets",
      "OutputTypes": [
        {
          "Type": {
            "Namespace": "Microsoft.Azure.Commands.Common.Authentication",
            "Name": "Microsoft.Azure.Commands.Common.Authentication.ContextAutosaveSettings",
            "AssemblyQualifiedName": "Microsoft.Azure.Commands.Common.Authentication.ContextAutosaveSettings, Microsoft.Azure.Commands.Common.Authentication, Version=4.0.0.0, Culture=neutral, PublicKeyToken=null",
            "Properties": {
              "Settings": "System.Collections.Generic.IDictionary`2[System.String,System.String]",
              "Mode": "System.String",
              "ContextDirectory": "System.String",
              "ContextFile": "System.String",
              "CacheDirectory": "System.String",
              "CacheFile": "System.String"
            },
            "ElementType": null,
            "GenericTypeArguments": []
          },
          "ParameterSets": [
            "__AllParameterSets"
          ]
        }
      ],
      "Parameters": [
        {
          "Name": "Scope",
          "AliasList": [],
          "Type": {
            "Namespace": "Microsoft.Azure.Commands.Profile.Common",
            "Name": "Microsoft.Azure.Commands.Profile.Common.ContextModificationScope",
            "AssemblyQualifiedName": "Microsoft.Azure.Commands.Profile.Common.ContextModificationScope, Microsoft.Azure.Commands.Profile, Version=3.4.1.0, Culture=neutral, PublicKeyToken=null",
            "Properties": {},
            "ElementType": null,
            "GenericTypeArguments": []
          },
          "ValidateSet": [],
          "ValidateRangeMin": null,
          "ValidateRangeMax": null,
          "ValidateNotNullOrEmpty": false
        },
        {
          "Name": "DefaultProfile",
          "AliasList": [
            "AzureRmContext",
            "AzureCredential"
          ],
          "Type": {
            "Namespace": "Microsoft.Azure.Commands.Common.Authentication.Abstractions",
            "Name": "Microsoft.Azure.Commands.Common.Authentication.Abstractions.IAzureContextContainer",
            "AssemblyQualifiedName": "Microsoft.Azure.Commands.Common.Authentication.Abstractions.IAzureContextContainer, Microsoft.Azure.Commands.Common.Authentication.Abstractions, Version=1.0.0.0, Culture=neutral, PublicKeyToken=null",
            "Properties": {
              "DefaultContext": "Microsoft.Azure.Commands.Common.Authentication.Abstractions.IAzureContext",
              "Accounts": "System.Collections.Generic.IEnumerable`1[Microsoft.Azure.Commands.Common.Authentication.Abstractions.IAzureAccount]",
              "Environments": "System.Collections.Generic.IEnumerable`1[Microsoft.Azure.Commands.Common.Authentication.Abstractions.IAzureEnvironment]",
              "Subscriptions": "System.Collections.Generic.IEnumerable`1[Microsoft.Azure.Commands.Common.Authentication.Abstractions.IAzureSubscription]"
            },
            "ElementType": null,
            "GenericTypeArguments": []
          },
          "ValidateSet": [],
          "ValidateRangeMin": null,
          "ValidateRangeMax": null,
          "ValidateNotNullOrEmpty": false
        }
      ],
      "ParameterSets": [
        {
          "Name": "__AllParameterSets",
          "Parameters": [
            {
              "ParameterMetadata": {
                "Name": "Scope",
                "AliasList": [],
                "Type": {
                  "Namespace": "Microsoft.Azure.Commands.Profile.Common",
                  "Name": "Microsoft.Azure.Commands.Profile.Common.ContextModificationScope",
                  "AssemblyQualifiedName": "Microsoft.Azure.Commands.Profile.Common.ContextModificationScope, Microsoft.Azure.Commands.Profile, Version=3.4.1.0, Culture=neutral, PublicKeyToken=null",
                  "Properties": {},
                  "ElementType": null,
                  "GenericTypeArguments": []
                },
                "ValidateSet": [],
                "ValidateRangeMin": null,
                "ValidateRangeMax": null,
                "ValidateNotNullOrEmpty": false
              },
              "Mandatory": false,
              "Position": -2147483648,
              "ValueFromPipeline": false,
              "ValueFromPipelineByPropertyName": false
            },
            {
              "ParameterMetadata": {
                "Name": "DefaultProfile",
                "AliasList": [
                  "AzureRmContext",
                  "AzureCredential"
                ],
                "Type": {
                  "Namespace": "Microsoft.Azure.Commands.Common.Authentication.Abstractions",
                  "Name": "Microsoft.Azure.Commands.Common.Authentication.Abstractions.IAzureContextContainer",
                  "AssemblyQualifiedName": "Microsoft.Azure.Commands.Common.Authentication.Abstractions.IAzureContextContainer, Microsoft.Azure.Commands.Common.Authentication.Abstractions, Version=1.0.0.0, Culture=neutral, PublicKeyToken=null",
                  "Properties": {
                    "DefaultContext": "Microsoft.Azure.Commands.Common.Authentication.Abstractions.IAzureContext",
                    "Accounts": "System.Collections.Generic.IEnumerable`1[Microsoft.Azure.Commands.Common.Authentication.Abstractions.IAzureAccount]",
                    "Environments": "System.Collections.Generic.IEnumerable`1[Microsoft.Azure.Commands.Common.Authentication.Abstractions.IAzureEnvironment]",
                    "Subscriptions": "System.Collections.Generic.IEnumerable`1[Microsoft.Azure.Commands.Common.Authentication.Abstractions.IAzureSubscription]"
                  },
                  "ElementType": null,
                  "GenericTypeArguments": []
                },
                "ValidateSet": [],
                "ValidateRangeMin": null,
                "ValidateRangeMax": null,
                "ValidateNotNullOrEmpty": false
              },
              "Mandatory": false,
              "Position": -2147483648,
              "ValueFromPipeline": false,
              "ValueFromPipelineByPropertyName": false
            }
          ]
        }
      ],
      "AliasList": []
    },
    {
      "VerbName": "Get",
      "NounName": "AzureRmContextAutosaveSetting",
      "Name": "Get-AzureRmContextAutosaveSetting",
      "ClassName": "Microsoft.Azure.Commands.Profile.Context.GetzureRmContextAutosaveSetting",
      "SupportsShouldProcess": false,
      "ConfirmImpact": 2,
      "SupportsPaging": false,
      "DefaultParameterSetName": "__AllParameterSets",
      "OutputTypes": [
        {
          "Type": {
            "Namespace": "Microsoft.Azure.Commands.Common.Authentication",
            "Name": "Microsoft.Azure.Commands.Common.Authentication.ContextAutosaveSettings",
            "AssemblyQualifiedName": "Microsoft.Azure.Commands.Common.Authentication.ContextAutosaveSettings, Microsoft.Azure.Commands.Common.Authentication, Version=4.0.0.0, Culture=neutral, PublicKeyToken=null",
            "Properties": {
              "Settings": "System.Collections.Generic.IDictionary`2[System.String,System.String]",
              "Mode": "System.String",
              "ContextDirectory": "System.String",
              "ContextFile": "System.String",
              "CacheDirectory": "System.String",
              "CacheFile": "System.String"
            },
            "ElementType": null,
            "GenericTypeArguments": []
          },
          "ParameterSets": [
            "__AllParameterSets"
          ]
        }
      ],
      "Parameters": [
        {
          "Name": "Scope",
          "AliasList": [],
          "Type": {
            "Namespace": "Microsoft.Azure.Commands.Profile.Common",
            "Name": "Microsoft.Azure.Commands.Profile.Common.ContextModificationScope",
            "AssemblyQualifiedName": "Microsoft.Azure.Commands.Profile.Common.ContextModificationScope, Microsoft.Azure.Commands.Profile, Version=3.4.1.0, Culture=neutral, PublicKeyToken=null",
            "Properties": {},
            "ElementType": null,
            "GenericTypeArguments": []
          },
          "ValidateSet": [],
          "ValidateRangeMin": null,
          "ValidateRangeMax": null,
          "ValidateNotNullOrEmpty": false
        },
        {
          "Name": "DefaultProfile",
          "AliasList": [
            "AzureRmContext",
            "AzureCredential"
          ],
          "Type": {
            "Namespace": "Microsoft.Azure.Commands.Common.Authentication.Abstractions",
            "Name": "Microsoft.Azure.Commands.Common.Authentication.Abstractions.IAzureContextContainer",
            "AssemblyQualifiedName": "Microsoft.Azure.Commands.Common.Authentication.Abstractions.IAzureContextContainer, Microsoft.Azure.Commands.Common.Authentication.Abstractions, Version=1.0.0.0, Culture=neutral, PublicKeyToken=null",
            "Properties": {
              "DefaultContext": "Microsoft.Azure.Commands.Common.Authentication.Abstractions.IAzureContext",
              "Accounts": "System.Collections.Generic.IEnumerable`1[Microsoft.Azure.Commands.Common.Authentication.Abstractions.IAzureAccount]",
              "Environments": "System.Collections.Generic.IEnumerable`1[Microsoft.Azure.Commands.Common.Authentication.Abstractions.IAzureEnvironment]",
              "Subscriptions": "System.Collections.Generic.IEnumerable`1[Microsoft.Azure.Commands.Common.Authentication.Abstractions.IAzureSubscription]"
            },
            "ElementType": null,
            "GenericTypeArguments": []
          },
          "ValidateSet": [],
          "ValidateRangeMin": null,
          "ValidateRangeMax": null,
          "ValidateNotNullOrEmpty": false
        }
      ],
      "ParameterSets": [
        {
          "Name": "__AllParameterSets",
          "Parameters": [
            {
              "ParameterMetadata": {
                "Name": "Scope",
                "AliasList": [],
                "Type": {
                  "Namespace": "Microsoft.Azure.Commands.Profile.Common",
                  "Name": "Microsoft.Azure.Commands.Profile.Common.ContextModificationScope",
                  "AssemblyQualifiedName": "Microsoft.Azure.Commands.Profile.Common.ContextModificationScope, Microsoft.Azure.Commands.Profile, Version=3.4.1.0, Culture=neutral, PublicKeyToken=null",
                  "Properties": {},
                  "ElementType": null,
                  "GenericTypeArguments": []
                },
                "ValidateSet": [],
                "ValidateRangeMin": null,
                "ValidateRangeMax": null,
                "ValidateNotNullOrEmpty": false
              },
              "Mandatory": false,
              "Position": -2147483648,
              "ValueFromPipeline": false,
              "ValueFromPipelineByPropertyName": false
            },
            {
              "ParameterMetadata": {
                "Name": "DefaultProfile",
                "AliasList": [
                  "AzureRmContext",
                  "AzureCredential"
                ],
                "Type": {
                  "Namespace": "Microsoft.Azure.Commands.Common.Authentication.Abstractions",
                  "Name": "Microsoft.Azure.Commands.Common.Authentication.Abstractions.IAzureContextContainer",
                  "AssemblyQualifiedName": "Microsoft.Azure.Commands.Common.Authentication.Abstractions.IAzureContextContainer, Microsoft.Azure.Commands.Common.Authentication.Abstractions, Version=1.0.0.0, Culture=neutral, PublicKeyToken=null",
                  "Properties": {
                    "DefaultContext": "Microsoft.Azure.Commands.Common.Authentication.Abstractions.IAzureContext",
                    "Accounts": "System.Collections.Generic.IEnumerable`1[Microsoft.Azure.Commands.Common.Authentication.Abstractions.IAzureAccount]",
                    "Environments": "System.Collections.Generic.IEnumerable`1[Microsoft.Azure.Commands.Common.Authentication.Abstractions.IAzureEnvironment]",
                    "Subscriptions": "System.Collections.Generic.IEnumerable`1[Microsoft.Azure.Commands.Common.Authentication.Abstractions.IAzureSubscription]"
                  },
                  "ElementType": null,
                  "GenericTypeArguments": []
                },
                "ValidateSet": [],
                "ValidateRangeMin": null,
                "ValidateRangeMax": null,
                "ValidateNotNullOrEmpty": false
              },
              "Mandatory": false,
              "Position": -2147483648,
              "ValueFromPipeline": false,
              "ValueFromPipelineByPropertyName": false
            }
          ]
        }
      ],
      "AliasList": []
    },
    {
      "VerbName": "Enable",
      "NounName": "AzureRmContextAutosave",
      "Name": "Enable-AzureRmContextAutosave",
      "ClassName": "Microsoft.Azure.Commands.Profile.Context.EnableAzureRmContextAutosave",
      "SupportsShouldProcess": true,
      "ConfirmImpact": 2,
      "SupportsPaging": false,
      "DefaultParameterSetName": "__AllParameterSets",
      "OutputTypes": [
        {
          "Type": {
            "Namespace": "Microsoft.Azure.Commands.Common.Authentication",
            "Name": "Microsoft.Azure.Commands.Common.Authentication.ContextAutosaveSettings",
            "AssemblyQualifiedName": "Microsoft.Azure.Commands.Common.Authentication.ContextAutosaveSettings, Microsoft.Azure.Commands.Common.Authentication, Version=4.0.0.0, Culture=neutral, PublicKeyToken=null",
            "Properties": {
              "Settings": "System.Collections.Generic.IDictionary`2[System.String,System.String]",
              "Mode": "System.String",
              "ContextDirectory": "System.String",
              "ContextFile": "System.String",
              "CacheDirectory": "System.String",
              "CacheFile": "System.String"
            },
            "ElementType": null,
            "GenericTypeArguments": []
          },
          "ParameterSets": [
            "__AllParameterSets"
          ]
        }
      ],
      "Parameters": [
        {
          "Name": "Scope",
          "AliasList": [],
          "Type": {
            "Namespace": "Microsoft.Azure.Commands.Profile.Common",
            "Name": "Microsoft.Azure.Commands.Profile.Common.ContextModificationScope",
            "AssemblyQualifiedName": "Microsoft.Azure.Commands.Profile.Common.ContextModificationScope, Microsoft.Azure.Commands.Profile, Version=3.4.1.0, Culture=neutral, PublicKeyToken=null",
            "Properties": {},
            "ElementType": null,
            "GenericTypeArguments": []
          },
          "ValidateSet": [],
          "ValidateRangeMin": null,
          "ValidateRangeMax": null,
          "ValidateNotNullOrEmpty": false
        },
        {
          "Name": "DefaultProfile",
          "AliasList": [
            "AzureRmContext",
            "AzureCredential"
          ],
          "Type": {
            "Namespace": "Microsoft.Azure.Commands.Common.Authentication.Abstractions",
            "Name": "Microsoft.Azure.Commands.Common.Authentication.Abstractions.IAzureContextContainer",
            "AssemblyQualifiedName": "Microsoft.Azure.Commands.Common.Authentication.Abstractions.IAzureContextContainer, Microsoft.Azure.Commands.Common.Authentication.Abstractions, Version=1.0.0.0, Culture=neutral, PublicKeyToken=null",
            "Properties": {
              "DefaultContext": "Microsoft.Azure.Commands.Common.Authentication.Abstractions.IAzureContext",
              "Accounts": "System.Collections.Generic.IEnumerable`1[Microsoft.Azure.Commands.Common.Authentication.Abstractions.IAzureAccount]",
              "Environments": "System.Collections.Generic.IEnumerable`1[Microsoft.Azure.Commands.Common.Authentication.Abstractions.IAzureEnvironment]",
              "Subscriptions": "System.Collections.Generic.IEnumerable`1[Microsoft.Azure.Commands.Common.Authentication.Abstractions.IAzureSubscription]"
            },
            "ElementType": null,
            "GenericTypeArguments": []
          },
          "ValidateSet": [],
          "ValidateRangeMin": null,
          "ValidateRangeMax": null,
          "ValidateNotNullOrEmpty": false
        }
      ],
      "ParameterSets": [
        {
          "Name": "__AllParameterSets",
          "Parameters": [
            {
              "ParameterMetadata": {
                "Name": "Scope",
                "AliasList": [],
                "Type": {
                  "Namespace": "Microsoft.Azure.Commands.Profile.Common",
                  "Name": "Microsoft.Azure.Commands.Profile.Common.ContextModificationScope",
                  "AssemblyQualifiedName": "Microsoft.Azure.Commands.Profile.Common.ContextModificationScope, Microsoft.Azure.Commands.Profile, Version=3.4.1.0, Culture=neutral, PublicKeyToken=null",
                  "Properties": {},
                  "ElementType": null,
                  "GenericTypeArguments": []
                },
                "ValidateSet": [],
                "ValidateRangeMin": null,
                "ValidateRangeMax": null,
                "ValidateNotNullOrEmpty": false
              },
              "Mandatory": false,
              "Position": -2147483648,
              "ValueFromPipeline": false,
              "ValueFromPipelineByPropertyName": false
            },
            {
              "ParameterMetadata": {
                "Name": "DefaultProfile",
                "AliasList": [
                  "AzureRmContext",
                  "AzureCredential"
                ],
                "Type": {
                  "Namespace": "Microsoft.Azure.Commands.Common.Authentication.Abstractions",
                  "Name": "Microsoft.Azure.Commands.Common.Authentication.Abstractions.IAzureContextContainer",
                  "AssemblyQualifiedName": "Microsoft.Azure.Commands.Common.Authentication.Abstractions.IAzureContextContainer, Microsoft.Azure.Commands.Common.Authentication.Abstractions, Version=1.0.0.0, Culture=neutral, PublicKeyToken=null",
                  "Properties": {
                    "DefaultContext": "Microsoft.Azure.Commands.Common.Authentication.Abstractions.IAzureContext",
                    "Accounts": "System.Collections.Generic.IEnumerable`1[Microsoft.Azure.Commands.Common.Authentication.Abstractions.IAzureAccount]",
                    "Environments": "System.Collections.Generic.IEnumerable`1[Microsoft.Azure.Commands.Common.Authentication.Abstractions.IAzureEnvironment]",
                    "Subscriptions": "System.Collections.Generic.IEnumerable`1[Microsoft.Azure.Commands.Common.Authentication.Abstractions.IAzureSubscription]"
                  },
                  "ElementType": null,
                  "GenericTypeArguments": []
                },
                "ValidateSet": [],
                "ValidateRangeMin": null,
                "ValidateRangeMax": null,
                "ValidateNotNullOrEmpty": false
              },
              "Mandatory": false,
              "Position": -2147483648,
              "ValueFromPipeline": false,
              "ValueFromPipelineByPropertyName": false
            }
          ]
        }
      ],
      "AliasList": []
    },
    {
      "VerbName": "Clear",
      "NounName": "AzureRmContext",
      "Name": "Clear-AzureRmContext",
      "ClassName": "Microsoft.Azure.Commands.Profile.Context.ClearAzureRmContext",
      "SupportsShouldProcess": true,
      "ConfirmImpact": 2,
      "SupportsPaging": false,
      "DefaultParameterSetName": "__AllParameterSets",
      "OutputTypes": [
        {
          "Type": {
            "Namespace": "System",
            "Name": "System.Boolean",
            "AssemblyQualifiedName": "System.Boolean, mscorlib, Version=4.0.0.0, Culture=neutral, PublicKeyToken=b77a5c561934e089",
            "Properties": {},
            "ElementType": null,
            "GenericTypeArguments": []
          },
          "ParameterSets": [
            "__AllParameterSets"
          ]
        }
      ],
      "Parameters": [
        {
          "Name": "Scope",
          "AliasList": [],
          "Type": {
            "Namespace": "Microsoft.Azure.Commands.Profile.Common",
            "Name": "Microsoft.Azure.Commands.Profile.Common.ContextModificationScope",
            "AssemblyQualifiedName": "Microsoft.Azure.Commands.Profile.Common.ContextModificationScope, Microsoft.Azure.Commands.Profile, Version=3.4.1.0, Culture=neutral, PublicKeyToken=null",
            "Properties": {},
            "ElementType": null,
            "GenericTypeArguments": []
          },
          "ValidateSet": [],
          "ValidateRangeMin": null,
          "ValidateRangeMax": null,
          "ValidateNotNullOrEmpty": false
        },
        {
          "Name": "PassThru",
          "AliasList": [],
          "Type": {
            "Namespace": "System.Management.Automation",
            "Name": "System.Management.Automation.SwitchParameter",
            "AssemblyQualifiedName": "System.Management.Automation.SwitchParameter, System.Management.Automation, Version=3.0.0.0, Culture=neutral, PublicKeyToken=31bf3856ad364e35",
            "Properties": {},
            "ElementType": null,
            "GenericTypeArguments": []
          },
          "ValidateSet": [],
          "ValidateRangeMin": null,
          "ValidateRangeMax": null,
          "ValidateNotNullOrEmpty": false
        },
        {
          "Name": "Force",
          "AliasList": [],
          "Type": {
            "Namespace": "System.Management.Automation",
            "Name": "System.Management.Automation.SwitchParameter",
            "AssemblyQualifiedName": "System.Management.Automation.SwitchParameter, System.Management.Automation, Version=3.0.0.0, Culture=neutral, PublicKeyToken=31bf3856ad364e35",
            "Properties": {},
            "ElementType": null,
            "GenericTypeArguments": []
          },
          "ValidateSet": [],
          "ValidateRangeMin": null,
          "ValidateRangeMax": null,
          "ValidateNotNullOrEmpty": false
        },
        {
          "Name": "DefaultProfile",
          "AliasList": [
            "AzureRmContext",
            "AzureCredential"
          ],
          "Type": {
            "Namespace": "Microsoft.Azure.Commands.Common.Authentication.Abstractions",
            "Name": "Microsoft.Azure.Commands.Common.Authentication.Abstractions.IAzureContextContainer",
            "AssemblyQualifiedName": "Microsoft.Azure.Commands.Common.Authentication.Abstractions.IAzureContextContainer, Microsoft.Azure.Commands.Common.Authentication.Abstractions, Version=1.0.0.0, Culture=neutral, PublicKeyToken=null",
            "Properties": {
              "DefaultContext": "Microsoft.Azure.Commands.Common.Authentication.Abstractions.IAzureContext",
              "Accounts": "System.Collections.Generic.IEnumerable`1[Microsoft.Azure.Commands.Common.Authentication.Abstractions.IAzureAccount]",
              "Environments": "System.Collections.Generic.IEnumerable`1[Microsoft.Azure.Commands.Common.Authentication.Abstractions.IAzureEnvironment]",
              "Subscriptions": "System.Collections.Generic.IEnumerable`1[Microsoft.Azure.Commands.Common.Authentication.Abstractions.IAzureSubscription]"
            },
            "ElementType": null,
            "GenericTypeArguments": []
          },
          "ValidateSet": [],
          "ValidateRangeMin": null,
          "ValidateRangeMax": null,
          "ValidateNotNullOrEmpty": false
        }
      ],
      "ParameterSets": [
        {
          "Name": "__AllParameterSets",
          "Parameters": [
            {
              "ParameterMetadata": {
                "Name": "Scope",
                "AliasList": [],
                "Type": {
                  "Namespace": "Microsoft.Azure.Commands.Profile.Common",
                  "Name": "Microsoft.Azure.Commands.Profile.Common.ContextModificationScope",
                  "AssemblyQualifiedName": "Microsoft.Azure.Commands.Profile.Common.ContextModificationScope, Microsoft.Azure.Commands.Profile, Version=3.4.1.0, Culture=neutral, PublicKeyToken=null",
                  "Properties": {},
                  "ElementType": null,
                  "GenericTypeArguments": []
                },
                "ValidateSet": [],
                "ValidateRangeMin": null,
                "ValidateRangeMax": null,
                "ValidateNotNullOrEmpty": false
              },
              "Mandatory": true,
              "Position": -2147483648,
              "ValueFromPipeline": false,
              "ValueFromPipelineByPropertyName": false
            },
            {
              "ParameterMetadata": {
                "Name": "PassThru",
                "AliasList": [],
                "Type": {
                  "Namespace": "System.Management.Automation",
                  "Name": "System.Management.Automation.SwitchParameter",
                  "AssemblyQualifiedName": "System.Management.Automation.SwitchParameter, System.Management.Automation, Version=3.0.0.0, Culture=neutral, PublicKeyToken=31bf3856ad364e35",
                  "Properties": {},
                  "ElementType": null,
                  "GenericTypeArguments": []
                },
                "ValidateSet": [],
                "ValidateRangeMin": null,
                "ValidateRangeMax": null,
                "ValidateNotNullOrEmpty": false
              },
              "Mandatory": false,
              "Position": -2147483648,
              "ValueFromPipeline": false,
              "ValueFromPipelineByPropertyName": false
            },
            {
              "ParameterMetadata": {
                "Name": "Force",
                "AliasList": [],
                "Type": {
                  "Namespace": "System.Management.Automation",
                  "Name": "System.Management.Automation.SwitchParameter",
                  "AssemblyQualifiedName": "System.Management.Automation.SwitchParameter, System.Management.Automation, Version=3.0.0.0, Culture=neutral, PublicKeyToken=31bf3856ad364e35",
                  "Properties": {},
                  "ElementType": null,
                  "GenericTypeArguments": []
                },
                "ValidateSet": [],
                "ValidateRangeMin": null,
                "ValidateRangeMax": null,
                "ValidateNotNullOrEmpty": false
              },
              "Mandatory": false,
              "Position": -2147483648,
              "ValueFromPipeline": false,
              "ValueFromPipelineByPropertyName": false
            },
            {
              "ParameterMetadata": {
                "Name": "DefaultProfile",
                "AliasList": [
                  "AzureRmContext",
                  "AzureCredential"
                ],
                "Type": {
                  "Namespace": "Microsoft.Azure.Commands.Common.Authentication.Abstractions",
                  "Name": "Microsoft.Azure.Commands.Common.Authentication.Abstractions.IAzureContextContainer",
                  "AssemblyQualifiedName": "Microsoft.Azure.Commands.Common.Authentication.Abstractions.IAzureContextContainer, Microsoft.Azure.Commands.Common.Authentication.Abstractions, Version=1.0.0.0, Culture=neutral, PublicKeyToken=null",
                  "Properties": {
                    "DefaultContext": "Microsoft.Azure.Commands.Common.Authentication.Abstractions.IAzureContext",
                    "Accounts": "System.Collections.Generic.IEnumerable`1[Microsoft.Azure.Commands.Common.Authentication.Abstractions.IAzureAccount]",
                    "Environments": "System.Collections.Generic.IEnumerable`1[Microsoft.Azure.Commands.Common.Authentication.Abstractions.IAzureEnvironment]",
                    "Subscriptions": "System.Collections.Generic.IEnumerable`1[Microsoft.Azure.Commands.Common.Authentication.Abstractions.IAzureSubscription]"
                  },
                  "ElementType": null,
                  "GenericTypeArguments": []
                },
                "ValidateSet": [],
                "ValidateRangeMin": null,
                "ValidateRangeMax": null,
                "ValidateNotNullOrEmpty": false
              },
              "Mandatory": false,
              "Position": -2147483648,
              "ValueFromPipeline": false,
              "ValueFromPipelineByPropertyName": false
            }
          ]
        }
      ],
<<<<<<< HEAD
      "AliasList": [
        "Add-AzureRmAccount",
        "Login-AzAccount",
        "Login-AzureRmAccount"
      ]
=======
      "AliasList": []
>>>>>>> 7c5ac2a2
    },
    {
      "VerbName": "Remove",
      "NounName": "AzureRmContext",
      "Name": "Remove-AzureRmContext",
      "ClassName": "Microsoft.Azure.Commands.Profile.Context.RemoveAzureRmContext",
      "SupportsShouldProcess": true,
      "ConfirmImpact": 2,
      "SupportsPaging": false,
      "DefaultParameterSetName": "Input Object",
      "OutputTypes": [
        {
          "Type": {
            "Namespace": "Microsoft.Azure.Commands.Profile.Models",
            "Name": "Microsoft.Azure.Commands.Profile.Models.PSAzureContext",
            "AssemblyQualifiedName": "Microsoft.Azure.Commands.Profile.Models.PSAzureContext, Microsoft.Azure.Commands.Common.Authentication.ResourceManager, Version=1.0.0.0, Culture=neutral, PublicKeyToken=null",
            "Properties": {
              "Account": "Microsoft.Azure.Commands.Common.Authentication.Abstractions.IAzureAccount",
              "Environment": "Microsoft.Azure.Commands.Common.Authentication.Abstractions.IAzureEnvironment",
              "Subscription": "Microsoft.Azure.Commands.Common.Authentication.Abstractions.IAzureSubscription",
              "Tenant": "Microsoft.Azure.Commands.Common.Authentication.Abstractions.IAzureTenant",
              "TokenCache": "Microsoft.Azure.Commands.Common.Authentication.Abstractions.IAzureTokenCache",
              "ExtendedProperties": "System.Collections.Generic.IDictionary`2[System.String,System.String]",
              "Name": "System.String",
              "VersionProfile": "System.String"
            },
            "ElementType": null,
            "GenericTypeArguments": []
          },
          "ParameterSets": [
            "__AllParameterSets"
          ]
        }
      ],
      "Parameters": [
        {
          "Name": "InputObject",
          "AliasList": [],
          "Type": {
            "Namespace": "Microsoft.Azure.Commands.Profile.Models",
            "Name": "Microsoft.Azure.Commands.Profile.Models.PSAzureContext",
            "AssemblyQualifiedName": "Microsoft.Azure.Commands.Profile.Models.PSAzureContext, Microsoft.Azure.Commands.Common.Authentication.ResourceManager, Version=1.0.0.0, Culture=neutral, PublicKeyToken=null",
            "Properties": {
              "Account": "Microsoft.Azure.Commands.Common.Authentication.Abstractions.IAzureAccount",
              "Environment": "Microsoft.Azure.Commands.Common.Authentication.Abstractions.IAzureEnvironment",
              "Subscription": "Microsoft.Azure.Commands.Common.Authentication.Abstractions.IAzureSubscription",
              "Tenant": "Microsoft.Azure.Commands.Common.Authentication.Abstractions.IAzureTenant",
              "TokenCache": "Microsoft.Azure.Commands.Common.Authentication.Abstractions.IAzureTokenCache",
              "ExtendedProperties": "System.Collections.Generic.IDictionary`2[System.String,System.String]",
              "Name": "System.String",
              "VersionProfile": "System.String"
            },
            "ElementType": null,
            "GenericTypeArguments": []
          },
          "ValidateSet": [],
          "ValidateRangeMin": null,
          "ValidateRangeMax": null,
          "ValidateNotNullOrEmpty": true
        },
        {
          "Name": "Force",
          "AliasList": [],
          "Type": {
            "Namespace": "System.Management.Automation",
            "Name": "System.Management.Automation.SwitchParameter",
            "AssemblyQualifiedName": "System.Management.Automation.SwitchParameter, System.Management.Automation, Version=3.0.0.0, Culture=neutral, PublicKeyToken=31bf3856ad364e35",
            "Properties": {},
            "ElementType": null,
            "GenericTypeArguments": []
          },
          "ValidateSet": [],
          "ValidateRangeMin": null,
          "ValidateRangeMax": null,
          "ValidateNotNullOrEmpty": false
        },
        {
          "Name": "PassThru",
          "AliasList": [],
          "Type": {
            "Namespace": "System.Management.Automation",
            "Name": "System.Management.Automation.SwitchParameter",
            "AssemblyQualifiedName": "System.Management.Automation.SwitchParameter, System.Management.Automation, Version=3.0.0.0, Culture=neutral, PublicKeyToken=31bf3856ad364e35",
            "Properties": {},
            "ElementType": null,
            "GenericTypeArguments": []
          },
          "ValidateSet": [],
          "ValidateRangeMin": null,
          "ValidateRangeMax": null,
          "ValidateNotNullOrEmpty": false
        },
        {
          "Name": "Scope",
          "AliasList": [],
          "Type": {
            "Namespace": "Microsoft.Azure.Commands.Profile.Common",
            "Name": "Microsoft.Azure.Commands.Profile.Common.ContextModificationScope",
            "AssemblyQualifiedName": "Microsoft.Azure.Commands.Profile.Common.ContextModificationScope, Microsoft.Azure.Commands.Profile, Version=3.4.1.0, Culture=neutral, PublicKeyToken=null",
            "Properties": {},
            "ElementType": null,
            "GenericTypeArguments": []
          },
          "ValidateSet": [],
          "ValidateRangeMin": null,
          "ValidateRangeMax": null,
          "ValidateNotNullOrEmpty": false
        },
        {
          "Name": "DefaultProfile",
          "AliasList": [
            "AzureRmContext",
            "AzureCredential"
          ],
          "Type": {
            "Namespace": "Microsoft.Azure.Commands.Common.Authentication.Abstractions",
            "Name": "Microsoft.Azure.Commands.Common.Authentication.Abstractions.IAzureContextContainer",
            "AssemblyQualifiedName": "Microsoft.Azure.Commands.Common.Authentication.Abstractions.IAzureContextContainer, Microsoft.Azure.Commands.Common.Authentication.Abstractions, Version=1.0.0.0, Culture=neutral, PublicKeyToken=null",
            "Properties": {
              "DefaultContext": "Microsoft.Azure.Commands.Common.Authentication.Abstractions.IAzureContext",
              "Accounts": "System.Collections.Generic.IEnumerable`1[Microsoft.Azure.Commands.Common.Authentication.Abstractions.IAzureAccount]",
              "Environments": "System.Collections.Generic.IEnumerable`1[Microsoft.Azure.Commands.Common.Authentication.Abstractions.IAzureEnvironment]",
              "Subscriptions": "System.Collections.Generic.IEnumerable`1[Microsoft.Azure.Commands.Common.Authentication.Abstractions.IAzureSubscription]"
            },
            "ElementType": null,
            "GenericTypeArguments": []
          },
          "ValidateSet": [],
          "ValidateRangeMin": null,
          "ValidateRangeMax": null,
          "ValidateNotNullOrEmpty": false
        }
      ],
      "ParameterSets": [
        {
          "Name": "Input Object",
          "Parameters": [
            {
              "ParameterMetadata": {
                "Name": "InputObject",
                "AliasList": [],
                "Type": {
                  "Namespace": "Microsoft.Azure.Commands.Profile.Models",
                  "Name": "Microsoft.Azure.Commands.Profile.Models.PSAzureContext",
                  "AssemblyQualifiedName": "Microsoft.Azure.Commands.Profile.Models.PSAzureContext, Microsoft.Azure.Commands.Common.Authentication.ResourceManager, Version=1.0.0.0, Culture=neutral, PublicKeyToken=null",
                  "Properties": {
                    "Account": "Microsoft.Azure.Commands.Common.Authentication.Abstractions.IAzureAccount",
                    "Environment": "Microsoft.Azure.Commands.Common.Authentication.Abstractions.IAzureEnvironment",
                    "Subscription": "Microsoft.Azure.Commands.Common.Authentication.Abstractions.IAzureSubscription",
                    "Tenant": "Microsoft.Azure.Commands.Common.Authentication.Abstractions.IAzureTenant",
                    "TokenCache": "Microsoft.Azure.Commands.Common.Authentication.Abstractions.IAzureTokenCache",
                    "ExtendedProperties": "System.Collections.Generic.IDictionary`2[System.String,System.String]",
                    "Name": "System.String",
                    "VersionProfile": "System.String"
                  },
                  "ElementType": null,
                  "GenericTypeArguments": []
                },
                "ValidateSet": [],
                "ValidateRangeMin": null,
                "ValidateRangeMax": null,
                "ValidateNotNullOrEmpty": true
              },
              "Mandatory": true,
              "Position": -2147483648,
              "ValueFromPipeline": true,
              "ValueFromPipelineByPropertyName": false
            },
            {
              "ParameterMetadata": {
                "Name": "Force",
                "AliasList": [],
                "Type": {
                  "Namespace": "System.Management.Automation",
                  "Name": "System.Management.Automation.SwitchParameter",
                  "AssemblyQualifiedName": "System.Management.Automation.SwitchParameter, System.Management.Automation, Version=3.0.0.0, Culture=neutral, PublicKeyToken=31bf3856ad364e35",
                  "Properties": {},
                  "ElementType": null,
                  "GenericTypeArguments": []
                },
                "ValidateSet": [],
                "ValidateRangeMin": null,
                "ValidateRangeMax": null,
                "ValidateNotNullOrEmpty": false
              },
              "Mandatory": false,
              "Position": -2147483648,
              "ValueFromPipeline": false,
              "ValueFromPipelineByPropertyName": false
            },
            {
              "ParameterMetadata": {
                "Name": "PassThru",
                "AliasList": [],
                "Type": {
                  "Namespace": "System.Management.Automation",
                  "Name": "System.Management.Automation.SwitchParameter",
                  "AssemblyQualifiedName": "System.Management.Automation.SwitchParameter, System.Management.Automation, Version=3.0.0.0, Culture=neutral, PublicKeyToken=31bf3856ad364e35",
                  "Properties": {},
                  "ElementType": null,
                  "GenericTypeArguments": []
                },
                "ValidateSet": [],
                "ValidateRangeMin": null,
                "ValidateRangeMax": null,
                "ValidateNotNullOrEmpty": false
              },
              "Mandatory": false,
              "Position": -2147483648,
              "ValueFromPipeline": false,
              "ValueFromPipelineByPropertyName": false
            },
            {
              "ParameterMetadata": {
                "Name": "Scope",
                "AliasList": [],
                "Type": {
                  "Namespace": "Microsoft.Azure.Commands.Profile.Common",
                  "Name": "Microsoft.Azure.Commands.Profile.Common.ContextModificationScope",
                  "AssemblyQualifiedName": "Microsoft.Azure.Commands.Profile.Common.ContextModificationScope, Microsoft.Azure.Commands.Profile, Version=3.4.1.0, Culture=neutral, PublicKeyToken=null",
                  "Properties": {},
                  "ElementType": null,
                  "GenericTypeArguments": []
                },
                "ValidateSet": [],
                "ValidateRangeMin": null,
                "ValidateRangeMax": null,
                "ValidateNotNullOrEmpty": false
              },
              "Mandatory": false,
              "Position": -2147483648,
              "ValueFromPipeline": false,
              "ValueFromPipelineByPropertyName": false
            },
            {
              "ParameterMetadata": {
                "Name": "DefaultProfile",
                "AliasList": [
                  "AzureRmContext",
                  "AzureCredential"
                ],
                "Type": {
                  "Namespace": "Microsoft.Azure.Commands.Common.Authentication.Abstractions",
                  "Name": "Microsoft.Azure.Commands.Common.Authentication.Abstractions.IAzureContextContainer",
                  "AssemblyQualifiedName": "Microsoft.Azure.Commands.Common.Authentication.Abstractions.IAzureContextContainer, Microsoft.Azure.Commands.Common.Authentication.Abstractions, Version=1.0.0.0, Culture=neutral, PublicKeyToken=null",
                  "Properties": {
                    "DefaultContext": "Microsoft.Azure.Commands.Common.Authentication.Abstractions.IAzureContext",
                    "Accounts": "System.Collections.Generic.IEnumerable`1[Microsoft.Azure.Commands.Common.Authentication.Abstractions.IAzureAccount]",
                    "Environments": "System.Collections.Generic.IEnumerable`1[Microsoft.Azure.Commands.Common.Authentication.Abstractions.IAzureEnvironment]",
                    "Subscriptions": "System.Collections.Generic.IEnumerable`1[Microsoft.Azure.Commands.Common.Authentication.Abstractions.IAzureSubscription]"
                  },
                  "ElementType": null,
                  "GenericTypeArguments": []
                },
                "ValidateSet": [],
                "ValidateRangeMin": null,
                "ValidateRangeMax": null,
                "ValidateNotNullOrEmpty": false
              },
              "Mandatory": false,
              "Position": -2147483648,
              "ValueFromPipeline": false,
              "ValueFromPipelineByPropertyName": false
            }
          ]
        },
        {
          "Name": "__AllParameterSets",
          "Parameters": [
            {
              "ParameterMetadata": {
                "Name": "Force",
                "AliasList": [],
                "Type": {
                  "Namespace": "System.Management.Automation",
                  "Name": "System.Management.Automation.SwitchParameter",
                  "AssemblyQualifiedName": "System.Management.Automation.SwitchParameter, System.Management.Automation, Version=3.0.0.0, Culture=neutral, PublicKeyToken=31bf3856ad364e35",
                  "Properties": {},
                  "ElementType": null,
                  "GenericTypeArguments": []
                },
                "ValidateSet": [],
                "ValidateRangeMin": null,
                "ValidateRangeMax": null,
                "ValidateNotNullOrEmpty": false
              },
              "Mandatory": false,
              "Position": -2147483648,
              "ValueFromPipeline": false,
              "ValueFromPipelineByPropertyName": false
            },
            {
              "ParameterMetadata": {
                "Name": "PassThru",
                "AliasList": [],
                "Type": {
                  "Namespace": "System.Management.Automation",
                  "Name": "System.Management.Automation.SwitchParameter",
                  "AssemblyQualifiedName": "System.Management.Automation.SwitchParameter, System.Management.Automation, Version=3.0.0.0, Culture=neutral, PublicKeyToken=31bf3856ad364e35",
                  "Properties": {},
                  "ElementType": null,
                  "GenericTypeArguments": []
                },
                "ValidateSet": [],
                "ValidateRangeMin": null,
                "ValidateRangeMax": null,
                "ValidateNotNullOrEmpty": false
              },
              "Mandatory": false,
              "Position": -2147483648,
              "ValueFromPipeline": false,
              "ValueFromPipelineByPropertyName": false
            },
            {
              "ParameterMetadata": {
                "Name": "Scope",
                "AliasList": [],
                "Type": {
                  "Namespace": "Microsoft.Azure.Commands.Profile.Common",
                  "Name": "Microsoft.Azure.Commands.Profile.Common.ContextModificationScope",
                  "AssemblyQualifiedName": "Microsoft.Azure.Commands.Profile.Common.ContextModificationScope, Microsoft.Azure.Commands.Profile, Version=3.4.1.0, Culture=neutral, PublicKeyToken=null",
                  "Properties": {},
                  "ElementType": null,
                  "GenericTypeArguments": []
                },
                "ValidateSet": [],
                "ValidateRangeMin": null,
                "ValidateRangeMax": null,
                "ValidateNotNullOrEmpty": false
              },
              "Mandatory": false,
              "Position": -2147483648,
              "ValueFromPipeline": false,
              "ValueFromPipelineByPropertyName": false
            },
            {
              "ParameterMetadata": {
                "Name": "DefaultProfile",
                "AliasList": [
                  "AzureRmContext",
                  "AzureCredential"
                ],
                "Type": {
                  "Namespace": "Microsoft.Azure.Commands.Common.Authentication.Abstractions",
                  "Name": "Microsoft.Azure.Commands.Common.Authentication.Abstractions.IAzureContextContainer",
                  "AssemblyQualifiedName": "Microsoft.Azure.Commands.Common.Authentication.Abstractions.IAzureContextContainer, Microsoft.Azure.Commands.Common.Authentication.Abstractions, Version=1.0.0.0, Culture=neutral, PublicKeyToken=null",
                  "Properties": {
                    "DefaultContext": "Microsoft.Azure.Commands.Common.Authentication.Abstractions.IAzureContext",
                    "Accounts": "System.Collections.Generic.IEnumerable`1[Microsoft.Azure.Commands.Common.Authentication.Abstractions.IAzureAccount]",
                    "Environments": "System.Collections.Generic.IEnumerable`1[Microsoft.Azure.Commands.Common.Authentication.Abstractions.IAzureEnvironment]",
                    "Subscriptions": "System.Collections.Generic.IEnumerable`1[Microsoft.Azure.Commands.Common.Authentication.Abstractions.IAzureSubscription]"
                  },
                  "ElementType": null,
                  "GenericTypeArguments": []
                },
                "ValidateSet": [],
                "ValidateRangeMin": null,
                "ValidateRangeMax": null,
                "ValidateNotNullOrEmpty": false
              },
              "Mandatory": false,
              "Position": -2147483648,
              "ValueFromPipeline": false,
              "ValueFromPipelineByPropertyName": false
            }
          ]
        }
      ],
      "AliasList": []
    },
    {
      "VerbName": "Rename",
      "NounName": "AzureRmContext",
      "Name": "Rename-AzureRmContext",
      "ClassName": "Microsoft.Azure.Commands.Profile.Context.RenameAzureRmContext",
      "SupportsShouldProcess": true,
      "ConfirmImpact": 2,
      "SupportsPaging": false,
      "DefaultParameterSetName": "Input Object",
      "OutputTypes": [
        {
          "Type": {
            "Namespace": "Microsoft.Azure.Commands.Profile.Models",
            "Name": "Microsoft.Azure.Commands.Profile.Models.PSAzureContext",
            "AssemblyQualifiedName": "Microsoft.Azure.Commands.Profile.Models.PSAzureContext, Microsoft.Azure.Commands.Common.Authentication.ResourceManager, Version=1.0.0.0, Culture=neutral, PublicKeyToken=null",
            "Properties": {
              "Account": "Microsoft.Azure.Commands.Common.Authentication.Abstractions.IAzureAccount",
              "Environment": "Microsoft.Azure.Commands.Common.Authentication.Abstractions.IAzureEnvironment",
              "Subscription": "Microsoft.Azure.Commands.Common.Authentication.Abstractions.IAzureSubscription",
              "Tenant": "Microsoft.Azure.Commands.Common.Authentication.Abstractions.IAzureTenant",
              "TokenCache": "Microsoft.Azure.Commands.Common.Authentication.Abstractions.IAzureTokenCache",
              "ExtendedProperties": "System.Collections.Generic.IDictionary`2[System.String,System.String]",
              "Name": "System.String",
              "VersionProfile": "System.String"
            },
            "ElementType": null,
            "GenericTypeArguments": []
          },
          "ParameterSets": [
            "__AllParameterSets"
          ]
        }
      ],
      "Parameters": [
        {
          "Name": "InputObject",
          "AliasList": [],
          "Type": {
            "Namespace": "Microsoft.Azure.Commands.Profile.Models",
            "Name": "Microsoft.Azure.Commands.Profile.Models.PSAzureContext",
            "AssemblyQualifiedName": "Microsoft.Azure.Commands.Profile.Models.PSAzureContext, Microsoft.Azure.Commands.Common.Authentication.ResourceManager, Version=1.0.0.0, Culture=neutral, PublicKeyToken=null",
            "Properties": {
              "Account": "Microsoft.Azure.Commands.Common.Authentication.Abstractions.IAzureAccount",
              "Environment": "Microsoft.Azure.Commands.Common.Authentication.Abstractions.IAzureEnvironment",
              "Subscription": "Microsoft.Azure.Commands.Common.Authentication.Abstractions.IAzureSubscription",
              "Tenant": "Microsoft.Azure.Commands.Common.Authentication.Abstractions.IAzureTenant",
              "TokenCache": "Microsoft.Azure.Commands.Common.Authentication.Abstractions.IAzureTokenCache",
              "ExtendedProperties": "System.Collections.Generic.IDictionary`2[System.String,System.String]",
              "Name": "System.String",
              "VersionProfile": "System.String"
            },
            "ElementType": null,
            "GenericTypeArguments": []
          },
          "ValidateSet": [],
          "ValidateRangeMin": null,
          "ValidateRangeMax": null,
          "ValidateNotNullOrEmpty": true
        },
        {
          "Name": "Force",
          "AliasList": [],
          "Type": {
            "Namespace": "System.Management.Automation",
            "Name": "System.Management.Automation.SwitchParameter",
            "AssemblyQualifiedName": "System.Management.Automation.SwitchParameter, System.Management.Automation, Version=3.0.0.0, Culture=neutral, PublicKeyToken=31bf3856ad364e35",
            "Properties": {},
            "ElementType": null,
            "GenericTypeArguments": []
          },
          "ValidateSet": [],
          "ValidateRangeMin": null,
          "ValidateRangeMax": null,
          "ValidateNotNullOrEmpty": false
        },
        {
          "Name": "PassThru",
          "AliasList": [],
          "Type": {
            "Namespace": "System.Management.Automation",
            "Name": "System.Management.Automation.SwitchParameter",
            "AssemblyQualifiedName": "System.Management.Automation.SwitchParameter, System.Management.Automation, Version=3.0.0.0, Culture=neutral, PublicKeyToken=31bf3856ad364e35",
            "Properties": {},
            "ElementType": null,
            "GenericTypeArguments": []
          },
          "ValidateSet": [],
          "ValidateRangeMin": null,
          "ValidateRangeMax": null,
          "ValidateNotNullOrEmpty": false
        },
        {
          "Name": "Scope",
          "AliasList": [],
          "Type": {
            "Namespace": "Microsoft.Azure.Commands.Profile.Common",
            "Name": "Microsoft.Azure.Commands.Profile.Common.ContextModificationScope",
            "AssemblyQualifiedName": "Microsoft.Azure.Commands.Profile.Common.ContextModificationScope, Microsoft.Azure.Commands.Profile, Version=3.4.1.0, Culture=neutral, PublicKeyToken=null",
            "Properties": {},
            "ElementType": null,
            "GenericTypeArguments": []
          },
          "ValidateSet": [],
          "ValidateRangeMin": null,
          "ValidateRangeMax": null,
          "ValidateNotNullOrEmpty": false
        },
        {
          "Name": "DefaultProfile",
          "AliasList": [
            "AzureRmContext",
            "AzureCredential"
          ],
          "Type": {
            "Namespace": "Microsoft.Azure.Commands.Common.Authentication.Abstractions",
            "Name": "Microsoft.Azure.Commands.Common.Authentication.Abstractions.IAzureContextContainer",
            "AssemblyQualifiedName": "Microsoft.Azure.Commands.Common.Authentication.Abstractions.IAzureContextContainer, Microsoft.Azure.Commands.Common.Authentication.Abstractions, Version=1.0.0.0, Culture=neutral, PublicKeyToken=null",
            "Properties": {
              "DefaultContext": "Microsoft.Azure.Commands.Common.Authentication.Abstractions.IAzureContext",
              "Accounts": "System.Collections.Generic.IEnumerable`1[Microsoft.Azure.Commands.Common.Authentication.Abstractions.IAzureAccount]",
              "Environments": "System.Collections.Generic.IEnumerable`1[Microsoft.Azure.Commands.Common.Authentication.Abstractions.IAzureEnvironment]",
              "Subscriptions": "System.Collections.Generic.IEnumerable`1[Microsoft.Azure.Commands.Common.Authentication.Abstractions.IAzureSubscription]"
            },
            "ElementType": null,
            "GenericTypeArguments": []
          },
          "ValidateSet": [],
          "ValidateRangeMin": null,
          "ValidateRangeMax": null,
          "ValidateNotNullOrEmpty": false
        }
      ],
      "ParameterSets": [
        {
          "Name": "Input Object",
          "Parameters": [
            {
              "ParameterMetadata": {
                "Name": "InputObject",
                "AliasList": [],
                "Type": {
                  "Namespace": "Microsoft.Azure.Commands.Profile.Models",
                  "Name": "Microsoft.Azure.Commands.Profile.Models.PSAzureContext",
                  "AssemblyQualifiedName": "Microsoft.Azure.Commands.Profile.Models.PSAzureContext, Microsoft.Azure.Commands.Common.Authentication.ResourceManager, Version=1.0.0.0, Culture=neutral, PublicKeyToken=null",
                  "Properties": {
                    "Account": "Microsoft.Azure.Commands.Common.Authentication.Abstractions.IAzureAccount",
                    "Environment": "Microsoft.Azure.Commands.Common.Authentication.Abstractions.IAzureEnvironment",
                    "Subscription": "Microsoft.Azure.Commands.Common.Authentication.Abstractions.IAzureSubscription",
                    "Tenant": "Microsoft.Azure.Commands.Common.Authentication.Abstractions.IAzureTenant",
                    "TokenCache": "Microsoft.Azure.Commands.Common.Authentication.Abstractions.IAzureTokenCache",
                    "ExtendedProperties": "System.Collections.Generic.IDictionary`2[System.String,System.String]",
                    "Name": "System.String",
                    "VersionProfile": "System.String"
                  },
                  "ElementType": null,
                  "GenericTypeArguments": []
                },
                "ValidateSet": [],
                "ValidateRangeMin": null,
                "ValidateRangeMax": null,
                "ValidateNotNullOrEmpty": true
              },
              "Mandatory": true,
              "Position": -2147483648,
              "ValueFromPipeline": true,
              "ValueFromPipelineByPropertyName": false
            },
            {
              "ParameterMetadata": {
                "Name": "Force",
                "AliasList": [],
                "Type": {
                  "Namespace": "System.Management.Automation",
                  "Name": "System.Management.Automation.SwitchParameter",
                  "AssemblyQualifiedName": "System.Management.Automation.SwitchParameter, System.Management.Automation, Version=3.0.0.0, Culture=neutral, PublicKeyToken=31bf3856ad364e35",
                  "Properties": {},
                  "ElementType": null,
                  "GenericTypeArguments": []
                },
                "ValidateSet": [],
                "ValidateRangeMin": null,
                "ValidateRangeMax": null,
                "ValidateNotNullOrEmpty": false
              },
              "Mandatory": false,
              "Position": -2147483648,
              "ValueFromPipeline": false,
              "ValueFromPipelineByPropertyName": false
            },
            {
              "ParameterMetadata": {
                "Name": "PassThru",
                "AliasList": [],
                "Type": {
                  "Namespace": "System.Management.Automation",
                  "Name": "System.Management.Automation.SwitchParameter",
                  "AssemblyQualifiedName": "System.Management.Automation.SwitchParameter, System.Management.Automation, Version=3.0.0.0, Culture=neutral, PublicKeyToken=31bf3856ad364e35",
                  "Properties": {},
                  "ElementType": null,
                  "GenericTypeArguments": []
                },
                "ValidateSet": [],
                "ValidateRangeMin": null,
                "ValidateRangeMax": null,
                "ValidateNotNullOrEmpty": false
              },
              "Mandatory": false,
              "Position": -2147483648,
              "ValueFromPipeline": false,
              "ValueFromPipelineByPropertyName": false
            },
            {
              "ParameterMetadata": {
                "Name": "Scope",
                "AliasList": [],
                "Type": {
                  "Namespace": "Microsoft.Azure.Commands.Profile.Common",
                  "Name": "Microsoft.Azure.Commands.Profile.Common.ContextModificationScope",
                  "AssemblyQualifiedName": "Microsoft.Azure.Commands.Profile.Common.ContextModificationScope, Microsoft.Azure.Commands.Profile, Version=3.4.1.0, Culture=neutral, PublicKeyToken=null",
                  "Properties": {},
                  "ElementType": null,
                  "GenericTypeArguments": []
                },
                "ValidateSet": [],
                "ValidateRangeMin": null,
                "ValidateRangeMax": null,
                "ValidateNotNullOrEmpty": false
              },
              "Mandatory": false,
              "Position": -2147483648,
              "ValueFromPipeline": false,
              "ValueFromPipelineByPropertyName": false
            },
            {
              "ParameterMetadata": {
                "Name": "DefaultProfile",
                "AliasList": [
                  "AzureRmContext",
                  "AzureCredential"
                ],
                "Type": {
                  "Namespace": "Microsoft.Azure.Commands.Common.Authentication.Abstractions",
                  "Name": "Microsoft.Azure.Commands.Common.Authentication.Abstractions.IAzureContextContainer",
                  "AssemblyQualifiedName": "Microsoft.Azure.Commands.Common.Authentication.Abstractions.IAzureContextContainer, Microsoft.Azure.Commands.Common.Authentication.Abstractions, Version=1.0.0.0, Culture=neutral, PublicKeyToken=null",
                  "Properties": {
                    "DefaultContext": "Microsoft.Azure.Commands.Common.Authentication.Abstractions.IAzureContext",
                    "Accounts": "System.Collections.Generic.IEnumerable`1[Microsoft.Azure.Commands.Common.Authentication.Abstractions.IAzureAccount]",
                    "Environments": "System.Collections.Generic.IEnumerable`1[Microsoft.Azure.Commands.Common.Authentication.Abstractions.IAzureEnvironment]",
                    "Subscriptions": "System.Collections.Generic.IEnumerable`1[Microsoft.Azure.Commands.Common.Authentication.Abstractions.IAzureSubscription]"
                  },
                  "ElementType": null,
                  "GenericTypeArguments": []
                },
                "ValidateSet": [],
                "ValidateRangeMin": null,
                "ValidateRangeMax": null,
                "ValidateNotNullOrEmpty": false
              },
              "Mandatory": false,
              "Position": -2147483648,
              "ValueFromPipeline": false,
              "ValueFromPipelineByPropertyName": false
            }
          ]
        },
        {
          "Name": "__AllParameterSets",
          "Parameters": [
            {
              "ParameterMetadata": {
                "Name": "Force",
                "AliasList": [],
                "Type": {
                  "Namespace": "System.Management.Automation",
                  "Name": "System.Management.Automation.SwitchParameter",
                  "AssemblyQualifiedName": "System.Management.Automation.SwitchParameter, System.Management.Automation, Version=3.0.0.0, Culture=neutral, PublicKeyToken=31bf3856ad364e35",
                  "Properties": {},
                  "ElementType": null,
                  "GenericTypeArguments": []
                },
                "ValidateSet": [],
                "ValidateRangeMin": null,
                "ValidateRangeMax": null,
                "ValidateNotNullOrEmpty": false
              },
              "Mandatory": false,
              "Position": -2147483648,
              "ValueFromPipeline": false,
              "ValueFromPipelineByPropertyName": false
            },
            {
              "ParameterMetadata": {
                "Name": "PassThru",
                "AliasList": [],
                "Type": {
                  "Namespace": "System.Management.Automation",
                  "Name": "System.Management.Automation.SwitchParameter",
                  "AssemblyQualifiedName": "System.Management.Automation.SwitchParameter, System.Management.Automation, Version=3.0.0.0, Culture=neutral, PublicKeyToken=31bf3856ad364e35",
                  "Properties": {},
                  "ElementType": null,
                  "GenericTypeArguments": []
                },
                "ValidateSet": [],
                "ValidateRangeMin": null,
                "ValidateRangeMax": null,
                "ValidateNotNullOrEmpty": false
              },
              "Mandatory": false,
              "Position": -2147483648,
              "ValueFromPipeline": false,
              "ValueFromPipelineByPropertyName": false
            },
            {
              "ParameterMetadata": {
                "Name": "Scope",
                "AliasList": [],
                "Type": {
                  "Namespace": "Microsoft.Azure.Commands.Profile.Common",
                  "Name": "Microsoft.Azure.Commands.Profile.Common.ContextModificationScope",
                  "AssemblyQualifiedName": "Microsoft.Azure.Commands.Profile.Common.ContextModificationScope, Microsoft.Azure.Commands.Profile, Version=3.4.1.0, Culture=neutral, PublicKeyToken=null",
                  "Properties": {},
                  "ElementType": null,
                  "GenericTypeArguments": []
                },
                "ValidateSet": [],
                "ValidateRangeMin": null,
                "ValidateRangeMax": null,
                "ValidateNotNullOrEmpty": false
              },
              "Mandatory": false,
              "Position": -2147483648,
              "ValueFromPipeline": false,
              "ValueFromPipelineByPropertyName": false
            },
            {
              "ParameterMetadata": {
                "Name": "DefaultProfile",
                "AliasList": [
                  "AzureRmContext",
                  "AzureCredential"
                ],
                "Type": {
                  "Namespace": "Microsoft.Azure.Commands.Common.Authentication.Abstractions",
                  "Name": "Microsoft.Azure.Commands.Common.Authentication.Abstractions.IAzureContextContainer",
                  "AssemblyQualifiedName": "Microsoft.Azure.Commands.Common.Authentication.Abstractions.IAzureContextContainer, Microsoft.Azure.Commands.Common.Authentication.Abstractions, Version=1.0.0.0, Culture=neutral, PublicKeyToken=null",
                  "Properties": {
                    "DefaultContext": "Microsoft.Azure.Commands.Common.Authentication.Abstractions.IAzureContext",
                    "Accounts": "System.Collections.Generic.IEnumerable`1[Microsoft.Azure.Commands.Common.Authentication.Abstractions.IAzureAccount]",
                    "Environments": "System.Collections.Generic.IEnumerable`1[Microsoft.Azure.Commands.Common.Authentication.Abstractions.IAzureEnvironment]",
                    "Subscriptions": "System.Collections.Generic.IEnumerable`1[Microsoft.Azure.Commands.Common.Authentication.Abstractions.IAzureSubscription]"
                  },
                  "ElementType": null,
                  "GenericTypeArguments": []
                },
                "ValidateSet": [],
                "ValidateRangeMin": null,
                "ValidateRangeMax": null,
                "ValidateNotNullOrEmpty": false
              },
              "Mandatory": false,
              "Position": -2147483648,
              "ValueFromPipeline": false,
              "ValueFromPipelineByPropertyName": false
            }
          ]
        }
      ],
      "AliasList": []
    },
    {
      "VerbName": "Select",
      "NounName": "AzureRmContext",
      "Name": "Select-AzureRmContext",
      "ClassName": "Microsoft.Azure.Commands.Profile.Context.SelectAzureRmContext",
      "SupportsShouldProcess": true,
      "ConfirmImpact": 2,
      "SupportsPaging": false,
      "DefaultParameterSetName": "Input Object",
      "OutputTypes": [
        {
          "Type": {
            "Namespace": "Microsoft.Azure.Commands.Profile.Models",
            "Name": "Microsoft.Azure.Commands.Profile.Models.PSAzureContext",
            "AssemblyQualifiedName": "Microsoft.Azure.Commands.Profile.Models.PSAzureContext, Microsoft.Azure.Commands.Common.Authentication.ResourceManager, Version=1.0.0.0, Culture=neutral, PublicKeyToken=null",
            "Properties": {
              "Account": "Microsoft.Azure.Commands.Common.Authentication.Abstractions.IAzureAccount",
              "Environment": "Microsoft.Azure.Commands.Common.Authentication.Abstractions.IAzureEnvironment",
              "Subscription": "Microsoft.Azure.Commands.Common.Authentication.Abstractions.IAzureSubscription",
              "Tenant": "Microsoft.Azure.Commands.Common.Authentication.Abstractions.IAzureTenant",
              "TokenCache": "Microsoft.Azure.Commands.Common.Authentication.Abstractions.IAzureTokenCache",
              "ExtendedProperties": "System.Collections.Generic.IDictionary`2[System.String,System.String]",
              "Name": "System.String",
              "VersionProfile": "System.String"
            },
            "ElementType": null,
            "GenericTypeArguments": []
          },
          "ParameterSets": [
            "__AllParameterSets"
          ]
        }
      ],
      "Parameters": [
        {
          "Name": "InputObject",
          "AliasList": [],
          "Type": {
            "Namespace": "Microsoft.Azure.Commands.Profile.Models",
            "Name": "Microsoft.Azure.Commands.Profile.Models.PSAzureContext",
            "AssemblyQualifiedName": "Microsoft.Azure.Commands.Profile.Models.PSAzureContext, Microsoft.Azure.Commands.Common.Authentication.ResourceManager, Version=1.0.0.0, Culture=neutral, PublicKeyToken=null",
            "Properties": {
              "Account": "Microsoft.Azure.Commands.Common.Authentication.Abstractions.IAzureAccount",
              "Environment": "Microsoft.Azure.Commands.Common.Authentication.Abstractions.IAzureEnvironment",
              "Subscription": "Microsoft.Azure.Commands.Common.Authentication.Abstractions.IAzureSubscription",
              "Tenant": "Microsoft.Azure.Commands.Common.Authentication.Abstractions.IAzureTenant",
              "TokenCache": "Microsoft.Azure.Commands.Common.Authentication.Abstractions.IAzureTokenCache",
              "ExtendedProperties": "System.Collections.Generic.IDictionary`2[System.String,System.String]",
              "Name": "System.String",
              "VersionProfile": "System.String"
            },
            "ElementType": null,
            "GenericTypeArguments": []
          },
          "ValidateSet": [],
          "ValidateRangeMin": null,
          "ValidateRangeMax": null,
          "ValidateNotNullOrEmpty": true
        },
        {
          "Name": "Scope",
          "AliasList": [],
          "Type": {
            "Namespace": "Microsoft.Azure.Commands.Profile.Common",
            "Name": "Microsoft.Azure.Commands.Profile.Common.ContextModificationScope",
            "AssemblyQualifiedName": "Microsoft.Azure.Commands.Profile.Common.ContextModificationScope, Microsoft.Azure.Commands.Profile, Version=3.4.1.0, Culture=neutral, PublicKeyToken=null",
            "Properties": {},
            "ElementType": null,
            "GenericTypeArguments": []
          },
          "ValidateSet": [],
          "ValidateRangeMin": null,
          "ValidateRangeMax": null,
          "ValidateNotNullOrEmpty": false
        },
        {
          "Name": "DefaultProfile",
          "AliasList": [
            "AzureRmContext",
            "AzureCredential"
          ],
          "Type": {
            "Namespace": "Microsoft.Azure.Commands.Common.Authentication.Abstractions",
            "Name": "Microsoft.Azure.Commands.Common.Authentication.Abstractions.IAzureContextContainer",
            "AssemblyQualifiedName": "Microsoft.Azure.Commands.Common.Authentication.Abstractions.IAzureContextContainer, Microsoft.Azure.Commands.Common.Authentication.Abstractions, Version=1.0.0.0, Culture=neutral, PublicKeyToken=null",
            "Properties": {
              "DefaultContext": "Microsoft.Azure.Commands.Common.Authentication.Abstractions.IAzureContext",
              "Accounts": "System.Collections.Generic.IEnumerable`1[Microsoft.Azure.Commands.Common.Authentication.Abstractions.IAzureAccount]",
              "Environments": "System.Collections.Generic.IEnumerable`1[Microsoft.Azure.Commands.Common.Authentication.Abstractions.IAzureEnvironment]",
              "Subscriptions": "System.Collections.Generic.IEnumerable`1[Microsoft.Azure.Commands.Common.Authentication.Abstractions.IAzureSubscription]"
            },
            "ElementType": null,
            "GenericTypeArguments": []
          },
          "ValidateSet": [],
          "ValidateRangeMin": null,
          "ValidateRangeMax": null,
          "ValidateNotNullOrEmpty": false
        }
      ],
      "ParameterSets": [
        {
          "Name": "Input Object",
          "Parameters": [
            {
              "ParameterMetadata": {
                "Name": "InputObject",
                "AliasList": [],
                "Type": {
                  "Namespace": "Microsoft.Azure.Commands.Profile.Models",
                  "Name": "Microsoft.Azure.Commands.Profile.Models.PSAzureContext",
                  "AssemblyQualifiedName": "Microsoft.Azure.Commands.Profile.Models.PSAzureContext, Microsoft.Azure.Commands.Common.Authentication.ResourceManager, Version=1.0.0.0, Culture=neutral, PublicKeyToken=null",
                  "Properties": {
                    "Account": "Microsoft.Azure.Commands.Common.Authentication.Abstractions.IAzureAccount",
                    "Environment": "Microsoft.Azure.Commands.Common.Authentication.Abstractions.IAzureEnvironment",
                    "Subscription": "Microsoft.Azure.Commands.Common.Authentication.Abstractions.IAzureSubscription",
                    "Tenant": "Microsoft.Azure.Commands.Common.Authentication.Abstractions.IAzureTenant",
                    "TokenCache": "Microsoft.Azure.Commands.Common.Authentication.Abstractions.IAzureTokenCache",
                    "ExtendedProperties": "System.Collections.Generic.IDictionary`2[System.String,System.String]",
                    "Name": "System.String",
                    "VersionProfile": "System.String"
                  },
                  "ElementType": null,
                  "GenericTypeArguments": []
                },
                "ValidateSet": [],
                "ValidateRangeMin": null,
                "ValidateRangeMax": null,
                "ValidateNotNullOrEmpty": true
              },
              "Mandatory": true,
              "Position": -2147483648,
              "ValueFromPipeline": true,
              "ValueFromPipelineByPropertyName": false
            },
            {
              "ParameterMetadata": {
                "Name": "Scope",
                "AliasList": [],
                "Type": {
                  "Namespace": "Microsoft.Azure.Commands.Profile.Common",
                  "Name": "Microsoft.Azure.Commands.Profile.Common.ContextModificationScope",
                  "AssemblyQualifiedName": "Microsoft.Azure.Commands.Profile.Common.ContextModificationScope, Microsoft.Azure.Commands.Profile, Version=3.4.1.0, Culture=neutral, PublicKeyToken=null",
                  "Properties": {},
                  "ElementType": null,
                  "GenericTypeArguments": []
                },
                "ValidateSet": [],
                "ValidateRangeMin": null,
                "ValidateRangeMax": null,
                "ValidateNotNullOrEmpty": false
              },
              "Mandatory": false,
              "Position": -2147483648,
              "ValueFromPipeline": false,
              "ValueFromPipelineByPropertyName": false
            },
            {
              "ParameterMetadata": {
                "Name": "DefaultProfile",
                "AliasList": [
                  "AzureRmContext",
                  "AzureCredential"
                ],
                "Type": {
                  "Namespace": "Microsoft.Azure.Commands.Common.Authentication.Abstractions",
                  "Name": "Microsoft.Azure.Commands.Common.Authentication.Abstractions.IAzureContextContainer",
                  "AssemblyQualifiedName": "Microsoft.Azure.Commands.Common.Authentication.Abstractions.IAzureContextContainer, Microsoft.Azure.Commands.Common.Authentication.Abstractions, Version=1.0.0.0, Culture=neutral, PublicKeyToken=null",
                  "Properties": {
                    "DefaultContext": "Microsoft.Azure.Commands.Common.Authentication.Abstractions.IAzureContext",
                    "Accounts": "System.Collections.Generic.IEnumerable`1[Microsoft.Azure.Commands.Common.Authentication.Abstractions.IAzureAccount]",
                    "Environments": "System.Collections.Generic.IEnumerable`1[Microsoft.Azure.Commands.Common.Authentication.Abstractions.IAzureEnvironment]",
                    "Subscriptions": "System.Collections.Generic.IEnumerable`1[Microsoft.Azure.Commands.Common.Authentication.Abstractions.IAzureSubscription]"
                  },
                  "ElementType": null,
                  "GenericTypeArguments": []
                },
                "ValidateSet": [],
                "ValidateRangeMin": null,
                "ValidateRangeMax": null,
                "ValidateNotNullOrEmpty": false
              },
              "Mandatory": false,
              "Position": -2147483648,
              "ValueFromPipeline": false,
              "ValueFromPipelineByPropertyName": false
            }
          ]
        },
        {
          "Name": "__AllParameterSets",
          "Parameters": [
            {
              "ParameterMetadata": {
                "Name": "Scope",
                "AliasList": [],
                "Type": {
                  "Namespace": "Microsoft.Azure.Commands.Profile.Common",
                  "Name": "Microsoft.Azure.Commands.Profile.Common.ContextModificationScope",
                  "AssemblyQualifiedName": "Microsoft.Azure.Commands.Profile.Common.ContextModificationScope, Microsoft.Azure.Commands.Profile, Version=3.4.1.0, Culture=neutral, PublicKeyToken=null",
                  "Properties": {},
                  "ElementType": null,
                  "GenericTypeArguments": []
                },
                "ValidateSet": [],
                "ValidateRangeMin": null,
                "ValidateRangeMax": null,
                "ValidateNotNullOrEmpty": false
              },
              "Mandatory": false,
              "Position": -2147483648,
              "ValueFromPipeline": false,
              "ValueFromPipelineByPropertyName": false
            },
            {
              "ParameterMetadata": {
                "Name": "DefaultProfile",
                "AliasList": [
                  "AzureRmContext",
                  "AzureCredential"
                ],
                "Type": {
                  "Namespace": "Microsoft.Azure.Commands.Common.Authentication.Abstractions",
                  "Name": "Microsoft.Azure.Commands.Common.Authentication.Abstractions.IAzureContextContainer",
                  "AssemblyQualifiedName": "Microsoft.Azure.Commands.Common.Authentication.Abstractions.IAzureContextContainer, Microsoft.Azure.Commands.Common.Authentication.Abstractions, Version=1.0.0.0, Culture=neutral, PublicKeyToken=null",
                  "Properties": {
                    "DefaultContext": "Microsoft.Azure.Commands.Common.Authentication.Abstractions.IAzureContext",
                    "Accounts": "System.Collections.Generic.IEnumerable`1[Microsoft.Azure.Commands.Common.Authentication.Abstractions.IAzureAccount]",
                    "Environments": "System.Collections.Generic.IEnumerable`1[Microsoft.Azure.Commands.Common.Authentication.Abstractions.IAzureEnvironment]",
                    "Subscriptions": "System.Collections.Generic.IEnumerable`1[Microsoft.Azure.Commands.Common.Authentication.Abstractions.IAzureSubscription]"
                  },
                  "ElementType": null,
                  "GenericTypeArguments": []
                },
                "ValidateSet": [],
                "ValidateRangeMin": null,
                "ValidateRangeMax": null,
                "ValidateNotNullOrEmpty": false
              },
              "Mandatory": false,
              "Position": -2147483648,
              "ValueFromPipeline": false,
              "ValueFromPipelineByPropertyName": false
            }
          ]
        }
      ],
      "AliasList": []
    }
  ],
  "TypeDictionary": {
    "System.String": {
      "Namespace": null,
      "Name": "System.String",
      "AssemblyQualifiedName": null,
      "Properties": {},
      "ElementType": null,
      "GenericTypeArguments": []
    },
    "System.Boolean": {
      "Namespace": null,
      "Name": "System.Boolean",
      "AssemblyQualifiedName": null,
      "Properties": {},
      "ElementType": null,
      "GenericTypeArguments": []
    },
    "System.Byte": {
      "Namespace": null,
      "Name": "System.Byte",
      "AssemblyQualifiedName": null,
      "Properties": {},
      "ElementType": null,
      "GenericTypeArguments": []
    },
    "System.SByte": {
      "Namespace": null,
      "Name": "System.SByte",
      "AssemblyQualifiedName": null,
      "Properties": {},
      "ElementType": null,
      "GenericTypeArguments": []
    },
    "System.Int16": {
      "Namespace": null,
      "Name": "System.Int16",
      "AssemblyQualifiedName": null,
      "Properties": {},
      "ElementType": null,
      "GenericTypeArguments": []
    },
    "System.UInt16": {
      "Namespace": null,
      "Name": "System.UInt16",
      "AssemblyQualifiedName": null,
      "Properties": {},
      "ElementType": null,
      "GenericTypeArguments": []
    },
    "System.Int32": {
      "Namespace": null,
      "Name": "System.Int32",
      "AssemblyQualifiedName": null,
      "Properties": {},
      "ElementType": null,
      "GenericTypeArguments": []
    },
    "System.UInt32": {
      "Namespace": null,
      "Name": "System.UInt32",
      "AssemblyQualifiedName": null,
      "Properties": {},
      "ElementType": null,
      "GenericTypeArguments": []
    },
    "System.Int64": {
      "Namespace": null,
      "Name": "System.Int64",
      "AssemblyQualifiedName": null,
      "Properties": {},
      "ElementType": null,
      "GenericTypeArguments": []
    },
    "System.UInt64": {
      "Namespace": null,
      "Name": "System.UInt64",
      "AssemblyQualifiedName": null,
      "Properties": {},
      "ElementType": null,
      "GenericTypeArguments": []
    },
    "System.Single": {
      "Namespace": null,
      "Name": "System.Single",
      "AssemblyQualifiedName": null,
      "Properties": {},
      "ElementType": null,
      "GenericTypeArguments": []
    },
    "System.Double": {
      "Namespace": null,
      "Name": "System.Double",
      "AssemblyQualifiedName": null,
      "Properties": {},
      "ElementType": null,
      "GenericTypeArguments": []
    },
    "System.Decimal": {
      "Namespace": null,
      "Name": "System.Decimal",
      "AssemblyQualifiedName": null,
      "Properties": {},
      "ElementType": null,
      "GenericTypeArguments": []
    },
    "System.Char": {
      "Namespace": null,
      "Name": "System.Char",
      "AssemblyQualifiedName": null,
      "Properties": {},
      "ElementType": null,
      "GenericTypeArguments": []
    },
    "System.Collections.Generic.IDictionary`2[System.String,System.String]": {
      "Namespace": "System.Collections.Generic",
      "Name": "System.Collections.Generic.IDictionary`2[System.String,System.String]",
      "AssemblyQualifiedName": "System.Collections.Generic.IDictionary`2[[System.String, mscorlib, Version=4.0.0.0, Culture=neutral, PublicKeyToken=b77a5c561934e089],[System.String, mscorlib, Version=4.0.0.0, Culture=neutral, PublicKeyToken=b77a5c561934e089]], mscorlib, Version=4.0.0.0, Culture=neutral, PublicKeyToken=b77a5c561934e089",
      "Properties": {},
      "ElementType": null,
      "GenericTypeArguments": [
        "System.String",
        "System.String"
      ]
    },
    "System.Collections.Generic.List`1[System.String]": {
      "Namespace": "System.Collections.Generic",
      "Name": "System.Collections.Generic.List`1[System.String]",
      "AssemblyQualifiedName": "System.Collections.Generic.List`1[[System.String, mscorlib, Version=4.0.0.0, Culture=neutral, PublicKeyToken=b77a5c561934e089]], mscorlib, Version=4.0.0.0, Culture=neutral, PublicKeyToken=b77a5c561934e089",
      "Properties": {},
      "ElementType": null,
      "GenericTypeArguments": [
        "System.String"
      ]
    },
    "Microsoft.Azure.Commands.Common.Authentication.Abstractions.IAzureAccount": {
      "Namespace": "Microsoft.Azure.Commands.Common.Authentication.Abstractions",
      "Name": "Microsoft.Azure.Commands.Common.Authentication.Abstractions.IAzureAccount",
      "AssemblyQualifiedName": "Microsoft.Azure.Commands.Common.Authentication.Abstractions.IAzureAccount, Microsoft.Azure.Commands.Common.Authentication.Abstractions, Version=1.0.0.0, Culture=neutral, PublicKeyToken=null",
      "Properties": {
        "TenantMap": "System.Collections.Generic.IDictionary`2[System.String,System.String]",
        "Id": "System.String",
        "Credential": "System.String",
        "Type": "System.String"
      },
      "ElementType": null,
      "GenericTypeArguments": []
    },
    "Microsoft.Azure.Commands.Common.Authentication.Abstractions.IAzureEnvironment": {
      "Namespace": "Microsoft.Azure.Commands.Common.Authentication.Abstractions",
      "Name": "Microsoft.Azure.Commands.Common.Authentication.Abstractions.IAzureEnvironment",
      "AssemblyQualifiedName": "Microsoft.Azure.Commands.Common.Authentication.Abstractions.IAzureEnvironment, Microsoft.Azure.Commands.Common.Authentication.Abstractions, Version=1.0.0.0, Culture=neutral, PublicKeyToken=null",
      "Properties": {
        "OnPremise": "System.Boolean",
        "VersionProfiles": "System.Collections.Generic.IList`1[System.String]",
        "AzureDataLakeStoreFileSystemEndpointSuffix": "System.String",
        "AzureDataLakeAnalyticsCatalogAndJobEndpointSuffix": "System.String",
        "DataLakeEndpointResourceId": "System.String",
        "GraphEndpointResourceId": "System.String",
        "AzureKeyVaultServiceEndpointResourceId": "System.String",
        "AzureKeyVaultDnsSuffix": "System.String",
        "TrafficManagerDnsSuffix": "System.String",
        "SqlDatabaseDnsSuffix": "System.String",
        "StorageEndpointSuffix": "System.String",
        "ActiveDirectoryServiceEndpointResourceId": "System.String",
        "GraphUrl": "System.String",
        "GalleryUrl": "System.String",
        "ActiveDirectoryAuthority": "System.String",
        "PublishSettingsFileUrl": "System.String",
        "ManagementPortalUrl": "System.String",
        "ResourceManagerUrl": "System.String",
        "ServiceManagementUrl": "System.String",
        "AdTenant": "System.String",
        "Name": "System.String"
      },
      "ElementType": null,
      "GenericTypeArguments": []
    },
    "System.Collections.Generic.IList`1[System.String]": {
      "Namespace": "System.Collections.Generic",
      "Name": "System.Collections.Generic.IList`1[System.String]",
      "AssemblyQualifiedName": "System.Collections.Generic.IList`1[[System.String, mscorlib, Version=4.0.0.0, Culture=neutral, PublicKeyToken=b77a5c561934e089]], mscorlib, Version=4.0.0.0, Culture=neutral, PublicKeyToken=b77a5c561934e089",
      "Properties": {},
      "ElementType": null,
      "GenericTypeArguments": [
        "System.String"
      ]
    },
    "Microsoft.Azure.Commands.Common.Authentication.Abstractions.IAzureSubscription": {
      "Namespace": "Microsoft.Azure.Commands.Common.Authentication.Abstractions",
      "Name": "Microsoft.Azure.Commands.Common.Authentication.Abstractions.IAzureSubscription",
      "AssemblyQualifiedName": "Microsoft.Azure.Commands.Common.Authentication.Abstractions.IAzureSubscription, Microsoft.Azure.Commands.Common.Authentication.Abstractions, Version=1.0.0.0, Culture=neutral, PublicKeyToken=null",
      "Properties": {
        "Id": "System.String",
        "Name": "System.String",
        "State": "System.String"
      },
      "ElementType": null,
      "GenericTypeArguments": []
    },
    "Microsoft.Azure.Commands.Common.Authentication.Abstractions.IAzureTenant": {
      "Namespace": "Microsoft.Azure.Commands.Common.Authentication.Abstractions",
      "Name": "Microsoft.Azure.Commands.Common.Authentication.Abstractions.IAzureTenant",
      "AssemblyQualifiedName": "Microsoft.Azure.Commands.Common.Authentication.Abstractions.IAzureTenant, Microsoft.Azure.Commands.Common.Authentication.Abstractions, Version=1.0.0.0, Culture=neutral, PublicKeyToken=null",
      "Properties": {
        "Id": "System.String",
        "Directory": "System.String"
      },
      "ElementType": null,
      "GenericTypeArguments": []
    },
    "Microsoft.Azure.Commands.Common.Authentication.Abstractions.IAzureTokenCache": {
      "Namespace": "Microsoft.Azure.Commands.Common.Authentication.Abstractions",
      "Name": "Microsoft.Azure.Commands.Common.Authentication.Abstractions.IAzureTokenCache",
      "AssemblyQualifiedName": "Microsoft.Azure.Commands.Common.Authentication.Abstractions.IAzureTokenCache, Microsoft.Azure.Commands.Common.Authentication.Abstractions, Version=1.0.0.0, Culture=neutral, PublicKeyToken=null",
      "Properties": {
        "CacheData": "System.Byte[]"
      },
      "ElementType": null,
      "GenericTypeArguments": []
    },
    "System.Byte[]": {
      "Namespace": "System",
      "Name": "System.Byte[]",
      "AssemblyQualifiedName": "System.Byte[], mscorlib, Version=4.0.0.0, Culture=neutral, PublicKeyToken=b77a5c561934e089",
      "Properties": {},
      "ElementType": "System.Byte",
      "GenericTypeArguments": []
    },
    "Microsoft.Azure.Commands.Common.Authentication.Abstractions.IAzureContext": {
      "Namespace": "Microsoft.Azure.Commands.Common.Authentication.Abstractions",
      "Name": "Microsoft.Azure.Commands.Common.Authentication.Abstractions.IAzureContext",
      "AssemblyQualifiedName": "Microsoft.Azure.Commands.Common.Authentication.Abstractions.IAzureContext, Microsoft.Azure.Commands.Common.Authentication.Abstractions, Version=1.0.0.0, Culture=neutral, PublicKeyToken=null",
      "Properties": {
        "Account": "Microsoft.Azure.Commands.Common.Authentication.Abstractions.IAzureAccount",
        "Environment": "Microsoft.Azure.Commands.Common.Authentication.Abstractions.IAzureEnvironment",
        "Subscription": "Microsoft.Azure.Commands.Common.Authentication.Abstractions.IAzureSubscription",
        "Tenant": "Microsoft.Azure.Commands.Common.Authentication.Abstractions.IAzureTenant",
        "TokenCache": "Microsoft.Azure.Commands.Common.Authentication.Abstractions.IAzureTokenCache",
        "VersionProfile": "System.String"
      },
      "ElementType": null,
      "GenericTypeArguments": []
    },
    "System.Collections.Generic.IEnumerable`1[Microsoft.Azure.Commands.Common.Authentication.Abstractions.IAzureAccount]": {
      "Namespace": "System.Collections.Generic",
      "Name": "System.Collections.Generic.IEnumerable`1[Microsoft.Azure.Commands.Common.Authentication.Abstractions.IAzureAccount]",
      "AssemblyQualifiedName": "System.Collections.Generic.IEnumerable`1[[Microsoft.Azure.Commands.Common.Authentication.Abstractions.IAzureAccount, Microsoft.Azure.Commands.Common.Authentication.Abstractions, Version=1.0.0.0, Culture=neutral, PublicKeyToken=null]], mscorlib, Version=4.0.0.0, Culture=neutral, PublicKeyToken=b77a5c561934e089",
      "Properties": {},
      "ElementType": null,
      "GenericTypeArguments": [
        "Microsoft.Azure.Commands.Common.Authentication.Abstractions.IAzureAccount"
      ]
    },
    "System.Collections.Generic.IEnumerable`1[Microsoft.Azure.Commands.Common.Authentication.Abstractions.IAzureEnvironment]": {
      "Namespace": "System.Collections.Generic",
      "Name": "System.Collections.Generic.IEnumerable`1[Microsoft.Azure.Commands.Common.Authentication.Abstractions.IAzureEnvironment]",
      "AssemblyQualifiedName": "System.Collections.Generic.IEnumerable`1[[Microsoft.Azure.Commands.Common.Authentication.Abstractions.IAzureEnvironment, Microsoft.Azure.Commands.Common.Authentication.Abstractions, Version=1.0.0.0, Culture=neutral, PublicKeyToken=null]], mscorlib, Version=4.0.0.0, Culture=neutral, PublicKeyToken=b77a5c561934e089",
      "Properties": {},
      "ElementType": null,
      "GenericTypeArguments": [
        "Microsoft.Azure.Commands.Common.Authentication.Abstractions.IAzureEnvironment"
      ]
    },
    "System.Collections.Generic.IEnumerable`1[Microsoft.Azure.Commands.Common.Authentication.Abstractions.IAzureSubscription]": {
      "Namespace": "System.Collections.Generic",
      "Name": "System.Collections.Generic.IEnumerable`1[Microsoft.Azure.Commands.Common.Authentication.Abstractions.IAzureSubscription]",
      "AssemblyQualifiedName": "System.Collections.Generic.IEnumerable`1[[Microsoft.Azure.Commands.Common.Authentication.Abstractions.IAzureSubscription, Microsoft.Azure.Commands.Common.Authentication.Abstractions, Version=1.0.0.0, Culture=neutral, PublicKeyToken=null]], mscorlib, Version=4.0.0.0, Culture=neutral, PublicKeyToken=b77a5c561934e089",
      "Properties": {},
      "ElementType": null,
      "GenericTypeArguments": [
        "Microsoft.Azure.Commands.Common.Authentication.Abstractions.IAzureSubscription"
      ]
    },
    "Microsoft.Azure.Commands.Profile.Models.PSAzureContext": {
      "Namespace": "Microsoft.Azure.Commands.Profile.Models",
      "Name": "Microsoft.Azure.Commands.Profile.Models.PSAzureContext",
      "AssemblyQualifiedName": "Microsoft.Azure.Commands.Profile.Models.PSAzureContext, Microsoft.Azure.Commands.Common.Authentication.ResourceManager, Version=1.0.0.0, Culture=neutral, PublicKeyToken=null",
      "Properties": {
        "Account": "Microsoft.Azure.Commands.Common.Authentication.Abstractions.IAzureAccount",
        "Environment": "Microsoft.Azure.Commands.Common.Authentication.Abstractions.IAzureEnvironment",
        "Subscription": "Microsoft.Azure.Commands.Common.Authentication.Abstractions.IAzureSubscription",
        "Tenant": "Microsoft.Azure.Commands.Common.Authentication.Abstractions.IAzureTenant",
        "TokenCache": "Microsoft.Azure.Commands.Common.Authentication.Abstractions.IAzureTokenCache",
        "ExtendedProperties": "System.Collections.Generic.IDictionary`2[System.String,System.String]",
        "Name": "System.String",
        "VersionProfile": "System.String"
      },
      "ElementType": null,
      "GenericTypeArguments": []
    },
    "System.Collections.Generic.IDictionary`2[System.String,Microsoft.Azure.Commands.Profile.Models.PSAzureEnvironment]": {
      "Namespace": "System.Collections.Generic",
      "Name": "System.Collections.Generic.IDictionary`2[System.String,Microsoft.Azure.Commands.Profile.Models.PSAzureEnvironment]",
      "AssemblyQualifiedName": "System.Collections.Generic.IDictionary`2[[System.String, mscorlib, Version=4.0.0.0, Culture=neutral, PublicKeyToken=b77a5c561934e089],[Microsoft.Azure.Commands.Profile.Models.PSAzureEnvironment, Microsoft.Azure.Commands.Common.Authentication.ResourceManager, Version=1.0.0.0, Culture=neutral, PublicKeyToken=null]], mscorlib, Version=4.0.0.0, Culture=neutral, PublicKeyToken=b77a5c561934e089",
      "Properties": {},
      "ElementType": null,
      "GenericTypeArguments": [
        "System.String",
        "Microsoft.Azure.Commands.Profile.Models.PSAzureEnvironment"
      ]
    },
    "Microsoft.Azure.Commands.Profile.Models.PSAzureEnvironment": {
      "Namespace": "Microsoft.Azure.Commands.Profile.Models",
      "Name": "Microsoft.Azure.Commands.Profile.Models.PSAzureEnvironment",
      "AssemblyQualifiedName": "Microsoft.Azure.Commands.Profile.Models.PSAzureEnvironment, Microsoft.Azure.Commands.Common.Authentication.ResourceManager, Version=1.0.0.0, Culture=neutral, PublicKeyToken=null",
      "Properties": {
        "EnableAdfsAuthentication": "System.Boolean",
        "OnPremise": "System.Boolean",
        "ExtendedProperties": "System.Collections.Generic.IDictionary`2[System.String,System.String]",
        "VersionProfiles": "System.Collections.Generic.IList`1[System.String]",
        "AzureKeyVaultServiceEndpointResourceId": "System.String",
        "AzureDataLakeAnalyticsCatalogAndJobEndpointSuffix": "System.String",
        "AzureDataLakeStoreFileSystemEndpointSuffix": "System.String",
        "DataLakeEndpointResourceId": "System.String",
        "AzureKeyVaultDnsSuffix": "System.String",
        "TrafficManagerDnsSuffix": "System.String",
        "GraphEndpointResourceId": "System.String",
        "GraphUrl": "System.String",
        "StorageEndpointSuffix": "System.String",
        "SqlDatabaseDnsSuffix": "System.String",
        "ResourceManagerUrl": "System.String",
        "PublishSettingsFileUrl": "System.String",
        "ServiceManagementUrl": "System.String",
        "ManagementPortalUrl": "System.String",
        "GalleryUrl": "System.String",
        "AdTenant": "System.String",
        "ActiveDirectoryServiceEndpointResourceId": "System.String",
        "ActiveDirectoryAuthority": "System.String",
        "Name": "System.String"
      },
      "ElementType": null,
      "GenericTypeArguments": []
    },
    "System.Collections.Generic.IDictionary`2[System.String,Microsoft.Azure.Commands.Common.Authentication.Abstractions.IAzureContext]": {
      "Namespace": "System.Collections.Generic",
      "Name": "System.Collections.Generic.IDictionary`2[System.String,Microsoft.Azure.Commands.Common.Authentication.Abstractions.IAzureContext]",
      "AssemblyQualifiedName": "System.Collections.Generic.IDictionary`2[[System.String, mscorlib, Version=4.0.0.0, Culture=neutral, PublicKeyToken=b77a5c561934e089],[Microsoft.Azure.Commands.Common.Authentication.Abstractions.IAzureContext, Microsoft.Azure.Commands.Common.Authentication.Abstractions, Version=1.0.0.0, Culture=neutral, PublicKeyToken=null]], mscorlib, Version=4.0.0.0, Culture=neutral, PublicKeyToken=b77a5c561934e089",
      "Properties": {},
      "ElementType": null,
      "GenericTypeArguments": [
        "System.String",
        "Microsoft.Azure.Commands.Common.Authentication.Abstractions.IAzureContext"
      ]
    },
    "System.Collections.Generic.IDictionary`2[System.String,Microsoft.Azure.Commands.Common.Authentication.Abstractions.IAzureEnvironment]": {
      "Namespace": "System.Collections.Generic",
      "Name": "System.Collections.Generic.IDictionary`2[System.String,Microsoft.Azure.Commands.Common.Authentication.Abstractions.IAzureEnvironment]",
      "AssemblyQualifiedName": "System.Collections.Generic.IDictionary`2[[System.String, mscorlib, Version=4.0.0.0, Culture=neutral, PublicKeyToken=b77a5c561934e089],[Microsoft.Azure.Commands.Common.Authentication.Abstractions.IAzureEnvironment, Microsoft.Azure.Commands.Common.Authentication.Abstractions, Version=1.0.0.0, Culture=neutral, PublicKeyToken=null]], mscorlib, Version=4.0.0.0, Culture=neutral, PublicKeyToken=b77a5c561934e089",
      "Properties": {},
      "ElementType": null,
      "GenericTypeArguments": [
        "System.String",
        "Microsoft.Azure.Commands.Common.Authentication.Abstractions.IAzureEnvironment"
      ]
    },
    "System.Management.Automation.ErrorCategoryInfo": {
      "Namespace": "System.Management.Automation",
      "Name": "System.Management.Automation.ErrorCategoryInfo",
      "AssemblyQualifiedName": "System.Management.Automation.ErrorCategoryInfo, System.Management.Automation, Version=3.0.0.0, Culture=neutral, PublicKeyToken=31bf3856ad364e35",
      "Properties": {},
      "ElementType": null,
      "GenericTypeArguments": []
    },
    "System.Management.Automation.ErrorDetails": {
      "Namespace": "System.Management.Automation",
      "Name": "System.Management.Automation.ErrorDetails",
      "AssemblyQualifiedName": "System.Management.Automation.ErrorDetails, System.Management.Automation, Version=3.0.0.0, Culture=neutral, PublicKeyToken=31bf3856ad364e35",
      "Properties": {},
      "ElementType": null,
      "GenericTypeArguments": []
    },
    "System.Management.Automation.InvocationInfo": {
      "Namespace": "System.Management.Automation",
      "Name": "System.Management.Automation.InvocationInfo",
      "AssemblyQualifiedName": "System.Management.Automation.InvocationInfo, System.Management.Automation, Version=3.0.0.0, Culture=neutral, PublicKeyToken=31bf3856ad364e35",
      "Properties": {},
      "ElementType": null,
      "GenericTypeArguments": []
    },
    "System.Exception": {
      "Namespace": "System",
      "Name": "System.Exception",
      "AssemblyQualifiedName": "System.Exception, mscorlib, Version=4.0.0.0, Culture=neutral, PublicKeyToken=b77a5c561934e089",
      "Properties": {},
      "ElementType": null,
      "GenericTypeArguments": []
    },
    "Microsoft.Azure.Commands.Profile.Errors.HttpRequestInfo": {
      "Namespace": "Microsoft.Azure.Commands.Profile.Errors",
      "Name": "Microsoft.Azure.Commands.Profile.Errors.HttpRequestInfo",
      "AssemblyQualifiedName": "Microsoft.Azure.Commands.Profile.Errors.HttpRequestInfo, Microsoft.Azure.Commands.Profile, Version=3.4.1.0, Culture=neutral, PublicKeyToken=null",
      "Properties": {
        "Headers": "System.Collections.Generic.IDictionary`2[System.String,System.Collections.Generic.IEnumerable`1[System.String]]",
        "Verb": "System.String",
        "Body": "System.String",
        "Uri": "System.Uri"
      },
      "ElementType": null,
      "GenericTypeArguments": []
    },
    "System.Collections.Generic.IDictionary`2[System.String,System.Collections.Generic.IEnumerable`1[System.String]]": {
      "Namespace": "System.Collections.Generic",
      "Name": "System.Collections.Generic.IDictionary`2[System.String,System.Collections.Generic.IEnumerable`1[System.String]]",
      "AssemblyQualifiedName": "System.Collections.Generic.IDictionary`2[[System.String, mscorlib, Version=4.0.0.0, Culture=neutral, PublicKeyToken=b77a5c561934e089],[System.Collections.Generic.IEnumerable`1[[System.String, mscorlib, Version=4.0.0.0, Culture=neutral, PublicKeyToken=b77a5c561934e089]], mscorlib, Version=4.0.0.0, Culture=neutral, PublicKeyToken=b77a5c561934e089]], mscorlib, Version=4.0.0.0, Culture=neutral, PublicKeyToken=b77a5c561934e089",
      "Properties": {},
      "ElementType": null,
      "GenericTypeArguments": [
        "System.String",
        "System.Collections.Generic.IEnumerable`1[System.String]"
      ]
    },
    "System.Collections.Generic.IEnumerable`1[System.String]": {
      "Namespace": "System.Collections.Generic",
      "Name": "System.Collections.Generic.IEnumerable`1[System.String]",
      "AssemblyQualifiedName": "System.Collections.Generic.IEnumerable`1[[System.String, mscorlib, Version=4.0.0.0, Culture=neutral, PublicKeyToken=b77a5c561934e089]], mscorlib, Version=4.0.0.0, Culture=neutral, PublicKeyToken=b77a5c561934e089",
      "Properties": {},
      "ElementType": null,
      "GenericTypeArguments": [
        "System.String"
      ]
    },
    "System.Uri": {
      "Namespace": "System",
      "Name": "System.Uri",
      "AssemblyQualifiedName": "System.Uri, System, Version=4.0.0.0, Culture=neutral, PublicKeyToken=b77a5c561934e089",
      "Properties": {},
      "ElementType": null,
      "GenericTypeArguments": []
    },
    "Microsoft.Azure.Commands.Profile.Errors.HttpResponseInfo": {
      "Namespace": "Microsoft.Azure.Commands.Profile.Errors",
      "Name": "Microsoft.Azure.Commands.Profile.Errors.HttpResponseInfo",
      "AssemblyQualifiedName": "Microsoft.Azure.Commands.Profile.Errors.HttpResponseInfo, Microsoft.Azure.Commands.Profile, Version=3.4.1.0, Culture=neutral, PublicKeyToken=null",
      "Properties": {
        "Headers": "System.Collections.Generic.IDictionary`2[System.String,System.Collections.Generic.IEnumerable`1[System.String]]",
        "ResponseStatusCode": "System.String",
        "Body": "System.String"
      },
      "ElementType": null,
      "GenericTypeArguments": []
    },
    "System.Management.Automation.ErrorRecord": {
      "Namespace": "System.Management.Automation",
      "Name": "System.Management.Automation.ErrorRecord",
      "AssemblyQualifiedName": "System.Management.Automation.ErrorRecord, System.Management.Automation, Version=3.0.0.0, Culture=neutral, PublicKeyToken=31bf3856ad364e35",
      "Properties": {},
      "ElementType": null,
      "GenericTypeArguments": []
    }
  }
}<|MERGE_RESOLUTION|>--- conflicted
+++ resolved
@@ -1,10 +1,10 @@
 {
   "Cmdlets": [
     {
-      "VerbName": "Remove",
+      "VerbName": "Disconnect",
       "NounName": "AzureRmAccount",
-      "Name": "Remove-AzureRmAccount",
-      "ClassName": "Microsoft.Azure.Commands.Profile.RemoveAzureRMAccountCommand",
+      "Name": "Disconnect-AzureRmAccount",
+      "ClassName": "Microsoft.Azure.Commands.Profile.DisconnectAzureRmAccountCommand",
       "SupportsShouldProcess": true,
       "ConfirmImpact": 2,
       "SupportsPaging": false,
@@ -696,6 +696,7 @@
         }
       ],
       "AliasList": [
+        "Remove-AzureRmAccount",
         "Logout-AzAccount",
         "Logout-AzureRmAccount"
       ]
@@ -4145,10 +4146,10 @@
       "AliasList": []
     },
     {
-      "VerbName": "Add",
+      "VerbName": "Connect",
       "NounName": "AzureRmAccount",
-      "Name": "Add-AzureRmAccount",
-      "ClassName": "Microsoft.Azure.Commands.Profile.AddAzureRMAccountCommand",
+      "Name": "Connect-AzureRmAccount",
+      "ClassName": "Microsoft.Azure.Commands.Profile.ConnectAzureRmAccountCommand",
       "SupportsShouldProcess": true,
       "ConfirmImpact": 2,
       "SupportsPaging": false,
@@ -5472,6 +5473,7 @@
         }
       ],
       "AliasList": [
+        "Add-AzureRmAccount",
         "Login-AzureRmAccount",
         "Login-AzAccount"
       ]
@@ -6490,35 +6492,7 @@
               "Mandatory": false,
               "Position": -2147483648,
               "ValueFromPipeline": false,
-<<<<<<< HEAD
-              "ValueFromPipelineByPropertyName": true
-            }
-          ]
-        }
-      ],
-      "AliasList": []
-    },
-    {
-      "VerbName": "Connect",
-      "NounName": "AzureRmAccount",
-      "Name": "Connect-AzureRmAccount",
-      "ClassName": "Microsoft.Azure.Commands.Profile.ConnectAzureRmAccountCommand",
-      "SupportsShouldProcess": true,
-      "ConfirmImpact": 2,
-      "SupportsPaging": false,
-      "DefaultParameterSetName": "UserWithSubscriptionId",
-      "OutputTypes": [
-        {
-          "Type": {
-            "Namespace": "Microsoft.Azure.Commands.Profile.Models",
-            "Name": "Microsoft.Azure.Commands.Profile.Models.PSAzureProfile",
-            "AssemblyQualifiedName": "Microsoft.Azure.Commands.Profile.Models.PSAzureProfile, Microsoft.Azure.Commands.Profile, Version=3.1.0.0, Culture=neutral, PublicKeyToken=null",
-            "Properties": {
-              "Context": "Microsoft.Azure.Commands.Profile.Models.PSAzureContext",
-              "Environments": "System.Collections.Generic.IDictionary`2[System.String,Microsoft.Azure.Commands.Profile.Models.PSAzureEnvironment]"
-=======
-              "ValueFromPipelineByPropertyName": false
->>>>>>> 7c5ac2a2
+              "ValueFromPipelineByPropertyName": false
             },
             {
               "ParameterMetadata": {
@@ -8439,15 +8413,7 @@
           ]
         }
       ],
-<<<<<<< HEAD
-      "AliasList": [
-        "Add-AzureRmAccount",
-        "Login-AzAccount",
-        "Login-AzureRmAccount"
-      ]
-=======
       "AliasList": []
->>>>>>> 7c5ac2a2
     },
     {
       "VerbName": "Remove",
