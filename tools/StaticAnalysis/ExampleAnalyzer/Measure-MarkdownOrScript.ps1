--- conflicted
+++ resolved
@@ -58,12 +58,9 @@
     foreach($_ in Get-ChildItem $MarkdownPath -Recurse:$Recurse.IsPresent){
         # Filter the .md of overview in "\help\"
         if ((Get-Item -Path $_.FullName).Directory.Name -eq "help" -and $_.FullName -cmatch ".*\.md" -and $_.BaseName -cmatch "^[A-Z][a-z]+-([A-Z][a-z0-9]*)+$") {
-<<<<<<< HEAD
-=======
             if((Get-Item -Path $_.FullName).Directory.Parent.Name -eq "netcoreapp3.1"){
                 continue
             }
->>>>>>> 6da0f035
             Write-Output "Searching in file $($_.FullName) ..."
             $module = (Get-Item -Path $_.FullName).Directory.Parent.Name
             $cmdlet = $_.BaseName
