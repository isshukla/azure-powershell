{
    "tool": "Credential Scanner",
        "suppressions": [
        {
            "file": "\\documentation\\development-docs\\azure-powershell-developer-guide.md", 
            "_justification": "Documentation with non-live passwords in sample connection strings"
        },
        {
            "file": "\\src\\ResourceManager\\Compute\\Commands.Compute.Test\\Templates\\tstorgnztn-validator.pem", 
            "_justification": "Legitimate test certificate file"
        },
        {
            "file": "\\src\\ResourceManager\\KeyVault\\Commands.KeyVault.Test\\Scripts\\bvtdata\\pfxtest.pfx", 
            "_justification": "Legitimate test certificate file"
        },
        {
            "file": "\\src\\ResourceManager\\KeyVault\\Commands.KeyVault.Test\\Resources\\pshtest.pfx", 
            "_justification": "Legitimate test certificate file"
        },
        {
            "file": "\\src\\ResourceManager\\KeyVault\\Commands.KeyVault.Test\\Scripts\\commondata\\importpfx01.pfx", 
            "_justification": "Legitimate test certificate file"
        },
        {
            "file": "\\src\\ResourceManager\\KeyVault\\Commands.KeyVault.Test\\Scripts\\proddata\\pfxtest.pfx", 
            "_justification": "Legitimate test certificate file"
        },
        {
            "file": "\\src\\ResourceManager\\KeyVault\\Commands.KeyVault.Test\\Scripts\\proddata\\pfxtest1024.pfx", 
            "_justification": "Legitimate test certificate file"
        },
        {
            "file": "\\src\\ResourceManager\\KeyVault\\Commands.KeyVault.Test\\Scripts\\bvtdata\\pfxtest1024.pfx", 
            "_justification": "Legitimate test certificate file"
        },
        {
            "file": "\\src\\ResourceManager\\Network\\Commands.Network.Test\\ScenarioTests\\Data\\ApplicationGatewaySslCert1.pfx", 
            "_justification": "Legitimate test certificate file"
        },
        {
            "file": "\\src\\ResourceManager\\Network\\Commands.Network.Test\\ScenarioTests\\Data\\ApplicationGatewaySslCert2.pfx", 
            "_justification": "Legitimate test certificate file"
        },
        {
            "file": "\\src\\ServiceManagement\\Common\\Commands.ScenarioTest\\Resources\\ChefExtension\\tstorgnztn-validator.pem", 
            "_justification": "Legitimate test certificate file"
        },
        {
            "file": "\\src\\ServiceManagement\\Compute\\Commands.ServiceManagement.Test\\Resources\\rdpcert.pfx", 
            "_justification": "Legitimate test certificate file"
        },
        {
            "file": "\\src\\ServiceManagement\\Sql\\Commands.SqlDatabase.Test\\Resources\\PowershellTestSSLCert.pfx", 
            "_justification": "Legitimate test certificate file"
        },
        {
            "file": "\\src\\ServiceManagement\\Sql\\Commands.SqlDatabase.Test\\Resources\\PowershellTestClientCert.pfx", 
            "_justification": "Legitimate test certificate file"
        },
        {
            "file": "\\src\\ResourceManager\\ApiManagement\\Commands.ApiManagement.Test\\testcertificate.pfx", 
            "_justification": "Legitimate test certificate file"
        },
        {
            "file": "\\src\\ResourceManager\\ApiManagement\\Commands.SMAPI.Test\\Resources\\testcertificate.pfx", 
            "_justification": "Legitimate test certificate file"
        },

        {
            "file": "\\src\\Common\\Commands.Common.Authentication.Test\\Resources\\ValidProfile3.PublishSettings", 
            "_justification": "Legitimate test publishsettings file"
        },    
        {
            "file": "\\src\\Common\\Commands.Common.Authentication.Test\\Resources\\ValidProfile2.PublishSettings", 
            "_justification": "Legitimate test publishsettings file"
        },
        {
            "file": "\\src\\Common\\Commands.Common.Authentication.Test\\Resources\\ValidProfileChinaOld.PublishSettings", 
            "_justification": "Legitimate test publishsettings file"
        },
        {
            "file": "\\src\\Common\\Commands.Common.Authentication.Test\\Resources\\Azure.publishsettings", 
            "_justification": "Legitimate test publishsettings file"
        },
        {
            "file": "\\src\\Common\\Commands.Common.Authentication.Test\\Resources\\ValidProfileChina.PublishSettings", 
            "_justification": "Legitimate test publishsettings file"
        },
        {
            "file": "\\src\\Common\\Commands.Common.Authentication.Test\\Resources\\ValidProfile.PublishSettings", 
            "_justification": "Legitimate test publishsettings file"
        },
        {
            "file": "\\src\\ServiceManagement\\Common\\Commands.Common.Test\\Resources\\ValidProfile.PublishSettings", 
            "_justification": "Legitimate test publishsettings file"
        },
        {
            "file": "\\src\\ServiceManagement\\Common\\Commands.Common.Test\\Resources\\ValidProfileChinaOld.PublishSettings", 
            "_justification": "Legitimate test publishsettings file"
        },
        {
            "file": "\\src\\ServiceManagement\\Common\\Commands.Common.Test\\Resources\\Azure.publishsettings", 
            "_justification": "Legitimate test publishsettings file"
        },
        {
            "file": "\\src\\ServiceManagement\\Common\\Commands.Common.Test\\Resources\\ValidProfileChina.PublishSettings", 
            "_justification": "Legitimate test publishsettings file"
        },
        {
            "file": "\\src\\ServiceManagement\\Common\\Commands.Common.Test\\Resources\\ValidProfile2.PublishSettings", 
            "_justification": "Legitimate test publishsettings file"
        },
        {
            "file": "\\src\\ServiceManagement\\Common\\Commands.Common.Test\\Resources\\ValidProfile3.PublishSettings", 
            "_justification": "Legitimate test publishsettings file"
        },
        {
            "file": "\\src\\ServiceManagement\\Common\\Commands.ScenarioTest\\Resources\\tipsf003.publishsettings", 
            "_justification": "Legitimate test publishsettings file"
        },
        {
            "file": "\\src\\ServiceManagement\\Common\\Commands.ScenarioTest\\Resources\\tipsf001.publishsettings", 
            "_justification": "Legitimate test publishsettings file"
        },
        {
            "file": "\\src\\ServiceManagement\\Common\\Commands.ScenarioTest\\Resources\\tipsf002.publishsettings", 
            "_justification": "Legitimate test publishsettings file"
        },
        {
            "file": "\\src\\ResourceManager\\Compute\\Stack\\Commands.Compute.Test\\Templates\\tstorgnztn-validator.pem", 
            "_justification": "Legitimate test certificate file"
        },
        {
<<<<<<< HEAD
            "file": "\\src\\ResourceManager\\ServiceBus\\Commands.ServiceBus.Test\\SessionRecords\\Microsoft.Azure.Commands.ServiceBus.Test.ScenarioTests.ServiceBusDRConfigurationTests\\ServiceBusDRConfigurationsCURD.json",
            "_justification": "Legitimate test session record, rules are deleted"
        },
		    {
            "file": "\\src\\ResourceManager\\ServiceBus\\Commands.ServiceBus.Test\\SessionRecords\\Microsoft.Azure.Commands.ServiceBus.Test.ScenarioTests.ServiceBusQueueTests\\ServiceBusQueueAuth_CURD.json", 
            "_justification": "Legitimate test session record, rules are deleted"
        },
		    {
            "file": "\\src\\ResourceManager\\ServiceBus\\Commands.ServiceBus.Test\\SessionRecords\\Microsoft.Azure.Commands.ServiceBus.Test.ScenarioTests.ServiceBusServiceTests\\ServiceBusNameSpaceAuth_CURD_Tests.json", 
            "_justification": "Legitimate test session record, rules are deleted"
        },
		    {
            "file": "\\src\\ResourceManager\\ServiceBus\\Commands.ServiceBus.Test\\SessionRecords\\Microsoft.Azure.Commands.ServiceBus.Test.ScenarioTests.ServiceBusTopicTests\\ServiceBusTopicAuth_CURD.json", 
            "_justification": "Legitimate test session record, rules are deleted"
		    },
=======
            "file": "\\src\\ResourceManager\\ServiceBus\\Commands.ServiceBus.Test\\SessionRecords\\Microsoft.Azure.Commands.ServiceBus.Test.ScenarioTests.ServiceBusDRConfigurationTests\\ServiceBusDRConfigurationsCURD.json", 
            "_justification": "Legitimate test session record, rules are deleted"
        },
        {
            "file": "\\src\\ResourceManager\\ServiceBus\\Commands.ServiceBus.Test\\SessionRecords\\Microsoft.Azure.Commands.ServiceBus.Test.ScenarioTests.ServiceBusQueueTests\\ServiceBusQueueAuth_CURD.json", 
            "_justification": "Legitimate test session record, rules are deleted"
        },
        {
            "file": "\\src\\ResourceManager\\ServiceBus\\Commands.ServiceBus.Test\\SessionRecords\\Microsoft.Azure.Commands.ServiceBus.Test.ScenarioTests.ServiceBusServiceTests\\ServiceBusNameSpaceAuth_CURD_Tests.json", 
            "_justification": "Legitimate test session record, rules are deleted"
        },
        {
            "file": "\\src\\ResourceManager\\ServiceBus\\Commands.ServiceBus.Test\\SessionRecords\\Microsoft.Azure.Commands.ServiceBus.Test.ScenarioTests.ServiceBusTopicTests\\ServiceBusTopicAuth_CURD.json", 
            "_justification": "Legitimate test session record, rules are deleted"
        },
>>>>>>> acb3601b
        {
            "file": "\\src\\ServiceManagement\\Services\\Commands.Test.Utilities\\Resources\\ValidProfile3.PublishSettings", 
            "_justification": "Legitimate test publishsettings file"
        },
        {
            "file": "\\src\\ServiceManagement\\Services\\Commands.Test.Utilities\\Resources\\ValidProfile2.PublishSettings", 
            "_justification": "Legitimate test publishsettings file"
        },
        {
            "file": "\\src\\ServiceManagement\\Services\\Commands.Test.Utilities\\Resources\\ValidProfile.PublishSettings", 
            "_justification": "Legitimate test publishsettings file"
        },
        {
            "file": "\\src\\ServiceManagement\\Services\\Commands.Test.Utilities\\Resources\\Azure.publishsettings", 
            "_justification": "Legitimate test publishsettings file"
        },
        {
            "file": "\\src\\ServiceManagement\\Services\\Commands.Test.Utilities\\Resources\\ValidProfileChina.PublishSettings", 
            "_justification": "Legitimate test publishsettings file"
        }
    ]
}<|MERGE_RESOLUTION|>--- conflicted
+++ resolved
@@ -131,23 +131,6 @@
             "_justification": "Legitimate test certificate file"
         },
         {
-<<<<<<< HEAD
-            "file": "\\src\\ResourceManager\\ServiceBus\\Commands.ServiceBus.Test\\SessionRecords\\Microsoft.Azure.Commands.ServiceBus.Test.ScenarioTests.ServiceBusDRConfigurationTests\\ServiceBusDRConfigurationsCURD.json",
-            "_justification": "Legitimate test session record, rules are deleted"
-        },
-		    {
-            "file": "\\src\\ResourceManager\\ServiceBus\\Commands.ServiceBus.Test\\SessionRecords\\Microsoft.Azure.Commands.ServiceBus.Test.ScenarioTests.ServiceBusQueueTests\\ServiceBusQueueAuth_CURD.json", 
-            "_justification": "Legitimate test session record, rules are deleted"
-        },
-		    {
-            "file": "\\src\\ResourceManager\\ServiceBus\\Commands.ServiceBus.Test\\SessionRecords\\Microsoft.Azure.Commands.ServiceBus.Test.ScenarioTests.ServiceBusServiceTests\\ServiceBusNameSpaceAuth_CURD_Tests.json", 
-            "_justification": "Legitimate test session record, rules are deleted"
-        },
-		    {
-            "file": "\\src\\ResourceManager\\ServiceBus\\Commands.ServiceBus.Test\\SessionRecords\\Microsoft.Azure.Commands.ServiceBus.Test.ScenarioTests.ServiceBusTopicTests\\ServiceBusTopicAuth_CURD.json", 
-            "_justification": "Legitimate test session record, rules are deleted"
-		    },
-=======
             "file": "\\src\\ResourceManager\\ServiceBus\\Commands.ServiceBus.Test\\SessionRecords\\Microsoft.Azure.Commands.ServiceBus.Test.ScenarioTests.ServiceBusDRConfigurationTests\\ServiceBusDRConfigurationsCURD.json", 
             "_justification": "Legitimate test session record, rules are deleted"
         },
@@ -163,7 +146,6 @@
             "file": "\\src\\ResourceManager\\ServiceBus\\Commands.ServiceBus.Test\\SessionRecords\\Microsoft.Azure.Commands.ServiceBus.Test.ScenarioTests.ServiceBusTopicTests\\ServiceBusTopicAuth_CURD.json", 
             "_justification": "Legitimate test session record, rules are deleted"
         },
->>>>>>> acb3601b
         {
             "file": "\\src\\ServiceManagement\\Services\\Commands.Test.Utilities\\Resources\\ValidProfile3.PublishSettings", 
             "_justification": "Legitimate test publishsettings file"
