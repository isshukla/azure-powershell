{
    "tool": "Credential Scanner",
    "suppressions": [
    {
      "file": "\\documentation\\development-docs\\azure-powershell-developer-guide.md",
      "_justification": "Documentation with non-live passwords in sample connection strings"
    },
    {
      "file": "\\src\\ResourceManager\\Compute\\Commands.Compute.Test\\Templates\\tstorgnztn-validator.pem",
      "_justification": "Legitimate test certificate file"
    },
    {
      "file": "\\src\\ResourceManager\\KeyVault\\Commands.KeyVault.Test\\Scripts\\bvtdata\\pfxtest.pfx",
      "_justification": "Legitimate test certificate file"
    },
    {
      "file": "\\src\\ResourceManager\\KeyVault\\Commands.KeyVault.Test\\Resources\\pshtest.pfx",
      "_justification": "Legitimate test certificate file"
    },
    {
      "file": "\\src\\ResourceManager\\KeyVault\\Commands.KeyVault.Test\\Scripts\\commondata\\importpfx01.pfx",
      "_justification": "Legitimate test certificate file"
    },
    {
      "file": "\\src\\ResourceManager\\KeyVault\\Commands.KeyVault.Test\\Scripts\\proddata\\pfxtest.pfx",
      "_justification": "Legitimate test certificate file"
    },
    {
      "file": "\\src\\ResourceManager\\KeyVault\\Commands.KeyVault.Test\\Scripts\\proddata\\pfxtest1024.pfx",
      "_justification": "Legitimate test certificate file"
    },
    {
      "file": "\\src\\ResourceManager\\KeyVault\\Commands.KeyVault.Test\\Scripts\\bvtdata\\pfxtest1024.pfx",
      "_justification": "Legitimate test certificate file"
    },
    {
      "file": "\\src\\ResourceManager\\Network\\Commands.Network.Test\\ScenarioTests\\Data\\ApplicationGatewaySslCert1.pfx",
      "_justification": "Legitimate test certificate file"
    },
    {
      "file": "\\src\\ResourceManager\\Network\\Commands.Network.Test\\ScenarioTests\\Data\\ApplicationGatewaySslCert2.pfx",
      "_justification": "Legitimate test certificate file"
    },
    {
      "file": "\\src\\ServiceManagement\\Common\\Commands.ScenarioTest\\Resources\\ChefExtension\\tstorgnztn-validator.pem",
      "_justification": "Legitimate test certificate file"
    },
    {
      "file": "\\src\\ServiceManagement\\Compute\\Commands.ServiceManagement.Test\\Resources\\rdpcert.pfx",
      "_justification": "Legitimate test certificate file"
    },
    {
      "file": "\\src\\ServiceManagement\\Sql\\Commands.SqlDatabase.Test\\Resources\\PowershellTestSSLCert.pfx",
      "_justification": "Legitimate test certificate file"
    },
    {
      "file": "\\src\\ServiceManagement\\Sql\\Commands.SqlDatabase.Test\\Resources\\PowershellTestClientCert.pfx",
      "_justification": "Legitimate test certificate file"
    },
    {
      "file": "\\src\\ResourceManager\\ApiManagement\\Commands.ApiManagement.Test\\testcertificate.pfx",
      "_justification": "Legitimate test certificate file"
    },
    {
      "file": "\\src\\ResourceManager\\ApiManagement\\Commands.SMAPI.Test\\Resources\\testcertificate.pfx",
      "_justification": "Legitimate test certificate file"
    },
    {
      "file": "\\src\\Common\\Commands.Common.Authentication.Test\\Resources\\ValidProfile3.PublishSettings",
      "_justification": "Legitimate test publishsettings file"
    },
    {
      "file": "\\src\\Common\\Commands.Common.Authentication.Test\\Resources\\ValidProfile2.PublishSettings",
      "_justification": "Legitimate test publishsettings file"
    },
    {
      "file": "\\src\\Common\\Commands.Common.Authentication.Test\\Resources\\ValidProfileChinaOld.PublishSettings",
      "_justification": "Legitimate test publishsettings file"
    },
    {
      "file": "\\src\\Common\\Commands.Common.Authentication.Test\\Resources\\Azure.publishsettings",
      "_justification": "Legitimate test publishsettings file"
    },
    {
      "file": "\\src\\Common\\Commands.Common.Authentication.Test\\Resources\\ValidProfileChina.PublishSettings",
      "_justification": "Legitimate test publishsettings file"
    },
    {
      "file": "\\src\\Common\\Commands.Common.Authentication.Test\\Resources\\ValidProfile.PublishSettings",
      "_justification": "Legitimate test publishsettings file"
    },
    {
      "file": "\\src\\ServiceManagement\\Common\\Commands.Common.Test\\Resources\\ValidProfile.PublishSettings",
      "_justification": "Legitimate test publishsettings file"
    },
    {
      "file": "\\src\\ServiceManagement\\Common\\Commands.Common.Test\\Resources\\ValidProfileChinaOld.PublishSettings",
      "_justification": "Legitimate test publishsettings file"
    },
    {
      "file": "\\src\\ServiceManagement\\Common\\Commands.Common.Test\\Resources\\Azure.publishsettings",
      "_justification": "Legitimate test publishsettings file"
    },
    {
      "file": "\\src\\ServiceManagement\\Common\\Commands.Common.Test\\Resources\\ValidProfileChina.PublishSettings",
      "_justification": "Legitimate test publishsettings file"
    },
    {
      "file": "\\src\\ServiceManagement\\Common\\Commands.Common.Test\\Resources\\ValidProfile2.PublishSettings",
      "_justification": "Legitimate test publishsettings file"
    },
    {
      "file": "\\src\\ServiceManagement\\Common\\Commands.Common.Test\\Resources\\ValidProfile3.PublishSettings",
      "_justification": "Legitimate test publishsettings file"
    },
    {
      "file": "\\src\\ServiceManagement\\Common\\Commands.ScenarioTest\\Resources\\tipsf003.publishsettings",
      "_justification": "Legitimate test publishsettings file"
    },
    {
      "file": "\\src\\ServiceManagement\\Common\\Commands.ScenarioTest\\Resources\\tipsf001.publishsettings",
      "_justification": "Legitimate test publishsettings file"
    },
    {
      "file": "\\src\\ServiceManagement\\Common\\Commands.ScenarioTest\\Resources\\tipsf002.publishsettings",
      "_justification": "Legitimate test publishsettings file"
    },
    {
      "file": "\\src\\ResourceManager\\Compute\\Stack\\Commands.Compute.Test\\Templates\\tstorgnztn-validator.pem",
      "_justification": "Legitimate test certificate file"
    },
    {
      "file": "\\src\\ResourceManager\\EventHub\\Commands.EventHub.Test\\SessionRecords\\Microsoft.Azure.Commands.EventHub.Test.ScenarioTests.DRConfigurationTests\\DRConfigurationsCURD.json",
      "_justification": "Legitimate test session record, rules are deleted"
    },
    {
      "file": "\\src\\ResourceManager\\EventHub\\Commands.EventHub.Test\\SessionRecords\\Microsoft.Azure.Commands.EventHub.Test.ScenarioTests.DRConfigurationTests\\DRConfigurationsCURDAlternateName.json",
      "_justification": "Legitimate test session record, rules are deleted"
    },
    {
      "file": "\\src\\ResourceManager\\EventHub\\Commands.EventHub.Test\\SessionRecords\\Microsoft.Azure.Commands.EventHub.Test.ScenarioTests.EventHubsTests\\EventHubsAuthorizationRulesCRUD.json",
      "_justification": "Legitimate test session record, rules are deleted"
    },
    {
      "file": "\\src\\ResourceManager\\EventHub\\Commands.EventHub.Test\\SessionRecords\\Microsoft.Azure.Commands.EventHub.Test.ScenarioTests.NamespaceTests\\NamespaceAuthorizationRulesCRUD.json",
      "_justification": "Legitimate test session record, rules are deleted"
    },
    {
      "file": "\\src\\ResourceManager\\ServiceBus\\Commands.ServiceBus.Test\\SessionRecords\\Microsoft.Azure.Commands.ServiceBus.Test.ScenarioTests.ServiceBusDRConfigurationTests\\ServiceBusDRConfigurationsCURD.json",
      "_justification": "Legitimate test session record, rules are deleted"
    },
    {
      "file": "\\src\\ResourceManager\\ServiceBus\\Commands.ServiceBus.Test\\SessionRecords\\Microsoft.Azure.Commands.ServiceBus.Test.ScenarioTests.ServiceBusQueueTests\\ServiceBusQueueAuth_CURD.json",
      "_justification": "Legitimate test session record, rules are deleted"
    },
    {
      "file": "\\src\\ResourceManager\\ServiceBus\\Commands.ServiceBus.Test\\SessionRecords\\Microsoft.Azure.Commands.ServiceBus.Test.ScenarioTests.ServiceBusServiceTests\\ServiceBusNameSpaceAuth_CURD_Tests.json",
      "_justification": "Legitimate test session record, rules are deleted"
    },
    {
      "file": "\\src\\ResourceManager\\ServiceBus\\Commands.ServiceBus.Test\\SessionRecords\\Microsoft.Azure.Commands.ServiceBus.Test.ScenarioTests.ServiceBusTopicTests\\ServiceBusTopicAuth_CURD.json",
      "_justification": "Legitimate test session record, rules are deleted"
    },
    {
      "file": "\\src\\ServiceManagement\\Services\\Commands.Test.Utilities\\Resources\\ValidProfile3.PublishSettings",
      "_justification": "Legitimate test publishsettings file"
    },
    {
      "file": "\\src\\ServiceManagement\\Services\\Commands.Test.Utilities\\Resources\\ValidProfile2.PublishSettings",
      "_justification": "Legitimate test publishsettings file"
    },
    {
      "file": "\\src\\ServiceManagement\\Services\\Commands.Test.Utilities\\Resources\\ValidProfile.PublishSettings",
      "_justification": "Legitimate test publishsettings file"
    },
    {
      "file": "\\src\\ServiceManagement\\Services\\Commands.Test.Utilities\\Resources\\Azure.publishsettings",
      "_justification": "Legitimate test publishsettings file"
    },
    {
      "file": "\\src\\ServiceManagement\\Services\\Commands.Test.Utilities\\Resources\\ValidProfileChina.PublishSettings",
      "_justification": "Legitimate test publishsettings file"
    },
    {
      "file": "\\src\\ResourceManager\\Network\\Commands.Network.Test\\SessionRecords\\Commands.Network.Test.ScenarioTests.ApplicationGatewayTests\\TestApplicationGatewayCRUD2.json",
      "_justification": "Legitimate test session record"
    },
    {
      "file": "\\src\\ResourceManager\\Network\\Commands.Network.Test\\SessionRecords\\Commands.Network.Test.ScenarioTests.ApplicationGatewayTests\\TestApplicationGatewayCRUD2.json",
      "_justification": "Legitimate test session record"
    },
    {
      "file": "\\src\\ResourceManager\\Network\\Commands.Network.Test\\SessionRecords\\Commands.Network.Test.ScenarioTests.NetworkWatcherAPITests\\TestTroubleshoot.json",
      "_justification": "Legitimate test session record, resources are deleted"
    },
    {
      "file": "\\src\\ResourceManager\\RedisCache\\Commands.RedisCache.Test\\SessionRecords\\Microsoft.Azure.Commands.RedisCache.Test.ScenarioTests.RedisCacheTests\\TestFirewallRule.json",
      "_justification": "Legitimate test session record, keys are deleted"
    },
    {
      "file": "\\src\\ResourceManager\\RedisCache\\Commands.RedisCache.Test\\SessionRecords\\Microsoft.Azure.Commands.RedisCache.Test.ScenarioTests.RedisCacheTests\\TestGeoReplication.json",
      "_justification": "Legitimate test session record, keys are deleted"
    },
    {
      "file": "\\src\\ResourceManager\\RedisCache\\Commands.RedisCache.Test\\SessionRecords\\Microsoft.Azure.Commands.RedisCache.Test.ScenarioTests.RedisCacheTests\\TestDiagnosticOperations.json",
      "_justification": "Legitimate test session record, keys are deleted"
    },
    {
      "file": "\\src\\ResourceManager\\RedisCache\\Commands.RedisCache.Test\\SessionRecords\\Microsoft.Azure.Commands.RedisCache.Test.ScenarioTests.RedisCacheTests\\TestImportExportReboot.json",
      "_justification": "Legitimate test session record, keys are deleted"
    },
    {
      "file": "\\src\\ResourceManager\\RedisCache\\Commands.RedisCache.Test\\SessionRecords\\Microsoft.Azure.Commands.RedisCache.Test.ScenarioTests.RedisCacheTests\\TestRedisCache.json",
      "_justification": "Legitimate test session record, keys are deleted"
    },
    {
      "file": "\\src\\ResourceManager\\RedisCache\\Commands.RedisCache.Test\\SessionRecords\\Microsoft.Azure.Commands.RedisCache.Test.ScenarioTests.RedisCacheTests\\TestRedisCacheClustering.json",
      "_justification": "Legitimate test session record, keys are deleted"
    },
    {
      "file": "\\src\\ResourceManager\\RedisCache\\Commands.RedisCache.Test\\SessionRecords\\Microsoft.Azure.Commands.RedisCache.Test.ScenarioTests.RedisCacheTests\\TestRedisCachePatchSchedules.json",
      "_justification": "Legitimate test session record, keys are deleted"
    },
    {
      "file": "\\src\\ResourceManager\\RedisCache\\Commands.RedisCache.Test\\SessionRecords\\Microsoft.Azure.Commands.RedisCache.Test.ScenarioTests.RedisCacheTests\\TestRedisCachePipeline.json",
      "_justification": "Legitimate test session record, keys are deleted"
    },
    {
      "file": "\\src\\ResourceManager\\RedisCache\\Commands.RedisCache.Test\\SessionRecords\\Microsoft.Azure.Commands.RedisCache.Test.ScenarioTests.RedisCacheTests\\TestZones.json",
      "_justification": "Legitimate test session record, keys are deleted"
    },
    {
      "file": "\\src\\StackAdmin\\Resources\\Commands.Resources.Test\\SessionRecords\\Microsoft.Azure.Commands.Resources.Test.ScenarioTests.ManagedApplicationTests\\TestManagedApplicationCRUD.json",
      "_justification": "Legitimate test session record"
    },
    {
      "file": "\\src\\StackAdmin\\Resources\\Commands.Resources.Test\\SessionRecords\\Microsoft.Azure.Commands.Resources.Test.ScenarioTests.ManagedApplicationDefinitionTests\\TestManagedApplicationDefinitionCRUD.json",
      "_justification": "Legitimate test session record"
    },
    {
      "file": "\\src\\StackAdmin\\Resources\\Commands.Resources.Test\\Models.ResourceGroups\\ResourceClientTests.cs",
      "_justification": "False positive, just a mention of the literal key"
    },
    {
      "file": "\\src\\ResourceManager\\Storage\\Commands.Management.Storage.Test\\SessionRecords\\Microsoft.Azure.Commands.Management.Storage.Test.ScenarioTests.StorageAccountTests\\TestPipingSetStorageAccount.json",
      "_justification": "Legitimate test session record, keys are deleted"
    },
    {
      "file": "\\src\\ResourceManager\\Storage\\Commands.Management.Storage.Test\\SessionRecords\\Microsoft.Azure.Commands.Management.Storage.Test.ScenarioTests.StorageAccountTests\\TestPipingGetAccountToGetKey.json",
      "_justification": "Legitimate test session record, keys are deleted"
    },
    {
      "file": "\\src\\ResourceManager\\Storage\\Commands.Management.Storage.Test\\SessionRecords\\Microsoft.Azure.Commands.Management.Storage.Test.ScenarioTests.StorageAccountTests\\TestGetAzureStorageAccountKey.json",
      "_justification": "Legitimate test session record, keys are deleted"
    },
    {
      "file": "\\src\\ResourceManager\\Storage\\Commands.Management.Storage.Test\\SessionRecords\\Microsoft.Azure.Commands.Management.Storage.Test.ScenarioTests.StorageAccountTests\\TestNewAzureStorageAccountKey.json",
      "_justification": "Legitimate test session record, keys are deleted"
    },
    {
      "file": "\\src\\ResourceManager\\Storage\\Commands.Management.Storage.Test\\SessionRecords\\Microsoft.Azure.Commands.Management.Storage.Test.ScenarioTests.StorageAccountTests\\TestNewAzureStorageAccountKey.json",
      "_justification": "Legitimate test session record, keys are deleted"
    },
    {
      "file": "\\src\\ResourceManager\\Storage\\Commands.Management.Storage.Test\\SessionRecords\\Microsoft.Azure.Commands.Management.Storage.Test.ScenarioTests.StorageAccountTests\\TestNewAzureStorageAccountKey.json",
      "_justification": "Legitimate test session record, keys are deleted"
    },
    {
      "file": "\\src\\ResourceManager\\Storage\\Commands.Management.Storage.Test\\SessionRecords\\Microsoft.Azure.Commands.Management.Storage.Test.ScenarioTests.StorageAccountTests\\TestNewAzureStorageAccountKey.json",
      "_justification": "Legitimate test session record, keys are deleted"
    },
    {
      "file": "\\src\\ResourceManager\\Storage\\Commands.Management.Storage.Test\\SessionRecords\\Microsoft.Azure.Commands.Management.Storage.Test.ScenarioTests.StorageAccountTests\\TestNewAzureStorageAccountKey.json",
      "_justification": "Legitimate test session record, keys are deleted"
    },
    {
      "file": "\\src\\ResourceManager\\Storage\\Commands.Management.Storage.Test\\SessionRecords\\Microsoft.Azure.Commands.Management.Storage.Test.ScenarioTests.StorageAccountTests\\TestSetCurrentStorageAccount.json",
      "_justification": "Legitimate test session record, keys are deleted"
    },
    {
      "file": "\\src\\ResourceManager\\Storage\\Commands.Management.Storage.Test\\SessionRecords\\Microsoft.Azure.Commands.Management.Storage.Test.ScenarioTests.StorageAccountTests\\TestStorageAccount.json",
      "_justification": "Legitimate test session record, keys are deleted"
    },
    {
      "file": "\\src\\ResourceManager\\Storage\\Commands.Management.Storage.Test\\SessionRecords\\Microsoft.Azure.Commands.Management.Storage.Test.ScenarioTests.StorageAccountTests\\TestStorageAccount.json",
      "_justification": "Legitimate test session record, keys are deleted"
    },
    {
      "file": "\\src\\ResourceManager\\Storage\\Commands.Management.Storage.Test\\SessionRecords\\Microsoft.Azure.Commands.Management.Storage.Test.ScenarioTests.StorageAccountTests\\TestStorageAccount.json",
      "_justification": "Legitimate test session record, keys are deleted"
    },
    {
      "file": "\\src\\ResourceManager\\Storage\\Commands.Management.Storage.Test\\SessionRecords\\Microsoft.Azure.Commands.Management.Storage.Test.ScenarioTests.StorageAccountTests\\TestStorageAccount.json",
      "_justification": "Legitimate test session record, keys are deleted"
    },
    {
      "file": "\\src\\ResourceManager\\Storage\\Commands.Management.Storage.Test\\SessionRecords\\Microsoft.Azure.Commands.Management.Storage.Test.ScenarioTests.StorageAccountTests\\TestStorageAccount.json",
      "_justification": "Legitimate test session record, keys are deleted"
    },
    {
      "file": "\\src\\ResourceManager\\Sql\\Commands.Sql.Test\\SessionRecords\\Microsoft.Azure.Commands.Sql.Test.ScenarioTests.AuditingTests\\TestAuditingDatabaseDisableEnableKeepProperties.json",
      "_justification": "Legitimate test session record"
    },
    {
      "file": "\\src\\ResourceManager\\Sql\\Commands.Sql.Test\\SessionRecords\\Microsoft.Azure.Commands.Sql.Test.ScenarioTests.AuditingTests\\TestAuditingDatabaseRetentionKeepProperties.json",
      "_justification": "Legitimate test session record"
    },
    {
      "file": "\\src\\ResourceManager\\Sql\\Commands.Sql.Test\\SessionRecords\\Microsoft.Azure.Commands.Sql.Test.ScenarioTests.AuditingTests\\TestAuditingDatabaseStorageKeyRotation.json",
      "_justification": "Legitimate test session record"
    },
    {
      "file": "\\src\\ResourceManager\\Sql\\Commands.Sql.Test\\SessionRecords\\Microsoft.Azure.Commands.Sql.Test.ScenarioTests.AuditingTests\\TestAuditingDatabaseUpdatePolicyKeepPreviousStorage.json",
      "_justification": "Legitimate test session record"
    },
    {
      "file": "\\src\\ResourceManager\\Sql\\Commands.Sql.Test\\SessionRecords\\Microsoft.Azure.Commands.Sql.Test.ScenarioTests.AuditingTests\\TestAuditingDatabaseUpdatePolicyWithEventTypes.json",
      "_justification": "Legitimate test session record"
    },
    {
      "file": "\\src\\ResourceManager\\Sql\\Commands.Sql.Test\\SessionRecords\\Microsoft.Azure.Commands.Sql.Test.ScenarioTests.AuditingTests\\TestAuditingDatabaseUpdatePolicyWithEventTypeShortcuts.json",
      "_justification": "Legitimate test session record"
    },
    {
      "file": "\\src\\ResourceManager\\Sql\\Commands.Sql.Test\\SessionRecords\\Microsoft.Azure.Commands.Sql.Test.ScenarioTests.AuditingTests\\TestAuditingDatabaseUpdatePolicyWithRetention.json",
      "_justification": "Legitimate test session record"
    },
    {
      "file": "\\src\\ResourceManager\\Sql\\Commands.Sql.Test\\SessionRecords\\Microsoft.Azure.Commands.Sql.Test.ScenarioTests.AuditingTests\\TestAuditingDatabaseUpdatePolicyWithSameNameStorageOnDifferentRegion.json",
      "_justification": "Legitimate test session record"
    },
    {
      "file": "\\src\\ResourceManager\\Sql\\Commands.Sql.Test\\SessionRecords\\Microsoft.Azure.Commands.Sql.Test.ScenarioTests.AuditingTests\\TestAuditingDatabaseUpdatePolicyWithStorage.json",
      "_justification": "Legitimate test session record"
    },
    {
      "file": "\\src\\ResourceManager\\Sql\\Commands.Sql.Test\\SessionRecords\\Microsoft.Azure.Commands.Sql.Test.ScenarioTests.AuditingTests\\TestAuditingDisableDatabaseAuditing.json",
      "_justification": "Legitimate test session record"
    },
    {
      "file": "\\src\\ResourceManager\\Sql\\Commands.Sql.Test\\SessionRecords\\Microsoft.Azure.Commands.Sql.Test.ScenarioTests.AuditingTests\\TestAuditingDisableServerAuditing.json",
      "_justification": "Legitimate test session record"
    },
    {
      "file": "\\src\\ResourceManager\\Sql\\Commands.Sql.Test\\SessionRecords\\Microsoft.Azure.Commands.Sql.Test.ScenarioTests.AuditingTests\\TestAuditingServerDisableEnableKeepProperties.json",
      "_justification": "Legitimate test session record"
    },
    {
      "file": "\\src\\ResourceManager\\Sql\\Commands.Sql.Test\\SessionRecords\\Microsoft.Azure.Commands.Sql.Test.ScenarioTests.AuditingTests\\TestAuditingServerRetentionKeepProperties.json",
      "_justification": "Legitimate test session record"
    },
    {
      "file": "\\src\\ResourceManager\\Sql\\Commands.Sql.Test\\SessionRecords\\Microsoft.Azure.Commands.Sql.Test.ScenarioTests.AuditingTests\\TestAuditingServerStorageKeyRotation.json",
      "_justification": "Legitimate test session record"
    },
    {
      "file": "\\src\\ResourceManager\\Sql\\Commands.Sql.Test\\SessionRecords\\Microsoft.Azure.Commands.Sql.Test.ScenarioTests.AuditingTests\\TestAuditingServerUpdatePolicyKeepPreviousStorage.json",
      "_justification": "Legitimate test session record"
    },
    {
      "file": "\\src\\ResourceManager\\Sql\\Commands.Sql.Test\\SessionRecords\\Microsoft.Azure.Commands.Sql.Test.ScenarioTests.AuditingTests\\TestAuditingServerUpdatePolicyWithEventTypes.json",
      "_justification": "Legitimate test session record"
    },
    {
      "file": "\\src\\ResourceManager\\Sql\\Commands.Sql.Test\\SessionRecords\\Microsoft.Azure.Commands.Sql.Test.ScenarioTests.AuditingTests\\TestAuditingServerUpdatePolicyWithEventTypeShortcuts.json",
      "_justification": "Legitimate test session record"
    },
    {
      "file": "\\src\\ResourceManager\\Sql\\Commands.Sql.Test\\SessionRecords\\Microsoft.Azure.Commands.Sql.Test.ScenarioTests.AuditingTests\\TestAuditingServerUpdatePolicyWithRetention.json",
      "_justification": "Legitimate test session record"
    },
    {
      "file": "\\src\\ResourceManager\\Sql\\Commands.Sql.Test\\SessionRecords\\Microsoft.Azure.Commands.Sql.Test.ScenarioTests.AuditingTests\\TestAuditingServerUpdatePolicyWithStorage.json",
      "_justification": "Legitimate test session record"
    },
    {
      "file": "\\src\\ResourceManager\\Sql\\Commands.Sql.Test\\SessionRecords\\Microsoft.Azure.Commands.Sql.Test.ScenarioTests.AuditingTests\\TestAuditingUseServerDefault.json",
      "_justification": "Legitimate test session record"
    },
    {
      "file": "\\src\\ResourceManager\\Sql\\Commands.Sql.Test\\SessionRecords\\Microsoft.Azure.Commands.Sql.Test.ScenarioTests.AuditingTests\\TestBlobAuditingOnDatabase.json",
      "_justification": "Legitimate test session record"
    },
    {
      "file": "\\src\\ResourceManager\\Sql\\Commands.Sql.Test\\SessionRecords\\Microsoft.Azure.Commands.Sql.Test.ScenarioTests.AuditingTests\\TestBlobAuditingOnServer.json",
      "_justification": "Legitimate test session record"
    },
    {
      "file": "\\src\\ResourceManager\\Sql\\Commands.Sql.Test\\SessionRecords\\Microsoft.Azure.Commands.Sql.Test.ScenarioTests.AuditingTests\\TestBlobAuditingWithAuditActionGroups.json",
      "_justification": "Legitimate test session record"
    },
    {
      "file": "\\src\\ResourceManager\\Sql\\Commands.Sql.Test\\SessionRecords\\Microsoft.Azure.Commands.Sql.Test.ScenarioTests.AuditingTests\\TestDatatabaseAuditingTypeMigration.json",
      "_justification": "Legitimate test session record"
    },
    {
      "file": "\\src\\ResourceManager\\Sql\\Commands.Sql.Test\\SessionRecords\\Microsoft.Azure.Commands.Sql.Test.ScenarioTests.AuditingTests\\TestServerAuditingTypeMigration.json",
      "_justification": "Legitimate test session record"
    },
    {
      "file": "\\src\\ResourceManager\\Sql\\Commands.Sql.Test\\SessionRecords\\Microsoft.Azure.Commands.Sql.Test.ScenarioTests.BlobAuditingTests\\TestBlobAuditingDatabaseRetentionKeepProperties.json",
      "_justification": "Legitimate test session record"
    },
    {
      "file": "\\src\\ResourceManager\\Sql\\Commands.Sql.Test\\SessionRecords\\Microsoft.Azure.Commands.Sql.Test.ScenarioTests.BlobAuditingTests\\TestBlobAuditingDatabaseStorageKeyRotation.json",
      "_justification": "Legitimate test session record"
    },
    {
      "file": "\\src\\ResourceManager\\Sql\\Commands.Sql.Test\\SessionRecords\\Microsoft.Azure.Commands.Sql.Test.ScenarioTests.BlobAuditingTests\\TestBlobAuditingDatabaseUpdatePolicyKeepPreviousStorage.json",
      "_justification": "Legitimate test session record"
    },
    {
      "file": "\\src\\ResourceManager\\Sql\\Commands.Sql.Test\\SessionRecords\\Microsoft.Azure.Commands.Sql.Test.ScenarioTests.BlobAuditingTests\\TestBlobAuditingDatabaseUpdatePolicyWithSameNameStorageOnDifferentRegion.json",
      "_justification": "Legitimate test session record"
    },
    {
      "file": "\\src\\ResourceManager\\Sql\\Commands.Sql.Test\\SessionRecords\\Microsoft.Azure.Commands.Sql.Test.ScenarioTests.BlobAuditingTests\\TestBlobAuditingDatabaseUpdatePolicyWithStorage.json",
      "_justification": "Legitimate test session record"
    },
    {
      "file": "\\src\\ResourceManager\\Sql\\Commands.Sql.Test\\SessionRecords\\Microsoft.Azure.Commands.Sql.Test.ScenarioTests.BlobAuditingTests\\TestBlobAuditingDisableDatabaseAuditing.json",
      "_justification": "Legitimate test session record"
    },
    {
      "file": "\\src\\ResourceManager\\Sql\\Commands.Sql.Test\\SessionRecords\\Microsoft.Azure.Commands.Sql.Test.ScenarioTests.BlobAuditingTests\\TestBlobAuditingDisableServerAuditing.json",
      "_justification": "Legitimate test session record"
    },
    {
      "file": "\\src\\ResourceManager\\Sql\\Commands.Sql.Test\\SessionRecords\\Microsoft.Azure.Commands.Sql.Test.ScenarioTests.BlobAuditingTests\\TestBlobAuditingOnDatabase.json",
      "_justification": "Legitimate test session record"
    },
    {
      "file": "\\src\\ResourceManager\\Sql\\Commands.Sql.Test\\SessionRecords\\Microsoft.Azure.Commands.Sql.Test.ScenarioTests.BlobAuditingTests\\TestBlobAuditingOnServer.json",
      "_justification": "Legitimate test session record"
    },
    {
      "file": "\\src\\ResourceManager\\Sql\\Commands.Sql.Test\\SessionRecords\\Microsoft.Azure.Commands.Sql.Test.ScenarioTests.BlobAuditingTests\\TestBlobAuditingServerRetentionKeepProperties.json",
      "_justification": "Legitimate test session record"
    },
    {
      "file": "\\src\\ResourceManager\\Sql\\Commands.Sql.Test\\SessionRecords\\Microsoft.Azure.Commands.Sql.Test.ScenarioTests.BlobAuditingTests\\TestBlobAuditingServerStorageKeyRotation.json",
      "_justification": "Legitimate test session record"
    },
    {
      "file": "\\src\\ResourceManager\\Sql\\Commands.Sql.Test\\SessionRecords\\Microsoft.Azure.Commands.Sql.Test.ScenarioTests.BlobAuditingTests\\TestBlobAuditingServerUpdatePolicyKeepPreviousStorage.json",
      "_justification": "Legitimate test session record"
    },
    {
      "file": "\\src\\ResourceManager\\Sql\\Commands.Sql.Test\\SessionRecords\\Microsoft.Azure.Commands.Sql.Test.ScenarioTests.BlobAuditingTests\\TestBlobAuditingServerUpdatePolicyWithStorage.json",
      "_justification": "Legitimate test session record"
    },
    {
      "file": "\\src\\ResourceManager\\Sql\\Commands.Sql.Test\\SessionRecords\\Microsoft.Azure.Commands.Sql.Test.ScenarioTests.BlobAuditingTests\\TestBlobAuditingWithAuditActionGroups.json",
      "_justification": "Legitimate test session record"
    },
    {
      "file": "\\src\\ResourceManager\\Sql\\Commands.Sql.Test\\SessionRecords\\Microsoft.Azure.Commands.Sql.Test.ScenarioTests.BlobAuditingTests\\TestDeprecatedDatabaseAuditingCmdletToBlobAuditingNewCmdlet.json",
      "_justification": "Legitimate test session record"
    },
    {
      "file": "\\src\\ResourceManager\\Sql\\Commands.Sql.Test\\SessionRecords\\Microsoft.Azure.Commands.Sql.Test.ScenarioTests.BlobAuditingTests\\TestDeprecatedServerAuditingCmdletToBlobAuditingNewCmdlet.json",
      "_justification": "Legitimate test session record"
    },
    {
      "file": "\\src\\ResourceManager\\Sql\\Commands.Sql.Test\\SessionRecords\\Microsoft.Azure.Commands.Sql.Test.ScenarioTests.BlobAuditingTests\\TestExtendedAuditingOnDatabase.json",
      "_justification": "Legitimate test session record"
    },
    {
      "file": "\\src\\ResourceManager\\Sql\\Commands.Sql.Test\\SessionRecords\\Microsoft.Azure.Commands.Sql.Test.ScenarioTests.BlobAuditingTests\\TestExtendedAuditingOnServer.json",
      "_justification": "Legitimate test session record"
    },
    {
      "file": "\\src\\ResourceManager\\Sql\\Commands.Sql.Test\\SessionRecords\\Microsoft.Azure.Commands.Sql.Test.ScenarioTests.ThreatDetectionTests\\DisablingThreatDetection.json",
      "_justification": "Legitimate test session record"
    },
    {
      "file": "\\src\\ResourceManager\\Sql\\Commands.Sql.Test\\SessionRecords\\Microsoft.Azure.Commands.Sql.Test.ScenarioTests.ThreatDetectionTests\\ThreatDetectionDatabaseUpdatePolicy.json",
      "_justification": "Legitimate test session record"
    },
    {
      "file": "\\src\\ResourceManager\\Sql\\Commands.Sql.Test\\SessionRecords\\Microsoft.Azure.Commands.Sql.Test.ScenarioTests.ThreatDetectionTests\\ThreatDetectionServerUpdatePolicy.json",
      "_justification": "Legitimate test session record"
    },
    {
      "file": "src\\StackAdmin\\Compute\\Commands.Compute.Test\\ScenarioTests\\DiagnosticsExtensionTests.ps1",
      "_justification": "Legitimate test session record"
    },
    {
      "file": "src\\StackAdmin\\Compute\\Commands.Compute.Test\\SessionRecords\\Microsoft.Azure.Commands.Compute.Test.ScenarioTests.AEMExtensionTests\\TestAEMExtensionAdvancedLinuxMD_DSeries.json",
      "_justification": "Legitimate test session record"
    },
    {
      "file": "src\\StackAdmin\\Compute\\Commands.Compute.Test\\SessionRecords\\Microsoft.Azure.Commands.Compute.Test.ScenarioTests.AEMExtensionTests\\TestAEMExtensionAdvancedLinux.json",
      "_justification": "Legitimate test session record"
    },
    {
      "file": "src\\StackAdmin\\Compute\\Commands.Compute.Test\\SessionRecords\\Microsoft.Azure.Commands.Compute.Test.ScenarioTests.AEMExtensionTests\\TestAEMExtensionAdvancedLinux.json",
      "_justification": "Legitimate test session record"
    },
    {
      "file": "src\\StackAdmin\\Compute\\Commands.Compute.Test\\SessionRecords\\Microsoft.Azure.Commands.Compute.Test.ScenarioTests.AEMExtensionTests\\TestAEMExtensionAdvancedLinuxMD.json",
      "_justification": "Legitimate test session record"
    },
    {
      "file": "src\\StackAdmin\\Compute\\Commands.Compute.Test\\SessionRecords\\Microsoft.Azure.Commands.Compute.Test.ScenarioTests.AEMExtensionTests\\TestAEMExtensionAdvancedLinuxMD_ESeries.json",
      "_justification": "Legitimate test session record"
    },
    {
      "file": "src\\StackAdmin\\Compute\\Commands.Compute.Test\\SessionRecords\\Microsoft.Azure.Commands.Compute.Test.ScenarioTests.AEMExtensionTests\\TestAEMExtensionAdvancedLinuxWAD.json",
      "_justification": "Legitimate test session record"
    },
    {
      "file": "src\\StackAdmin\\Compute\\Commands.Compute.Test\\SessionRecords\\Microsoft.Azure.Commands.Compute.Test.ScenarioTests.AEMExtensionTests\\TestAEMExtensionAdvancedLinuxWAD.json",
      "_justification": "Legitimate test session record"
    },
    {
      "file": "src\\StackAdmin\\Compute\\Commands.Compute.Test\\SessionRecords\\Microsoft.Azure.Commands.Compute.Test.ScenarioTests.AEMExtensionTests\\TestAEMExtensionAdvancedLinuxWAD.json",
      "_justification": "Legitimate test session record"
    },
    {
      "file": "src\\StackAdmin\\Compute\\Commands.Compute.Test\\SessionRecords\\Microsoft.Azure.Commands.Compute.Test.ScenarioTests.AEMExtensionTests\\TestAEMExtensionAdvancedWindows.json",
      "_justification": "Legitimate test session record"
    },
    {
      "file": "src\\StackAdmin\\Compute\\Commands.Compute.Test\\SessionRecords\\Microsoft.Azure.Commands.Compute.Test.ScenarioTests.AEMExtensionTests\\TestAEMExtensionAdvancedWindows.json",
      "_justification": "Legitimate test session record"
    },
    {
      "file": "src\\StackAdmin\\Compute\\Commands.Compute.Test\\SessionRecords\\Microsoft.Azure.Commands.Compute.Test.ScenarioTests.AEMExtensionTests\\TestAEMExtensionAdvancedWindowsMD.json",
      "_justification": "Legitimate test session record"
    },
    {
      "file": "src\\StackAdmin\\Compute\\Commands.Compute.Test\\SessionRecords\\Microsoft.Azure.Commands.Compute.Test.ScenarioTests.AEMExtensionTests\\TestAEMExtensionAdvancedWindowsWAD.json",
      "_justification": "Legitimate test session record"
    },
    {
      "file": "src\\StackAdmin\\Compute\\Commands.Compute.Test\\SessionRecords\\Microsoft.Azure.Commands.Compute.Test.ScenarioTests.AEMExtensionTests\\TestAEMExtensionAdvancedWindowsWAD.json",
      "_justification": "Legitimate test session record"
    },
    {
      "file": "src\\StackAdmin\\Compute\\Commands.Compute.Test\\SessionRecords\\Microsoft.Azure.Commands.Compute.Test.ScenarioTests.AEMExtensionTests\\TestAEMExtensionAdvancedWindowsWAD.json",
      "_justification": "Legitimate test session record"
    },
    {
      "file": "src\\StackAdmin\\Compute\\Commands.Compute.Test\\SessionRecords\\Microsoft.Azure.Commands.Compute.Test.ScenarioTests.AEMExtensionTests\\TestAEMExtensionAdvancedWindowsWAD.json",
      "_justification": "Legitimate test session record"
    },
    {
      "file": "src\\StackAdmin\\Compute\\Commands.Compute.Test\\SessionRecords\\Microsoft.Azure.Commands.Compute.Test.ScenarioTests.AEMExtensionTests\\TestAEMExtensionBasicLinux.json",
      "_justification": "Legitimate test session record"
    },
    {
      "file": "src\\StackAdmin\\Compute\\Commands.Compute.Test\\SessionRecords\\Microsoft.Azure.Commands.Compute.Test.ScenarioTests.AEMExtensionTests\\TestAEMExtensionBasicLinux.json",
      "_justification": "Legitimate test session record"
    },
    {
      "file": "src\\StackAdmin\\Compute\\Commands.Compute.Test\\SessionRecords\\Microsoft.Azure.Commands.Compute.Test.ScenarioTests.AEMExtensionTests\\TestAEMExtensionBasicLinuxWAD.json",
      "_justification": "Legitimate test session record"
    },
    {
      "file": "src\\StackAdmin\\Compute\\Commands.Compute.Test\\SessionRecords\\Microsoft.Azure.Commands.Compute.Test.ScenarioTests.AEMExtensionTests\\TestAEMExtensionBasicLinuxWAD.json",
      "_justification": "Legitimate test session record"
    },
    {
      "file": "src\\StackAdmin\\Compute\\Commands.Compute.Test\\SessionRecords\\Microsoft.Azure.Commands.Compute.Test.ScenarioTests.AEMExtensionTests\\TestAEMExtensionBasicWindows.json",
      "_justification": "Legitimate test session record"
    },
    {
      "file": "src\\StackAdmin\\Compute\\Commands.Compute.Test\\SessionRecords\\Microsoft.Azure.Commands.Compute.Test.ScenarioTests.AEMExtensionTests\\TestAEMExtensionBasicWindows.json",
      "_justification": "Legitimate test session record"
    },
    {
      "file": "src\\StackAdmin\\Compute\\Commands.Compute.Test\\SessionRecords\\Microsoft.Azure.Commands.Compute.Test.ScenarioTests.AEMExtensionTests\\TestAEMExtensionAdvancedWindowsWAD.json",
      "_justification": "Legitimate test session record"
    },
    {
      "file": "src\\StackAdmin\\Compute\\Commands.Compute.Test\\SessionRecords\\Microsoft.Azure.Commands.Compute.Test.ScenarioTests.AddVhdTests\\TestAddVhd.json",
      "_justification": "Legitimate test session record"
    },
    {
      "file": "src\\StackAdmin\\Compute\\Commands.Compute.Test\\SessionRecords\\Microsoft.Azure.Commands.Compute.Test.ScenarioTests.AddVhdTests\\TestAddVhd.json",
      "_justification": "Legitimate test session record"
    },
    {
      "file": "src\\StackAdmin\\Compute\\Commands.Compute.Test\\SessionRecords\\Microsoft.Azure.Commands.Compute.Test.ScenarioTests.AddVhdTests\\TestAddVhd.json",
      "_justification": "Legitimate test session record"
    },
    {
      "file": "src\\StackAdmin\\Compute\\Commands.Compute.Test\\SessionRecords\\Microsoft.Azure.Commands.Compute.Test.ScenarioTests.AddVhdTests\\TestAddVhd.json",
      "_justification": "Legitimate test session record"
    },
    {
      "file": "src\\StackAdmin\\Compute\\Commands.Compute.Test\\SessionRecords\\Microsoft.Azure.Commands.Compute.Test.ScenarioTests.AddVhdTests\\TestAddVhd.json",
      "_justification": "Legitimate test session record"
    },
    {
      "file": "src\\StackAdmin\\Compute\\Commands.Compute.Test\\SessionRecords\\Microsoft.Azure.Commands.Compute.Test.ScenarioTests.AddVhdTests\\TestAddVhd.json",
      "_justification": "Legitimate test session record"
    },
    {
      "file": "src\\StackAdmin\\Compute\\Commands.Compute.Test\\SessionRecords\\Microsoft.Azure.Commands.Compute.Test.ScenarioTests.AEMExtensionTests\\TestAEMExtensionAdvancedLinuxWAD.json",
      "_justification": "Legitimate test session record"
    },
    {
      "file": "src\\StackAdmin\\Compute\\Commands.Compute.Test\\SessionRecords\\Microsoft.Azure.Commands.Compute.Test.ScenarioTests.AddVhdTests\\TestAddVhd.json",
      "_justification": "Legitimate test session record"
    },
    {
      "file": "src\\StackAdmin\\Compute\\Commands.Compute.Test\\SessionRecords\\Microsoft.Azure.Commands.Compute.Test.ScenarioTests.AddVhdTests\\TestAddVhd.json",
      "_justification": "Legitimate test session record"
    },
    {
      "file": "src\\StackAdmin\\Compute\\Commands.Compute.Test\\SessionRecords\\Microsoft.Azure.Commands.Compute.Test.ScenarioTests.AddVhdTests\\TestAddVhd.json",
      "_justification": "Legitimate test session record"
    },
    {
      "file": "src\\StackAdmin\\Compute\\Commands.Compute.Test\\SessionRecords\\Microsoft.Azure.Commands.Compute.Test.ScenarioTests.AddVhdTests\\TestAddVhd.json",
      "_justification": "Legitimate test session record"
    },
    {
      "file": "src\\StackAdmin\\Compute\\Commands.Compute.Test\\SessionRecords\\Microsoft.Azure.Commands.Compute.Test.ScenarioTests.AddVhdTests\\TestAddVhd.json",
      "_justification": "Legitimate test session record"
    },
    {
      "file": "src\\StackAdmin\\Compute\\Commands.Compute.Test\\SessionRecords\\Microsoft.Azure.Commands.Compute.Test.ScenarioTests.AddVhdTests\\TestAddVhd.json",
      "_justification": "Legitimate test session record"
    },
    {
      "file": "src\\StackAdmin\\Compute\\Commands.Compute.Test\\SessionRecords\\Microsoft.Azure.Commands.Compute.Test.ScenarioTests.AddVhdTests\\TestAddVhd.json",
      "_justification": "Legitimate test session record"
    },
    {
      "file": "src\\StackAdmin\\Compute\\Commands.Compute.Test\\SessionRecords\\Microsoft.Azure.Commands.Compute.Test.ScenarioTests.AEMExtensionTests\\TestAEMExtensionBasicLinux.json",
      "_justification": "Legitimate test session record"
    },
    {
      "file": "src\\StackAdmin\\Compute\\Commands.Compute.Test\\SessionRecords\\Microsoft.Azure.Commands.Compute.Test.ScenarioTests.AEMExtensionTests\\TestAEMExtensionBasicWindowsWAD.json",
      "_justification": "Legitimate test session record"
    },
    {
      "file": "src\\StackAdmin\\Compute\\Commands.Compute.Test\\SessionRecords\\Microsoft.Azure.Commands.Compute.Test.ScenarioTests.AEMExtensionTests\\TestAEMExtensionBasicWindowsWAD.json",
      "_justification": "Legitimate test session record"
    },
    {
      "file": "src\\StackAdmin\\Compute\\Commands.Compute.Test\\SessionRecords\\Microsoft.Azure.Commands.Compute.Test.ScenarioTests.AEMExtensionTests\\TestAEMExtensionBasicWindowsWAD.json",
      "_justification": "Legitimate test session record"
    },
    {
      "file": "src\\StackAdmin\\Compute\\Commands.Compute.Test\\SessionRecords\\Microsoft.Azure.Commands.Compute.Test.ScenarioTests.AEMExtensionTests\\TestAEMExtensionBasicWindows.json",
      "_justification": "Legitimate test session record"
    },
    {
      "file": "src\\StackAdmin\\Compute\\Commands.Compute.Test\\SessionRecords\\Microsoft.Azure.Commands.Compute.Test.ScenarioTests.AEMExtensionTests\\TestAEMExtensionAdvancedLinuxWAD.json",
      "_justification": "Legitimate test session record"
    },
    {
      "file": "src\\StackAdmin\\Compute\\Commands.Compute.Test\\SessionRecords\\Microsoft.Azure.Commands.Compute.Test.ScenarioTests.AEMExtensionTests\\TestAEMExtensionBasicLinuxWAD.json",
      "_justification": "Legitimate test session record"
    },
    {
      "file": "src\\StackAdmin\\Compute\\Commands.Compute.Test\\SessionRecords\\Microsoft.Azure.Commands.Compute.Test.ScenarioTests.DiagnosticsExtensionTests\\TestDiagnosticsExtensionBasic.json",
      "_justification": "Legitimate test session record"
    },
    {
      "file": "src\\StackAdmin\\Compute\\Commands.Compute.Test\\SessionRecords\\Microsoft.Azure.Commands.Compute.Test.ScenarioTests.AEMExtensionTests\\TestAEMExtensionBasicWindowsWAD.json",
      "_justification": "Legitimate test session record"
    },
    {
      "file": "src\\StackAdmin\\Compute\\Commands.Compute.Test\\SessionRecords\\Microsoft.Azure.Commands.Compute.Test.ScenarioTests.DiagnosticsExtensionTests\\TestDiagnosticsExtensionCantListSepcifyStorageAccountKey.json",
      "_justification": "Legitimate test session record"
    },
    {
      "file": "src\\StackAdmin\\Compute\\Commands.Compute.Test\\SessionRecords\\Microsoft.Azure.Commands.Compute.Test.ScenarioTests.DiagnosticsExtensionTests\\TestDiagnosticsExtensionBasic.json",
      "_justification": "Legitimate test session record"
    },
    {
      "file": "src\\StackAdmin\\Compute\\Commands.Compute.Test\\SessionRecords\\Microsoft.Azure.Commands.Compute.Test.ScenarioTests.DiskRPTests\\TestDisk.json",
      "_justification": "Legitimate test session record"
    },
    {
      "file": "src\\StackAdmin\\Compute\\Commands.Compute.Test\\SessionRecords\\Microsoft.Azure.Commands.Compute.Test.ScenarioTests.DiskRPTests\\TestDisk.json",
      "_justification": "Legitimate test session record"
    },
    {
      "file": "src\\StackAdmin\\Compute\\Commands.Compute.Test\\SessionRecords\\Microsoft.Azure.Commands.Compute.Test.ScenarioTests.DiagnosticsExtensionTests\\TestDiagnosticsExtensionSupportJsonConfig.json",
      "_justification": "Legitimate test session record"
    },
    {
      "file": "src\\StackAdmin\\Compute\\Commands.Compute.Test\\SessionRecords\\Microsoft.Azure.Commands.Compute.Test.ScenarioTests.DiagnosticsExtensionTests\\TestDiagnosticsExtensionSepcifyStorageAccountName.json",
      "_justification": "Legitimate test session record"
    },
    {
      "file": "src\\StackAdmin\\Compute\\Commands.Compute.Test\\SessionRecords\\Microsoft.Azure.Commands.Compute.Test.ScenarioTests.DiagnosticsExtensionTests\\TestDiagnosticsExtensionSupportJsonConfig.json",
      "_justification": "Legitimate test session record"
    },
    {
      "file": "src\\StackAdmin\\Compute\\Commands.Compute.Test\\SessionRecords\\Microsoft.Azure.Commands.Compute.Test.ScenarioTests.DiagnosticsExtensionTests\\TestDiagnosticsExtensionSepcifyStorageAccountName.json",
      "_justification": "Legitimate test session record"
    },
    {
      "file": "src\\StackAdmin\\Compute\\Commands.Compute.Test\\SessionRecords\\Microsoft.Azure.Commands.Compute.Test.ScenarioTests.DiagnosticsExtensionTests\\TestVmssDiagnosticsExtension.json",
      "_justification": "Legitimate test session record"
    },
    {
      "file": "src\\StackAdmin\\Compute\\Commands.Compute.Test\\SessionRecords\\Microsoft.Azure.Commands.Compute.Test.ScenarioTests.DiagnosticsExtensionTests\\TestVmssDiagnosticsExtension.json",
      "_justification": "Legitimate test session record"
    },
    {
      "file": "src\\StackAdmin\\Compute\\Commands.Compute.Test\\SessionRecords\\Microsoft.Azure.Commands.Compute.Test.ScenarioTests.DiagnosticsExtensionTests\\TestDiagnosticsExtensionBasic.json",
      "_justification": "Legitimate test session record"
    },
    {
      "file": "src\\StackAdmin\\Compute\\Commands.Compute.Test\\SessionRecords\\Microsoft.Azure.Commands.Compute.Test.ScenarioTests.DiskRPTests\\TestSnapshot.json",
      "_justification": "Legitimate test session record"
    },
    {
      "file": "src\\StackAdmin\\Compute\\Commands.Compute.Test\\SessionRecords\\Microsoft.Azure.Commands.Compute.Test.ScenarioTests.DiskRPTests\\TestSnapshot.json",
      "_justification": "Legitimate test session record"
    },
    {
      "file": "src\\StackAdmin\\Compute\\Commands.Compute.Test\\SessionRecords\\Microsoft.Azure.Commands.Compute.Test.ScenarioTests.AEMExtensionTests\\TestAEMExtensionBasicLinuxWAD.json",
      "_justification": "Legitimate test session record"
    },
    {
      "file": "src\\StackAdmin\\Compute\\Commands.Compute.Test\\SessionRecords\\Microsoft.Azure.Commands.Compute.Test.ScenarioTests.DiagnosticsExtensionTests\\TestDiagnosticsExtensionSepcifyStorageAccountName.json",
      "_justification": "Legitimate test session record"
    },
    {
      "file": "src\\StackAdmin\\Compute\\Commands.Compute.Test\\SessionRecords\\Microsoft.Azure.Commands.Compute.Test.ScenarioTests.DiagnosticsExtensionTests\\TestDiagnosticsExtensionSupportJsonConfig.json",
      "_justification": "Legitimate test session record"
    },
    {
      "file": "src\\StackAdmin\\Compute\\Commands.Compute.Test\\SessionRecords\\Microsoft.Azure.Commands.Compute.Test.ScenarioTests.VirtualMachineBootDiagnosticsTests\\TestVirtualMachineBootDiagnostics.json",
      "_justification": "Legitimate test session record"
    },
    {
      "file": "src\\StackAdmin\\Compute\\Commands.Compute.Test\\SessionRecords\\Microsoft.Azure.Commands.Compute.Test.ScenarioTests.VirtualMachineBootDiagnosticsTests\\TestVirtualMachineBootDiagnostics.json",
      "_justification": "Legitimate test session record"
    },
    {
      "file": "src\\StackAdmin\\Compute\\Commands.Compute.Test\\SessionRecords\\Microsoft.Azure.Commands.Compute.Test.ScenarioTests.SqlIaaSExtensionTests\\TestSqlIaaSExtensionWith2016Image.json",
      "_justification": "Legitimate test session record"
    },
    {
      "file": "src\\StackAdmin\\Compute\\Commands.Compute.Test\\SessionRecords\\Microsoft.Azure.Commands.Compute.Test.ScenarioTests.VirtualMachineExtensionTests\\TestVirtualMachineADDomainExtensionDomainJoin.json",
      "_justification": "Legitimate test session record"
    },
    {
      "file": "src\\StackAdmin\\Compute\\Commands.Compute.Test\\SessionRecords\\Microsoft.Azure.Commands.Compute.Test.ScenarioTests.VirtualMachineExtensionTests\\TestVirtualMachineAccessExtension.json",
      "_justification": "Legitimate test session record"
    },
    {
      "file": "src\\StackAdmin\\Compute\\Commands.Compute.Test\\SessionRecords\\Microsoft.Azure.Commands.Compute.Test.ScenarioTests.VirtualMachineExtensionTests\\TestVirtualMachineADDomainExtension.json",
      "_justification": "Legitimate test session record"
    },
    {
      "file": "src\\StackAdmin\\Compute\\Commands.Compute.Test\\SessionRecords\\Microsoft.Azure.Commands.Compute.Test.ScenarioTests.VirtualMachineExtensionTests\\TestVirtualMachineBginfoExtension.json",
      "_justification": "Legitimate test session record"
    },
    {
      "file": "src\\StackAdmin\\Compute\\Commands.Compute.Test\\SessionRecords\\Microsoft.Azure.Commands.Compute.Test.ScenarioTests.VirtualMachineExtensionTests\\TestVirtualMachineCustomScriptExtension.json",
      "_justification": "Legitimate test session record"
    },
    {
      "file": "src\\StackAdmin\\Compute\\Commands.Compute.Test\\SessionRecords\\Microsoft.Azure.Commands.Compute.Test.ScenarioTests.VirtualMachineExtensionTests\\TestVirtualMachineCustomScriptExtensionFileUri.json",
      "_justification": "Legitimate test session record"
    },
    {
      "file": "src\\StackAdmin\\Compute\\Commands.Compute.Test\\SessionRecords\\Microsoft.Azure.Commands.Compute.Test.ScenarioTests.VirtualMachineExtensionTests\\TestVirtualMachineCustomScriptExtensionSecureExecution.json",
      "_justification": "Legitimate test session record"
    },
    {
      "file": "src\\StackAdmin\\Compute\\Commands.Compute.Test\\SessionRecords\\Microsoft.Azure.Commands.Compute.Test.ScenarioTests.VirtualMachineExtensionTests\\TestVirtualMachineCustomScriptExtensionWrongStorage.json",
      "_justification": "Legitimate test session record"
    },
    {
      "file": "src\\StackAdmin\\Compute\\Commands.Compute.Test\\SessionRecords\\Microsoft.Azure.Commands.Compute.Test.ScenarioTests.VirtualMachineExtensionTests\\TestVirtualMachineCustomScriptExtensionFileUri.json",
      "_justification": "Legitimate test session record"
    },
    {
      "file": "src\\StackAdmin\\Compute\\Commands.Compute.Test\\SessionRecords\\Microsoft.Azure.Commands.Compute.Test.ScenarioTests.VirtualMachineExtensionTests\\TestVirtualMachineCustomScriptExtensionFileUri.json",
      "_justification": "Legitimate test session record"
    },
    {
      "file": "src\\StackAdmin\\Compute\\Commands.Compute.Test\\SessionRecords\\Microsoft.Azure.Commands.Compute.Test.ScenarioTests.VirtualMachineExtensionTests\\TestVirtualMachineExtension.json",
      "_justification": "Legitimate test session record"
    },
    {
      "file": "src\\StackAdmin\\Compute\\Commands.Compute.Test\\SessionRecords\\Microsoft.Azure.Commands.Compute.Test.ScenarioTests.VirtualMachineExtensionTests\\TestVirtualMachineCustomScriptExtensionFileUri.json",
      "_justification": "Legitimate test session record"
    },
    {
      "file": "src\\StackAdmin\\Compute\\Commands.Compute.Test\\SessionRecords\\Microsoft.Azure.Commands.Compute.Test.ScenarioTests.VirtualMachineExtensionTests\\TestVirtualMachineCustomScriptExtensionFileUri.json",
      "_justification": "Legitimate test session record"
    },
    {
      "file": "src\\StackAdmin\\Compute\\Commands.Compute.Test\\SessionRecords\\Microsoft.Azure.Commands.Compute.Test.ScenarioTests.VirtualMachineExtensionTests\\TestVirtualMachineExtensionWithSwitch.json",
      "_justification": "Legitimate test session record"
    },
    {
      "file": "src\\StackAdmin\\Compute\\Commands.Compute.Test\\SessionRecords\\Microsoft.Azure.Commands.Compute.Test.ScenarioTests.VirtualMachineExtensionTests\\TestVirtualMachineCustomScriptExtensionFileUri.json",
      "_justification": "Legitimate test session record"
    },
    {
      "file": "src\\StackAdmin\\Compute\\Commands.Compute.Test\\SessionRecords\\Microsoft.Azure.Commands.Compute.Test.ScenarioTests.VirtualMachineExtensionTests\\TestVirtualMachineExtensionUsingHashTable.json",
      "_justification": "Legitimate test session record"
    },
    {
      "file": "src\\StackAdmin\\Compute\\Commands.Compute.Test\\Templates\\tstorgnztn-validator.pem",
      "_justification": "Legitimate test session record"
    },
    {
      "file": "\\src\\StackAdmin\\Network\\Commands.Network.Test\\ScenarioTests\\ApplicationGatewayTests.ps1",
      "_justification": "No secrets, use of test password"
    },
    {
      "file": "\\src\\StackAdmin\\Network\\Commands.Network.Test\\ScenarioTests\\VirtualNetworkGatewayTests.ps1",
      "_justification": "No secrets, use of test password"
    },
    {
      "file": "\\src\\StackAdmin\\Network\\Commands.Network.Test\\SessionRecords\\Commands.Network.Test.ScenarioTests.ApplicationGatewayTests\\TestApplicationGatewayCRUD2.json",
      "_justification": "Legitimate test session record"
    },
    {
      "file": "\\src\\StackAdmin\\Network\\Commands.Network.Test\\SessionRecords\\Commands.Network.Test.ScenarioTests.NetworkWatcherAPITests\\TestTroubleshoot.json",
      "_justification": "Legitimate test session record"
    },
    {
      "file": "\\src\\StackAdmin\\Network\\Commands.Network.Test\\SessionRecords\\Commands.Network.Test.ScenarioTests.VirtualNetworkTests\\TestResourceNavigationLinksOnSubnetCRUD.json",
      "_justification": "Legitimate test session record"
    },
    {
      "file": "\\src\\StackAdmin\\Network\\Commands.Network.Test\\SessionRecords\\Commands.Network.Test.ScenarioTests.VirtualNetworkGatewayTests\\TestVirtualNetworkGatewayP2SVpnProfile.json",
      "_justification": "Legitimate test session record"
    },
    {
      "file": "src\\StackAdmin\\Azs.Backup.Admin\\Tests\\src\\Common.ps1",
      "_justification": "randomly generated base64 encoding."
    },
    {
      "file": "\\src\\ResourceManager\\SignalR\\Commands.SignalR.Test\\SessionRecords\\Microsoft.Azure.Commands.SignalR.Test.ScenarioTests.AzureRmSignalRTests\\TestAzureRmSignalR.json",
      "_justification": "Legitimate test session record"
    },
    {
      "file": "\\src\\ResourceManager\\SignalR\\Commands.SignalR.Test\\SessionRecords\\Microsoft.Azure.Commands.SignalR.Test.ScenarioTests.AzureRmSignalRTests\\TestAzureRmSignalRWithDefaultArgs.json",
      "_justification": "Legitimate test session record"
    },
    {
      "file": "\\src\\StackAdmin\\Network\\Commands.Network.Test\\SessionRecords\\Commands.Network.Test.ScenarioTests.NetworkWatcherAPITests\\TestTroubleshoot.json",
      "_justification": "Legitimate test session record"
    },
    {
      "file": "\\src\\ResourceManager\\Websites\\Commands.Websites.Test\\SessionRecords\\Microsoft.Azure.Commands.Websites.Test.ScenarioTests.WebAppBackupRestoreTests\\TestCreateNewWebAppBackupPiping.json",
      "_justification": "Legitimate test session record, keys are deleted"
    },
    {
      "file": "\\src\\ResourceManager\\Websites\\Commands.Websites.Test\\SessionRecords\\Microsoft.Azure.Commands.Websites.Test.ScenarioTests.WebAppBackupRestoreTests\\TestCreateNewWebAppBackup.json",
      "_justification": "Legitimate test session record, keys are deleted"
    },
    {
      "file": "\\src\\ResourceManager\\Websites\\Commands.Websites.Test\\SessionRecords\\Microsoft.Azure.Commands.Websites.Test.ScenarioTests.WebAppBackupRestoreTests\\TestGetWebAppBackup.json",
      "_justification": "Legitimate test session record, keys are deleted"
    },
    {
      "file": "\\src\\ResourceManager\\Websites\\Commands.Websites.Test\\SessionRecords\\Microsoft.Azure.Commands.Websites.Test.ScenarioTests.WebAppBackupRestoreTests\\TestEditAndGetWebAppBackupConfiguration.json",
      "_justification": "Legitimate test session record, keys are deleted"
    },
    {
      "file": "\\src\\ResourceManager\\Websites\\Commands.Websites.Test\\SessionRecords\\Microsoft.Azure.Commands.Websites.Test.ScenarioTests.WebAppBackupRestoreTests\\TestEditAndGetWebAppBackupConfigurationPiping.json",
      "_justification": "Legitimate test session record, keys are deleted"
    },
    {
      "file": "\\src\\ResourceManager\\Websites\\Commands.Websites.Test\\SessionRecords\\Microsoft.Azure.Commands.Websites.Test.ScenarioTests.WebAppBackupRestoreTests\\TestCreateNewWebAppBackupPiping.json",
      "_justification": "Legitimate test session record, keys are deleted"
    },
    {
      "file": "\\src\\ResourceManager\\Websites\\Commands.Websites.Test\\SessionRecords\\Microsoft.Azure.Commands.Websites.Test.ScenarioTests.WebAppBackupRestoreTests\\TestCreateNewWebAppBackupPiping.json",
      "_justification": "Legitimate test session record, keys are deleted"
    },
    {
      "file": "\\src\\ResourceManager\\Websites\\Commands.Websites.Test\\SessionRecords\\Microsoft.Azure.Commands.Websites.Test.ScenarioTests.WebAppBackupRestoreTests\\TestCreateNewWebAppBackup.json",
      "_justification": "Legitimate test session record, keys are deleted"
    },
    {
      "file": "\\src\\ResourceManager\\Websites\\Commands.Websites.Test\\SessionRecords\\Microsoft.Azure.Commands.Websites.Test.ScenarioTests.WebAppBackupRestoreTests\\TestGetWebAppBackup.json",
      "_justification": "Legitimate test session record, keys are deleted"
    },
    {
      "file": "\\src\\ResourceManager\\Websites\\Commands.Websites.Test\\SessionRecords\\Microsoft.Azure.Commands.Websites.Test.ScenarioTests.WebAppBackupRestoreTests\\TestEditAndGetWebAppBackupConfiguration.json",
      "_justification": "Legitimate test session record, keys are deleted"
    },
    {
      "file": "\\src\\ResourceManager\\Websites\\Commands.Websites.Test\\SessionRecords\\Microsoft.Azure.Commands.Websites.Test.ScenarioTests.WebAppBackupRestoreTests\\TestEditAndGetWebAppBackupConfigurationPiping.json",
      "_justification": "Legitimate test session record, keys are deleted"
    },
    {
      "file": "\\src\\ResourceManager\\Websites\\Commands.Websites.Test\\SessionRecords\\Microsoft.Azure.Commands.Websites.Test.ScenarioTests.WebAppBackupRestoreTests\\TestCreateNewWebAppBackupPiping.json",
      "_justification": "Legitimate test session record, keys are deleted"
    },
    {
      "file": "\\src\\ResourceManager\\Websites\\Commands.Websites.Test\\SessionRecords\\Microsoft.Azure.Commands.Websites.Test.ScenarioTests.WebAppBackupRestoreTests\\TestGetWebAppBackupList.json",
      "_justification": "Legitimate test session record, keys are deleted"
    },
    {
      "file": "\\src\\ResourceManager\\ApplicationInsights\\Commands.ApplicationInsights.Test\\SessionRecords\\Microsoft.Azure.Commands.ApplicationInsights.Test.ScenarioTests.PricingAndDailyCapTests\\TestGetAppInsightsDailyCap.json",
      "_justification": "Legitimate test session record"
    },
    {
      "file": "\\src\\ResourceManager\\ApplicationInsights\\Commands.ApplicationInsights.Test\\SessionRecords\\Microsoft.Azure.Commands.ApplicationInsights.Test.ScenarioTests.PricingAndDailyCapTests\\TestSetAppInsightsDailyCap.json",
      "_justification": "Legitimate test session record"
    },
    {
      "file": "\\src\\ServiceManagement\\Automation\\Commands.Automation\\Microsoft.WindowsAzure.Commands.Automation.dll-help.xml",
      "_justification": "Module example help information using fake passwords"
    },
    {
      "file": "\\src\\ResourceManager\\Sql\\Commands.Sql.Test\\SessionRecords\\Microsoft.Azure.Commands.Sql.Test.ScenarioTests.VulnerabilityAssessmentTests\\VulnerabilityAssessmentBaselineTest.json",
      "_justification": "Legitimate test session record - the resources are bing deleted after the test run in Record mode."
    },
    {
      "file": "\\src\\ResourceManager\\Sql\\Commands.Sql.Test\\SessionRecords\\Microsoft.Azure.Commands.Sql.Test.ScenarioTests.VulnerabilityAssessmentTests\\VulnerabilityAssessmentScanConvertTest.json",
      "_justification": "Legitimate test session record - the resources are bing deleted after the test run in Record mode."
    },
    {
      "file": "\\src\\ResourceManager\\Sql\\Commands.Sql.Test\\SessionRecords\\Microsoft.Azure.Commands.Sql.Test.ScenarioTests.VulnerabilityAssessmentTests\\VulnerabilityAssessmentScanRecordGetListTest.json",
      "_justification": "Legitimate test session record - the resources are bing deleted after the test run in Record mode."
    },
    {
      "file": "\\src\\ResourceManager\\Sql\\Commands.Sql.Test\\SessionRecords\\Microsoft.Azure.Commands.Sql.Test.ScenarioTests.VulnerabilityAssessmentTests\\VulnerabilityAssessmentSettingsTest.json",
      "_justification": "Legitimate test session record - the resources are bing deleted after the test run in Record mode."
    },
    {
      "file": "\\src\\ResourceManager\\Network\\Commands.Network.Test\\ScenarioTests\\Data\\auth-cert.pfx",
      "_justification": "Legitimate test certificate file"
    },
    {
      "file": "\\src\\ResourceManager\\Relay\\Commands.Relay.Test\\ScenarioTests\\RelayAuthorizationRulesTests.ps1",
      "_justification": "The Authorization rule is deleted Rule is"
    },
    {
      "file": "src\\ResourceManager\\Relay\\Commands.Relay.Test\\SessionRecords\\Microsoft.Azure.Commands.Relay.Test.ScenarioTests.RelayAuthorizationRulesTests\\RelayAuthorizationRulesTestsCRUD.json",
      "_justification": "Legitimate test session record"
    },
    {
      "file": "\\src\\ServiceManagement\\Services\\Commands.Test\\Profile\\ProfileCmdltsTests.cs",
      "_justification": "Mocked credential"
    },
    {
      "file": "src\\ResourceManager\\Automation\\Commands.Automation.Test\\ScenarioTests\\SourceControlTests.ps1",
      "_justification": "Legitimate personal access tokens. After recording the tests, the tokens were revoked"
    },
    {
      "file": "src\\ServiceManagement\\Services\\Commands.Test\\Profile\\ProfileCmdltsTests.cs",
      "_justification": "Sample certificate only used in tests"
    },
    {
      "file": "src\\ServiceManagement\\Sql\\Commands.SqlDatabase.Test\\UnitTests\\UnitTestHelper.cs",
      "_justification": "Mocked test credentials"
    },
    {
      "file": "src\\ResourceManager\\Resources\\Commands.Resources\\ActiveDirectory\\Models\\ParameterSet.cs",
      "_justification": "Flagged secrets are names of parameter sets."
    },
    {
      "file": "\\src\\ResourceManager\\AzureBatch\\Commands.Batch.Test\\SessionRecords\\Microsoft.Azure.Commands.Batch.Test.ScenarioTests.BatchApplicationPackageTests\\TestUpdateApplicationPackage.json",
      "hash": "7h1ZK3B30ya9x6svYsY3oaw3Je4LbyRpfSI/5qclGXM=",
      "_justification": "Expired test session storage SAS"
    },
    {
      "file": "\\src\\ResourceManager\\AzureBatch\\Commands.Batch.Test\\SessionRecords\\Microsoft.Azure.Commands.Batch.Test.ScenarioTests.BatchApplicationPackageTests\\TestUpdateApplicationPackage.json",
      "hash": "b3IzFl8cz1vV/KM+AGc0K0gx+2DWAGQpn3D9WWEuhTQ=",
      "_justification": "Expired test session storage SAS"
    },
    {
      "file": "\\src\\ResourceManager\\AzureBatch\\Commands.Batch.Test\\SessionRecords\\Microsoft.Azure.Commands.Batch.Test.ScenarioTests.BatchApplicationPackageTests\\TestCreatePoolWithApplicationPackage.json",
      "hash": "vs94ueh47ZpMVtcUc7DB198Pd1mzjmjIco3n8eFkCCc=",
      "_justification": "Expired test session storage SAS"
    },
    {
      "file": "\\src\\ResourceManager\\AzureBatch\\Commands.Batch.Test\\SessionRecords\\Microsoft.Azure.Commands.Batch.Test.ScenarioTests.BatchApplicationPackageTests\\TestCreatePoolWithApplicationPackage.json",
      "hash": "LiJDVOUTh4oKiEX0lxrrlRX+W6XwSu+ghid0WgeU/mo=",
      "_justification": "Expired test session storage SAS"
    },
    {
      "file": "\\src\\ResourceManager\\AzureBatch\\Commands.Batch.Test\\SessionRecords\\Microsoft.Azure.Commands.Batch.Test.ScenarioTests.BatchApplicationPackageTests\\TestUploadApplicationPackage.json",
      "hash": "N6I3bzY5IuAF72bjVLz9I1aI3VRzwkUGW7EgBvgw7u0=",
      "_justification": "Expired test session storage SAS"
    },
    {
      "file": "\\src\\ResourceManager\\AzureBatch\\Commands.Batch.Test\\SessionRecords\\Microsoft.Azure.Commands.Batch.Test.ScenarioTests.BatchApplicationPackageTests\\TestUploadApplicationPackage.json",
      "hash": "N6I3bzY5IuAF72bjVLz9I1aI3VRzwkUGW7EgBvgw7u0=",
      "_justification": "Expired test session storage SAS"
    },
    {
      "file": "\\src\\ResourceManager\\AzureBatch\\Commands.Batch.Test\\SessionRecords\\Microsoft.Azure.Commands.Batch.Test.ScenarioTests.BatchApplicationPackageTests\\TestUpdatePoolWithApplicationPackage.json",
      "hash": "JrpBaBulKXHy4+GiNC9bcdEgs0IyteZBrol/WgUQV/c=",
      "_justification": "Expired test session storage SAS"
    },
    {
      "file": "\\src\\ResourceManager\\AzureBatch\\Commands.Batch.Test\\SessionRecords\\Microsoft.Azure.Commands.Batch.Test.ScenarioTests.BatchApplicationPackageTests\\TestUpdatePoolWithApplicationPackage.json",
      "hash": "SB0xdyGO1L0ed4yxyqzld6xXQfTuM3czfp05Si3bAzw=",
      "_justification": "Expired test session storage SAS"
    },
    {
      "file": "\\src\\ResourceManager\\DataFactoryV2\\Commands.DataFactories\\help\\New-AzDataFactoryEncryptValue.md",
      "_justification": "Fake password"
    },
    {
      "file": "\\src\\ResourceManager\\Network\\Commands.Network.Test\\SessionRecords\\Commands.Network.Test.ScenarioTests.VirtualNetworkGatewayTests\\TestVirtualNetworkGatewayP2SAndSKU.json",
      "_justification": "Test resource is deleted"
    },
    {
      "file": "\\src\\ResourceManager\\LogicApp\\Commands.LogicApp.Test\\SessionRecords\\Microsoft.Azure.Commands.LogicApp.Test.ScenarioTests.WorkflowTests\\TestCreateAndGetLogicAppUsingDefinitionWithActions.json",
      "_justification": "Test resource is deleted"
    },
    {
      "file": "\\src\\ResourceManager\\AzureBatch\\Commands.Batch\\help\\New-AzBatchTask.md",
      "hash": "9DiQS2GhPQXk8u3D2jadP/YcW2ZysE6slHg0yDqxByg=",
      "_justification": "Markdown example and not a real credential"
    },
    {
      "file": "\\src\\Automation\\Automation.Test\\ScenarioTests\\SourceControlTests.ps1",
      "_justification": "Test resource is deleted"
    },
    {
      "file": "\\src\\Batch\\Batch.Test\\ScenarioTests\\ComputeNodeUserTests.ps1",
      "_justification": "Test resource is deleted"
    },
    {
      "file": "\\src\\HDInsight\\HDInsight.Test\\ScenarioTests\\HDInsightConfigurationTests.ps1",
      "_justification": "Test resource is deleted"
    },
    {
      "file": "\\src\\KeyVault\\KeyVault.Test\\Scripts\\VaultCertificateTests.ps1",
      "_justification": "Resource creation is mocked"
    },
    {
      "file": "\\src\\Relay\\Relay.Test\\ScenarioTests\\RelayAuthorizationRulesTests.ps1",
      "_justification": "Test resource is deleted"
    },
	  {
      "file": "\\src\\Accounts\\Authentication.Test\\Resources\\ValidProfile.PublishSettings",
      "_justification": "Faked credentials"
    },
    {
      "file": "\\src\\Accounts\\Authentication.Test\\Resources\\ValidProfile2.PublishSettings",
      "_justification": "Faked credentials"
    },
    {
      "file": "\\src\\Accounts\\Authentication.Test\\Resources\\Azure.PublishSettings",
      "_justification": "Faked credentials"
    },
    {
      "file": "\\src\\Accounts\\Authentication.Test\\Resources\\ValidProfileChina.PublishSettings",
      "_justification": "Faked credentials"
    },
    {
      "file": "\\src\\Accounts\\Authentication.Test\\Resources\\ValidProfile3.PublishSettings",
      "_justification": "Faked credentials"
    },
    {
      "file": "\\src\\Accounts\\Authentication.Test\\Resources\\ValidProfileChinaOld.PublishSettings",
      "_justification": "Faked credentials"
    },
	  {
      "file": "\\src\\IotHub\\IotHub.Test\\ScenarioTests\\IotHubRoutingTests.ps1",
      "_justification": "Mocked test resource. The resources are being deleted after the test run in Record mode."
    },
	  {
      "file": "src\\Compute\\Compute.Test\\SessionRecords\\Microsoft.Azure.Commands.Compute.Test.ScenarioTests.AEMExtensionTests\\TestAEMExtensionAdvancedLinux.json",
      "_justification": "Mocked test resource. The resources are being deleted after the test run in Record mode."
    },
	  {
      "file": "src\\Compute\\Compute.Test\\SessionRecords\\Microsoft.Azure.Commands.Compute.Test.ScenarioTests.AEMExtensionTests\\TestAEMExtensionAdvancedLinuxMD_DSeries.json",
      "_justification": "Mocked test resource. The resources are being deleted after the test run in Record mode."
    },
	  {
      "file": "src\\Compute\\Compute.Test\\SessionRecords\\Microsoft.Azure.Commands.Compute.Test.ScenarioTests.AEMExtensionTests\\TestAEMExtensionAdvancedLinuxMD.json",
      "_justification": "Mocked test resource. The resources are being deleted after the test run in Record mode."
    },
	  {
      "file": "src\\Compute\\Compute.Test\\SessionRecords\\Microsoft.Azure.Commands.Compute.Test.ScenarioTests.AEMExtensionTests\\TestAEMExtensionAdvancedLinuxWAD.json",
      "_justification": "Mocked test resource. The resources are being deleted after the test run in Record mode."
    },
	  {
      "file": "src\\Compute\\Compute.Test\\SessionRecords\\Microsoft.Azure.Commands.Compute.Test.ScenarioTests.AEMExtensionTests\\TestAEMExtensionAdvancedWindows.json",
      "_justification": "Mocked test resource. The resources are being deleted after the test run in Record mode."
    },
	  {
      "file": "src\\Compute\\Compute.Test\\SessionRecords\\Microsoft.Azure.Commands.Compute.Test.ScenarioTests.AEMExtensionTests\\TestAEMExtensionAdvancedWindowsMD.json",
      "_justification": "Mocked test resource. The resources are being deleted after the test run in Record mode."
    },
	  {
      "file": "src\\Compute\\Compute.Test\\SessionRecords\\Microsoft.Azure.Commands.Compute.Test.ScenarioTests.AEMExtensionTests\\TestAEMExtensionAdvancedWindowsWAD.json",
      "_justification": "Mocked test resource. The resources are being deleted after the test run in Record mode."
    },
	  {
      "file": "src\\Compute\\Compute.Test\\SessionRecords\\Microsoft.Azure.Commands.Compute.Test.ScenarioTests.AEMExtensionTests\\TestAEMExtensionBasicLinux.json",
      "_justification": "Mocked test resource. The resources are being deleted after the test run in Record mode."
    },
	  {
      "file": "src\\Compute\\Compute.Test\\SessionRecords\\Microsoft.Azure.Commands.Compute.Test.ScenarioTests.AEMExtensionTests\\TestAEMExtensionBasicLinuxWAD.json",
      "_justification": "Mocked test resource. The resources are being deleted after the test run in Record mode."
    },
	  {
      "file": "src\\Compute\\Compute.Test\\SessionRecords\\Microsoft.Azure.Commands.Compute.Test.ScenarioTests.AEMExtensionTests\\TestAEMExtensionBasicWindows.json",
      "_justification": "Mocked test resource. The resources are being deleted after the test run in Record mode."
    },
	  {
      "file": "src\\Compute\\Compute.Test\\SessionRecords\\Microsoft.Azure.Commands.Compute.Test.ScenarioTests.AEMExtensionTests\\TestAEMExtensionBasicWindowsWAD.json",
      "_justification": "Mocked test resource. The resources are being deleted after the test run in Record mode."
    },
	  {
      "file": "src\\Compute\\Compute.Test\\SessionRecords\\Microsoft.Azure.Commands.Compute.Test.ScenarioTests.AEMExtensionTests\\TestAEMExtensionAdvancedLinuxMD_ESeries.json",
      "_justification": "Mocked test resource. The resources are being deleted after the test run in Record mode."
    },
<<<<<<< HEAD
	  {
      "file": "src\\StorageSync\\StorageSync.Test\\SessionRecords\\StorageSyncTests.CloudEndpointTests\\TestGetCloudEndpoint.json",
      "_justification": "Mocked test resource. The resources are being deleted after the test run in Record mode."
    },
	  {
      "file": "src\\StorageSync\\StorageSync.Test\\SessionRecords\\StorageSyncTests.CloudEndpointTests\\TestGetCloudEndpointParentObject.json",
      "_justification": "Mocked test resource. The resources are being deleted after the test run in Record mode."
    },
	  {
      "file": "src\\StorageSync\\StorageSync.Test\\SessionRecords\\StorageSyncTests.CloudEndpointTests\\TestCloudEndpoint.json",
      "_justification": "Mocked test resource. The resources are being deleted after the test run in Record mode."
    },
	  {
      "file": "src\\StorageSync\\StorageSync.Test\\SessionRecords\\StorageSyncTests.CloudEndpointTests\\TestGetCloudEndpointParentResourceId.json",
      "_justification": "Mocked test resource. The resources are being deleted after the test run in Record mode."
    },
	  {
      "file": "src\\StorageSync\\StorageSync.Test\\SessionRecords\\StorageSyncTests.CloudEndpointTests\\TestGetCloudEndpoints.json",
      "_justification": "Mocked test resource. The resources are being deleted after the test run in Record mode."
    },
	  {
      "file": "src\\StorageSync\\StorageSync.Test\\SessionRecords\\StorageSyncTests.CloudEndpointTests\\TestNewCloudEndpoint.json",
      "_justification": "Mocked test resource. The resources are being deleted after the test run in Record mode."
    },
	  {
      "file": "src\\StorageSync\\StorageSync.Test\\SessionRecords\\StorageSyncTests.CloudEndpointTests\\TestRemoveCloudEndpoint.json",
      "_justification": "Mocked test resource. The resources are being deleted after the test run in Record mode."
    },
	  {
      "file": "src\\StorageSync\\StorageSync.Test\\SessionRecords\\StorageSyncTests.CloudEndpointTests\\TestRemoveCloudEndpointInputObject.json",
      "_justification": "Mocked test resource. The resources are being deleted after the test run in Record mode."
    },
	  {
      "file": "src\\StorageSync\\StorageSync.Test\\SessionRecords\\StorageSyncTests.CloudEndpointTests\\TestRemoveCloudEndpointResourceId.json",
      "_justification": "Mocked test resource. The resources are being deleted after the test run in Record mode."
    },
	  {
      "file": "src\\StorageSync\\StorageSync.Test\\SessionRecords\\StorageSyncTests.ServerEndpointTests\\TestServerEndpoint.json",
      "_justification": "Mocked test resource. The resources are being deleted after the test run in Record mode."
=======
      {
      "file": "\\src\\DataMigration\\DataMigration.Test\\SessionRecords\\Microsoft.Azure.Commands.ScenarioTest.DmsTest.ServiceTests\\TestConnectToTargetSqlDbMiSync.json",
      "_justification": "Legitimate session record, Key will be revoked after test"
    },
	  {
      "file": "\\src\\DataMigration\\DataMigration.Test\\SessionRecords\\Microsoft.Azure.Commands.ScenarioTest.DmsTest.ServiceTests\\TestMigrateSqlSqlDbMiSync.json",
      "_justification": "Legitimate session record, Key will be revoked after test"
    },
	  {
      "file": "\\src\\DataMigration\\DataMigration.Test\\SessionRecords\\Microsoft.Azure.Commands.ScenarioTest.DmsTest.ServiceTests\\TestValidateMigrationInputSqlSqlDbMiSync.json",
      "_justification": "Legitimate session record, Key will be revoked after test"
    },
	  {
      "file": "\\src\\DataMigration\\DataMigration.Test\\SessionRecords\\Microsoft.Azure.Commands.ScenarioTest.DmsTest.ServiceTests\\TestMigrateSqlSqlDbMiSync.json",
      "_justification": "Legitimate session record, Key will be revoked after test"
>>>>>>> 8c3b2d1b
    }
  ]
}<|MERGE_RESOLUTION|>--- conflicted
+++ resolved
@@ -1114,7 +1114,7 @@
       "file": "src\\Compute\\Compute.Test\\SessionRecords\\Microsoft.Azure.Commands.Compute.Test.ScenarioTests.AEMExtensionTests\\TestAEMExtensionAdvancedLinuxMD_ESeries.json",
       "_justification": "Mocked test resource. The resources are being deleted after the test run in Record mode."
     },
-<<<<<<< HEAD
+
 	  {
       "file": "src\\StorageSync\\StorageSync.Test\\SessionRecords\\StorageSyncTests.CloudEndpointTests\\TestGetCloudEndpoint.json",
       "_justification": "Mocked test resource. The resources are being deleted after the test run in Record mode."
@@ -1154,8 +1154,8 @@
 	  {
       "file": "src\\StorageSync\\StorageSync.Test\\SessionRecords\\StorageSyncTests.ServerEndpointTests\\TestServerEndpoint.json",
       "_justification": "Mocked test resource. The resources are being deleted after the test run in Record mode."
-=======
-      {
+    },
+    {
       "file": "\\src\\DataMigration\\DataMigration.Test\\SessionRecords\\Microsoft.Azure.Commands.ScenarioTest.DmsTest.ServiceTests\\TestConnectToTargetSqlDbMiSync.json",
       "_justification": "Legitimate session record, Key will be revoked after test"
     },
@@ -1170,7 +1170,6 @@
 	  {
       "file": "\\src\\DataMigration\\DataMigration.Test\\SessionRecords\\Microsoft.Azure.Commands.ScenarioTest.DmsTest.ServiceTests\\TestMigrateSqlSqlDbMiSync.json",
       "_justification": "Legitimate session record, Key will be revoked after test"
->>>>>>> 8c3b2d1b
     }
   ]
 }