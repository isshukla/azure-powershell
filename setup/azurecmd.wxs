﻿<?xml version="1.0" encoding="UTF-8"?>
<Wix xmlns="http://schemas.microsoft.com/wix/2006/wi">

<<<<<<< HEAD
  <?define productName="Microsoft Azure PowerShell - October 08, 2015" ?>
=======
  <?define productName="Microsoft Azure PowerShell - October 2015" ?>
>>>>>>> 7e29780d
  <?define sourceDir="$(var.SolutionDir)..\src\Package\$(var.Configuration)" ?>
  <?define caSourceDir="$(var.SolutionDir)setup\bin\$(var.Configuration)" ?>

  <?define version="0.9.10" ?>
  <?define versionedStartMenuFolder="Microsoft Azure" ?>
  <?define staleStartMenuFolder="Windows Azure" ?>
   
  <Product Id="*"
           Name="$(var.productName)"
           Language="1033"
           Version="$(var.version)"
           Manufacturer="Microsoft Corporation"
           UpgradeCode="EBC1AD5E-1BBE-45B5-9E8D-ACFC8951C252">

    <Package InstallerVersion="200" Compressed="yes" Platform="x86" />

    <Media Id="1" Cabinet="media1.cab" EmbedCab="yes" />

    <MajorUpgrade AllowSameVersionUpgrades="yes"
                  DowngradeErrorMessage="A later version of Microsoft Azure PowerShell is already installed. Setup will now exit." />

    <Icon Id="icon.ico" SourceFile="media\WAIcon.ico"/>
    <Property Id="ARPPRODUCTICON" Value="icon.ico" />
    <Property Id="ALLUSERS" Value="1" />
    <!-- per machine install-->
    <Property Id="PSCOMPATIBLEVERSION">
      <RegistrySearch Id="PSCOMPATIBLEVERSION" Root="HKLM" Key="SOFTWARE\Microsoft\PowerShell\3\PowerShellEngine" Name="PSCompatibleVersion" Type="raw" />
    </Property>

    <SetProperty Action="SetBase64" Id="BaseModulesFolder" Value="[ProgramFiles64Folder]WindowsPowerShell\Modules" Before="AppSearch">
      VersionNT64
    </SetProperty>

    <SetProperty Action="SetBase32" Id="BaseModulesFolder" Value="[ProgramFilesFolder]WindowsPowerShell\Modules" Before="AppSearch">
      NOT VersionNT64
    </SetProperty>

    <SetProperty Id="POWERSHELLEXE" Value="[WindowsFolder]System32\WindowsPowerShell\v1.0\powershell.exe" Before="AppSearch"/>

    <Property Id="POWERSHELLGETMODULESINSTALLED" >
      <DirectorySearch Id="PROGRAMFILESCONTAINER" Path="[BaseModulesFolder]">
        <DirectorySearch Id= "PROFILEMODULE" Path="AzureRM.Profile"/>
      </DirectorySearch>
    </Property>

    <Condition Message="Azure Modules from the PowerShell Gallery are installed on this machine.  Please remove these modules before installing this MSI.">
      <![CDATA[Installed or NOT(POWERSHELLGETMODULESINSTALLED >< "AzureRM.Profile")]]>
    </Condition>


    <Condition Message="This setup requires the Windows PowerShell 3.0 or compatible version to be installed.">
      <!-- This condition will break if PowerShell has version x3.0 and it is not compatible with 3.0 -->
      <![CDATA[Installed or (PSCOMPATIBLEVERSION >< "3.0")]]>
    </Condition>

    <PropertyRef Id="NETFRAMEWORK40FULL" />
    <PropertyRef Id="NETFRAMEWORK40CLIENT" />
    <Condition Message="This setup requires the .NET Framework 4.0 or higher to be installed.">
      Installed OR NETFRAMEWORK40FULL OR NETFRAMEWORK40CLIENT
    </Condition>

    <Directory Id="TARGETDIR" Name="SourceDir">
      <Directory Id="ProgramFilesFolder">
        <Directory Id="MicrosoftSdkFolder" Name="Microsoft SDKs">
          <Directory Id="AzureSdkFolder" Name="Azure">
            <Directory Id="PowerShellFolder" Name="PowerShell"/>
          </Directory>
        </Directory>
      </Directory>
      <Directory Id="ProgramMenuFolder">
        <Directory Id="AzureSdkMenu" Name="$(var.versionedStartMenuFolder)"/>
        <Directory Id="StaleAzureSdkMenu" Name="$(var.staleStartMenuFolder)"/>
      </Directory>
    </Directory>

    <Property Id="POWERSHELLPATH">
    <RegistrySearch Id="POWERSHELLPATH"
                    Type="raw"
                    Root="HKLM"
                    Key="SOFTWARE\Microsoft\PowerShell\3\PowerShellEngine"
                    Name="ApplicationBase" />
    </Property>

    <DirectoryRef Id="PowerShellFolder">
      <Component Id="PSModulePath.System" Guid="273525B9-7AAB-421A-90C8-8E50A1840B8D">
        <CreateFolder />
        <!-- Work around bug that PowerShell does not always consider default module paths. -->
        <Environment Id="PSModulePath.SystemAppRoot" Action="set" Name="PSMODULEPATH" Part="last" Value="[BaseModulesFolder];[PowerShellFolder]ResourceManager\AzureResourceManager;[PowerShellFolder]ServiceManagement" System="yes" />
      </Component>
    </DirectoryRef>

    <DirectoryRef Id="PowerShellFolder">
      <Component Id="AzureSdkExecutionPolicyScript" Guid="3d0d589a-b34c-4c48-9a4c-df78f286c6a3">
        <File Id="AzureSdkExecutionPolicyScriptFile" KeyPath="yes" Source="$(var.SolutionDir)\Setup\SetExecutionPolicy.ps1" />
      </Component>
    </DirectoryRef>

    <DirectoryRef Id="AzureSdkMenu">
      <Component Id="AzureSdkShortcut" Guid="A9B58A22-F746-451D-8840-F887D8014C3C">
        <Shortcut Id="AzureSdkStartMenuShortcut"
                  Name="Microsoft Azure PowerShell"
                  Description="Microsoft PowerShell cmdlets"
                  Target="[POWERSHELLPATH]\powershell.exe"
                  Arguments="-NoExit -ExecutionPolicy Bypass -File &quot;[PowerShellFolder]ServiceManagement\Azure\Services\ShortcutStartup.ps1&quot;"/>
        <RemoveFolder Id="AzureSdkMenu" On="uninstall"/>
        <RemoveFile Id="RemoveStaleFiles" Directory="StaleAzureSdkMenu" Name="Windows Azure PowerShell.lnk" On="both"/>
        <RegistryValue Root="HKCU" Key="SOFTWARE\Microsoft\Microsoft SDKs\WindowsAzure\$(var.version)" Name="installed" Type="integer" Value="1" KeyPath="yes"/>
      </Component>
    </DirectoryRef>

    <Feature Id="azurecmd" Title="Microsoft Azure PowerShell" Level="1" Description="Windows PowerShell commandlets">
      <ComponentGroupRef Id="azurecmdfiles" />
      <ComponentRef Id="PSModulePath.System" />
      <ComponentRef Id="AzureSdkShortcut" />
      <ComponentRef Id="AzureSdkExecutionPolicyScript" />
    </Feature>

    <Binary Id="CustomActions" SourceFile="$(var.caSourceDir)\Microsoft.WindowsAzure.Setup.CA.dll"/>
    <CustomAction Id="UpdatePSShortcut" BinaryKey="CustomActions" DllEntry="UpdatePSShortcut" Execute ="deferred" Impersonate="no"/>
    <CustomAction Id="SetCustomActionDataValue" Return="check" Property="UpdatePSShortcut"
                     Value="ShortcutPath=[AzureSdkMenu]Microsoft Azure PowerShell.lnk;DefaultShortcutPath=[ProgramMenuFolder]System Tools\Windows PowerShell.lnk" />
    <CustomAction Id="SetExecutionPolicy" Property="POWERSHELLEXE" ExeCommand="-NoLogo -NoProfile -ExecutionPolicy Bypass -Command &quot;. \&quot;[PowerShellFolder]SetExecutionPolicy.ps1\&quot;&quot;" Execute="deferred" Impersonate="no" Return="check"/>

    <InstallExecuteSequence>
      <Custom Action="SetCustomActionDataValue" After="CreateShortcuts">NOT Installed</Custom>
      <Custom Action="UpdatePSShortcut" After="SetCustomActionDataValue">NOT Installed</Custom>
      <Custom Action="SetExecutionPolicy" After="UpdatePSShortcut">NOT Installed</Custom>
    </InstallExecuteSequence>

    <WixVariable Id="WixUILicenseRtf" Value="$(var.ProjectDir)\media\License.rtf" />
    <UIRef Id="WixUI_Minimal" />
    <WixVariable Id="WixUIBannerBmp" Value="media\bannrbmp.bmp" />
    <WixVariable Id="WixUIDialogBmp" Value="media\dlgbmp.bmp" />
  </Product>

  <?include azurecmdfiles.wxi ?>
</Wix><|MERGE_RESOLUTION|>--- conflicted
+++ resolved
@@ -1,11 +1,7 @@
 ﻿<?xml version="1.0" encoding="UTF-8"?>
 <Wix xmlns="http://schemas.microsoft.com/wix/2006/wi">
 
-<<<<<<< HEAD
-  <?define productName="Microsoft Azure PowerShell - October 08, 2015" ?>
-=======
-  <?define productName="Microsoft Azure PowerShell - October 2015" ?>
->>>>>>> 7e29780d
+  <?define productName="Microsoft Azure PowerShell - October 23, 2015" ?>
   <?define sourceDir="$(var.SolutionDir)..\src\Package\$(var.Configuration)" ?>
   <?define caSourceDir="$(var.SolutionDir)setup\bin\$(var.Configuration)" ?>
 
