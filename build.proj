--- conflicted
+++ resolved
@@ -299,83 +299,6 @@
     <MSBuild Projects="@(LocalBuildTasks)" Targets="Build" Properties="Configuration=$(Configuration);Platform=Any CPU" />
   </Target>
 
-<<<<<<< HEAD
-  <Target Name="CodeSignBinaries" DependsOnTargets="RestoreNugetPackages;BuildMsBuildTask">
-    <PropertyGroup>
-      <!--public token associated with MSSharedLibKey.snk-->
-      <StrongNameToken Condition=" '$(StrongNameToken)' == '' ">31bf3856ad364e35</StrongNameToken>
-    </PropertyGroup>
-    <GetFrameworkSdkPath>
-      <Output TaskParameter="Path" PropertyName="WindowsSdkPath" />
-    </GetFrameworkSdkPath>
-
-    <!-- Azure -->
-    <ItemGroup Condition="'$(Scope)' == 'All' or '$(Scope)' == 'Latest' or '$(Scope)' == 'Netcore'">
-      <DelaySignedAssembliesToSign Include="$(PackageDirectory)\$(Configuration)\**\Microsoft*Azure*PowerShell*Cmdlets*.dll" />
-      <DelaySignedAssembliesToSign Include="$(PackageDirectory)\$(Configuration)\**\Microsoft.Azure.Management.Sql.Legacy.dll" />
-    </ItemGroup>
-
-    <Message Importance="high" Text="$(PackageDirectory)\$(Configuration) does not contains any files to sign. Code sign will skip." Condition="'@(DelaySignedAssembliesToSign)' == ''" />
-
-    <ValidateStrongNameSignatureTask
-      WindowsSdkPath="$(WindowsSdkPath)"
-      Assembly="%(DelaySignedAssembliesToSign.Identity)"
-      ExpectedTokenSignature="$(StrongNameToken)"
-      ExpectedDelaySigned="true"
-      ContinueOnError="false"
-      Condition="'@(DelaySignedAssembliesToSign)' != ''" />
-
-    <CodeSigningTask
-      Description="Microsoft Azure PowerShell"
-      Keywords="Microsoft Azure PowerShell"
-      UnsignedFiles="@(DelaySignedAssembliesToSign)"
-      DestinationPath="$(LibraryRoot)"
-      BasePath="$(LibraryRoot)"
-      Certificates="72, 400"
-      SigningLogPath="$(LibraryRoot)\signing.log"
-      ToolsPath="$(CIToolsPath)"
-      Condition="!$(DelaySign) and '@(DelaySignedAssembliesToSign)' != ''" />
-
-    <ValidateStrongNameSignatureTask
-        WindowsSdkPath="$(WindowsSdkPath)"
-        Assembly="%(DelaySignedAssembliesToSign.Identity)"
-        ExpectedTokenSignature="$(StrongNameToken)"
-        ExpectedDelaySigned="false"
-        ContinueOnError="false"
-        Condition="!$(DelaySign) and '@(DelaySignedAssembliesToSign)' != ''" />
-
-    <Exec Command="$(PowerShellCommandPrefix) &quot;. $(LibraryToolsFolder)\UpdateModules.ps1 -BuildConfig $(Configuration) -Scope $(Scope) &quot;" />
-
-    <!-- Copying shortcut to be signed -->
-    <Copy SourceFiles="$(LibraryRoot)tools\Az\Az.psm1" DestinationFolder="$(PackageDirectory)\$(Configuration)" Condition="'$(Scope)' == 'Netcore'" />
-
-    <!-- Azure -->
-    <ItemGroup Condition="'$(Scope)' == 'All' or '$(Scope)' == 'Latest' or '$(Scope)' == 'Netcore'">
-      <ScriptsToSign Include="$(PackageDirectory)\$(Configuration)\**\*.ps1" />
-      <ScriptsToSign Include="$(PackageDirectory)\$(Configuration)\**\*.psm1" />
-      <ScriptsToSign Include="$(PackageDirectory)\$(Configuration)\**\*.ps1xml" />
-      <ScriptsToSign Include="$(PackageDirectory)\$(Configuration)\**\*.js" />
-    </ItemGroup>
-
-    <CodeSigningTask
-      Description="Microsoft Azure PowerShell"
-      Keywords="Microsoft Azure PowerShell"
-      UnsignedFiles="@(ScriptsToSign)"
-      DestinationPath="$(LibraryRoot)"
-      BasePath="$(LibraryRoot)"
-      Certificates="400"
-      SigningLogPath="$(LibraryRoot)\signing-scripts.log"
-      ToolsPath="$(CIToolsPath)"
-      Condition="!$(DelaySign) and '@(ScriptsToSign)' != ''" />
-
-    <Exec Command="$(PowerShellCommandPrefix) &quot;. $(LibraryToolsFolder)\CheckSignature.ps1 -CustomPath $(PackageDirectory)\$(Configuration) &quot;" Condition="'$(Scope)' != 'Stack'" ContinueOnError="ErrorAndContinue" />
-
-    <!-- Copy files back after signing -->
-    <Copy SourceFiles="$(PackageDirectory)\$(Configuration)\Az.psm1" DestinationFolder="$(LibraryRoot)tools\Az" Condition="'$(Scope)' == 'Netcore'" />
-  </Target>
-
-=======
->>>>>>> 86c47aa5
   <Target Name="BuildInstaller" Condition="'$(Scope)' == 'All' or '$(Scope)' == 'Latest' or '$(Scope)' == 'Netcore'">
     <Exec Command="$(PowerShellCommandPrefix) &quot;. Register-PSRepository -Name MSIcreationrepository -SourceLocation $(PackageDirectory) -InstallationPolicy Trusted &quot; " />
     <Exec Command="$(PowerShellCommandPrefix) &quot;. $(LibraryRoot)\setup\generate.ps1 -repository MSIcreationrepository &quot; " />
