--- conflicted
+++ resolved
@@ -36,12 +36,8 @@
     <LibraryRoot>$(MSBuildThisFileDirectory)</LibraryRoot>
     <LibrarySourceFolder>$(LibraryRoot)src</LibrarySourceFolder>
     <LibraryToolsFolder>$(LibraryRoot)tools</LibraryToolsFolder>
-<<<<<<< HEAD
+    <LibraryArtifactsFolder>$(LibraryRoot)artifacts</LibraryArtifactsFolder>
     <LocalFeedFolder>$(LibraryToolsFolder)/LocalFeed</LocalFeedFolder>
-=======
-    <LibraryArtifactsFolder>$(LibraryRoot)artifacts</LibraryArtifactsFolder>
-    <LocalFeedFolder>$(LibraryToolsFolder)\LocalFeed</LocalFeedFolder>
->>>>>>> 9fb1cf29
     <Configuration Condition=" '$(Configuration)' != 'Release'">Debug</Configuration>
     <CodeSign Condition ="'$(CodeSign)' == ''">false</CodeSign>
     <!--Set this true only if you want to test the code sign workflow locally-->
@@ -243,28 +239,14 @@
 
   <Target Name="Test">
     <Message Importance="high" Text="Running check in tests..." />
-<<<<<<< HEAD
-=======
-    <PropertyGroup Condition="'$(ExcludeAuthenticators)' == 'true'">
-      <AuthenticatorExclusions>$(LibraryRoot)src/**/Authenticators.csproj;</AuthenticatorExclusions>
-    </PropertyGroup>
+    <MakeDir Directories="$(TestOutputDirectory)" ContinueOnError="false" />
     <PropertyGroup Condition="'$(Framework)' == ''">
         <Framework>netcoreapp2.0</Framework>
     </PropertyGroup>
 
-    <CallTarget Targets="BinScopeCheck" Condition="'$(OnPremiseBuild)'" />
-    <CallTarget Targets="RunPoliCheck" Condition="'$(OnPremiseBuild)'" />
-
->>>>>>> 9fb1cf29
-    <MakeDir Directories="$(TestOutputDirectory)" ContinueOnError="false" />
-
     <!-- https://github.com/Microsoft/msbuild/issues/3157#issuecomment-378002971 -->
     <!-- https://github.com/xunit/xunit/issues/1154#issuecomment-405366373 -->
-<<<<<<< HEAD
-    <Exec Command="dotnet test $(RepoArtifacts)Azure.PowerShell.sln --filter &quot;AcceptanceType=CheckIn%26RunType!=DesktopOnly&quot; --configuration $(Configuration) --framework netcoreapp2.0 --logger trx" />
-=======
-    <Exec Command="dotnet test Azure.PowerShell.sln --filter &quot;AcceptanceType=CheckIn%26RunType!=DesktopOnly&quot; --configuration $(Configuration) --framework $(Framework) --logger trx" />
->>>>>>> 9fb1cf29
+    <Exec Command="dotnet test $(RepoArtifacts)Azure.PowerShell.sln --filter &quot;AcceptanceType=CheckIn%26RunType!=DesktopOnly&quot; --configuration $(Configuration) --framework $(Framework) --logger trx" />
 
     <ItemGroup>
       <TestResults Include="$(LibraryRoot)src/**/TestResults/*.trx" />
