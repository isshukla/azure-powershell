<?xml version="1.0" encoding="utf-8"?>
<Project DefaultTargets="Build" ToolsVersion="4.0" xmlns="http://schemas.microsoft.com/developer/msbuild/2003">

  <!--
    Available Targets:

    /t:Clean
      Removes temporary build outputs.

    /t:Build
      Builds assemblies.

    /t:Test
      Runs tests

    /t:Publish
      Creates local nuget packages and MSI

    /p:CodeSign=True
      Code sign binaries, mainly for official release. Default is false.

    /p:CodeSign=True;DelaySign=True
      Test the code sign workflow locally.

    /p:Scope
      'ServiceManagement': service management
      'AzureStorage': storage data plane cmdlets
      'Stack': Azure Stack cmdlets
      'Subfolder under src\ResourceManager': An individual cmdlet module
      By default, it builds everything

    /p:SkipHelp=True
      Skips help generation, mainly for local builds to save time.

    /p:SkipNugetRestore=True
      Skips nuget restore, mainly for local builds to save time when you have already restored nugets.

    /p:SkipDependencyAnalysis=True
      Skips build validation, mainly for local builds to save time.

    /p:QuickBuild=true
      Same thing as doing SkipHelp, SkipNugetRestore, and SkipDependencyAnalysis

  -->

  <!-- Define default build properties -->
  <PropertyGroup>
    <LibraryRoot>$(MSBuildThisFileDirectory)</LibraryRoot>
    <LibrarySourceFolder>$(LibraryRoot)src</LibrarySourceFolder>
    <LibraryToolsFolder>$(LibraryRoot)tools</LibraryToolsFolder>
    <LocalFeedFolder>$(LibraryToolsFolder)\LocalFeed</LocalFeedFolder>
    <PublishDirectory>$(LibrarySourceFolder)\Publish</PublishDirectory>
    <Configuration Condition=" '$(Configuration)' != 'Release'">Debug</Configuration>
    <CodeSign Condition=" '$(CodeSign)' == '' ">false</CodeSign>
    <!--Set this true only if you want to test the code sign workflow locally-->
    <DelaySign Condition =" '$(DelaySign)' == '' ">false</DelaySign>
    <SignedOutputRootDir>$(LibraryRoot)signed</SignedOutputRootDir>
    <BuildOutputDirectory>$(PublishDirectory)\Build</BuildOutputDirectory>
    <TestOutputDirectory>$(PublishDirectory)\TestResults</TestOutputDirectory>
    <BuildInParallel Condition="'$(BuildInParallel)' == ''">true</BuildInParallel>
    <NuGetPublishingSource Condition=" '$(NuGetPublishingSource)' == '' ">$(LibrarySourceFolder)</NuGetPublishingSource>
    <Scope Condition="$(Scope) == ''" >All</Scope>
    <BuildTasksPath>$(LibraryToolsFolder)\BuildPackagesTask\Microsoft.Azure.Build.Tasks\bin\$(Configuration)</BuildTasksPath>
    <PackageDirectory>$(LibrarySourceFolder)\Package</PackageDirectory>
    <StackPackageFolder>$(LibrarySourceFolder)\Stack</StackPackageFolder>
    <NetCore Condition="'$(NetCore)' != 'true'">false</NetCore>
  </PropertyGroup>

  <PropertyGroup Condition="$(NetCore) == 'true' ">
    <Scope>Netcore</Scope>
  </PropertyGroup>

  <!-- Set Skips -->
  <PropertyGroup>
    <SkipHelp Condition =" '$(SkipHelp)' != 'true' ">false</SkipHelp>
    <SkipNugetRestore Condition="'$(SkipNugetRestore)' != 'true' ">false</SkipNugetRestore>
    <SkipDependencyAnalysis Condition="'$(SkipDependencyAnalysis)' != 'true' ">false</SkipDependencyAnalysis>
  </PropertyGroup>

  <!-- Skip everything that is not build/test/publish/etc -->
  <PropertyGroup Condition="'$(QuickBuild)' == 'true'">
    <SkipHelp>true</SkipHelp>
    <SkipNugetRestore>true</SkipNugetRestore>
    <SkipDependencyAnalysis>true</SkipDependencyAnalysis>
  </PropertyGroup>

  <ItemGroup>
    <LocalBuildTasks  Include="$(LibraryToolsFolder)\RepoTasks\RepoTasks.sln" Condition="'$(NetCore)' == 'false'" />
    <StackSolution    Include="$(LibrarySourceFolder)\StackAdmin\Stack.sln" Condition="'$(Scope)' == 'All' or '$(Scope)' == 'Stack'" />
    <StaticAnalysis   Include=".\tools\StaticAnalysis\StaticAnalysis.sln" />
    <StaticAnalysisNetcore   Include=".\tools\StaticAnalysis\StaticAnalysisNetcore.sln" />
    <LocalBuildTasks  Include="$(LibraryToolsFolder)\BuildPackagesTask\Microsoft.Azure.Build.Tasks.sln" />
    <LocalBuildTasks  Include="$(LibraryToolsFolder)\RepoTasks\RepoTasks.sln" Condition="'$(NetCore)' == 'false'" />
  </ItemGroup>

  <!-- Tasks -->
  <UsingTask TaskName="ValidateStrongNameSignatureTask" AssemblyFile="$(BuildTasksPath)\Microsoft.Azure.Build.Tasks.dll" />
  <UsingTask TaskName="FilterOutAutoRestLibraries" AssemblyFile="$(BuildTasksPath)\Microsoft.Azure.Build.Tasks.dll" />
  <UsingTask TaskName="DebugTask" AssemblyFile="$(BuildTasksPath)\Microsoft.Azure.Build.Tasks.dll" />
  <UsingTask TaskName="VerifyAuthenticodeSignatureTask" AssemblyFile="$(BuildTasksPath)\Microsoft.Azure.Build.Tasks.dll" />
  <UsingTask TaskName="FilesChangedTask" AssemblyFile="$(BuildTasksPath)\Microsoft.Azure.Build.Tasks.dll" />
  <UsingTask TaskName="FilterTask" AssemblyFile="$(BuildTasksPath)\Microsoft.Azure.Build.Tasks.dll" />
  <UsingTask TaskName="SetEnvVar" TaskFactory="CodeTaskFactory" AssemblyFile="$(MSBuildToolsPath)\Microsoft.Build.Tasks.Core.dll" >
      <ParameterGroup>
        <EnvName ParameterType="System.String" Required="true" />
          <EnvValue ParameterType="System.String" Required="true" />
    </ParameterGroup>
    <Task>
          <Using Namespace="System" />
      <Code Type="Fragment" Language="cs">
            <![CDATA[System.Environment.SetEnvironmentVariable(EnvName, EnvValue);]]>
      </Code>
    </Task>
  </UsingTask>

  <!-- CI build related -->
  <PropertyGroup>
    <!--OnPremiseBuildTasks is not a good name, but CI server is using that, will update across soon-->
    <CIToolsPath>$(OnPremiseBuildTasks)</CIToolsPath>
    <OnPremiseBuild Condition=" Exists($(OnPremiseBuildTasks)) ">true</OnPremiseBuild>
    <OnPremiseBuild Condition=" ! Exists($(OnPremiseBuildTasks)) ">false</OnPremiseBuild>
  </PropertyGroup>

  <UsingTask Condition=" $(OnPremiseBuild) " TaskName="CodeSigningTask" AssemblyFile="$(CIToolsPath)\Microsoft.WindowsAzure.Tools.Build.Tasks.OnPremise.dll" />
  <UsingTask Condition=" $(OnPremiseBuild) " TaskName="CorporateValidation" AssemblyFile="$(CIToolsPath)\Microsoft.WindowsAzure.Tools.Build.Tasks.OnPremise.dll" />
  <Import Condition=" $(OnPremiseBuild) " Project="$(CIToolsPath)\Microsoft.WindowsAzure.Build.OnPremise.msbuild" />

  <UsingTask AssemblyFile="$(MSBuildProjectDirectory)\packages\xunit.runner.msbuild.2.1.0\build\portable-net45+win8+wp8+wpa81\xunit.runner.msbuild.dll" TaskName="Xunit.Runner.MSBuild.xunit" />

  <!-- Clean the build in all configurations -->
  <Target Name="Clean">
    <Message Importance="high" Text="Cleaning Cmdlets..." />

    <!-- Clean out the NuGet cache -->
    <Exec Command="$(PowerShellCoreCommandPrefix) &quot;Remove-Item -Path (Join-Path ($env:USERPROFILE) .nuget packages) -Recurse -Force -Confirm:$false -ErrorAction Ignore&quot;" ContinueOnError="WarnAndContinue" IgnoreExitCode="true" />

    <!-- Remove Package, Publish, bin, obj, and TestResults directories -->
    <Exec Command="$(PowerShellCoreCommandPrefix) &quot;Remove-Item -Path $(PackageDirectory),$(PublishDirectory) -Recurse -Force -Confirm:$false -ErrorAction Ignore&quot;" ContinueOnError="WarnAndContinue" IgnoreExitCode="true" />
    <Exec Command="$(PowerShellCoreCommandPrefix) &quot;Get-ChildItem -Path $(MSBuildThisFileDirectory) -Recurse -Include 'bin','obj','TestResults' | Remove-Item -Recurse -Force -Confirm:$false -ErrorAction Ignore&quot;" ContinueOnError="WarnAndContinue" IgnoreExitCode="true" />
  </Target>

  <PropertyGroup>
    <NuGetCommand>$(MSBuildProjectDirectory)\tools\NuGet.exe</NuGetCommand>
    <LibraryNugetPackageFolder>$(LibrarySourceFolder)\packages</LibraryNugetPackageFolder>
    <NuGetRestoreConfigFile>$(MSBuildProjectDirectory)\NuGet.Config</NuGetRestoreConfigFile>
    <NuGetRestoreConfigSwitch>-ConfigFile &quot;$(NuGetRestoreConfigFile)&quot;</NuGetRestoreConfigSwitch>
    <NuGetRestorePackageSetting>-PackagesDirectory $(LibraryNugetPackageFolder)</NuGetRestorePackageSetting>
    <NuGetLocalBuildTaskPackages>-PackagesDirectory $(LibraryToolsFolder)\BuildPackagesTask\packages</NuGetLocalBuildTaskPackages>
    <NuGetRepoTasksPackages>-PackagesDirectory $(LibraryToolsFolder)\RepoTasks\packages</NuGetRepoTasksPackages>

    <PowerShellCommand Condition=" '$(PowerShellCommand)' == '' ">C:\Windows\System32\WindowsPowerShell\v1.0\powershell.exe</PowerShellCommand>
    <PowerShellCoreCommand Condition=" '$(PowerShellCoreCommand)' == '' ">pwsh</PowerShellCoreCommand>
    <!-- All PowerShell commands have this prefix  -->
    <PowerShellCommandPrefix>&quot;$(PowerShellCommand)&quot; -NonInteractive -NoLogo -NoProfile -Command</PowerShellCommandPrefix>
    <PowerShellCoreCommandPrefix>$(PowerShellCoreCommand) -NonInteractive -NoLogo -NoProfile -Command</PowerShellCoreCommandPrefix>
  </PropertyGroup>

  <!--
  Force nuget package restore so that packages that include .targets files
  don't need to be checked into source control.
  -->
  <Target Name="RestoreNugetPackages" Condition="$(SkipNugetRestore) == 'false'">
    <Message Importance="high" Text="Restore Nuget packages..." />
    <!-- Restore packages for local build tasks-->
    <Exec Command="$(NuGetCommand) restore %(LocalBuildTasks.FullPath) $(NuGetRestoreConfigSwitch) $(NuGetRestorePackageSetting)" ContinueOnError="false" />
  </Target>

  <Target Name="FilterBuild">
    <Exec ContinueOnError="false" Command="&quot;$(PowerShellCommand)&quot; -NonInteractive -NoLogo -NoProfile -Command &quot; . $(LibraryToolsFolder)\CreateFilterMappings.ps1 &quot;" />

    <!-- Get all of the files changed in the given pull request -->
    <FilesChangedTask RepositoryOwner="Azure" RepositoryName="azure-powershell" PullRequestNumber="$(PullRequestNumber)">
        <Output TaskParameter="FilesChanged" ItemName="FilesChanged" />
    </FilesChangedTask>

    <!-- Get the list of modules changed -->
    <FilterTask FilesChanged="@(FilesChanged)" MapFilePath=".\ModuleMappings.json">
      <Output TaskParameter="Output" ItemName="ModulesChanged" />
    </FilterTask>
    <Message Text="Filtering help generation and StaticAnalysis by the following modules:" />
    <Message Text="%(ModulesChanged.Identity)" />
    <Message Text="Total: @(ModulesChanged->Count())" />
    <Message Text="" />

    <!-- Get the list of solutions to build -->
    <FilterTask FilesChanged="@(FilesChanged)" MapFilePath=".\SolutionMappings.json">
        <Output TaskParameter="Output" ItemName="CmdletSolutionsToBuild" />
    </FilterTask>
    <Message Text="Filtering solutions to build by the following:" />
    <Message Text="%(CmdletSolutionsToBuild.Identity)" />
    <Message Text="Total: @(CmdletSolutionsToBuild->Count())" />
    <Message Text="" />

    <!--Get the list of tests to be run based on files changed from a specified PullRequestNumber. Mapping between paths and test DLLs is used to produce the list.-->
    <FilterTask FilesChanged="@(FilesChanged)" MapFilePath=".\TestMappings.json">
        <Output TaskParameter="Output" ItemName="XUnitTests" />
    </FilterTask>
    <Message Text="Using these test assemblies:" />
    <Message Text="%(XUnitTests.Identity)" />
    <Message Text="Total: @(XunitTests->Count())" />
    <Message Text="" />

    <!-- Restore packages -->
    <Exec Command="$(NuGetCommand) restore %(CmdletSolutionsToBuild.FullPath) $(NuGetRestoreConfigSwitch) $(NuGetRestorePackageSetting)" ContinueOnError="false" />
  </Target>

  <!-- Build all flavors of the Cmdlets -->
<<<<<<< HEAD
  <!-- TODO: Reimplement the FilterBuild and update RepoTasks to NetStandard -->
  <!-- <Target Name="Build" DependsOnTargets="RestoreNugetPackages;BuildMsBuildTask;FilterBuild"> -->
  <Target Name="Build">
=======
  <Target Name="Build" DependsOnTargets="RestoreNugetPackages;BuildMsBuildTask;FilterBuild">

    <Message Importance="high" Text="Building Cmdlets for scope $(Scope)..." />
    <!-- Investigate why the ChangeLogCheck target removes the 8080th character -->
    <!-- <CallTarget targets="ChangeLogCheck" ContinueOnError="false" /> -->

    <MakeDir  Directories="$(PackageDirectory)"
              Condition="'$(Scope)' != 'Stack'" />
    <MakeDir  Directories="$(StackPackageFolder)"
              Condition="'$(Scope)' == 'All' or '$(Scope)' == 'Stack'" />

    <MSBuild  Projects="@(CmdletSolutionsToBuild)"
              Targets="Build"
              Properties="Configuration=$(Configuration);Platform=Any CPU"
              BuildInParallel="$(BuildInParallel)"
              ContinueOnError="false" />

    <MSBuild  Projects="@(StackSolution)"
              Targets="Build"
              Properties="Configuration=$(Configuration);Platform=Any CPU"
              BuildInParallel="$(BuildInParallel)"
              Condition="'$(Scope)' == 'All' or '$(Scope)' == 'Stack'"
              ContinueOnError="false" />

    <!--<Exec Command="$(PowerShellCommandPrefix) &quot;$ProgressPreference = 'SilentlyContinue';. $(LibraryToolsFolder)\GenerateHelp.ps1 -ValidateMarkdownHelp -GenerateMamlHelp -BuildConfig $(Configuration) -FilteredModules '@(ModulesChanged)' &quot;"
          Condition="'$(SkipHelp)' == 'false'"
          ContinueOnError="false"/>-->

    <Exec Command="$(PowerShellCommandPrefix) &quot;. $(LibraryToolsFolder)\UpdateModules.ps1 -BuildConfig $(Configuration) -Scope $(Scope) &quot;"
          Condition="'$(CodeSign)' == 'false'"/>

    <CallTarget Targets="CodeSignBinaries" Condition="'$(CodeSign)' == 'true'" />

    <Exec ContinueOnError="false"
      Command="&quot;$(PowerShellCommand)&quot; -NonInteractive -NoLogo -NoProfile -Command &quot; . $(LibraryToolsFolder)\NewOutputTypeIndex.ps1 -OutputFile $(PackageDirectory)\outputtypes.json -BuildConfig $(Configuration) &quot;"
      Condition="('$(Scope)' == 'All' or '$(Scope)' == 'Latest') and $(CodeSign) == 'true'" />

    <!--<Message Importance="high" Text="Running Static Analyser" />
    <CallTarget targets="DependencyAnalysis" ContinueOnError="ErrorAndContinue" />
    <Exec Command="$(PowerShellCommandPrefix) &quot;. $(LibraryToolsFolder)\CheckAssemblies.ps1 -BuildConfig $(Configuration) &quot;" />-->
    <Exec Command="$(PowerShellCommandPrefix) &quot;. $(LibraryToolsFolder)\CleanupBuild.ps1 -BuildConfig $(Configuration) &quot;" />

    <Exec ContinueOnError="false"
          Command="&quot;$(PowerShellCommand)&quot; -NonInteractive -NoLogo -NoProfile -Command &quot; . $(LibraryToolsFolder)\NewHelpIndex.ps1 -OutputFile $(PackageDirectory)\index.json -BuildConfig $(Configuration) &quot;"
          Condition="('$(Scope)' == 'All' or '$(Scope)' == 'Latest') and $(CodeSign) == 'true'" />
  </Target>

  <!--
    Build .Net Core Cmdlets
    Fully self contained
  -->
  <Target Name="BuildNetCore">
>>>>>>> 0884a8bb
    <Message Importance="high" Text="Building Cmdlets..." />
    <PropertyGroup>
      <Scope>Netcore</Scope>
    </PropertyGroup>
    <MakeDir Directories="$(PackageDirectory)" Condition="'$(Scope)' != 'Stack'" />

    <!-- Investigate why the ChangeLogCheck target removes the 8080th character -->
    <!-- <CallTarget targets="ChangeLogCheck" ContinueOnError="false" /> -->

    <!-- Build and create package content -->
    <Exec Command="dotnet --version" />
    <Exec Command="dotnet new sln -n Azure.PowerShell --force" />
    <ItemGroup>
      <ModuleCsprojFiles Include="$(LibraryRoot)src/ResourceManager/**/*.csproj" Exclude="$(LibraryRoot)src/ResourceManager/**/*.Test.Netcore.csproj" />
    </ItemGroup>
    <Exec Command="dotnet sln Azure.PowerShell.sln add @(ModuleCsprojFiles->'%(FullPath)', ' ')" />
    <Exec Command="dotnet sln Azure.PowerShell.sln add $(LibraryRoot)tools/Tools.Common/Tools.Common.Netcore.csproj $(LibraryRoot)tools/StaticAnalysis/StaticAnalysis.Netcore.csproj" />
    <Exec Command="dotnet publish Azure.PowerShell.sln -c $(Configuration)" />


    <!-- TODO: <REMOVE THIS SECTION> -->
    <!-- Delete powershell runtime files -->
    <ItemGroup>
      <RedundantDlls Include="$(PackageDirectory)\**\publish\Microsoft.Powershell.*.dll" />
      <RedundantDlls Include="$(PackageDirectory)\**\publish\System*.dll" Exclude="$(PackageDirectory)\**\publish\System.Security.Cryptography.ProtectedData.dll" />
      <RedundantDlls Include="$(PackageDirectory)\**\publish\Microsoft.VisualBasic.dll" />
      <RedundantDlls Include="$(PackageDirectory)\**\publish\Microsoft.CSharp.dll" />
      <RedundantDlls Include="$(PackageDirectory)\**\publish\Microsoft.CodeAnalysis.dll" />
      <RedundantDlls Include="$(PackageDirectory)\**\publish\Microsoft.CodeAnalysis.CSharp.dll" />
    </ItemGroup>
    <Delete Files="@(RedundantDlls->'%(FullPath)')" />

    <!-- Copy content of the publish folder one folders up -->
    <ItemGroup>
      <PackageContent Include="$(PackageDirectory)\**\publish\*.*" />
      <SourceFile Include="@(PackageContent)">
        <DestinationFolder>$([System.IO.Path]::Combine('%(RelativeDir)', '..', '%(FileName)%(Extension)'))</DestinationFolder>
      </SourceFile>
    </ItemGroup>
    <Copy SourceFiles="@(SourceFile->'%(FullPath)')" DestinationFiles="@(SourceFile->'%(DestinationFolder)')" SkipUnchangedFiles="true" />

    <!-- Delete build artifacts -->
    <ItemGroup>
      <GetAllFiles Include="$(PackageDirectory)\**\publish\*.*" />
      <Artifacts Include="@(GetAllFiles->'%(RootDir)%(Directory)'->Distinct())" />
    </ItemGroup>
    <RemoveDir Directories="%(Artifacts.Identity)" ContinueOnError="true" />

    <ItemGroup>
      <ExtraPsdFiles Include="$(PackageDirectory)\$(Configuration)\ResourceManager\AzureResourceManager\Az.Resources\Az.Tags.psd1" />
      <ExtraPsdFiles Include="$(PackageDirectory)\$(Configuration)\ResourceManager\AzureResourceManager\Az.Websites\Az.Resources.psd1" />
      <ExtraPsdFiles Include="$(PackageDirectory)\$(Configuration)\ResourceManager\AzureResourceManager\Az.Websites\Az.Tags.psd1" />
      <ExtraPsdFiles Include="$(PackageDirectory)\$(Configuration)\ResourceManager\AzureResourceManager\Az.Network\Az.Resources.psd1" />
      <ExtraPsdFiles Include="$(PackageDirectory)\$(Configuration)\ResourceManager\AzureResourceManager\Az.Network\Az.Tags.psd1" />
    </ItemGroup>
    <Delete Files="@(ExtraPsdFiles->'%(FullPath)')" />
    <!-- TODO: </REMOVE THIS SECTION> -->


    <!-- Update module manifests. -->
    <Exec Command="$(PowerShellCoreCommandPrefix) &quot;. $(LibraryToolsFolder)\UpdateModules.ps1 -BuildConfig $(Configuration) -Scope $(Scope)&quot;" Condition="'$(CodeSign)' == 'false'" ContinueOnError="false" />
    <!-- Generate the Help -->
<<<<<<< HEAD
    <Exec Command="$(PowerShellCoreCommandPrefix) &quot;Set-Variable -Name ProgressPreference -Value 'SilentlyContinue';. $(LibraryToolsFolder)\GenerateHelp.ps1 -ValidateMarkdownHelp -GenerateMamlHelp -BuildConfig $(Configuration)&quot;" Condition="'$(SkipHelp)' == 'false'" ContinueOnError="false" />
=======
    <Exec Command="$(PowerShellCoreCommandPrefix) &quot;Set-Variable -Name ProgressPreference -Value 'SilentlyContinue';. $(LibraryToolsFolder)\GenerateHelp.ps1 -ValidateMarkdownHelp -GenerateMamlHelp -BuildConfig $(Configuration) &quot;"
          Condition="'$(SkipHelp)' == 'false' And '$(RunStaticAnalysis)' == 'true'"
          ContinueOnError="false"/>
>>>>>>> 0884a8bb

    <Exec ContinueOnError="false"
      Command="$(PowerShellCoreCommandPrefix) &quot;. $(LibraryToolsFolder)\NewOutputTypeIndex.ps1 -OutputFile $(PackageDirectory)\outputtypes.json -BuildConfig $(Configuration) &quot;" 
      Condition="'$(CodeSign)' == 'true'"/>

    <CallTarget targets="DependencyAnalysisNetcore" ContinueOnError="ErrorAndContinue" Condition="'$(RunStaticAnalysis)' == 'true'" />
    <Exec Command="$(PowerShellCommandPrefix) &quot;. $(LibraryToolsFolder)\CheckAssemblies.ps1 -BuildConfig $(Configuration) &quot;" Condition="'$(RunStaticAnalysis)' == 'true'" />

    <!-- Cleanup extraneous files. -->
<<<<<<< HEAD
    <Exec Command="$(PowerShellCoreCommandPrefix) &quot;. $(LibraryToolsFolder)\CleanupBuild.ps1 -BuildConfig $(Configuration)&quot;" />
=======
    <Exec Command="$(PowerShellCoreCommandPrefix) &quot;. $(LibraryToolsFolder)\CleanupBuild.ps1 -BuildConfig $(Configuration) &quot;" />

    <Exec ContinueOnError="false"
          Command="$(PowerShellCoreCommandPrefix) &quot; . $(LibraryToolsFolder)\NewHelpIndex.ps1 -OutputFile $(PackageDirectory)\index.json -BuildConfig $(Configuration) &quot;" 
          Condition="'$(CodeSign)' == 'true'"/>
    
    <CallTarget Targets="BinScopeCheck" Condition="'$(OnPremiseBuild)'" />

    <CallTarget Targets="RunPoliCheck" Condition="'$(OnPremiseBuild)'" />
>>>>>>> 0884a8bb
    
    <CallTarget Targets="CodeSignBinaries" Condition="'$(CodeSign)' == 'true'" />

    <Exec ContinueOnError="false" Command="$(PowerShellCoreCommandPrefix) &quot;. $(LibraryToolsFolder)\NewOutputTypeIndex.ps1 -OutputFile $(PackageDirectory)\outputtypes.json -BuildConfig $(Configuration)&quot;" Condition="('$(Scope)' == 'All' or '$(Scope)' == 'Latest') and $(CodeSign) == 'true'" />

    <Message Importance="high" Text="Running Static Analyser" />
    <CallTarget targets="DependencyAnalysis" ContinueOnError="ErrorAndContinue" />
    <!-- TODO: Implement CheckAssemblies.ps1 for Az. -->
    <!-- <Exec Command="$(PowerShellCoreCommandPrefix) &quot;. $(LibraryToolsFolder)\CheckAssemblies.ps1 -BuildConfig $(Configuration) &quot;" /> -->

    <Exec ContinueOnError="false" Command="$(PowerShellCoreCommandPrefix) &quot;. $(LibraryToolsFolder)\NewHelpIndex.ps1 -OutputFile $(PackageDirectory)\index.json -BuildConfig $(Configuration)&quot;" Condition="('$(Scope)' == 'All' or '$(Scope)' == 'Latest') and $(CodeSign) == 'true'" />
  </Target>

  <!-- Do everything possible except Publish -->
  <Target Name="Full" DependsOnTargets="Clean;Build;Test" />

  <Target Name="BuildMsBuildTask" DependsOnTargets="RestoreNugetPackages">
    <Message Importance="high" Text="Building RepoTasks" />
    <MSBuild Projects="@(LocalBuildTasks)" Targets="Build" Properties="Configuration=$(Configuration);Platform=Any CPU" />
  </Target>

  <Target Name="CodeSignBinaries" DependsOnTargets="RestoreNugetPackages;BuildMsBuildTask">
    <PropertyGroup>
      <!--public token associated with MSSharedLibKey.snk-->
      <StrongNameToken Condition=" '$(StrongNameToken)' == '' ">31bf3856ad364e35</StrongNameToken>
    </PropertyGroup>
    <GetFrameworkSdkPath>
      <Output TaskParameter="Path" PropertyName="WindowsSdkPath" />
    </GetFrameworkSdkPath>

    <!-- Azure -->
    <ItemGroup Condition="'$(Scope)' == 'All' or '$(Scope)' == 'Latest' or '$(Scope)' == 'Netcore'">
      <DelaySignedAssembliesToSign Include="$(PackageDirectory)\$(Configuration)\**\Microsoft*Azure*Commands*.dll" Exclude="$(PackageDirectory)\$(Configuration)\**\Microsoft*Azure*Commands*Common*.dll" />
      <DelaySignedAssembliesToSign Include="$(PackageDirectory)\$(Configuration)\**\Microsoft.Azure.Common.Extensions.dll" />
      <DelaySignedAssembliesToSign Include="$(PackageDirectory)\$(Configuration)\**\Microsoft.Azure.Management.Sql.Legacy.dll" />
    </ItemGroup>

    <!-- Stack -->
    <ItemGroup Condition="'$(Scope)' == 'All' or '$(Scope)' == 'Stack'">
      <DelaySignedAssembliesToSign Include="$(StackPackageFolder)\$(Configuration)\**\Microsoft*Azure*Commands*.dll" Exclude="$(StackPackageFolder)\$(Configuration)\**\Microsoft*Azure*Commands*Common*.dll" />
      <DelaySignedAssembliesToSign Include="$(StackPackageFolder)\$(Configuration)\**\Microsoft.Azure.Management.Storage.dll" />
      <DelaySignedAssembliesToSign Include="$(StackPackageFolder)\$(Configuration)\**\Microsoft.Azure.Common.Extensions.dll" />
      <DelaySignedAssembliesToSign Include="$(StackPackageFolder)\$(Configuration)\**\Microsoft.Azure.Management.Sql.Legacy.dll" />
    </ItemGroup>

    <Message Importance="high" Text="$(PackageDirectory)\$(Configuration) does not contains any files to sign. Code sign will skip."
             Condition="'@(DelaySignedAssembliesToSign)' == ''" />

    <ValidateStrongNameSignatureTask
      WindowsSdkPath="$(WindowsSdkPath)"
      Assembly="%(DelaySignedAssembliesToSign.Identity)"
      ExpectedTokenSignature="$(StrongNameToken)"
      ExpectedDelaySigned="true"
      ContinueOnError="false"
      Condition="'@(DelaySignedAssembliesToSign)' != ''" />

    <CodeSigningTask
      Description="Microsoft Azure PowerShell"
      Keywords="Microsoft Azure PowerShell"
      UnsignedFiles="@(DelaySignedAssembliesToSign)"
      DestinationPath="$(LibrarySourceFolder)"
      BasePath="$(LibrarySourceFolder)"
      Certificates="72, 400"
      SigningLogPath="$(LibraryRoot)\signing.log"
      ToolsPath="$(CIToolsPath)"
      Condition="!$(DelaySign) and '@(DelaySignedAssembliesToSign)' != ''" />

    <ValidateStrongNameSignatureTask
        WindowsSdkPath="$(WindowsSdkPath)"
        Assembly="%(DelaySignedAssembliesToSign.Identity)"
        ExpectedTokenSignature="$(StrongNameToken)"
        ExpectedDelaySigned="false"
        ContinueOnError="false"
        Condition="!$(DelaySign) and '@(DelaySignedAssembliesToSign)' != ''" />

    <Exec Command="$(PowerShellCommandPrefix) &quot;. $(LibraryToolsFolder)\UpdateModules.ps1 -BuildConfig $(Configuration) -Scope $(Scope) &quot;" />

    <!-- Copying shortcut to be signed -->
    <Copy SourceFiles="$(LibraryRoot)tools\Az\Az.psm1"
          DestinationFolder="$(PackageDirectory)\$(Configuration)" Condition="'$(Scope)' == 'Netcore'" />
    <Copy SourceFiles="$(LibraryRoot)tools\AzureRM\AzureRM.psm1"
          DestinationFolder="$(PackageDirectory)\$(Configuration)" Condition="'$(Scope)' == 'All' or '$(Scope)' == 'Latest'" />
    <Copy SourceFiles="$(LibrarySourceFolder)\StackAdmin\AzureRM\AzureRM.psm1"
          DestinationFolder="$(StackPackageFolder)\$(Configuration)" Condition="'$(Scope)' == 'All' or '$(Scope)' == 'Stack'" />
    <Copy SourceFiles="$(LibrarySourceFolder)\StackAdmin\AzureStack\AzureStack.psm1"
          DestinationFolder="$(StackPackageFolder)\$(Configuration)" Condition="'$(Scope)' == 'All' or '$(Scope)' == 'Stack'" />

    <!-- Azure -->
    <ItemGroup Condition="'$(Scope)' == 'All' or '$(Scope)' == 'Latest' or '$(Scope)' == 'Netcore'">
      <ScriptsToSign Include="$(PackageDirectory)\$(Configuration)\**\*.ps1" />
      <ScriptsToSign Include="$(PackageDirectory)\$(Configuration)\**\*.psm1" />
      <ScriptsToSign Include="$(PackageDirectory)\$(Configuration)\**\*.ps1xml" />
      <ScriptsToSign Include="$(PackageDirectory)\$(Configuration)\**\*.js" />
    </ItemGroup>

    <!-- Stack -->
    <ItemGroup Condition="'$(Scope)' == 'All' or '$(Scope)' == 'Stack'">
      <ScriptsToSign Include="$(StackPackageFolder)\$(Configuration)\**\*.ps1" />
      <ScriptsToSign Include="$(StackPackageFolder)\$(Configuration)\**\*.psm1" />
      <ScriptsToSign Include="$(StackPackageFolder)\$(Configuration)\**\*.ps1xml" />
      <ScriptsToSign Include="$(StackPackageFolder)\$(Configuration)\**\*.js" />
    </ItemGroup>

    <CodeSigningTask
      Description="Microsoft Azure PowerShell"
      Keywords="Microsoft Azure PowerShell"
      UnsignedFiles="@(ScriptsToSign)"
      DestinationPath="$(LibrarySourceFolder)"
      BasePath="$(LibrarySourceFolder)"
      Certificates="400"
      SigningLogPath="$(LibraryRoot)\signing-scripts.log"
      ToolsPath="$(CIToolsPath)"
      Condition="!$(DelaySign) and '@(ScriptsToSign)' != ''" />

    <Exec Command="$(PowerShellCommandPrefix) &quot;. $(LibraryToolsFolder)\CheckSignature.ps1 -CustomPath $(PackageDirectory)\$(Configuration) &quot;"
          Condition="'$(Scope)' != 'Stack'"
          ContinueOnError="ErrorAndContinue" />

    <Exec Command="$(PowerShellCommandPrefix) &quot;. $(LibraryToolsFolder)\CheckSignature.ps1 -CustomPath $(StackPackageFolder)\$(Configuration) &quot;"
          Condition="'$(Scope)' == 'All' or '$(Scope)' == 'Stack'"
          ContinueOnError="ErrorAndContinue" />

    <!-- Copy files back after signing -->
      <Copy SourceFiles="$(PackageDirectory)\$(Configuration)\Az.psm1"
          DestinationFolder="$(LibraryRoot)tools\Az" Condition="'$(Scope)' == 'Netcore'" />
    <Copy SourceFiles="$(PackageDirectory)\$(Configuration)\AzureRM.psm1"
          DestinationFolder="$(LibraryRoot)tools\AzureRM" Condition="'$(Scope)' == 'All' or '$(Scope)' == 'Latest'" />
    <Copy SourceFiles="$(StackPackageFolder)\$(Configuration)\AzureRM.psm1"
          DestinationFolder="$(LibrarySourceFolder)\StackAdmin\AzureRM" Condition="'$(Scope)' == 'All' or '$(Scope)' == 'Stack'" />
    <Copy SourceFiles="$(StackPackageFolder)\$(Configuration)\AzureStack.psm1"
          DestinationFolder="$(LibrarySourceFolder)\StackAdmin\AzureStack" Condition="'$(Scope)' == 'All' or '$(Scope)' == 'Stack'" />
  </Target>

  <Target Name="BuildInstaller" Condition="'$(Scope)' == 'All' or '$(Scope)' == 'Latest'">
    <Exec Command="$(PowerShellCommandPrefix) &quot;. Register-PSRepository -Name MSIcreationrepository -SourceLocation $(PackageDirectory) -InstallationPolicy Trusted &quot; " />
    <Exec Command="$(PowerShellCommandPrefix) &quot;. $(LibraryRoot)\setup\generate.ps1 -repository MSIcreationrepository &quot; " />
    <Exec Command="$(PowerShellCommandPrefix) &quot;. Unregister-PSRepository -Name MSIcreationrepository &quot; " />
    <CallTarget Targets="CodeSignInstaller" Condition=" '$(CodeSign)' == 'true'" />
  </Target>

  <Target Name="CodeSignInstaller">
    <PropertyGroup>
      <!--public token associated with MSSharedLibKey.snk-->
      <StrongNameToken Condition=" '$(StrongNameToken)' == '' ">31bf3856ad364e35</StrongNameToken>
    </PropertyGroup>
    <GetFrameworkSdkPath>
      <Output TaskParameter="Path" PropertyName="WindowsSdkPath" />
    </GetFrameworkSdkPath>

    <ItemGroup>
      <InstallersToSign Include="$(LibraryRoot)\setup\*.msi" />
    </ItemGroup>

    <Message Importance="high" Text="$(LibraryRoot)\setup does not contain any installers to sign. Code sign will skip."
             Condition="'@(InstallersToSign)' == ''" />

    <CodeSigningTask
      Description="Microsoft Azure PowerShell"
      Keywords="Microsoft Azure PowerShell"
      UnsignedFiles="@(InstallersToSign)"
      DestinationPath="$(SignedOutputRootDir)"
      SigningLogPath="$(LibraryRoot)\msi-signing.log"
      Certificates="402"
      ToolsPath="$(CIToolsPath)"
      Condition="!$(DelaySign) and '@(InstallersToSign)' != ''" />

    <!--If we are testing locally then we copy the binaries and do not submit to the code sign server-->
    <Copy SourceFiles="@(InstallersToSign)" DestinationFolder="signed" Condition="$(DelaySign)" />
    <SetEnvVar EnvName="SignedMsiDir" EnvValue="$(SignedOutputRootDir)" />
  </Target>

  <!-- Run Validation -->
  <Target Name="DependencyAnalysis" Condition="'$(SkipDependencyAnalysis)' == 'false'">
    <Message Importance="high" Text="Running dependency analysis..." />

    <PropertyGroup>
        <SkipHelpValue Condition=" '$(SkipHelp)' == 'true' ">-s</SkipHelpValue>
    </PropertyGroup>
    <!-- TODO: Use '-m @(ModulesChanged)' in command when FilterBuild is fixed. -->
    <!-- <Exec Command="dotnet $(MSBuildThisFileDirectory)src/Package/StaticAnalysis/StaticAnalysis.Netcore.dll -p $(MSBuildThisFileDirectory)src/Package/$(Configuration) -r $(MSBuildThisFileDirectory)src/Package/StaticAnalysis $(SkipHelpValue) -u" /> -->

    <OnError ExecuteTargets="StaticAnalysisErrorMessage" />
  </Target>

  <!-- Run Validation -->
  <Target Name="DependencyAnalysisNetcore"
          Condition="'$(SkipDependencyAnalysis)' == 'false'">

    <MSBuild  Projects="@(StaticAnalysisNetcore)"
              Targets="Build"
              Properties="Configuration=Debug;Platform=Any CPU"
              ContinueOnError="false" />

    <Message Importance="high" Text="Running dependency analysis..." />

    <PropertyGroup>
        <SkipHelpValue Condition=" '$(SkipHelp)' == 'true' ">-s</SkipHelpValue>
    </PropertyGroup>
    <Exec Command="dotnet $(MSBuildProjectDirectory)\src\Package\StaticAnalysis.Netcore.dll -p $(MSBuildProjectDirectory)\src\Package\$(Configuration) -r $(MSBuildProjectDirectory)\src\Package $(SkipHelpValue) -u -m @(ModulesChanged)" />

    <OnError ExecuteTargets="StaticAnalysisErrorMessage"/>
  </Target>

  <Target Name="StaticAnalysisErrorMessage">
<<<<<<< HEAD
    <Error Text="StaticAnalysis has failed. Please follow the instructions on this doc: https://github.com/Azure/azure-powershell/blob/master/documentation/Debugging-StaticAnalysis-Errors.md" />
=======
    <Error Text="StaticAnalysis has failed.  Please follow the instructions on this doc: https://github.com/Azure/azure-powershell/blob/master/documentation/Debugging-StaticAnalysis-Errors.md"/>
>>>>>>> 0884a8bb
  </Target>

  <Target Name="ChangeLogCheck">
    <Exec Command="$(PowerShellCoreCommandPrefix) &quot;. $(LibraryToolsFolder)\CheckChangeLog.ps1 -FilesChanged '@(FilesChanged)'&quot;" ContinueOnError="false" Condition=" '$(Scope)' == 'All' or '$(Scope)' == 'Latest' " />
    <OnError ExecuteTargets="ChangeLogErrorMessage" />
  </Target>

  <Target Name="ChangeLogErrorMessage">
    <Error Text="Modified files were found with no update to their change log. Please add a snippet to the affected modules' change log." />
  </Target>

  <!-- Publish all packages -->
  <Target Name="Publish">
    <Message Importance="high" Text="Publishing Cmdlets using $(Scope) scope" />

    <Error Condition=" '$(NuGetKey)' == '' " Text="You must provide the NuGetKey parameter to the build: /p:NuGetKey=YOUR_PUBLISHING_KEY" />

    <Exec Command="$(PowerShellCommandPrefix) &quot;. $(LibraryToolsFolder)\PublishModules.ps1 -IsNetCore:$$(NetCore) -BuildConfig $(Configuration) -Scope $(Scope) -ApiKey $(NuGetKey) -RepositoryLocation \&quot;$(NuGetPublishingSource)\&quot; &quot; -NugetExe $(NuGetCommand)"
          Condition="'$(Scope)' != 'Stack'"
          ContinueOnError="false" />

    <Exec Command="$(PowerShellCommandPrefix) &quot;. $(LibraryToolsFolder)\PublishModules.ps1 -IsNetCore:$$(NetCore) -BuildConfig $(Configuration) -Scope Stack -ApiKey $(NuGetKey) -RepositoryLocation \&quot;$(NuGetPublishingSource)\&quot; &quot; -NugetExe $(NuGetCommand)"
          Condition="'$(Scope)' == 'All' or '$(Scope)' == 'Stack'"
          ContinueOnError="false" />

    <CallTarget Targets="BuildInstaller" Condition="'$(Scope)' =='All'" />
  </Target>

  <Target Name="Test">
    <Message Importance="high" Text="Running check in tests..." />

    <CallTarget Targets="BinScopeCheck" Condition="'$(OnPremiseBuild)'" />
    <CallTarget Targets="RunPoliCheck" Condition="'$(OnPremiseBuild)'" />

    <MakeDir Directories="$(TestOutputDirectory)" ContinueOnError="false" />
<<<<<<< HEAD
    <Exec Command="dotnet new sln -n Azure.PowerShell --force" />
    <ItemGroup>
      <ModuleCsprojFiles Include="$(LibraryRoot)src/ResourceManager/**/*.csproj" />
    </ItemGroup>
    <Exec Command="dotnet sln Azure.PowerShell.sln add @(ModuleCsprojFiles->'%(FullPath)', ' ')" />
    <!-- https://github.com/Microsoft/msbuild/issues/3157#issuecomment-378002971 -->
    <!-- https://github.com/xunit/xunit/issues/1154#issuecomment-405366373 -->
    <Exec Command="dotnet test Azure.PowerShell.sln --filter &quot;AcceptanceType=CheckIn%26RunType!=DesktopOnly&quot; --configuration $(Configuration) --framework netcoreapp2.0 --logger trx" />
=======
    <MakeDir Directories="$(TestOutputDirectory)/PassingTests" ContinueOnError="false" />
    <MakeDir Directories="$(TestOutputDirectory)/FailingTests" ContinueOnError="false" />
    <MSBuild  Projects="build.proj"
              Targets="InvokeXUnit"
              Properties="XUnitTests=%(XUnitTests.Identity);TestOutputDirectory=$(TestOutputDirectory)"
              Condition="'@(XunitTests->Count())' != '0'"
              ContinueOnError="false" />

    <CallTarget Targets="TestFailureCheck" />
  </Target>

  <Target Name="BinScopeCheck">
    <Exec Command="&quot;$(PowerShellCommand)&quot; -NonInteractive -NoLogo -NoProfile -Command &quot;$(MSBuildProjectDirectory)\tools\CheckBinScope.ps1 -BuildConfig $(Configuration) -CIToolsPath $(CIToolsPath) &quot;"
          ContinueOnError="False"/>
    <OnError ExecuteTargets="BinScopeErrorMessage"/>
  </Target>
>>>>>>> 0884a8bb

    <ItemGroup>
      <TestResults Include="$(LibraryRoot)src/ResourceManager/**/TestResults/*.trx" />
    </ItemGroup>
    <Copy SourceFiles="@(TestResults)" DestinationFolder="$(TestOutputDirectory)" />

    <OnError ExecuteTargets="TestFailureErrorMessage" />
  </Target>

  <Target Name="TestFailureErrorMessage">
    <Error Text="Test failures occured, check the files in src/Publish/TestResults." />
  </Target>

  <Target Name="BinScopeCheck">
    <Exec Command="$(PowerShellCoreCommandPrefix) &quot;$(MSBuildProjectDirectory)\tools\CheckBinScope.ps1 -BuildConfig $(Configuration) -CIToolsPath $(CIToolsPath) -Scope $(Scope)&quot;" ContinueOnError="False" />
    <OnError ExecuteTargets="BinScopeErrorMessage" />
  </Target>

  <Target Name="BinScopeErrorMessage">
    <Error Text="Binscope failed, please check the files in src/Package/BinScope" />
  </Target>

  <Target Name="RunPoliCheck">
    <Exec Command="$(PowerShellCoreCommandPrefix) &quot;$(MSBuildProjectDirectory)\tools\CheckPoliCheck.ps1 -BuildConfig $(Configuration) -CIToolsPath $(CIToolsPath)&quot;" ContinueOnError="False" />
    <OnError ExecuteTargets="PoliCheckErrorMessage" />
  </Target>

  <Target Name="PoliCheckErrorMessage">
    <Error Text="PoliCheck failed with a Severity 1 issue, please check the report at in src/Package/PoliCheck-Scan.html" />
  </Target>

</Project><|MERGE_RESOLUTION|>--- conflicted
+++ resolved
@@ -205,64 +205,9 @@
   </Target>
 
   <!-- Build all flavors of the Cmdlets -->
-<<<<<<< HEAD
   <!-- TODO: Reimplement the FilterBuild and update RepoTasks to NetStandard -->
   <!-- <Target Name="Build" DependsOnTargets="RestoreNugetPackages;BuildMsBuildTask;FilterBuild"> -->
   <Target Name="Build">
-=======
-  <Target Name="Build" DependsOnTargets="RestoreNugetPackages;BuildMsBuildTask;FilterBuild">
-
-    <Message Importance="high" Text="Building Cmdlets for scope $(Scope)..." />
-    <!-- Investigate why the ChangeLogCheck target removes the 8080th character -->
-    <!-- <CallTarget targets="ChangeLogCheck" ContinueOnError="false" /> -->
-
-    <MakeDir  Directories="$(PackageDirectory)"
-              Condition="'$(Scope)' != 'Stack'" />
-    <MakeDir  Directories="$(StackPackageFolder)"
-              Condition="'$(Scope)' == 'All' or '$(Scope)' == 'Stack'" />
-
-    <MSBuild  Projects="@(CmdletSolutionsToBuild)"
-              Targets="Build"
-              Properties="Configuration=$(Configuration);Platform=Any CPU"
-              BuildInParallel="$(BuildInParallel)"
-              ContinueOnError="false" />
-
-    <MSBuild  Projects="@(StackSolution)"
-              Targets="Build"
-              Properties="Configuration=$(Configuration);Platform=Any CPU"
-              BuildInParallel="$(BuildInParallel)"
-              Condition="'$(Scope)' == 'All' or '$(Scope)' == 'Stack'"
-              ContinueOnError="false" />
-
-    <!--<Exec Command="$(PowerShellCommandPrefix) &quot;$ProgressPreference = 'SilentlyContinue';. $(LibraryToolsFolder)\GenerateHelp.ps1 -ValidateMarkdownHelp -GenerateMamlHelp -BuildConfig $(Configuration) -FilteredModules '@(ModulesChanged)' &quot;"
-          Condition="'$(SkipHelp)' == 'false'"
-          ContinueOnError="false"/>-->
-
-    <Exec Command="$(PowerShellCommandPrefix) &quot;. $(LibraryToolsFolder)\UpdateModules.ps1 -BuildConfig $(Configuration) -Scope $(Scope) &quot;"
-          Condition="'$(CodeSign)' == 'false'"/>
-
-    <CallTarget Targets="CodeSignBinaries" Condition="'$(CodeSign)' == 'true'" />
-
-    <Exec ContinueOnError="false"
-      Command="&quot;$(PowerShellCommand)&quot; -NonInteractive -NoLogo -NoProfile -Command &quot; . $(LibraryToolsFolder)\NewOutputTypeIndex.ps1 -OutputFile $(PackageDirectory)\outputtypes.json -BuildConfig $(Configuration) &quot;"
-      Condition="('$(Scope)' == 'All' or '$(Scope)' == 'Latest') and $(CodeSign) == 'true'" />
-
-    <!--<Message Importance="high" Text="Running Static Analyser" />
-    <CallTarget targets="DependencyAnalysis" ContinueOnError="ErrorAndContinue" />
-    <Exec Command="$(PowerShellCommandPrefix) &quot;. $(LibraryToolsFolder)\CheckAssemblies.ps1 -BuildConfig $(Configuration) &quot;" />-->
-    <Exec Command="$(PowerShellCommandPrefix) &quot;. $(LibraryToolsFolder)\CleanupBuild.ps1 -BuildConfig $(Configuration) &quot;" />
-
-    <Exec ContinueOnError="false"
-          Command="&quot;$(PowerShellCommand)&quot; -NonInteractive -NoLogo -NoProfile -Command &quot; . $(LibraryToolsFolder)\NewHelpIndex.ps1 -OutputFile $(PackageDirectory)\index.json -BuildConfig $(Configuration) &quot;"
-          Condition="('$(Scope)' == 'All' or '$(Scope)' == 'Latest') and $(CodeSign) == 'true'" />
-  </Target>
-
-  <!--
-    Build .Net Core Cmdlets
-    Fully self contained
-  -->
-  <Target Name="BuildNetCore">
->>>>>>> 0884a8bb
     <Message Importance="high" Text="Building Cmdlets..." />
     <PropertyGroup>
       <Scope>Netcore</Scope>
@@ -325,13 +270,7 @@
     <!-- Update module manifests. -->
     <Exec Command="$(PowerShellCoreCommandPrefix) &quot;. $(LibraryToolsFolder)\UpdateModules.ps1 -BuildConfig $(Configuration) -Scope $(Scope)&quot;" Condition="'$(CodeSign)' == 'false'" ContinueOnError="false" />
     <!-- Generate the Help -->
-<<<<<<< HEAD
-    <Exec Command="$(PowerShellCoreCommandPrefix) &quot;Set-Variable -Name ProgressPreference -Value 'SilentlyContinue';. $(LibraryToolsFolder)\GenerateHelp.ps1 -ValidateMarkdownHelp -GenerateMamlHelp -BuildConfig $(Configuration)&quot;" Condition="'$(SkipHelp)' == 'false'" ContinueOnError="false" />
-=======
-    <Exec Command="$(PowerShellCoreCommandPrefix) &quot;Set-Variable -Name ProgressPreference -Value 'SilentlyContinue';. $(LibraryToolsFolder)\GenerateHelp.ps1 -ValidateMarkdownHelp -GenerateMamlHelp -BuildConfig $(Configuration) &quot;"
-          Condition="'$(SkipHelp)' == 'false' And '$(RunStaticAnalysis)' == 'true'"
-          ContinueOnError="false"/>
->>>>>>> 0884a8bb
+    <Exec Command="$(PowerShellCoreCommandPrefix) &quot;Set-Variable -Name ProgressPreference -Value 'SilentlyContinue';. $(LibraryToolsFolder)\GenerateHelp.ps1 -ValidateMarkdownHelp -GenerateMamlHelp -BuildConfig $(Configuration)&quot;" Condition="'$(SkipHelp)' == 'false' And '$(RunStaticAnalysis)' == 'true'" ContinueOnError="false" />
 
     <Exec ContinueOnError="false"
       Command="$(PowerShellCoreCommandPrefix) &quot;. $(LibraryToolsFolder)\NewOutputTypeIndex.ps1 -OutputFile $(PackageDirectory)\outputtypes.json -BuildConfig $(Configuration) &quot;" 
@@ -341,10 +280,7 @@
     <Exec Command="$(PowerShellCommandPrefix) &quot;. $(LibraryToolsFolder)\CheckAssemblies.ps1 -BuildConfig $(Configuration) &quot;" Condition="'$(RunStaticAnalysis)' == 'true'" />
 
     <!-- Cleanup extraneous files. -->
-<<<<<<< HEAD
     <Exec Command="$(PowerShellCoreCommandPrefix) &quot;. $(LibraryToolsFolder)\CleanupBuild.ps1 -BuildConfig $(Configuration)&quot;" />
-=======
-    <Exec Command="$(PowerShellCoreCommandPrefix) &quot;. $(LibraryToolsFolder)\CleanupBuild.ps1 -BuildConfig $(Configuration) &quot;" />
 
     <Exec ContinueOnError="false"
           Command="$(PowerShellCoreCommandPrefix) &quot; . $(LibraryToolsFolder)\NewHelpIndex.ps1 -OutputFile $(PackageDirectory)\index.json -BuildConfig $(Configuration) &quot;" 
@@ -353,7 +289,6 @@
     <CallTarget Targets="BinScopeCheck" Condition="'$(OnPremiseBuild)'" />
 
     <CallTarget Targets="RunPoliCheck" Condition="'$(OnPremiseBuild)'" />
->>>>>>> 0884a8bb
     
     <CallTarget Targets="CodeSignBinaries" Condition="'$(CodeSign)' == 'true'" />
 
@@ -558,11 +493,7 @@
   </Target>
 
   <Target Name="StaticAnalysisErrorMessage">
-<<<<<<< HEAD
     <Error Text="StaticAnalysis has failed. Please follow the instructions on this doc: https://github.com/Azure/azure-powershell/blob/master/documentation/Debugging-StaticAnalysis-Errors.md" />
-=======
-    <Error Text="StaticAnalysis has failed.  Please follow the instructions on this doc: https://github.com/Azure/azure-powershell/blob/master/documentation/Debugging-StaticAnalysis-Errors.md"/>
->>>>>>> 0884a8bb
   </Target>
 
   <Target Name="ChangeLogCheck">
@@ -598,7 +529,6 @@
     <CallTarget Targets="RunPoliCheck" Condition="'$(OnPremiseBuild)'" />
 
     <MakeDir Directories="$(TestOutputDirectory)" ContinueOnError="false" />
-<<<<<<< HEAD
     <Exec Command="dotnet new sln -n Azure.PowerShell --force" />
     <ItemGroup>
       <ModuleCsprojFiles Include="$(LibraryRoot)src/ResourceManager/**/*.csproj" />
@@ -607,24 +537,6 @@
     <!-- https://github.com/Microsoft/msbuild/issues/3157#issuecomment-378002971 -->
     <!-- https://github.com/xunit/xunit/issues/1154#issuecomment-405366373 -->
     <Exec Command="dotnet test Azure.PowerShell.sln --filter &quot;AcceptanceType=CheckIn%26RunType!=DesktopOnly&quot; --configuration $(Configuration) --framework netcoreapp2.0 --logger trx" />
-=======
-    <MakeDir Directories="$(TestOutputDirectory)/PassingTests" ContinueOnError="false" />
-    <MakeDir Directories="$(TestOutputDirectory)/FailingTests" ContinueOnError="false" />
-    <MSBuild  Projects="build.proj"
-              Targets="InvokeXUnit"
-              Properties="XUnitTests=%(XUnitTests.Identity);TestOutputDirectory=$(TestOutputDirectory)"
-              Condition="'@(XunitTests->Count())' != '0'"
-              ContinueOnError="false" />
-
-    <CallTarget Targets="TestFailureCheck" />
-  </Target>
-
-  <Target Name="BinScopeCheck">
-    <Exec Command="&quot;$(PowerShellCommand)&quot; -NonInteractive -NoLogo -NoProfile -Command &quot;$(MSBuildProjectDirectory)\tools\CheckBinScope.ps1 -BuildConfig $(Configuration) -CIToolsPath $(CIToolsPath) &quot;"
-          ContinueOnError="False"/>
-    <OnError ExecuteTargets="BinScopeErrorMessage"/>
-  </Target>
->>>>>>> 0884a8bb
 
     <ItemGroup>
       <TestResults Include="$(LibraryRoot)src/ResourceManager/**/TestResults/*.trx" />
@@ -639,7 +551,7 @@
   </Target>
 
   <Target Name="BinScopeCheck">
-    <Exec Command="$(PowerShellCoreCommandPrefix) &quot;$(MSBuildProjectDirectory)\tools\CheckBinScope.ps1 -BuildConfig $(Configuration) -CIToolsPath $(CIToolsPath) -Scope $(Scope)&quot;" ContinueOnError="False" />
+    <Exec Command="$(PowerShellCoreCommandPrefix) &quot;$(MSBuildProjectDirectory)\tools\CheckBinScope.ps1 -BuildConfig $(Configuration) -CIToolsPath $(CIToolsPath)&quot;" ContinueOnError="False" />
     <OnError ExecuteTargets="BinScopeErrorMessage" />
   </Target>
 
