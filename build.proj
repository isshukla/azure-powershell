<?xml version="1.0" encoding="utf-8"?>
<!--
  Available Targets:

  /t:Clean
    Removes temporary build outputs.

  /t:Build
    Builds assemblies.

  /t:Test
    Runs tests

  /t:Publish
    Creates local nuget packages and MSI

  /p:CodeSign=True
    Code sign binaries, mainly for official release. Default is false.

  /p:CodeSign=True;DelaySign=True
    Test the code sign workflow locally.

  /p:Scope
    'Subfolder under src': An individual cmdlet module
    By default, it builds everything

  /p:SkipHelp=True
    Skips help generation, mainly for local builds to save time.
-->
<Project DefaultTargets="Build" ToolsVersion="4.0" xmlns="http://schemas.microsoft.com/developer/msbuild/2003">

  <Import Project="$(MSBuildThisFileDirectory)Repo.props" />

  <!-- Define default build properties -->
  <PropertyGroup>
    <LibraryRoot>$(MSBuildThisFileDirectory)</LibraryRoot>
    <LibrarySourceFolder>$(LibraryRoot)src</LibrarySourceFolder>
    <LibraryToolsFolder>$(LibraryRoot)tools</LibraryToolsFolder>
    <LibraryArtifactsFolder>$(LibraryRoot)artifacts</LibraryArtifactsFolder>
    <LocalFeedFolder>$(LibraryToolsFolder)/LocalFeed</LocalFeedFolder>
    <Configuration Condition=" '$(Configuration)' != 'Release'">Debug</Configuration>
    <CodeSign Condition ="'$(CodeSign)' == ''">false</CodeSign>
    <!--Set this true only if you want to test the code sign workflow locally-->
    <DelaySign Condition ="'$(DelaySign)' == ''">false</DelaySign>
    <SignedOutputRootDir>$(LibraryRoot)signed</SignedOutputRootDir>
<<<<<<< HEAD
    <PackageDirectory>$(LibraryRoot)/artifacts</PackageDirectory>
    <TestOutputDirectory>$(PackageDirectory)/TestResults</TestOutputDirectory>
    <StaticAnalysisOutputDirectory>$(PackageDirectory)/StaticAnalysisResults</StaticAnalysisOutputDirectory>
    <BuildInParallel Condition="'$(BuildInParallel)' == ''">true</BuildInParallel>
    <NuGetPublishingSource Condition=" '$(NuGetPublishingSource)' == '' ">$(LibrarySourceFolder)</NuGetPublishingSource>
    <Scope Condition="$(Scope) == ''" >All</Scope>
    <NetCore Condition="'$(NetCore)' != 'false'">true</NetCore>
    <RunStaticAnalysis Condition="'$(RunStaticAnalysis)' != 'false'">true</RunStaticAnalysis>
    <Scope Condition="$(NetCore) == 'true'">Netcore</Scope>
    <!-- Set Skips -->
    <SkipHelp Condition ="'$(SkipHelp)' != 'true'">false</SkipHelp>
    <NuGetCommand>$(MSBuildProjectDirectory)/tools/NuGet.exe</NuGetCommand>
    <LibraryNugetPackageFolder>$(LibrarySourceFolder)/packages</LibraryNugetPackageFolder>
    <NuGetRestoreConfigFile>$(MSBuildProjectDirectory)/NuGet.Config</NuGetRestoreConfigFile>
    <!-- Partial Commands -->
    <PowerShellCoreCommand Condition=" '$(PowerShellCoreCommand)' == '' ">pwsh</PowerShellCoreCommand>
    <PowerShellCoreCommandPrefix>$(PowerShellCoreCommand) -NonInteractive -NoLogo -NoProfile -Command</PowerShellCoreCommandPrefix>
    <!-- CI build related -->
    <CIToolsPath>$(OnPremiseBuildTasks)</CIToolsPath>
    <OnPremiseBuild Condition="Exists($(OnPremiseBuildTasks))">true</OnPremiseBuild>
    <OnPremiseBuild Condition="!Exists($(OnPremiseBuildTasks))">false</OnPremiseBuild>
    <!-- CISignRepo is an environment variable that points to ci-signing repo clone -->
    <CISignRepoPath>$(CISignRepo)</CISignRepoPath>
=======
    <PackageDirectory>$(LibraryRoot)artifacts</PackageDirectory>
    <TestOutputDirectory>$(PackageDirectory)/Test</TestOutputDirectory>
    <BuildInParallel Condition="'$(BuildInParallel)' == ''">true</BuildInParallel>
    <NuGetPublishingSource Condition=" '$(NuGetPublishingSource)' == '' ">$(LibrarySourceFolder)</NuGetPublishingSource>
    <Scope Condition="$(Scope) == ''" >All</Scope>
    <BuildTasksPath>$(LibraryToolsFolder)/BuildPackagesTask/Microsoft.Azure.Build.Tasks/bin/$(Configuration)</BuildTasksPath>
    <StackPackageFolder>$(LibrarySourceFolder)/Stack</StackPackageFolder>
    <NetCore Condition="'$(NetCore)' != 'true'">false</NetCore>
  </PropertyGroup>

  <PropertyGroup Condition="$(NetCore) == 'true' ">
    <Scope>Netcore</Scope>
  </PropertyGroup>

  <!-- Set Skips -->
  <PropertyGroup>
    <SkipHelp Condition =" '$(SkipHelp)' != 'true' ">false</SkipHelp>
    <SkipNugetRestore Condition="'$(SkipNugetRestore)' != 'true' ">false</SkipNugetRestore>
    <SkipDependencyAnalysis Condition="'$(SkipDependencyAnalysis)' != 'true' ">false</SkipDependencyAnalysis>
  </PropertyGroup>

  <!-- Skip everything that is not build/test/publish/etc -->
  <PropertyGroup Condition="'$(QuickBuild)' == 'true'">
    <SkipHelp>true</SkipHelp>
    <SkipNugetRestore>true</SkipNugetRestore>
    <SkipDependencyAnalysis>true</SkipDependencyAnalysis>
>>>>>>> c177c07a
  </PropertyGroup>

  <!-- Tasks -->
  <UsingTask TaskName="SetEnvVar" TaskFactory="CodeTaskFactory" AssemblyFile="$(MSBuildToolsPath)/Microsoft.Build.Tasks.Core.dll" >
    <ParameterGroup>
      <EnvName ParameterType="System.String" Required="true" />
      <EnvValue ParameterType="System.String" Required="true" />
    </ParameterGroup>
    <Task>
      <Using Namespace="System" />
      <Code Type="Fragment" Language="cs">
        <![CDATA[System.Environment.SetEnvironmentVariable(EnvName, EnvValue);]]>
      </Code>
    </Task>
  </UsingTask>
  <UsingTask Condition="$(OnPremiseBuild)" TaskName="CorporateValidation" AssemblyFile="$(CIToolsPath)/Microsoft.WindowsAzure.Tools.Build.Tasks.OnPremise.dll" />
  <Import Condition="$(OnPremiseBuild)" Project="$(CIToolsPath)/Microsoft.WindowsAzure.Build.OnPremise.msbuild" />
  <UsingTask TaskName="ESRPSignTask" AssemblyFile="$(CISignRepoPath)/tools/sdkbuildtools/tasks/MS.Az.Sdk.OnPremise.Build.Tasks.dll" />

  <!-- Clean the build in all configurations -->
  <Target Name="Clean">
    <Message Importance="high" Text="Cleaning Cmdlets..." />

    <!-- Clean out the NuGet cache -->
<<<<<<< HEAD
    <Exec Command="$(PowerShellCoreCommandPrefix) &quot;Remove-Item -Path (Join-Path ($env:USERPROFILE) .nuget packages) -Recurse -Force -ErrorAction Ignore&quot;" IgnoreExitCode="true" />
=======
    <Exec Command="dotnet nuget locals global-packages --clear" ContinueOnError="WarnAndContinue" IgnoreExitCode="true" />
>>>>>>> c177c07a

    <!-- Remove Package, Publish, bin, obj, and TestResults directories -->
    <Exec Command="$(PowerShellCoreCommandPrefix) &quot;Remove-Item -Path $(PackageDirectory) -Recurse -Force -ErrorAction Ignore&quot;" IgnoreExitCode="true" />
    <Exec Command="$(PowerShellCoreCommandPrefix) &quot;Get-ChildItem -Path $(MSBuildThisFileDirectory) -Recurse -Include 'bin','obj','TestResults' | Remove-Item -Recurse -Force -ErrorAction Ignore&quot;" IgnoreExitCode="true" />
  </Target>

  <Target Name="FilterBuild">
    <Exec Command="$(PowerShellCoreCommandPrefix) &quot;. $(LibraryToolsFolder)/CreateFilterMappings.ps1&quot;" />

    <!-- Get all of the files changed in the given pull request -->
    <FilesChangedTask RepositoryOwner="Azure" RepositoryName="azure-powershell" PullRequestNumber="$(PullRequestNumber)">
      <Output TaskParameter="FilesChanged" ItemName="FilesChanged" />
    </FilesChangedTask>

    <!-- Get the list of modules changed -->
    <FilterTask FilesChanged="@(FilesChanged)" MapFilePath="./ModuleMappings.json">
      <Output TaskParameter="Output" ItemName="ModulesChanged" />
    </FilterTask>
    <Message Text="Filtering help generation and StaticAnalysis by the following modules:" />
    <Message Text="%(ModulesChanged.Identity)" />
    <Message Text="Total: @(ModulesChanged->Count())" />
    <Message Text="" />

    <!-- Get the list of solutions to build -->
    <FilterTask FilesChanged="@(FilesChanged)" MapFilePath="./SolutionMappings.json">
      <Output TaskParameter="Output" ItemName="CmdletSolutionsToBuild" />
    </FilterTask>
    <Message Text="Filtering solutions to build by the following:" />
    <Message Text="%(CmdletSolutionsToBuild.Identity)" />
    <Message Text="Total: @(CmdletSolutionsToBuild->Count())" />
    <Message Text="" />

    <!--Get the list of tests to be run based on files changed from a specified PullRequestNumber. Mapping between paths and test DLLs is used to produce the list.-->
    <FilterTask FilesChanged="@(FilesChanged)" MapFilePath="./TestMappings.json">
      <Output TaskParameter="Output" ItemName="XUnitTests" />
    </FilterTask>
    <Message Text="Using these test assemblies:" />
    <Message Text="%(XUnitTests.Identity)" />
    <Message Text="Total: @(XunitTests->Count())" />
    <Message Text="" />
  </Target>

  <!-- Build all flavors of the Cmdlets -->
  <!-- TODO: Reimplement the FilterBuild and update RepoTasks to NetStandard -->
  <Target Name="Build">
    <Message Importance="high" Text="Building Cmdlets..." />

    <MakeDir Directories="$(PackageDirectory)" />

    <!-- Copy appropriate targets -->
    <Copy SourceFiles="$(RepoBuild)after.Azure.PowerShell.sln.targets" DestinationFolder="$(RepoArtifacts)" />

    <!-- Build and create package content -->
    <Exec Command="dotnet --version" />
    <Exec Command="dotnet new sln -n Azure.PowerShell -o $(RepoArtifacts) --force" />
    <ItemGroup>
      <CsprojFiles Include="$(LibraryRoot)src/**/*.csproj" Exclude="$(LibraryRoot)src/**/*.Test.csproj;$(LibraryRoot)src/**/Authenticators.csproj" />
      <CsprojFiles Include="$(LibraryRoot)src/**/*.Test.csproj" Condition="'$(CodeSign)' == 'false'" />
      <CsprojFiles Include="$(LibraryRoot)src/**/Authenticators.csproj" Condition="'$([MSBuild]::IsOsPlatform(&quot;Windows&quot;))' == 'true'" />
    </ItemGroup>
    <!-- https://github.com/dotnet/cli/issues/6295#issuecomment-346973582 -->
    <Exec Command="dotnet sln $(RepoArtifacts)Azure.PowerShell.sln add &quot;%(CsprojFiles.FullPath)&quot;" />
    <PropertyGroup>
      <BuildAction Condition="'$(CodeSign)' == 'false'">build</BuildAction>
      <BuildAction Condition="'$(CodeSign)' == 'true'">publish</BuildAction>
    </PropertyGroup>
    <Exec Command="dotnet $(BuildAction) $(RepoArtifacts)Azure.PowerShell.sln -c $(Configuration)" />
	
    <!-- Build version controller -->
	<Exec Command="dotnet build $(RepoTools)VersionController/VersionController.Netcore.csproj -c $(Configuration)" />

    <!-- Publish static analysis for use cross-platform -->
    <Exec Command="dotnet publish $(RepoTools)StaticAnalysis/StaticAnalysis.Netcore.csproj -c $(Configuration) -f netcoreapp2.1" />

    <!-- Delete powershell runtime files -->
    <PropertyGroup>
      <RuntimeDllsIncludeList>Microsoft.Powershell.*.dll,System*.dll,Microsoft.VisualBasic.dll,Microsoft.CSharp.dll,Microsoft.CodeAnalysis.dll,Microsoft.CodeAnalysis.CSharp.dll</RuntimeDllsIncludeList>
      <RuntimeDllsExcludeList>System.Security.Cryptography.ProtectedData.dll,System.Configuration.ConfigurationManager.dll,System.Runtime.CompilerServices.Unsafe.dll,System.IO.FileSystem.AccessControl.dll,System.Buffers.dll,System.Text.Encodings.Web.dll</RuntimeDllsExcludeList>
    </PropertyGroup>
    <Exec Command="$(PowerShellCoreCommandPrefix) &quot;Get-ChildItem -Path $(PackageDirectory)/$(Configuration) -Recurse -Include $(RuntimeDllsIncludeList) -Exclude $(RuntimeDllsExcludeList) | Remove-Item -Recurse -Force&quot;" />
    <Exec Command="$(PowerShellCoreCommandPrefix) &quot;Get-ChildItem -Path $(PackageDirectory)/$(Configuration) -Recurse -Include 'runtimes' | Remove-Item -Recurse -Force&quot;" Condition="'$(CodeSign)' == 'true'" />

    <Exec Command="$(PowerShellCoreCommandPrefix) &quot;. $(LibraryToolsFolder)/UpdateModules.ps1 -BuildConfig $(Configuration) -Scope $(Scope)&quot;" />
  </Target>

  <Target Name="OnPremChecks" Condition="'$(OnPremiseBuild)'">
    <Exec Command="$(PowerShellCoreCommandPrefix) &quot;$(RepoTools)CheckBinScope.ps1 -BuildConfig $(Configuration) -CIToolsPath $(CIToolsPath)&quot;" />
    <Exec Command="$(PowerShellCoreCommandPrefix) &quot;$(RepoTools)CheckPoliCheck.ps1 -BuildConfig $(Configuration) -CIToolsPath $(CIToolsPath)&quot;" />
    <Exec Command="$(PowerShellCoreCommandPrefix) &quot;$(RepoTools)CheckCredScan.ps1 -CIToolsPath $(CIToolsPath) -PullRequestNumber $(PullRequestNumber)&quot;" />
    <OnError ExecuteTargets="OnPremChecksErrorMessage" />
  </Target>

  <Target Name="OnPremChecksErrorMessage">
    <Error Text="BinScope or PoliCheck failed. Please check the files in artifacts/BinScope, or Severity 1 issues in artifacts/PoliCheck-Scan.html" />
  </Target>

  <Target Name="GenerateHelp" Condition="'$(SkipHelp)' == 'false'">
    <Message Importance="high" Text="Running help generation..." />
    <MakeDir Directories="$(StaticAnalysisOutputDirectory)" />

    <Exec Command="$(PowerShellCoreCommandPrefix) &quot;Set-Variable -Name ProgressPreference -Value 'SilentlyContinue';. $(LibraryToolsFolder)/GenerateHelp.ps1 -ValidateMarkdownHelp -GenerateMamlHelp -BuildConfig $(Configuration)&quot;" />
    <Exec Command="dotnet $(RepoArtifacts)StaticAnalysis/StaticAnalysis.Netcore.dll -p $(RepoArtifacts)$(Configuration) -r $(StaticAnalysisOutputDirectory) -h -u -m @(ModulesChanged)" Condition="'$(RunStaticAnalysis)' == 'true'" />
  </Target>

  <!-- Everything except Publish -->
  <Target Name="Full" DependsOnTargets="Clean;Build;OnPremChecks;GenerateHelp;StaticAnalysis;Test" />

  <Target Name="StaticAnalysis" Condition="'$(RunStaticAnalysis)' == 'true'">
    <Message Importance="high" Text="Running static analysis..." />
    <MakeDir Directories="$(StaticAnalysisOutputDirectory)" />

    <Exec Command="dotnet $(RepoArtifacts)StaticAnalysis/StaticAnalysis.Netcore.dll -p $(RepoArtifacts)$(Configuration) -r $(StaticAnalysisOutputDirectory) -s -u -m @(ModulesChanged)" />
    <Exec Command="$(PowerShellCoreCommandPrefix) &quot;. $(LibraryToolsFolder)/CheckAssemblies.ps1 -BuildConfig $(Configuration) &quot;" />
    <OnError ExecuteTargets="StaticAnalysisErrorMessage" />
  </Target>

  <Target Name="StaticAnalysisErrorMessage">
    <Error Text="StaticAnalysis has failed. Please follow the instructions on this doc: https://github.com/Azure/azure-powershell/blob/master/documentation/Debugging-StaticAnalysis-Errors.md" />
  </Target>

  <Target Name="ChangeLogCheck">
    <Exec Command="$(PowerShellCoreCommandPrefix) &quot;. $(LibraryToolsFolder)/CheckChangeLog.ps1 -FilesChanged '@(FilesChanged)'&quot;" Condition=" '$(Scope)' == 'All' or '$(Scope)' == 'Latest' " />
    <OnError ExecuteTargets="ChangeLogErrorMessage" />
  </Target>

  <Target Name="ChangeLogErrorMessage">
    <Error Text="Modified files were found with no update to their change log. Please add a snippet to the affected modules' change log." />
  </Target>

  <Target Name="Publish" Condition="'$(CodeSign)' == 'true'">
    <Message Importance="high" Text="Publishing Cmdlets using $(Scope) scope" />
    <Exec Command="$(PowerShellCoreCommandPrefix) &quot;. $(LibraryToolsFolder)/NewOutputTypeIndex.ps1 -OutputFile $(PackageDirectory)/outputtypes.json -BuildConfig $(Configuration)&quot;" />
    <Exec Command="$(PowerShellCoreCommandPrefix) &quot;. $(LibraryToolsFolder)/NewHelpIndex.ps1 -OutputFile $(PackageDirectory)/index.json -BuildConfig $(Configuration)&quot;" />

    <Exec Command="$(PowerShellCoreCommandPrefix) &quot;. $(LibraryToolsFolder)/CleanupBuild.ps1 -BuildConfig $(Configuration)&quot;" />

    <Error Condition="'$(NuGetKey)' == ''" Text="You must provide the NuGetKey parameter to the build: /p:NuGetKey=YOUR_PUBLISHING_KEY" />
    <Exec Command="$(PowerShellCoreCommandPrefix) &quot;. $(LibraryToolsFolder)/PublishModules.ps1 -IsNetCore:$$(NetCore) -BuildConfig $(Configuration) -Scope $(Scope) -ApiKey $(NuGetKey) -RepositoryLocation \&quot;$(NuGetPublishingSource)\&quot;&quot; -NugetExe $(NuGetCommand)" />
  </Target>

  <Target Name="BuildInstaller" AfterTargets="Publish" Condition="'$(Scope)' == 'All' or '$(Scope)' == 'Latest' or '$(Scope)' == 'Netcore'">
    <Exec Command="$(PowerShellCoreCommandPrefix) &quot;. Register-PSRepository -Name MSIcreationrepository -SourceLocation $(PackageDirectory) -InstallationPolicy Trusted &quot;" />
    <Exec Command="$(PowerShellCoreCommandPrefix) &quot;. $(LibraryRoot)/setup/generate.ps1 -repository MSIcreationrepository &quot;" />
    <Exec Command="$(PowerShellCoreCommandPrefix) &quot;. Unregister-PSRepository -Name MSIcreationrepository &quot;" />
  </Target>

  <Target Name="Test">
    <Message Importance="high" Text="Running check in tests..." />
    <MakeDir Directories="$(TestOutputDirectory)" ContinueOnError="false" />
    <PropertyGroup Condition="'$(Framework)' == ''">
        <Framework>netcoreapp2.0</Framework>
    </PropertyGroup>

<<<<<<< HEAD
    <!-- https://github.com/Microsoft/msbuild/issues/3157#issuecomment-378002971 -->
    <!-- https://github.com/xunit/xunit/issues/1154#issuecomment-405366373 -->
    <Exec Command="dotnet test $(RepoArtifacts)Azure.PowerShell.sln --filter &quot;AcceptanceType=CheckIn%26RunType!=DesktopOnly&quot; --configuration $(Configuration) --framework $(Framework) --logger trx" />

    <ItemGroup>
      <TestResults Include="$(LibraryRoot)src/**/TestResults/*.trx" />
    </ItemGroup>
    <Copy SourceFiles="@(TestResults)" DestinationFolder="$(TestOutputDirectory)" />
=======
    <CallTarget Targets="BinScopeCheck" Condition="'$(OnPremiseBuild)'" />
    <CallTarget Targets="RunPoliCheck" Condition="'$(OnPremiseBuild)'" />

    <Message Importance="High" Text="Creating test output directory at '$(TestOutputDirectory)'" />
    <MakeDir Directories="$(TestOutputDirectory)" ContinueOnError="false" />
    <Exec Command="dotnet new sln -n Azure.PowerShell --force" />
    <ItemGroup>
      <ModuleCsprojFiles Include="$(LibraryRoot)src/**/*.csproj" Exclude="$(AuthenticatorExclusions)"/>
    </ItemGroup>
    <!-- https://stackoverflow.com/a/35477012/294804 -->
    <ItemGroup>
      <ModuleCsprojFilesRelative Include="@(ModuleCsprojFiles)">
        <RelativePath>$([MSBuild]::MakeRelative($(LibraryRoot), %(ModuleCsprojFiles.FullPath)))</RelativePath>
      </ModuleCsprojFilesRelative>
    </ItemGroup>
    <Exec Command="dotnet sln Azure.PowerShell.sln add @(ModuleCsprojFilesRelative->'%(RelativePath)', ' ')" />
    <Exec Command="dotnet sln Azure.PowerShell.sln add $(LibraryRoot)tools/ScenarioTest.ResourceManager/ScenarioTest.ResourceManager.csproj $(LibraryRoot)tools/TestFx/TestFx.csproj" />
    <!-- https://github.com/Microsoft/msbuild/issues/3157#issuecomment-378002971 -->
    <!-- https://github.com/xunit/xunit/issues/1154#issuecomment-405366373 -->
    <Exec Command="dotnet test Azure.PowerShell.sln --filter &quot;AcceptanceType=CheckIn%26RunType!=DesktopOnly&quot; --configuration $(Configuration) --framework netcoreapp2.0 --logger trx --results-directory &quot;$(TestOutputDirectory)&quot;" />
>>>>>>> c177c07a

    <OnError ExecuteTargets="TestFailureErrorMessage" />
  </Target>

  <Target Name="TestNet472">
     <Message Importance="high" Text="Running check in tests..." />
    <PropertyGroup>
      <AuthExclusions>$(LibraryRoot)src/**/Authenticators.csproj;</AuthExclusions>
      <AutomationExclusions>$(LibraryRoot)src/**/Automation.Test.csproj;</AutomationExclusions>
      <StorageExclusions>$(LibraryRoot)src/**/Storage.Test.csproj;</StorageExclusions>
    </PropertyGroup>

    <MakeDir Directories="$(TestOutputDirectory)" ContinueOnError="false" />
    <Exec Command="dotnet new sln -n Azure.PowerShell --force" />
    <ItemGroup>
      <ModuleCsprojFiles Include="$(LibraryRoot)src/**/*.csproj" Exclude="$(AuthExclusions);$(AutomationExclusions);$(StorageExclusions)"/>
    </ItemGroup>
    <!-- https://stackoverflow.com/a/35477012/294804 -->
    <ItemGroup>
      <ModuleCsprojFilesRelative Include="@(ModuleCsprojFiles)">
        <RelativePath>$([MSBuild]::MakeRelative($(LibraryRoot), %(ModuleCsprojFiles.FullPath)))</RelativePath>
      </ModuleCsprojFilesRelative>
    </ItemGroup>
    <Exec Command="dotnet sln Azure.PowerShell.sln add @(ModuleCsprojFilesRelative->'%(RelativePath)', ' ')" />
    <Exec Command="dotnet sln Azure.PowerShell.sln add $(LibraryRoot)tools/ScenarioTest.ResourceManager/ScenarioTest.ResourceManager.csproj $(LibraryRoot)tools/TestFx/TestFx.csproj" />
    <!-- https://github.com/Microsoft/msbuild/issues/3157#issuecomment-378002971 -->
    <!-- https://github.com/xunit/xunit/issues/1154#issuecomment-405366373 -->
    <Exec Command="dotnet build Azure.PowerShell.sln --configuration $(Configuration)" />
    <Exec Command="dotnet new console -n Net472Tests" />
    <Exec Command="dotnet add Net472Tests package xunit.runner.console --version 2.4.0" />
    <Exec Command="dotnet restore --packages ./artifacts/tools -f --no-cache Net472Tests" />
    <Exec Command="$(PowerShellCommandPrefix) &quot;$(LibraryToolsFolder)/TestNet472Modules.ps1 -TestExecPath '$(LibraryArtifactsFolder)/tools/xunit.runner.console/2.4.0/tools/net472/xunit.console.exe' &quot;" />
    <OnError ExecuteTargets="TestFailureErrorMessage" />
 </Target>

  <Target Name="TestFailureErrorMessage">
    <Error Text="Test failures occured, check the files in artifacts/TestResults" />
  </Target>

  <Target Name="CodeSignBinaries" AfterTargets="Build" Condition="'$(CodeSign)' == 'true'">
    <Message Text="====> Executing CodeSignBinaries Target..." Importance="high" />
    <Message Text="----> Dlls signing section" Importance="high" />

    <!-- Azure -->
    <ItemGroup Condition="'$(Scope)' == 'All' or '$(Scope)' == 'Latest' or '$(Scope)' == 'Netcore'">
      <DelaySignedAssembliesToSign Include="
$(PackageDirectory)/$(Configuration)/**/Microsoft*Azure*PowerShell*Cmdlets*.dll;
$(PackageDirectory)/$(Configuration)/**/Microsoft.Azure.PowerShell.Authentication.dll;
$(PackageDirectory)/$(Configuration)/**/Microsoft.Azure.PowerShell.Authentication.ResourceManager.dll;
$(PackageDirectory)/$(Configuration)/**/Microsoft.Azure.PowerShell.Authenticators.dll" Exclude="$(PackageDirectory)/$(Configuration)/**/Microsoft*Azure*PowerShell*Cmdlets*.Test.dll" />
    </ItemGroup>

    <Message Importance="high" Text="$(PackageDirectory)/$(Configuration) does not contains any files to sign. Code sign will skip." Condition="'@(DelaySignedAssembliesToSign)' == ''" />
    <ESRPSignTask CopyBackSignedFilesToOriginalLocation="true" UnsignedFileList="@(DelaySignedAssembliesToSign)" SignLogDirPath="$(LibraryRoot)dlls-signing.log"  Condition="!$(DelaySign) and '@(DelaySignedAssembliesToSign)' != ''" />

    <!-- Copying shortcut to be signed -->
    <Copy SourceFiles="$(LibraryRoot)tools/Az/Az.psm1" DestinationFolder="$(PackageDirectory)/$(Configuration)" Condition="'$(Scope)' == 'Netcore'" />

    <Message Text="----> Scripts signing section" Importance="high" />
    <!-- Azure -->
    <ItemGroup Condition="'$(Scope)' == 'All' or '$(Scope)' == 'Latest' or '$(Scope)' == 'Netcore'">
      <ScriptsToSign Include="$(PackageDirectory)/$(Configuration)/**/*.ps1" />
      <ScriptsToSign Include="$(PackageDirectory)/$(Configuration)/**/*.psm1" />
      <ScriptsToSign Include="$(PackageDirectory)/$(Configuration)/**/*.ps1xml" />
      <ScriptsToSign Include="$(PackageDirectory)/$(Configuration)/**/*.js" />
    </ItemGroup>

    <ESRPSignTask CopyBackSignedFilesToOriginalLocation="true" UnsignedFileList="@(ScriptsToSign)" SignLogDirPath="$(LibraryRoot)scripts-signing.log"  Condition="!$(DelaySign) and '@(ScriptsToSign)' != ''" />

    <!-- RemoveCodeSignArtifacts.ps1 -->
    <Message Text="----> Remove artifacts section" Importance="high" />
    <Exec Command="$(PowerShellCoreCommandPrefix) &quot;Get-ChildItem -Path $(PackageDirectory) -Recurse -Include 'Signed','Unsigned' | Remove-Item -Recurse -Force -Confirm:$false -ErrorAction Ignore&quot;" IgnoreExitCode="true" />
    
    <!-- CheckSignature.ps1 -->
    <Message Text="----> CheckSignature section" Importance="high" />
    <Exec Command="$(PowerShellCoreCommandPrefix) &quot;. $(LibraryToolsFolder)/CheckSignature.ps1 -CustomPath $(PackageDirectory)/$(Configuration)&quot;" Condition="'$(Scope)' != 'Stack'" />

    <!-- Copy files back after signing -->
    <Copy SourceFiles="$(PackageDirectory)/$(Configuration)/Az.psm1" DestinationFolder="$(LibraryRoot)tools/Az" Condition="'$(Scope)' == 'Netcore'" />
  </Target>

  <Target Name="CodeSignInstaller" AfterTargets="BuildInstaller" Condition="'$(CodeSign)' == 'true'">
    <Message Text="----> CodeSignInstaller section" Importance="high" />

    <GetFrameworkSdkPath>
      <Output TaskParameter="Path" PropertyName="WindowsSdkPath" />
    </GetFrameworkSdkPath>

    <ItemGroup>
      <InstallersToSign Include="$(LibraryRoot)/setup/*.msi" />
    </ItemGroup>

    <Message Importance="high" Text="$(LibraryRoot)/setup does not contain any installers to sign. Code sign will skip." Condition="'@(InstallersToSign)' == ''" />

    <ESRPSignTask SignedFilesRootDirPath="$(SignedOutputRootDir)" UnsignedFileList="@(InstallersToSign)" SignLogDirPath="$(LibraryRoot)/msi-signing.log"  Condition="!$(DelaySign) and '@(InstallersToSign)' != ''" />

    <!--If we are testing locally then we copy the binaries and do not submit to the code sign server-->
    <Copy SourceFiles="@(InstallersToSign)" DestinationFolder="signed" Condition="$(DelaySign)" />
    <SetEnvVar EnvName="SignedMsiDir" EnvValue="$(SignedOutputRootDir)" />
  </Target>

</Project><|MERGE_RESOLUTION|>--- conflicted
+++ resolved
@@ -43,7 +43,6 @@
     <!--Set this true only if you want to test the code sign workflow locally-->
     <DelaySign Condition ="'$(DelaySign)' == ''">false</DelaySign>
     <SignedOutputRootDir>$(LibraryRoot)signed</SignedOutputRootDir>
-<<<<<<< HEAD
     <PackageDirectory>$(LibraryRoot)/artifacts</PackageDirectory>
     <TestOutputDirectory>$(PackageDirectory)/TestResults</TestOutputDirectory>
     <StaticAnalysisOutputDirectory>$(PackageDirectory)/StaticAnalysisResults</StaticAnalysisOutputDirectory>
@@ -67,34 +66,6 @@
     <OnPremiseBuild Condition="!Exists($(OnPremiseBuildTasks))">false</OnPremiseBuild>
     <!-- CISignRepo is an environment variable that points to ci-signing repo clone -->
     <CISignRepoPath>$(CISignRepo)</CISignRepoPath>
-=======
-    <PackageDirectory>$(LibraryRoot)artifacts</PackageDirectory>
-    <TestOutputDirectory>$(PackageDirectory)/Test</TestOutputDirectory>
-    <BuildInParallel Condition="'$(BuildInParallel)' == ''">true</BuildInParallel>
-    <NuGetPublishingSource Condition=" '$(NuGetPublishingSource)' == '' ">$(LibrarySourceFolder)</NuGetPublishingSource>
-    <Scope Condition="$(Scope) == ''" >All</Scope>
-    <BuildTasksPath>$(LibraryToolsFolder)/BuildPackagesTask/Microsoft.Azure.Build.Tasks/bin/$(Configuration)</BuildTasksPath>
-    <StackPackageFolder>$(LibrarySourceFolder)/Stack</StackPackageFolder>
-    <NetCore Condition="'$(NetCore)' != 'true'">false</NetCore>
-  </PropertyGroup>
-
-  <PropertyGroup Condition="$(NetCore) == 'true' ">
-    <Scope>Netcore</Scope>
-  </PropertyGroup>
-
-  <!-- Set Skips -->
-  <PropertyGroup>
-    <SkipHelp Condition =" '$(SkipHelp)' != 'true' ">false</SkipHelp>
-    <SkipNugetRestore Condition="'$(SkipNugetRestore)' != 'true' ">false</SkipNugetRestore>
-    <SkipDependencyAnalysis Condition="'$(SkipDependencyAnalysis)' != 'true' ">false</SkipDependencyAnalysis>
-  </PropertyGroup>
-
-  <!-- Skip everything that is not build/test/publish/etc -->
-  <PropertyGroup Condition="'$(QuickBuild)' == 'true'">
-    <SkipHelp>true</SkipHelp>
-    <SkipNugetRestore>true</SkipNugetRestore>
-    <SkipDependencyAnalysis>true</SkipDependencyAnalysis>
->>>>>>> c177c07a
   </PropertyGroup>
 
   <!-- Tasks -->
@@ -119,11 +90,7 @@
     <Message Importance="high" Text="Cleaning Cmdlets..." />
 
     <!-- Clean out the NuGet cache -->
-<<<<<<< HEAD
-    <Exec Command="$(PowerShellCoreCommandPrefix) &quot;Remove-Item -Path (Join-Path ($env:USERPROFILE) .nuget packages) -Recurse -Force -ErrorAction Ignore&quot;" IgnoreExitCode="true" />
-=======
     <Exec Command="dotnet nuget locals global-packages --clear" ContinueOnError="WarnAndContinue" IgnoreExitCode="true" />
->>>>>>> c177c07a
 
     <!-- Remove Package, Publish, bin, obj, and TestResults directories -->
     <Exec Command="$(PowerShellCoreCommandPrefix) &quot;Remove-Item -Path $(PackageDirectory) -Recurse -Force -ErrorAction Ignore&quot;" IgnoreExitCode="true" />
@@ -277,37 +244,9 @@
         <Framework>netcoreapp2.0</Framework>
     </PropertyGroup>
 
-<<<<<<< HEAD
     <!-- https://github.com/Microsoft/msbuild/issues/3157#issuecomment-378002971 -->
     <!-- https://github.com/xunit/xunit/issues/1154#issuecomment-405366373 -->
-    <Exec Command="dotnet test $(RepoArtifacts)Azure.PowerShell.sln --filter &quot;AcceptanceType=CheckIn%26RunType!=DesktopOnly&quot; --configuration $(Configuration) --framework $(Framework) --logger trx" />
-
-    <ItemGroup>
-      <TestResults Include="$(LibraryRoot)src/**/TestResults/*.trx" />
-    </ItemGroup>
-    <Copy SourceFiles="@(TestResults)" DestinationFolder="$(TestOutputDirectory)" />
-=======
-    <CallTarget Targets="BinScopeCheck" Condition="'$(OnPremiseBuild)'" />
-    <CallTarget Targets="RunPoliCheck" Condition="'$(OnPremiseBuild)'" />
-
-    <Message Importance="High" Text="Creating test output directory at '$(TestOutputDirectory)'" />
-    <MakeDir Directories="$(TestOutputDirectory)" ContinueOnError="false" />
-    <Exec Command="dotnet new sln -n Azure.PowerShell --force" />
-    <ItemGroup>
-      <ModuleCsprojFiles Include="$(LibraryRoot)src/**/*.csproj" Exclude="$(AuthenticatorExclusions)"/>
-    </ItemGroup>
-    <!-- https://stackoverflow.com/a/35477012/294804 -->
-    <ItemGroup>
-      <ModuleCsprojFilesRelative Include="@(ModuleCsprojFiles)">
-        <RelativePath>$([MSBuild]::MakeRelative($(LibraryRoot), %(ModuleCsprojFiles.FullPath)))</RelativePath>
-      </ModuleCsprojFilesRelative>
-    </ItemGroup>
-    <Exec Command="dotnet sln Azure.PowerShell.sln add @(ModuleCsprojFilesRelative->'%(RelativePath)', ' ')" />
-    <Exec Command="dotnet sln Azure.PowerShell.sln add $(LibraryRoot)tools/ScenarioTest.ResourceManager/ScenarioTest.ResourceManager.csproj $(LibraryRoot)tools/TestFx/TestFx.csproj" />
-    <!-- https://github.com/Microsoft/msbuild/issues/3157#issuecomment-378002971 -->
-    <!-- https://github.com/xunit/xunit/issues/1154#issuecomment-405366373 -->
-    <Exec Command="dotnet test Azure.PowerShell.sln --filter &quot;AcceptanceType=CheckIn%26RunType!=DesktopOnly&quot; --configuration $(Configuration) --framework netcoreapp2.0 --logger trx --results-directory &quot;$(TestOutputDirectory)&quot;" />
->>>>>>> c177c07a
+    <Exec Command="dotnet test $(RepoArtifacts)Azure.PowerShell.sln --filter &quot;AcceptanceType=CheckIn%26RunType!=DesktopOnly&quot; --configuration $(Configuration) --framework $(Framework) --logger trx --results-directory &quot;$(TestOutputDirectory)&quot;" />
 
     <OnError ExecuteTargets="TestFailureErrorMessage" />
   </Target>
