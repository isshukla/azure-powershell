<?xml version="1.0" encoding="utf-8"?>
<!--
  # Targets
  /t:Clean
    Removes temporary build outputs.
  /t:Build
    Builds assemblies.
  /t:Test
    Runs tests
  /t:Publish
    Creates local nuget packages and MSI

  # Properties
  /p:CodeSign=True
    Code sign binaries, mainly for official release. Default is false.
  /p:CodeSign=True;DelaySign=True
    Test the code sign workflow locally.
  /p:Scope
    'Subfolder under src': An individual cmdlet module
    By default, it builds everything
  /p:SkipHelp=True
    Skips help generation, mainly for local builds to save time.
-->
<Project DefaultTargets="Build" ToolsVersion="4.0" xmlns="http://schemas.microsoft.com/developer/msbuild/2003">

  <Import Project="$(MSBuildThisFileDirectory)Repo.props" />

  <PropertyGroup>
    <!-- General -->
    <Configuration Condition="'$(Configuration)' != 'Release'">Debug</Configuration>
    <Scope Condition="$(Scope) == ''">All</Scope>
    <TestFramework Condition="'$(TestFramework)' == ''">netcoreapp2.2</TestFramework>

    <!-- Flags -->
    <CodeSign Condition ="'$(CodeSign)' == ''">false</CodeSign>
    <SkipHelp Condition ="'$(SkipHelp)' != 'true'">false</SkipHelp>
    <!-- Set this true only if you want to test the CodeSign workflow locally -->
    <DelaySign Condition ="'$(DelaySign)' == ''">false</DelaySign>
    <NetCore Condition="'$(NetCore)' != 'false'">true</NetCore>
    <RunStaticAnalysis Condition="'$(RunStaticAnalysis)' != 'false'">true</RunStaticAnalysis>

    <!-- Folders -->
    <SignedOutputRootDir>$(RepoRoot)signed</SignedOutputRootDir>
    <TestOutputDirectory>$(RepoArtifacts)/TestResults</TestOutputDirectory>
    <StaticAnalysisOutputDirectory>$(RepoArtifacts)/StaticAnalysisResults</StaticAnalysisOutputDirectory>
    <NuGetPublishingSource Condition="'$(NuGetPublishingSource)' == ''">$(RepoSrc)</NuGetPublishingSource>

    <!-- Misc -->
    <NuGetCommand>$(MSBuildProjectDirectory)/tools/NuGet.exe</NuGetCommand>
    <Scope Condition="$(NetCore) == 'true'">Netcore</Scope>

    <!-- PS command related -->
    <PowerShellCoreCommandPrefix>pwsh -NonInteractive -NoLogo -NoProfile -Command</PowerShellCoreCommandPrefix>

    <!-- Testing related -->
    <TestsToRun Condition="$(TestsToRun) == ''" >All</TestsToRun>
    <CoreTests Condition="'$(TestsToRun)' != 'All'">$(RepoRoot)src/Compute/Compute.Test/Compute.Test.csproj;$(RepoRoot)src/Network/Network.Test/Network.Test.csproj;$(RepoRoot)src/Resources/Resources.Test/Resources.Test.csproj;$(RepoRoot)src/Sql/Sql.Test/Sql.Test.csproj;$(RepoRoot)src/Websites/Websites.Test/Websites.Test.csproj;</CoreTests>
    <Net472TestExclude Condition="'$(TestFramework)' == 'net472'">$(RepoRoot)src/**/Automation.Test.csproj;$(RepoRoot)src/**/Storage.Test.csproj;</Net472TestExclude>

    <!-- CI build related -->
    <CIToolsPath>$(OnPremiseBuildTasks)</CIToolsPath>
    <OnPremiseBuild Condition="Exists($(OnPremiseBuildTasks))">true</OnPremiseBuild>
    <OnPremiseBuild Condition="!Exists($(OnPremiseBuildTasks))">false</OnPremiseBuild>
    <!-- CISignRepo is an environment variable that points to ci-signing repo clone -->
    <CISignRepoPath>$(CISignRepo)</CISignRepoPath>

    <!-- Docker related -->
    <DockerRoot>$(RepoRoot)docker</DockerRoot>
    <DockerTools>$(RepoTools)Docker</DockerTools>
    <DockerImageName Condition="'$(DockerImageName)' == ''">azure-powershell</DockerImageName>
  </PropertyGroup>

  <!-- Tasks -->
  <UsingTask TaskName="SetEnvVar" TaskFactory="CodeTaskFactory" AssemblyFile="$(MSBuildToolsPath)/Microsoft.Build.Tasks.Core.dll" >
    <ParameterGroup>
      <EnvName ParameterType="System.String" Required="true" />
      <EnvValue ParameterType="System.String" Required="true" />
    </ParameterGroup>
    <Task>
      <Using Namespace="System" />
      <Code Type="Fragment" Language="cs">
        <![CDATA[System.Environment.SetEnvironmentVariable(EnvName, EnvValue);]]>
      </Code>
    </Task>
  </UsingTask>
  <UsingTask Condition="$(OnPremiseBuild)" TaskName="CorporateValidation" AssemblyFile="$(CIToolsPath)/Microsoft.WindowsAzure.Tools.Build.Tasks.OnPremise.dll" />
  <Import Condition="$(OnPremiseBuild)" Project="$(CIToolsPath)/Microsoft.WindowsAzure.Build.OnPremise.msbuild" />
  <UsingTask TaskName="ESRPSignTask" AssemblyFile="$(CISignRepoPath)/tools/sdkbuildtools/tasks/MS.Az.Sdk.OnPremise.Build.Tasks.dll" />
  <UsingTask TaskName="FilesChangedTask" AssemblyFile="$(RepoArtifacts)Microsoft.Azure.Build.Tasks/Microsoft.Azure.Build.Tasks.dll" />
  <UsingTask TaskName="FilterTask" AssemblyFile="$(RepoArtifacts)Microsoft.Azure.Build.Tasks/Microsoft.Azure.Build.Tasks.dll" />

  <Target Name="Clean">
    <Message Importance="high" Text="Cleaning Cmdlets..." />

    <!-- Clean out the NuGet cache -->
    <Exec Command="dotnet nuget locals global-packages --clear" ContinueOnError="WarnAndContinue" IgnoreExitCode="true" />

    <!-- Remove Package, Publish, bin, obj, and TestResults directories -->
    <Exec Command="$(PowerShellCoreCommandPrefix) &quot;Remove-Item -Path $(RepoArtifacts) -Recurse -Force -ErrorAction Ignore&quot;" IgnoreExitCode="true" />
    <Exec Command="$(PowerShellCoreCommandPrefix) &quot;Get-ChildItem -Path $(MSBuildThisFileDirectory) -Recurse -Include 'bin','obj','TestResults' | Remove-Item -Recurse -Force -ErrorAction Ignore&quot;" IgnoreExitCode="true" />
  </Target>

  <Target Name="FilterBuild" Condition="$(PullRequestNumber) != '' OR $(TargetModule) != ''">
    <Message Importance="high" Text="Filtering projects and modules..." />
    <Exec Command="$(PowerShellCoreCommandPrefix) &quot;. $(RepoTools)/CreateFilterMappings.ps1&quot;" />

    <!-- Build the Microsoft.Azure.Build.Tasks project -->
    <Exec Command="dotnet publish $(RepoTools)BuildPackagesTask/Microsoft.Azure.Build.Tasks/Microsoft.Azure.Build.Tasks.csproj -c $(Configuration) -f netstandard2.0" />

    <!-- Get all of the files changed in the given pull request -->
    <FilesChangedTask RepositoryOwner="Azure" RepositoryName="azure-powershell" PullRequestNumber="$(PullRequestNumber)" TargetModule="$(TargetModule)">
      <Output TaskParameter="FilesChanged" ItemName="FilesChanged" />
    </FilesChangedTask>

    <!-- Get the list of modules changed -->
    <FilterTask FilesChanged="@(FilesChanged)" MapFilePath="./ModuleMappings.json">
      <Output TaskParameter="Output" ItemName="ModulesChanged" />
    </FilterTask>
    <Message Importance="high" Text="Filtering help generation and StaticAnalysis by the following modules:" />
    <Message Importance="high" Text="%(ModulesChanged.Identity)" />
    <Message Importance="high" Text="Total: @(ModulesChanged->Count())" />
    <Message Importance="high" Text="" />

    <!-- Get the list of projects to build -->
    <FilterTask FilesChanged="@(FilesChanged)" MapFilePath="./CsprojMappings.json">
      <Output TaskParameter="Output" ItemName="ProjectsToBuild" />
    </FilterTask>
    <Message Importance="high" Text="Filtering projects to build by the following:" />
    <Message Importance="high" Text="%(ProjectsToBuild.Identity)" />
    <Message Importance="high" Text="Total: @(ProjectsToBuild->Count())" />
    <Message Importance="high" Text="" />
  </Target>

  <!-- Build all flavors of the Cmdlets -->
  <Target Name="Build" DependsOnTargets="FilterBuild">
    <Message Importance="high" Text="Building Cmdlets..." />

    <MakeDir Directories="$(RepoArtifacts)" />

    <!-- Copy appropriate targets -->
    <Copy SourceFiles="$(RepoTools)after.Azure.PowerShell.sln.targets" DestinationFolder="$(RepoArtifacts)" />

    <!-- Build and create package content -->
    <Exec Command="dotnet --version" />
    <Exec Command="dotnet new sln -n Azure.PowerShell -o $(RepoArtifacts) --force" />
    <ItemGroup Condition="$(PullRequestNumber) == '' AND $(TargetModule) == ''">
      <CsprojFiles Include="$(RepoRoot)src/**/*.csproj" Exclude="$(RepoRoot)src/**/*.Test.csproj;$(RepoRoot)src/**/Authenticators.csproj" />
      <CsprojFiles Include="$(RepoRoot)src/**/*.Test.csproj" Exclude="$(Net472TestExclude)" Condition="'$(Configuration)' != 'Release' and '$(TestsToRun)' == 'All'" />
      <CsprojFiles Include="$(RepoRoot)src/**/*.Test.csproj" Exclude="$(CoreTests)$(Net472TestExclude)" Condition="'$(Configuration)' != 'Release' and '$(TestsToRun)' == 'NonCore'" />
      <CsprojFiles Include="$(CoreTests)" Exclude="$(Net472TestExclude)" Condition="'$(Configuration)' != 'Release' and '$(TestsToRun)' == 'Core'" />
      <CsprojFiles Include="$(RepoRoot)src/**/Authenticators.csproj" Condition="'$([MSBuild]::IsOsPlatform(&quot;Windows&quot;))' == 'true' and '$(TestFramework)' != 'net472'" />
    </ItemGroup>
    <ItemGroup Condition="$(PullRequestNumber) != ''">
      <!-- Always build and test common code -->
      <CsprojFiles Include="$(LibraryRoot)src/Accounts/**/*.csproj;$(LibraryRoot)tools/TestFx/TestFx.csproj" Exclude="$(LibraryRoot)src/**/Authenticators.csproj" />
      <CsprojFiles Include="%(ProjectsToBuild.Identity)" />
      <CsprojFiles Include="$(LibraryRoot)src/**/Authenticators.csproj" Condition="'$([MSBuild]::IsOsPlatform(&quot;Windows&quot;))' == 'true'" />
    </ItemGroup>
    <ItemGroup Condition="$(TargetModule) != ''">
      <!-- Add test projects only if Configuration is not Release -->
      <CsprojFiles Include="$(LibraryRoot)src/Accounts/**/*.csproj;$(LibraryRoot)tools/TestFx/TestFx.csproj" Exclude="$(LibraryRoot)src/**/Authenticators.csproj" Condition="'$(Configuration)' != 'Release'" />
      <CsprojFiles Include="$(LibraryRoot)src/Accounts/**/*.csproj" Exclude="$(RepoRoot)src/**/*.Test.csproj;$(LibraryRoot)src/**/Authenticators.csproj" Condition="'$(Configuration)' == 'Release'"/>
      <CsprojFiles Include="%(ProjectsToBuild.Identity)" Condition="'$(Configuration)' != 'Release'" />
      <CsprojFiles Include="%(ProjectsToBuild.Identity)" Exclude="$(RepoRoot)src/**/*.Test.csproj" Condition="'$(Configuration)' == 'Release'" />
      <CsprojFiles Include="$(LibraryRoot)src/**/Authenticators.csproj" Condition="'$([MSBuild]::IsOsPlatform(&quot;Windows&quot;))' == 'true'" />
    </ItemGroup>
    <!-- https://github.com/dotnet/cli/issues/6295#issuecomment-346973582 -->
    <Exec Command="dotnet sln $(RepoArtifacts)Azure.PowerShell.sln add &quot;%(CsprojFiles.FullPath)&quot;" />
    <PropertyGroup>
      <BuildAction Condition="'$(Configuration)' != 'Release'">build</BuildAction>
      <BuildAction Condition="'$(Configuration)' == 'Release'">publish</BuildAction>
    </PropertyGroup>
    <Exec Command="dotnet $(BuildAction) $(RepoArtifacts)Azure.PowerShell.sln -c $(Configuration)" />

    <!-- Build version controller -->
    <Exec Command="dotnet build $(RepoTools)VersionController/VersionController.Netcore.csproj -c $(Configuration)" />

    <!-- Publish static analysis for use cross-platform -->
    <Exec Command="dotnet publish $(RepoTools)StaticAnalysis/StaticAnalysis.Netcore.csproj -c $(Configuration) -f netcoreapp2.1" />

    <!-- Delete powershell runtime files -->
    <PropertyGroup>
      <RuntimeDllsIncludeList>Microsoft.Powershell.*.dll,System*.dll,Microsoft.VisualBasic.dll,Microsoft.CSharp.dll,Microsoft.CodeAnalysis.dll,Microsoft.CodeAnalysis.CSharp.dll</RuntimeDllsIncludeList>
      <RuntimeDllsExcludeList>System.Security.Cryptography.ProtectedData.dll,System.Configuration.ConfigurationManager.dll,System.Runtime.CompilerServices.Unsafe.dll,System.IO.FileSystem.AccessControl.dll,System.Buffers.dll,System.Text.Encodings.Web.dll,System.CodeDom.dll,System.Management.dll,System.Text.Json.dll,System.Threading.Tasks.Extensions.dll</RuntimeDllsExcludeList>
    </PropertyGroup>
    <Exec Command="$(PowerShellCoreCommandPrefix) &quot;Get-ChildItem -Path $(RepoArtifacts)/$(Configuration) -Recurse -Include $(RuntimeDllsIncludeList) -Exclude $(RuntimeDllsExcludeList) | Where-Object {$_.FullName -notlike '*PreloadAssemblies*' -and $_.FullName -notlike '*NetCoreAssemblies*'} | Remove-Item -Force&quot;" />
    <Exec Command="$(PowerShellCoreCommandPrefix) &quot;Get-ChildItem -Path $(RepoArtifacts)/$(Configuration) -Recurse -Include 'runtimes' | Remove-Item -Recurse -Force&quot;" Condition="'$(CodeSign)' == 'true'" />

    <Exec Command="$(PowerShellCoreCommandPrefix) &quot;. $(RepoTools)/UpdateModules.ps1 -BuildConfig $(Configuration) -Scope $(Scope)&quot;" />
  </Target>

  <Target Name="OnPremChecks" Condition="'$(OnPremiseBuild)'">
    <Exec Command="$(PowerShellCoreCommandPrefix) &quot;$(RepoTools)CheckBinScope.ps1 -BuildConfig $(Configuration) -CIToolsPath $(CIToolsPath)&quot;" />
    <Exec Command="$(PowerShellCoreCommandPrefix) &quot;$(RepoTools)CheckPoliCheck.ps1 -BuildConfig $(Configuration) -CIToolsPath $(CIToolsPath)&quot;" />
    <Exec Command="$(PowerShellCoreCommandPrefix) &quot;$(RepoTools)CheckCredScan.ps1 -CIToolsPath $(CIToolsPath) -PullRequestNumber $(PullRequestNumber)&quot;" />
    <OnError ExecuteTargets="OnPremChecksErrorMessage" />
  </Target>

  <Target Name="OnPremChecksErrorMessage">
    <Error Text="BinScope or PoliCheck failed. Please check the files in artifacts/BinScope, or Severity 1 issues in artifacts/PoliCheck-Scan.html" />
  </Target>

  <Target Name="GenerateHelp" Condition="'$(SkipHelp)' == 'false'">
    <Message Importance="high" Text="Running help generation..." />
    <MakeDir Directories="$(StaticAnalysisOutputDirectory)" />

    <Exec Command="$(PowerShellCoreCommandPrefix) &quot;Set-Variable -Name ProgressPreference -Value 'SilentlyContinue';. $(RepoTools)/GenerateHelp.ps1 -ValidateMarkdownHelp -GenerateMamlHelp -BuildConfig $(Configuration)&quot;" />
    <Exec Command="dotnet $(RepoArtifacts)StaticAnalysis/StaticAnalysis.Netcore.dll -p $(RepoArtifacts)$(Configuration) -r $(StaticAnalysisOutputDirectory) -h -u -m @(ModulesChanged)" Condition="'$(RunStaticAnalysis)' == 'true'" />
  </Target>

  <!-- Everything except Publish -->
  <Target Name="Full" DependsOnTargets="Clean;Build;OnPremChecks;GenerateHelp;StaticAnalysis;Test" />

  <Target Name="StaticAnalysis" Condition="'$(RunStaticAnalysis)' == 'true'">
    <Message Importance="high" Text="Running static analysis..." />
    <MakeDir Directories="$(StaticAnalysisOutputDirectory)" />

    <Exec Command="dotnet $(RepoArtifacts)StaticAnalysis/StaticAnalysis.Netcore.dll -p $(RepoArtifacts)$(Configuration) -r $(StaticAnalysisOutputDirectory) -s -u -m @(ModulesChanged)" />
    <Exec Command="$(PowerShellCoreCommandPrefix) &quot;. $(RepoTools)/CheckAssemblies.ps1 -BuildConfig $(Configuration) &quot;" />
    <OnError ExecuteTargets="StaticAnalysisErrorMessage" />
  </Target>

  <Target Name="StaticAnalysisErrorMessage">
    <Error Text="StaticAnalysis has failed. Please follow the instructions on this doc: https://github.com/Azure/azure-powershell/blob/master/documentation/Debugging-StaticAnalysis-Errors.md" />
  </Target>

  <Target Name="ChangeLogCheck">
    <Exec Command="$(PowerShellCoreCommandPrefix) &quot;. $(RepoTools)/CheckChangeLog.ps1 -FilesChanged '@(FilesChanged)'&quot;" Condition=" '$(Scope)' == 'All' or '$(Scope)' == 'Latest' " />
    <OnError ExecuteTargets="ChangeLogErrorMessage" />
  </Target>

  <Target Name="ChangeLogErrorMessage">
    <Error Text="Modified files were found with no update to their change log. Please add a snippet to the affected modules' change log." />
  </Target>

  <Target Name="Publish" Condition="'$(Configuration)' == 'Release'">
    <Message Importance="high" Text="Publishing Cmdlets using $(Scope) scope" />
    <Exec Command="$(PowerShellCoreCommandPrefix) &quot;. $(RepoTools)/NewOutputTypeIndex.ps1 -OutputFile $(RepoArtifacts)/outputtypes.json -BuildConfig $(Configuration)&quot;" />
    <Exec Command="$(PowerShellCoreCommandPrefix) &quot;. $(RepoTools)/NewHelpIndex.ps1 -OutputFile $(RepoArtifacts)/index.json -BuildConfig $(Configuration)&quot;" />

    <Exec Command="$(PowerShellCoreCommandPrefix) &quot;. $(RepoTools)/CleanupBuild.ps1 -BuildConfig $(Configuration)&quot;" />

    <Error Condition="'$(NuGetKey)' == ''" Text="You must provide the NuGetKey parameter to the build: /p:NuGetKey=YOUR_PUBLISHING_KEY" />
    <Exec Command="$(PowerShellCoreCommandPrefix) &quot;. $(RepoTools)/PublishModules.ps1 -IsNetCore:$$(NetCore) -BuildConfig $(Configuration) -Scope $(Scope) -ApiKey $(NuGetKey) -RepositoryLocation \&quot;$(NuGetPublishingSource)\&quot;&quot; -NugetExe $(NuGetCommand)" />
  </Target>

  <Target Name="BuildInstaller" AfterTargets="Publish" Condition="'$(Scope)' == 'All' or '$(Scope)' == 'Latest' or '$(Scope)' == 'Netcore'">
    <Exec Command="$(PowerShellCoreCommandPrefix) &quot;. Register-PSRepository -Name MSIcreationrepository -SourceLocation $(RepoArtifacts) -InstallationPolicy Trusted &quot;" />
    <Exec Command="$(PowerShellCoreCommandPrefix) &quot;. $(RepoRoot)/setup/generate.ps1 -repository MSIcreationrepository &quot;" />
    <Exec Command="$(PowerShellCoreCommandPrefix) &quot;. Unregister-PSRepository -Name MSIcreationrepository &quot;" />
  </Target>

  <Target Name="BuildImages">
    <Exec Command="$(PowerShellCoreCommandPrefix) &quot;. $(DockerTools)/GetArtifacts.ps1 -Artifacts $(RepoArtifacts) -Docker $(DockerRoot) &quot;" />
    <Exec Command="$(PowerShellCoreCommandPrefix) &quot;. $(DockerTools)/BuildImages.ps1 -DOCKER $(DockerRoot) -DockerImageName $(DockerImageName) &quot;" />
    <Exec Command="$(PowerShellCoreCommandPrefix) &quot;. $(DockerTools)/CleanArtifacts.ps1 -Docker $(DockerRoot) &quot;" />
  </Target>

  <Target Name="Test">
    <Message Importance="high" Text="Running check in tests..." />
    <MakeDir Directories="$(TestOutputDirectory)" ContinueOnError="false" />

    <!-- https://github.com/Microsoft/msbuild/issues/3157#issuecomment-378002971 -->
    <!-- https://github.com/xunit/xunit/issues/1154#issuecomment-405366373 -->
    <Exec Command="dotnet test $(RepoArtifacts)Azure.PowerShell.sln --filter &quot;AcceptanceType=CheckIn%26RunType!=DesktopOnly&quot; --configuration $(Configuration) --framework $(TestFramework) --logger trx --results-directory &quot;$(TestOutputDirectory)&quot;" />
<<<<<<< HEAD
    
=======
    <!-- Run test for the generated modules -->
    <!-- Following is generated modules -->
    <ItemGroup>
      <ModuleFolders Include="$([System.IO.Directory]::GetDirectories('$(RepoArtifacts)$(Configuration)'))"/>
    </ItemGroup>
    <!-- Run the test in PowerShell core -->
    <Exec Command="pwsh -c Install-Module -Name Az.Accounts -Scope CurrentUser -Force" Condition="'$(TestFramework)'=='netcoreapp2.2'"/>
    <Exec Command="pwsh %(ModuleFolders.Identity)/test-module.ps1"  Condition="'$(TestFramework)'=='netcoreapp2.2' And Exists('%(ModuleFolders.Identity)/test-module.ps1')"/>
    <!-- Run the test in Windows PowerShell-->
    <Exec Command="powershell -c Install-Module -Name Az.Accounts -Scope CurrentUser -Force" Condition="'$(TestFramework)'!='netcoreapp2.2'"/>
    <Exec Command="powershell -c Install-Module -Name Pester -Scope CurrentUser -Force -SkipPublisherCheck;powershell %(ModuleFolders.Identity)/test-module.ps1" Condition="'$(TestFramework)'!='netcoreapp2.2' And Exists('%(ModuleFolders.Identity)/test-module.ps1')" />
>>>>>>> 654bce8f
    <OnError ExecuteTargets="TestFailureErrorMessage" />
  </Target>

  <Target Name="TestNet472" Condition="'$(TestFramework)' == 'net472'">
    <PropertyGroup>
      <PowerShellCommandPrefix>powershell -NonInteractive -NoLogo -NoProfile -Command</PowerShellCommandPrefix>
    </PropertyGroup>
    <Message Importance="high" Text="Running check in tests..." />
    <MakeDir Directories="$(TestOutputDirectory)" ContinueOnError="false" />
    <Exec Command="dotnet build $(RepoArtifacts)Azure.PowerShell.sln -c $(Configuration)" />
    <Exec Command="dotnet new console -n Net472Tests" />
    <Exec Command="dotnet add Net472Tests package xunit.runner.console --version 2.4.0" />
    <Exec Command="dotnet restore --packages $(RepoArtifacts)/xUnit -f --no-cache Net472Tests" />
    <Exec Command="$(PowerShellCommandPrefix) &quot;$(RepoTools)/TestNet472Modules.ps1 -TestExecPath '$(RepoArtifacts)/xUnit/xunit.runner.console/2.4.0/tools/net472/xunit.console.exe'&quot;" />
    <OnError ExecuteTargets="TestFailureErrorMessage" />
  </Target>

  <Target Name="TestFailureErrorMessage">
    <Error Text="Test failures occurred, check the files in artifacts/TestResults" />
  </Target>

  <Target Name="CodeSignBinaries" AfterTargets="Build" Condition="'$(CodeSign)' == 'true'">
    <Message Text="====> Executing CodeSignBinaries Target..." Importance="high" />
    <Message Text="variables.Dlls signing section" Importance="high" />

    <!-- Azure -->
    <ItemGroup Condition="'$(Scope)' == 'All' or '$(Scope)' == 'Latest' or '$(Scope)' == 'Netcore'">
      <DelaySignedAssembliesToSign Include="
$(RepoArtifacts)/$(Configuration)/**/Microsoft*Azure*PowerShell*Cmdlets*.dll;
$(RepoArtifacts)/$(Configuration)/**/Microsoft.Azure.PowerShell.Authentication.dll;
$(RepoArtifacts)/$(Configuration)/**/Microsoft.Azure.PowerShell.Authentication.ResourceManager.dll;
$(RepoArtifacts)/$(Configuration)/**/Microsoft.Azure.PowerShell.Authenticators.dll" Exclude="$(RepoArtifacts)/$(Configuration)/**/Microsoft*Azure*PowerShell*Cmdlets*.Test.dll" />
    </ItemGroup>

    <Message Importance="high" Text="$(RepoArtifacts)/$(Configuration) does not contains any files to sign. Code sign will skip." Condition="'@(DelaySignedAssembliesToSign)' == ''" />
    <ESRPSignTask CopyBackSignedFilesToOriginalLocation="true" UnsignedFileList="@(DelaySignedAssembliesToSign)" SignLogDirPath="$(RepoRoot)dlls-signing.log"  Condition="!$(DelaySign) and '@(DelaySignedAssembliesToSign)' != ''" />

    <!-- Copying shortcut to be signed -->
    <Copy SourceFiles="$(RepoRoot)tools/Az/Az.psm1" DestinationFolder="$(RepoArtifacts)/$(Configuration)" Condition="'$(Scope)' == 'Netcore'" />

    <Message Text="variables.Scripts signing section" Importance="high" />
    <!-- Azure -->
    <ItemGroup Condition="'$(Scope)' == 'All' or '$(Scope)' == 'Latest' or '$(Scope)' == 'Netcore'">
      <ScriptsToSign Include="$(RepoArtifacts)/$(Configuration)/**/*.ps1" />
      <ScriptsToSign Include="$(RepoArtifacts)/$(Configuration)/**/*.psm1" />
      <ScriptsToSign Include="$(RepoArtifacts)/$(Configuration)/**/*.ps1xml" />
      <ScriptsToSign Include="$(RepoArtifacts)/$(Configuration)/**/*.js" />
    </ItemGroup>

    <ESRPSignTask CopyBackSignedFilesToOriginalLocation="true" UnsignedFileList="@(ScriptsToSign)" SignLogDirPath="$(RepoRoot)scripts-signing.log"  Condition="!$(DelaySign) and '@(ScriptsToSign)' != ''" />

    <!-- RemoveCodeSignArtifacts.ps1 -->
    <Message Text="variables.Remove artifacts section" Importance="high" />
    <Exec Command="$(PowerShellCoreCommandPrefix) &quot;Get-ChildItem -Path $(RepoArtifacts) -Recurse -Include 'Signed','Unsigned' | Remove-Item -Recurse -Force -Confirm:$false -ErrorAction Ignore&quot;" IgnoreExitCode="true" />

    <!-- CheckSignature.ps1 -->
    <Message Text="variables.CheckSignature section" Importance="high" />
    <Exec Command="$(PowerShellCoreCommandPrefix) &quot;. $(RepoTools)/CheckSignature.ps1 -CustomPath $(RepoArtifacts)/$(Configuration)&quot;" Condition="'$(Scope)' != 'Stack'" />

    <!-- Copy files back after signing -->
    <Copy SourceFiles="$(RepoArtifacts)/$(Configuration)/Az.psm1" DestinationFolder="$(RepoRoot)tools/Az" Condition="'$(Scope)' == 'Netcore'" />
  </Target>

  <Target Name="CodeSignInstaller" AfterTargets="BuildInstaller" Condition="'$(CodeSign)' == 'true'">
    <Message Text="variables.CodeSignInstaller section" Importance="high" />

    <GetFrameworkSdkPath>
      <Output TaskParameter="Path" PropertyName="WindowsSdkPath" />
    </GetFrameworkSdkPath>

    <ItemGroup>
      <InstallersToSign Include="$(RepoRoot)/setup/*.msi" />
    </ItemGroup>

    <Message Importance="high" Text="$(RepoRoot)/setup does not contain any installers to sign. Code sign will skip." Condition="'@(InstallersToSign)' == ''" />

    <ESRPSignTask SignedFilesRootDirPath="$(SignedOutputRootDir)" UnsignedFileList="@(InstallersToSign)" SignLogDirPath="$(RepoRoot)/msi-signing.log"  Condition="!$(DelaySign) and '@(InstallersToSign)' != ''" />

    <!--If we are testing locally then we copy the binaries and do not submit to the code sign server-->
    <Copy SourceFiles="@(InstallersToSign)" DestinationFolder="signed" Condition="$(DelaySign)" />
    <SetEnvVar EnvName="SignedMsiDir" EnvValue="$(SignedOutputRootDir)" />
  </Target>

</Project><|MERGE_RESOLUTION|>--- conflicted
+++ resolved
@@ -263,21 +263,7 @@
     <!-- https://github.com/Microsoft/msbuild/issues/3157#issuecomment-378002971 -->
     <!-- https://github.com/xunit/xunit/issues/1154#issuecomment-405366373 -->
     <Exec Command="dotnet test $(RepoArtifacts)Azure.PowerShell.sln --filter &quot;AcceptanceType=CheckIn%26RunType!=DesktopOnly&quot; --configuration $(Configuration) --framework $(TestFramework) --logger trx --results-directory &quot;$(TestOutputDirectory)&quot;" />
-<<<<<<< HEAD
-    
-=======
-    <!-- Run test for the generated modules -->
-    <!-- Following is generated modules -->
-    <ItemGroup>
-      <ModuleFolders Include="$([System.IO.Directory]::GetDirectories('$(RepoArtifacts)$(Configuration)'))"/>
-    </ItemGroup>
-    <!-- Run the test in PowerShell core -->
-    <Exec Command="pwsh -c Install-Module -Name Az.Accounts -Scope CurrentUser -Force" Condition="'$(TestFramework)'=='netcoreapp2.2'"/>
-    <Exec Command="pwsh %(ModuleFolders.Identity)/test-module.ps1"  Condition="'$(TestFramework)'=='netcoreapp2.2' And Exists('%(ModuleFolders.Identity)/test-module.ps1')"/>
-    <!-- Run the test in Windows PowerShell-->
-    <Exec Command="powershell -c Install-Module -Name Az.Accounts -Scope CurrentUser -Force" Condition="'$(TestFramework)'!='netcoreapp2.2'"/>
-    <Exec Command="powershell -c Install-Module -Name Pester -Scope CurrentUser -Force -SkipPublisherCheck;powershell %(ModuleFolders.Identity)/test-module.ps1" Condition="'$(TestFramework)'!='netcoreapp2.2' And Exists('%(ModuleFolders.Identity)/test-module.ps1')" />
->>>>>>> 654bce8f
+
     <OnError ExecuteTargets="TestFailureErrorMessage" />
   </Target>
 
