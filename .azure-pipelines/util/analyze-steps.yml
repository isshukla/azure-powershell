--- conflicted
+++ resolved
@@ -29,18 +29,9 @@
     packageType: sdk
     version: 3.1.x
 
-<<<<<<< HEAD
-- pwsh: 'Install-Module platyPS -Force -Confirm:$false -Scope CurrentUser'
-  displayName: 'Install platyPS'
-
-- pwsh: 'Install-Module PSScriptAnalyzer'
-  displayName: 'Install PSScriptAnalyzer'
-
-=======
 - pwsh: 'Install-Module "platyPS", "PSScriptAnalyzer" -Force -Confirm:$false -Scope CurrentUser'
   displayName: 'Install PowerShell Dependencies'
   
->>>>>>> c66ba3a4
 - task: DotNetCoreCLI@2
   displayName: 'Generate Help'
   inputs:
